--- conflicted
+++ resolved
@@ -199,11 +199,7 @@
 static void usage(void)
 {
   print_version();
-<<<<<<< HEAD
-  puts(ORACLE_WELCOME_COPYRIGHT_NOTICE("2000, 2010"));
-=======
   puts(ORACLE_WELCOME_COPYRIGHT_NOTICE("2000, 2011"));
->>>>>>> c4dad60a
   printf("\
 Loads tables from text files in various formats.  The base name of the\n\
 text file must be the name of the table that should be used.\n\
