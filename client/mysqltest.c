--- conflicted
+++ resolved
@@ -6352,13 +6352,6 @@
       Need to grab affected rows information before getting
       warnings here
     */
-<<<<<<< HEAD
-    if (!disable_info)
-      affected_rows= mysql_affected_rows(mysql);
-
-    if (!disable_warnings)
-=======
->>>>>>> 7df70d09
     {
       ulonglong affected_rows;
       LINT_INIT(affected_rows);
