/* Copyright (C) 2000 MySQL AB

   This program is free software; you can redistribute it and/or modify
   it under the terms of the GNU General Public License as published by
   the Free Software Foundation; either version 2 of the License, or
   (at your option) any later version.

   This program is distributed in the hope that it will be useful,
   but WITHOUT ANY WARRANTY; without even the implied warranty of
   MERCHANTABILITY or FITNESS FOR A PARTICULAR PURPOSE.  See the
   GNU General Public License for more details.

   You should have received a copy of the GNU General Public License
   along with this program; if not, write to the Free Software
   Foundation, Inc., 59 Temple Place, Suite 330, Boston, MA  02111-1307  USA */

#include "client_priv.h"
#include <my_dir.h>
#include <my_list.h>
#include <sslopt-vars.h>

#define UPGRADE_DEFAULTS_NAME "mysql_upgrade_defaults"
#define MYSQL_UPGRADE_INFO_NAME "mysql_upgrade_info"
#define MYSQL_FIX_PRIV_TABLES_NAME "mysql_fix_privilege_tables.sql"

#define MY_PARENT       (1 << 0)
#define MY_ISDIR        (1 << 1)
#define MY_SEARCH_SELF  (1 << 2)

#ifdef __WIN__
const char *mysqlcheck_name= "mysqlcheck.exe";
const char *mysql_name= "mysql.exe";
const char *mysqld_name= "mysqld.exe";
#else
const char *mysqlcheck_name= "mysqlcheck";
const char *mysql_name= "mysql";
const char *mysqld_name= "mysqld";
#endif /*__WIN__*/

extern TYPELIB sql_protocol_typelib;

static my_bool opt_force= 0, opt_verbose= 0, opt_compress= 0;
static char *user= (char*) "root", *basedir= 0, *datadir= 0, *opt_password= 0;
static char *current_host= 0;
static char *opt_default_charset= 0, *opt_charsets_dir= 0;
#ifdef HAVE_SMEM
static char *shared_memory_base_name= 0;
#endif
static char *opt_protocol= 0;
static my_string opt_mysql_port= 0, opt_mysql_unix_port= 0;
#ifndef DBUG_OFF
static char *default_dbug_option= (char*) "d:t:O,/tmp/mysql_upgrade.trace";
#endif
static my_bool info_flag= 0, tty_password= 0;

static struct my_option my_long_options[]=
{
  {"help", '?', "Display this help message and exit.", 0, 0, 0, GET_NO_ARG,
   NO_ARG, 0, 0, 0, 0, 0, 0},
  {"basedir", 'b', "Specifies the directory where MySQL is installed",
   (gptr*) &basedir,
   (gptr*) &basedir, 0, GET_STR, REQUIRED_ARG, 0, 0, 0, 0, 0, 0},
  {"datadir", 'd', "Specifies the data directory", (gptr*) &datadir,
   (gptr*) &datadir, 0, GET_STR, REQUIRED_ARG, 0, 0, 0, 0, 0, 0},
#ifdef DBUG_OFF
  {"debug", '#', "This is a non-debug version. Catch this and exit",
   0, 0, 0, GET_DISABLED, OPT_ARG, 0, 0, 0, 0, 0, 0},
#else
  {"debug", '#', "Output debug log", (gptr *) & default_dbug_option,
   (gptr *) & default_dbug_option, 0, GET_STR, OPT_ARG, 0, 0, 0, 0, 0, 0},
#endif
  {"debug-info", 'T', "Print some debug info at exit.", (gptr *) & info_flag,
   (gptr *) & info_flag, 0, GET_BOOL, NO_ARG, 0, 0, 0, 0, 0, 0},
  {"default-character-set", OPT_DEFAULT_CHARSET,
   "Set the default character set.", (gptr*) &opt_default_charset,
   (gptr*) &opt_default_charset, 0, GET_STR, REQUIRED_ARG, 0, 0, 0, 0, 0, 0},
  {"force", 'f', "Force execution of mysqlcheck even if mysql_upgrade " 
   "has already been executed for the current version of MySQL.",
   (gptr*) &opt_force, (gptr*) &opt_force, 0, GET_BOOL, NO_ARG, 0, 0,
   0, 0, 0, 0},
  {"character-sets-dir", OPT_CHARSETS_DIR,
   "Directory where character sets are.", (gptr*) &opt_charsets_dir,
   (gptr*) &opt_charsets_dir, 0, GET_STR, REQUIRED_ARG, 0, 0, 0, 0, 0, 0},
  {"compress", OPT_COMPRESS, "Use compression in server/client protocol.",
   (gptr*) &opt_compress, (gptr*) &opt_compress, 0, GET_BOOL, NO_ARG, 0, 0, 0,
   0, 0, 0},
  {"host",'h', "Connect to host.", (gptr*) &current_host,
   (gptr*) &current_host, 0, GET_STR, REQUIRED_ARG, 0, 0, 0, 0, 0, 0},
  {"password", 'p',
   "Password to use when connecting to server. If password is not given"
   " it's solicited on the tty.", 0, 0, 0, GET_STR, OPT_ARG, 0, 0, 0, 0, 0, 0},
#ifdef __WIN__
  {"pipe", 'W', "Use named pipes to connect to server.", 0, 0, 0, 
   GET_NO_ARG, NO_ARG, 0, 0, 0, 0, 0, 0},
#endif
  {"port", 'P', "Port number to use for connection.", (gptr*) &opt_mysql_port,
   (gptr*) &opt_mysql_port, 0, GET_STR, REQUIRED_ARG, 0, 0, 0, 0, 0, 0},
  {"protocol", OPT_MYSQL_PROTOCOL,
   "The protocol of connection (tcp,socket,pipe,memory).",
   0, 0, 0, GET_STR, REQUIRED_ARG, 0, 0, 0, 0, 0, 0},
#ifdef HAVE_SMEM
  {"shared-memory-base-name", OPT_SHARED_MEMORY_BASE_NAME,
   "Base name of shared memory.", (gptr*) &shared_memory_base_name, 
   (gptr*) &shared_memory_base_name, 0, 
   GET_STR, REQUIRED_ARG, 0, 0, 0, 0, 0, 0},
#endif
  {"socket", 'S', "Socket file to use for connection.",
   (gptr*) &opt_mysql_unix_port, (gptr*) &opt_mysql_unix_port, 0, 
   GET_STR, REQUIRED_ARG, 0, 0, 0, 0, 0, 0},
  {"user", 'u', "User for login if not current user.", (gptr*) &user,
   (gptr*) &user, 0, GET_STR, REQUIRED_ARG, 0, 0, 0, 0, 0, 0},
#include <sslopt-longopts.h>
  {"verbose", 'v', "Display more output about the process", 
   (gptr*) &opt_verbose, (gptr*) &opt_verbose, 0, 
   GET_BOOL, NO_ARG, 0, 0, 0, 0, 0, 0},
  {0, 0, 0, 0, 0, 0, GET_NO_ARG, NO_ARG, 0, 0, 0, 0, 0, 0}
};

static const char *load_default_groups[]=
{
  "mysql_upgrade", 0
};

#include <help_end.h>

static LIST *extra_defaults= NULL;

typedef struct _extra_default
{
  int id;
  const char *name;
  int n_len;
  const char *value;
  int v_len;
} extra_default_t;

static inline 
void set_extra_default(int id, const struct my_option *opt)
{
  switch (id) {
  case 'b': case 'd':   /* these are ours */
  case 'f':             /* --force is ours */
  case 'u':             /* --user passed on cmdline */
  case 'T':             /* --debug-info is not accepted by mysqlcheck */
    /* so, do nothing */
    break;
  default:
    {
      LIST *l;
      extra_default_t *d;

      /* 
        Remove any earlier duplicates: they can
        refer to invalid memory addresses (stale pointers) 
      */
      l= extra_defaults; 
      while (l)
      {
        LIST *n= l->next;

        d= l->data;
        if (d->id == id) 
        {
          extra_defaults= list_delete(extra_defaults, l);
          my_free((gptr)l, MYF(0));
          my_free((gptr)d, MYF(0));
        }
        l= n;
      }

      d= (extra_default_t *)my_malloc(sizeof(extra_default_t), 
                           MYF(MY_FAE|MY_ZEROFILL));
      d->id= id;
      d->name= opt->name;
      d->n_len= strlen(opt->name);
      if (opt->arg_type != NO_ARG)
        switch (opt->var_type & GET_TYPE_MASK) {
        case GET_BOOL:
          if (*((int *)opt->value))
          {
            d->value= "true";
            d->v_len= 4;
          }
          break;
        case GET_STR: 
        case GET_STR_ALLOC:
          d->value= *opt->value;
          d->v_len= strlen(d->value); 
          break;
        default:
          my_printf_error(0, "Error: internal error at %s:%d", MYF(0), 
                          __FILE__, __LINE__);
          exit(1);
        }
      list_push(extra_defaults, d);
    }
  }
}


static my_bool
get_one_option(int optid, const struct my_option *opt __attribute__ ((unused)),
               char *argument)
{
  switch (optid) {
  case '?':
    puts
      ("MySQL utility to upgrade database to the current server version");
    puts("");
    my_print_help(my_long_options);
    exit(0);
  case '#':
    DBUG_PUSH(argument ? argument : default_dbug_option);
    break;
  case 'p':
    tty_password= 1;
    if (argument)
    {
      char *start= argument;
      my_free(opt_password, MYF(MY_ALLOW_ZERO_PTR));
      opt_password= my_strdup(argument, MYF(MY_FAE));
      while (*argument)
        *argument++= 'x';                       /* Destroy argument */
      if (*start)
        start[1]= 0;                            /* Cut length of argument */
      tty_password= 0;
    }
    break;
#ifdef __WIN__
  case 'W':
    my_free(opt_protocol, MYF(MY_ALLOW_ZERO_PTR));
    opt_protocol= my_strdup("pipe", MYF(MY_FAE));
    break;
#endif
  case OPT_MYSQL_PROTOCOL:
    if (find_type(argument, &sql_protocol_typelib, 0) > 0)
    {
      my_free(opt_protocol, MYF(MY_ALLOW_ZERO_PTR));
      opt_protocol= my_strdup(argument, MYF(MY_FAE));
    }
    else 
    {
      fprintf(stderr, "Unknown option to protocol: %s\n", argument);
      exit(1); 
    }
    break;
#include <sslopt-case.h>
  default:;
  }
  set_extra_default(opt->id, opt);
  return 0;
}


static int create_check_file(const char *path)
{
  int ret;
  File fd;
  
  fd= my_open(path, O_CREAT | O_WRONLY, MYF(MY_FAE | MY_WME));
  if (fd < 0) {
    ret= 1;
    goto error;
  }
  ret= my_write(fd, MYSQL_SERVER_VERSION, 
                  sizeof(MYSQL_SERVER_VERSION) - 1,
                  MYF(MY_WME | MY_FNABP));
  ret|= my_close(fd, MYF(MY_FAE | MY_WME));
error:
  return ret;
}


static int create_defaults_file(const char *path, const char *forced_path)
{
  int ret;
  uint cnt;
  File forced_file, defaults_file;
  
  DYNAMIC_STRING buf;
  extra_default_t *d;

  my_delete(path, MYF(0));
  
  defaults_file= my_open(path, O_BINARY | O_CREAT | O_WRONLY | O_EXCL,
                         MYF(MY_FAE | MY_WME));
  if (defaults_file < 0)
  {
    ret= 1;
    goto out;
  }

  if (init_dynamic_string(&buf, NULL, my_getpagesize(), FN_REFLEN))
  {
    ret= 1;
    goto error;
  }

  if (forced_path)
  {
    forced_file= my_open(forced_path, O_RDONLY, MYF(MY_FAE | MY_WME));
    if (forced_file < 0)
    {
      ret= 1;
      goto error;
    }
    do
    {
      cnt= my_read(forced_file, buf.str, buf.max_length, MYF(MY_WME));
      if ((cnt == MY_FILE_ERROR)
           || my_write(defaults_file, buf.str, cnt, MYF(MY_FNABP | MY_WME)))
      {
        ret= 1;
        my_close(forced_file, MYF(0));
        goto error;
      }
    } while (cnt == buf.max_length);
    my_close(forced_file, MYF(0));
  }
  
  dynstr_set(&buf, "\n[client]");
  while (extra_defaults) 
  {
    int len;
        
    d= extra_defaults->data;
    len= d->n_len + d->v_len + 1; 
    if (buf.length + len >= buf.max_length)     /* to avoid realloc() */
    {
      if (my_write(defaults_file, buf.str, buf.length, MYF(MY_FNABP | MY_WME)))
      {
        ret= 1;
        goto error;
      }
      dynstr_set(&buf, NULL);
    }
    if (dynstr_append_mem(&buf, "\n", 1)
       || dynstr_append_mem(&buf, d->name, d->n_len)
       || (d->v_len && (dynstr_append_mem(&buf, "=", 1)
       || dynstr_append_mem(&buf, d->value, d->v_len))))
    {
      ret= 1;
      goto error;
    }
    my_delete((gptr)d, MYF(0));
    list_pop(extra_defaults);                   /* pop off the head */
  }
  if (my_write(defaults_file, buf.str, buf.length, MYF(MY_FNABP | MY_WME)))
  {
    ret= 1;
    goto error;
  }
  /* everything's all right */
  ret= 0;
error:
  dynstr_free(&buf);
  
  if (defaults_file >= 0)
    ret|= my_close(defaults_file, MYF(MY_WME));
  
  if (ret)
    my_delete(path, MYF(0));
  
out:
  return ret;
}


/* Compare filenames */
static int comp_names(struct fileinfo *a, struct fileinfo *b)
{
  return (strcmp(a->name,b->name));
}


static int 
find_file(const char *name, const char *root, uint flags, char *result, size_t len, ...)
{
  int ret;
  va_list va;
<<<<<<< HEAD
  FILEINFO key= { name };
=======
  FILEINFO key= { (char*)name, NULL };
>>>>>>> 0100c53f
  const char *subdir;
  char *cp;
  
  DBUG_ASSERT(root != NULL);

  cp= strmake(result, root, len);
  if (cp[-1] != FN_LIBCHAR) 
    *cp= FN_LIBCHAR; 
  
  ret= 1;
  va_start(va, len);
  subdir= (!(flags & MY_SEARCH_SELF)) ? va_arg(va, char *) : "";
  while (ret && subdir)
  {
    MY_DIR *dir;
    FILEINFO *match;
<<<<<<< HEAD
    uint i;
=======
>>>>>>> 0100c53f
    char *cp1;
    
    cp1= strnmov(cp + 1, subdir, len - (cp - result) - 1);
    
    dir= my_dir(result, (flags & MY_ISDIR) ? MY_WANT_STAT : MYF(0));  
    if (dir) 
    { 
      match= bsearch(&key, dir->dir_entry, dir->number_off_files, 
                      sizeof(FILEINFO), (qsort_cmp)comp_names);
      if (match)
      {
        if (!(flags & MY_PARENT)) 
        {
          if (cp1[-1] != FN_LIBCHAR)  
            *cp1++= FN_LIBCHAR;
          strnmov(cp1, name, len - (cp1 - result));
        }
        else
        {
          if (cp1[-1] == FN_LIBCHAR)
            --cp1;
          while (*--cp1 == FN_LIBCHAR)
          {}
          *++cp1= FN_LIBCHAR;
          *++cp1= '\0';
        }
        if (flags & MY_ISDIR)
          ret= !MY_S_ISDIR(match->mystat->st_mode);
        else
          ret= 0;
      }
      my_dirend(dir);
    }
    subdir= va_arg(va, char *);
  }
  va_end(va);
  return ret;
}


int main(int argc, char **argv)
{
  int ret;
  
  char *forced_defaults_file;
  char *forced_extra_defaults;
  char *defaults_group_suffix;
  const char *script_line;
  char *upgrade_defaults_path; 
  char *defaults_to_use= NULL;
  int upgrade_defaults_created= 0;
  
  char path[FN_REFLEN];
  DYNAMIC_STRING cmdline;

  MY_INIT(argv[0]);
#ifdef __NETWARE__
  setscreenmode(SCR_AUTOCLOSE_ON_EXIT);
#endif

  /* Check if we are forced to use specific defaults */
  get_defaults_options(argc, argv,
                       &forced_defaults_file, &forced_extra_defaults,
                       &defaults_group_suffix);
  
  load_defaults("my", load_default_groups, &argc, &argv);

  if (handle_options(&argc, &argv, my_long_options, get_one_option)) 
  {
    ret= 1;
    goto error;
  }
  if (tty_password)
    opt_password= get_tty_password(NullS);

  if (init_dynamic_string(&cmdline, NULL, 2 * FN_REFLEN + 128, FN_REFLEN))
  {
    ret= 1;
    goto error;
  }
  if (!basedir)
  {
    my_getwd(path, sizeof(path), MYF(0));
    basedir= my_strdup(path, MYF(0));
    if (find_file("errmsg.sys", basedir, MYF(0), path, sizeof(path),
                              "share/mysql/english", NullS)
       || find_file(mysqld_name, basedir, MYF(0), path, sizeof(path),
                              "bin", "libexec", NullS))
    {
      my_strdup((gptr)basedir, MYF(0));
      basedir= (char *)DEFAULT_MYSQL_HOME;
    }
  }

  if (!datadir)
  {
    if (!find_file("mysql", basedir, MYF(MY_ISDIR|MY_PARENT), 
                            path, sizeof(path),
                            "data", "var", NullS))
      datadir= my_strdup(path, MYF(0));
    else
      datadir= (char *)DATADIR;
  }
  if (find_file("user.frm", datadir, MYF(0), path, sizeof(path), 
                          "mysql", NullS))
  {
    ret= 1;
    puts("Can't find data directory. Please restart with"
                    " --datadir=path-to-writable-data-dir");
    goto error;
  }

  /* 
     Create the modified defaults file to be used by mysqlcheck 
     and mysql tools                                            
   */
  fn_format(path, UPGRADE_DEFAULTS_NAME, datadir, "", MYF(0));
  upgrade_defaults_path= my_strdup(path, MYF(0));
  
  if (extra_defaults) 
  {
    ret= create_defaults_file(upgrade_defaults_path, forced_extra_defaults);
    if (ret)
      goto error;
    
    defaults_to_use= upgrade_defaults_path;
    upgrade_defaults_created= 1;
  } 
  else
    defaults_to_use= forced_extra_defaults;

  if (!find_file(MYSQL_UPGRADE_INFO_NAME, datadir, MY_SEARCH_SELF, 
                          path, sizeof(path), NULL, NullS)
     && !opt_force)
  {
    char buf[sizeof(MYSQL_SERVER_VERSION)];
    int fd, cnt;
   
    fd= my_open(path, O_RDONLY, MYF(0));
    cnt= my_read(fd, buf, sizeof(buf) - 1, MYF(0));
    my_close(fd, MYF(0));
    buf[cnt]= 0;
    if (!strcmp(buf, MYSQL_SERVER_VERSION))
    {
      if (opt_verbose)
        puts("mysql_upgrade has already been done for this version");
      goto fix_priv_tables;
    }
  }
  
  if (find_file(mysqlcheck_name, basedir, MYF(0), path, sizeof(path),
                          "bin", NullS))
  {
     ret= 1;
     printf("Can't find program '%s'\n", mysqlcheck_name);
     puts("Please restart with --basedir=mysql-install-directory");
     goto error;
  }
  else
    dynstr_set(&cmdline, path);

  if (defaults_to_use)
  {
    dynstr_append(&cmdline, " --defaults-extra-file=");
    dynstr_append(&cmdline, defaults_to_use);
  }
  
  dynstr_append(&cmdline, " --check-upgrade --all-databases"
                 " --auto-repair --user=");
  dynstr_append(&cmdline, user);

  if (opt_verbose)
    printf("Running %s\n", cmdline.str);

  ret= system(cmdline.str);
  if (ret)
  {
    printf("Error executing '%s'\n", cmdline.str);
    goto error;
  }

  fn_format(path, MYSQL_UPGRADE_INFO_NAME, datadir, "", MYF(0));
  ret= create_check_file(path);
  if (ret)
    goto error;

fix_priv_tables:
  if (find_file(mysql_name, basedir, MYF(0), path, sizeof(path), 
                          "bin", NullS))
  {
    ret= 1;
    puts("Could not find MySQL command-line client (mysql).\n"
         "Please use --basedir to specify the directory"
         " where MySQL is installed.");
    goto error;
  }
  else
    dynstr_set(&cmdline, path);

  if (find_file(MYSQL_FIX_PRIV_TABLES_NAME, basedir, MYF(0), 
                          path, sizeof(path), 
                          "support_files", "share/mysql", "scripts", 
                          NullS)
     && find_file(MYSQL_FIX_PRIV_TABLES_NAME, "/usr/local/mysql", MYF(0),
                          path, sizeof(path),
                          "share/mysql", NullS))
  {
    ret= 1;
    puts("Could not find file " MYSQL_FIX_PRIV_TABLES_NAME "\n"
         "Please use --basedir to specify the directory"
         " where MySQL is installed");
    goto error;
  }
  else
    script_line= my_strdup(path, MYF(0));

  if (defaults_to_use)
  {
    dynstr_append(&cmdline, " --defaults-extra-file=");
    dynstr_append(&cmdline, defaults_to_use);
  }
  dynstr_append(&cmdline, " --force --no-auto-rehash --batch --user=");
  dynstr_append(&cmdline, user);
  dynstr_append(&cmdline, " mysql < ");
  dynstr_append(&cmdline, script_line);

  if (opt_verbose)
    printf("Running %s\n", cmdline.str);

  ret= system(cmdline.str);
  if (ret)
    printf("Error executing '%s'\n", cmdline.str);

error:
  dynstr_free(&cmdline);

  if (upgrade_defaults_created)
    my_delete(upgrade_defaults_path, MYF(0));
  
  my_end(info_flag ? MY_CHECK_ERROR | MY_GIVE_INFO : 0);
  return ret;
}
<|MERGE_RESOLUTION|>--- conflicted
+++ resolved
@@ -378,11 +378,7 @@
 {
   int ret;
   va_list va;
-<<<<<<< HEAD
-  FILEINFO key= { name };
-=======
   FILEINFO key= { (char*)name, NULL };
->>>>>>> 0100c53f
   const char *subdir;
   char *cp;
   
@@ -399,10 +395,6 @@
   {
     MY_DIR *dir;
     FILEINFO *match;
-<<<<<<< HEAD
-    uint i;
-=======
->>>>>>> 0100c53f
     char *cp1;
     
     cp1= strnmov(cp + 1, subdir, len - (cp - result) - 1);
