--- conflicted
+++ resolved
@@ -1408,7 +1408,7 @@
 static struct st_mysql_information_schema rdb_i_s_info = {
     MYSQL_INFORMATION_SCHEMA_INTERFACE_VERSION};
 
-struct st_mysql_plugin rdb_i_s_cfstats = {
+struct st_maria_plugin rdb_i_s_cfstats = {
     MYSQL_INFORMATION_SCHEMA_PLUGIN,
     &rdb_i_s_info,
     "ROCKSDB_CFSTATS",
@@ -1424,143 +1424,7 @@
     0,       /* flags */
 };
 
-<<<<<<< HEAD
-struct st_maria_plugin rdb_i_s_cfstats=
-{
-  MYSQL_INFORMATION_SCHEMA_PLUGIN,
-  &rdb_i_s_info,
-  "ROCKSDB_CFSTATS",
-  "Facebook",
-  "RocksDB column family stats",
-  PLUGIN_LICENSE_GPL,
-  rdb_i_s_cfstats_init,
-  rdb_i_s_deinit,
-  0x0001,                             /* version number (0.1) */
-  nullptr,                            /* status variables */
-  nullptr,                            /* system variables */
-  nullptr,                            /* config options */
-  0,                                  /* flags */
-};
-
-struct st_maria_plugin rdb_i_s_dbstats=
-{
-  MYSQL_INFORMATION_SCHEMA_PLUGIN,
-  &rdb_i_s_info,
-  "ROCKSDB_DBSTATS",
-  "Facebook",
-  "RocksDB database stats",
-  PLUGIN_LICENSE_GPL,
-  rdb_i_s_dbstats_init,
-  rdb_i_s_deinit,
-  0x0001,                             /* version number (0.1) */
-  nullptr,                            /* status variables */
-  nullptr,                            /* system variables */
-  nullptr,                            /* config options */
-  0,                                  /* flags */
-};
-
-struct st_maria_plugin rdb_i_s_perf_context=
-{
-  MYSQL_INFORMATION_SCHEMA_PLUGIN,
-  &rdb_i_s_info,
-  "ROCKSDB_PERF_CONTEXT",
-  "Facebook",
-  "RocksDB perf context stats",
-  PLUGIN_LICENSE_GPL,
-  rdb_i_s_perf_context_init,
-  rdb_i_s_deinit,
-  0x0001,                             /* version number (0.1) */
-  nullptr,                            /* status variables */
-  nullptr,                            /* system variables */
-  nullptr,                            /* config options */
-  0,                                  /* flags */
-};
-
-struct st_maria_plugin rdb_i_s_perf_context_global=
-{
-  MYSQL_INFORMATION_SCHEMA_PLUGIN,
-  &rdb_i_s_info,
-  "ROCKSDB_PERF_CONTEXT_GLOBAL",
-  "Facebook",
-  "RocksDB perf context stats (all)",
-  PLUGIN_LICENSE_GPL,
-  rdb_i_s_perf_context_global_init,
-  rdb_i_s_deinit,
-  0x0001,                             /* version number (0.1) */
-  nullptr,                            /* status variables */
-  nullptr,                            /* system variables */
-  nullptr,                            /* config options */
-  0,                                  /* flags */
-};
-
-struct st_maria_plugin rdb_i_s_cfoptions=
-{
-  MYSQL_INFORMATION_SCHEMA_PLUGIN,
-  &rdb_i_s_info,
-  "ROCKSDB_CF_OPTIONS",
-  "Facebook",
-  "RocksDB column family options",
-  PLUGIN_LICENSE_GPL,
-  rdb_i_s_cfoptions_init,
-  rdb_i_s_deinit,
-  0x0001,                             /* version number (0.1) */
-  nullptr,                            /* status variables */
-  nullptr,                            /* system variables */
-  nullptr,                            /* config options */
-  0,                                  /* flags */
-};
-
-struct st_maria_plugin rdb_i_s_global_info=
-{
-  MYSQL_INFORMATION_SCHEMA_PLUGIN,
-  &rdb_i_s_info,
-  "ROCKSDB_GLOBAL_INFO",
-  "Facebook",
-  "RocksDB global info",
-  PLUGIN_LICENSE_GPL,
-  rdb_i_s_global_info_init,
-  rdb_i_s_deinit,
-  0x0001,                             /* version number (0.1) */
-  nullptr,                            /* status variables */
-  nullptr,                            /* system variables */
-  nullptr,                            /* config options */
-  0,                                  /* flags */
-};
-
-struct st_maria_plugin rdb_i_s_ddl=
-{
-  MYSQL_INFORMATION_SCHEMA_PLUGIN,
-  &rdb_i_s_info,
-  "ROCKSDB_DDL",
-  "Facebook",
-  "RocksDB Data Dictionary",
-  PLUGIN_LICENSE_GPL,
-  rdb_i_s_ddl_init,
-  rdb_i_s_deinit,
-  0x0001,                             /* version number (0.1) */
-  nullptr,                            /* status variables */
-  nullptr,                            /* system variables */
-  nullptr,                            /* config options */
-  0,                                  /* flags */
-};
-
-struct st_maria_plugin rdb_i_s_index_file_map=
-{
-  MYSQL_INFORMATION_SCHEMA_PLUGIN,
-  &rdb_i_s_info,
-  "ROCKSDB_INDEX_FILE_MAP",
-  "Facebook",
-  "RocksDB index file map",
-  PLUGIN_LICENSE_GPL,
-  rdb_i_s_index_file_map_init,
-  rdb_i_s_deinit,
-  0x0001,                             /* version number (0.1) */
-  nullptr,                            /* status variables */
-  nullptr,                            /* system variables */
-  nullptr,                            /* config options */
-  0,                                  /* flags */
-=======
-struct st_mysql_plugin rdb_i_s_dbstats = {
+struct st_maria_plugin rdb_i_s_dbstats = {
     MYSQL_INFORMATION_SCHEMA_PLUGIN,
     &rdb_i_s_info,
     "ROCKSDB_DBSTATS",
@@ -1576,7 +1440,7 @@
     0,       /* flags */
 };
 
-struct st_mysql_plugin rdb_i_s_perf_context = {
+struct st_maria_plugin rdb_i_s_perf_context = {
     MYSQL_INFORMATION_SCHEMA_PLUGIN,
     &rdb_i_s_info,
     "ROCKSDB_PERF_CONTEXT",
@@ -1592,7 +1456,7 @@
     0,       /* flags */
 };
 
-struct st_mysql_plugin rdb_i_s_perf_context_global = {
+struct st_maria_plugin rdb_i_s_perf_context_global = {
     MYSQL_INFORMATION_SCHEMA_PLUGIN,
     &rdb_i_s_info,
     "ROCKSDB_PERF_CONTEXT_GLOBAL",
@@ -1608,7 +1472,7 @@
     0,       /* flags */
 };
 
-struct st_mysql_plugin rdb_i_s_cfoptions = {
+struct st_maria_plugin rdb_i_s_cfoptions = {
     MYSQL_INFORMATION_SCHEMA_PLUGIN,
     &rdb_i_s_info,
     "ROCKSDB_CF_OPTIONS",
@@ -1624,7 +1488,7 @@
     0,       /* flags */
 };
 
-struct st_mysql_plugin rdb_i_s_global_info = {
+struct st_maria_plugin rdb_i_s_global_info = {
     MYSQL_INFORMATION_SCHEMA_PLUGIN,
     &rdb_i_s_info,
     "ROCKSDB_GLOBAL_INFO",
@@ -1640,7 +1504,7 @@
     0,       /* flags */
 };
 
-struct st_mysql_plugin rdb_i_s_compact_stats = {
+struct st_maria_plugin rdb_i_s_compact_stats = {
     MYSQL_INFORMATION_SCHEMA_PLUGIN,
     &rdb_i_s_info,
     "ROCKSDB_COMPACTION_STATS",
@@ -1656,7 +1520,7 @@
     0,       /* flags */
 };
 
-struct st_mysql_plugin rdb_i_s_ddl = {
+struct st_maria_plugin rdb_i_s_ddl = {
     MYSQL_INFORMATION_SCHEMA_PLUGIN,
     &rdb_i_s_info,
     "ROCKSDB_DDL",
@@ -1672,7 +1536,7 @@
     0,       /* flags */
 };
 
-struct st_mysql_plugin rdb_i_s_index_file_map = {
+struct st_maria_plugin rdb_i_s_index_file_map = {
     MYSQL_INFORMATION_SCHEMA_PLUGIN,
     &rdb_i_s_info,
     "ROCKSDB_INDEX_FILE_MAP",
@@ -1686,7 +1550,6 @@
     nullptr, /* system variables */
     nullptr, /* config options */
     0,       /* flags */
->>>>>>> 7468ccfa
 };
 
 struct st_mysql_plugin rdb_i_s_lock_info = {
