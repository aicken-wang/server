--- conflicted
+++ resolved
@@ -69,7 +69,6 @@
 #
 select plugin_name, plugin_maturity from information_schema.plugins where plugin_name like '%rocksdb%';
 plugin_name	plugin_maturity
-<<<<<<< HEAD
 ROCKSDB	Gamma
 ROCKSDB_CFSTATS	Gamma
 ROCKSDB_DBSTATS	Gamma
@@ -82,25 +81,11 @@
 ROCKSDB_INDEX_FILE_MAP	Gamma
 ROCKSDB_LOCKS	Gamma
 ROCKSDB_TRX	Gamma
+ROCKSDB_DEADLOCK	Gamma
 #
 #  MDEV-12466 : Assertion `thd->transaction.stmt.is_empty() || thd->in_sub_stmt ||  ...
 #
 CREATE TABLE t1 (i INT) ENGINE=RocksDB;
 FLUSH TABLE t1 FOR EXPORT;
 ERROR HY000: Storage engine ROCKSDB of the table `test`.`t1` doesn't have this option
-DROP TABLE t1;
-=======
-ROCKSDB	Beta
-ROCKSDB_CFSTATS	Beta
-ROCKSDB_DBSTATS	Beta
-ROCKSDB_PERF_CONTEXT	Beta
-ROCKSDB_PERF_CONTEXT_GLOBAL	Beta
-ROCKSDB_CF_OPTIONS	Beta
-ROCKSDB_COMPACTION_STATS	Beta
-ROCKSDB_GLOBAL_INFO	Beta
-ROCKSDB_DDL	Beta
-ROCKSDB_INDEX_FILE_MAP	Beta
-ROCKSDB_LOCKS	Beta
-ROCKSDB_TRX	Beta
-ROCKSDB_DEADLOCK	Beta
->>>>>>> 03edf2ed
+DROP TABLE t1;