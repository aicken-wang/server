--- conflicted
+++ resolved
@@ -710,11 +710,7 @@
 
 max-time: 1000
 cmd: testNdbApi
-<<<<<<< HEAD
-args: -n BugBug28443
-=======
 args: -n Bug28443
->>>>>>> 4efc39f9
 
 #max-time: 500
 #cmd: testInterpreter
