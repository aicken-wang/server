/***************** Xindex C++ Class Xindex Code (.CPP) *****************/
/*  Name: XINDEX.CPP  Version 2.9                                      */
/*                                                                     */
/*  (C) Copyright to the author Olivier BERTRAND          2004-2014    */
/*                                                                     */
/*  This file contains the class XINDEX implementation code.           */
/***********************************************************************/

/***********************************************************************/
/*  Include relevant sections of the System header files.              */
/***********************************************************************/
#include "my_global.h"
#if defined(WIN32)
#include <io.h>
#include <fcntl.h>
#include <errno.h>
//#include <windows.h>
#else   // !WIN32
#if defined(UNIX)
#include <sys/types.h>
#include <sys/stat.h>
#include <errno.h>
#include <unistd.h>
#else   // !UNIX
#include <io.h>
#endif  // !UNIX
#include <fcntl.h>
#endif  // !WIN32

/***********************************************************************/
/*  Include required application header files                          */
/*  global.h    is header containing all global Plug declarations.     */
/*  plgdbsem.h  is header containing the DB applic. declarations.      */
/*  kindex.h    is header containing the KINDEX class definition.      */
/***********************************************************************/
#include "global.h"
#include "plgdbsem.h"
#include "osutil.h"
#include "maputil.h"
//nclude "filter.h"
#include "tabcol.h"
#include "xindex.h"
#include "xobject.h"
//nclude "scalfnc.h"
//nclude "array.h"
#include "filamtxt.h"
#include "tabdos.h"
#include "tabvct.h"

/***********************************************************************/
/*  Macro or external routine definition                               */
/***********************************************************************/
#define NZ 7
#define NW 5
#define MAX_INDX 10
#ifndef INVALID_SET_FILE_POINTER
#define INVALID_SET_FILE_POINTER  0xFFFFFFFF
#endif

/***********************************************************************/
/*  DB static external variables.                                      */
/***********************************************************************/
extern MBLOCK Nmblk;                /* Used to initialize MBLOCK's     */
extern "C" int  trace;
#if defined(XMAP)
extern     bool xmap;
#endif   // XMAP

/***********************************************************************/
/*  Last two parameters are true to enable type checking, and last one */
/*  to have rows filled by blanks to be compatible with QRY blocks.    */
/***********************************************************************/
PVBLK AllocValBlock(PGLOBAL, void *, int, int, int, int,
                    bool check = true, bool blank = true, bool un = false);

/***********************************************************************/
/*  Check whether we have to create/update permanent indexes.          */
/***********************************************************************/
int PlgMakeIndex(PGLOBAL g, PSZ name, PIXDEF pxdf, bool add)
  {
  int     rc;
  PTABLE  tablep;
  PTDBASE tdbp;
  PCATLG  cat = PlgGetCatalog(g, true);

  /*********************************************************************/
  /*  Open a new table in mode read and with only the keys columns.    */
  /*********************************************************************/
  tablep = new(g) XTAB(name);

  if (!(tdbp = (PTDBASE)cat->GetTable(g, tablep)))
    rc = RC_NF;
  else if (!tdbp->GetDef()->Indexable()) {
    sprintf(g->Message, MSG(TABLE_NO_INDEX), name);
    rc = RC_NF;
  } else if ((rc = tdbp->MakeIndex(g, pxdf, add)) == RC_INFO)
    rc = RC_OK;            // No or remote index

  return rc;
  } // end of PlgMakeIndex

/* -------------------------- Class INDEXDEF ------------------------- */

/***********************************************************************/
/*  INDEXDEF Constructor.                                              */
/***********************************************************************/
INDEXDEF::INDEXDEF(char *name, bool uniq, int n)
  {
//To_Def = NULL;
  Next = NULL;
  ToKeyParts = NULL;
  Name = name;
  Unique = uniq;
  Invalid = false;
  AutoInc = false;
  Dynamic = false;
  Mapped = false;
  Nparts = 0;
  ID = n;
//Offset = 0;
//Offhigh = 0;
//Size = 0;
  MaxSame = 1;
  } // end of INDEXDEF constructor

/***********************************************************************/
/*  Set the max same values for each colum after making the index.     */
/***********************************************************************/
void INDEXDEF::SetMxsame(PXINDEX x)
  {
  PKPDEF  kdp;
  PXCOL   xcp;

  for (kdp = ToKeyParts, xcp = x->To_KeyCol;
       kdp && xcp; kdp = kdp->Next, xcp = xcp->Next)
    kdp->Mxsame = xcp->Mxs;
  } // end of SetMxsame

/* -------------------------- Class KPARTDEF ------------------------- */

/***********************************************************************/
/*  KPARTDEF Constructor.                                              */
/***********************************************************************/
KPARTDEF::KPARTDEF(PSZ name, int n)
  {
  Next = NULL;
  Name = name;
  Mxsame = 0;
  Ncol = n;
  Klen = 0;
  } // end of KPARTDEF constructor

/* -------------------------- XXBASE Class --------------------------- */

/***********************************************************************/
/*  XXBASE public constructor.                                         */
/***********************************************************************/
XXBASE::XXBASE(PTDBDOS tbxp, bool b) : CSORT(b),
        To_Rec((int*&)Record.Memp)
  {
  Tbxp = tbxp;
  Record = Nmblk;
  Cur_K = -1;
  Old_K = -1;
  Num_K = 0;
  Ndif = 0;
  Bot = Top = Inf = Sup = 0;
  Op = OP_EQ;
  To_KeyCol = NULL;
  Mul = false;
  Srtd = false;
  Dynamic = false;
  Val_K = -1;
  Nblk = Sblk = 0;
  Thresh = 7;
  ID = -1;
  Nth = 0;
  } // end of XXBASE constructor

/***********************************************************************/
/*  Make file output of XINDEX contents.                               */
/***********************************************************************/
void XXBASE::Print(PGLOBAL g, FILE *f, uint n)
  {
  char m[64];

  memset(m, ' ', n);                    // Make margin string
  m[n] = '\0';
  fprintf(f, "%sXINDEX: Tbxp=%p Num=%d\n", m, Tbxp, Num_K);
  } // end of Print

/***********************************************************************/
/*  Make string output of XINDEX contents.                             */
/***********************************************************************/
void XXBASE::Print(PGLOBAL g, char *ps, uint z)
  {
  *ps = '\0';
  strncat(ps, "Xindex", z);
  } // end of Print

/* -------------------------- XINDEX Class --------------------------- */

/***********************************************************************/
/*  XINDEX public constructor.                                         */
/***********************************************************************/
XINDEX::XINDEX(PTDBDOS tdbp, PIXDEF xdp, PXLOAD pxp, PCOL *cp, PXOB *xp, int k)
      : XXBASE(tdbp, !xdp->IsUnique())
  {
  Xdp = xdp;
  ID = xdp->GetID();
  Tdbp = tdbp;
  X = pxp;
  To_LastCol = NULL;
  To_LastVal = NULL;
  To_Cols = cp;
  To_Vals = xp;
  Mul = !xdp->IsUnique();
  Srtd = false;
  Nk = xdp->GetNparts();
  Nval = (k) ? k : Nk;
  Incr = 0;
//Defoff = xdp->GetOffset();
//Defhigh = xdp->GetOffhigh();
//Size = xdp->GetSize();
  MaxSame = xdp->GetMaxSame();
  } // end of XINDEX constructor

/***********************************************************************/
/*  XINDEX Reset: re-initialize a Xindex block.                        */
/***********************************************************************/
void XINDEX::Reset(void)
  {
  for (PXCOL kp = To_KeyCol; kp; kp = kp->Next)
    kp->Val_K = kp->Ndf;

  Cur_K = Num_K;
  Old_K = -1;  // Needed to avoid not setting CurBlk for Update
  Op = (Op == OP_FIRST  || Op == OP_NEXT)   ? OP_FIRST  :
       (Op == OP_FSTDIF || Op == OP_NXTDIF) ? OP_FSTDIF : OP_EQ;
  Nth = 0;
  } // end of Reset

/***********************************************************************/
/*  XINDEX Close: terminate index and free all allocated data.         */
/*  Do not reset values that are used at return to make.               */
/***********************************************************************/
void XINDEX::Close(void)
  {
  // Close file or view of file
  if (X)
    X->Close();

  // De-allocate data
  PlgDBfree(Record);
  PlgDBfree(Index);
  PlgDBfree(Offset);

  for (PXCOL kcp = To_KeyCol; kcp; kcp = kcp->Next) {
    // Column values cannot be retrieved from key anymore
    if (kcp->Colp)
      kcp->Colp->SetKcol(NULL);

    // De-allocate Key data
    kcp->FreeData();
    } // endfor kcp

  if (Tdbp)
    Tdbp->RestoreNrec();

  } // end of Close

/***********************************************************************/
/*  XINDEX compare routine for C Quick/Insertion sort.                 */
/***********************************************************************/
int XINDEX::Qcompare(int *i1, int *i2)
  {
  register int  k;
  register PXCOL kcp;

  for (kcp = To_KeyCol, k = 0; kcp; kcp = kcp->Next)
    if ((k = kcp->Compare(*i1, *i2)))
      break;

//num_comp++;
  return k;
  } // end of Qcompare

/***********************************************************************/
/*  AddColumns: here we try to determine whether it is worthwhile to   */
/*  add to the keys the values of the columns selected for this table. */
/*  Sure enough, it is done while records are read and permit to avoid */
/*  reading the table while doing the join (Dynamic index only)        */
/***********************************************************************/
bool XINDEX::AddColumns(PIXDEF xdp)
  {
  if (!Dynamic)
    return false;     // Not applying to static index
  else if (IsMul())
    return false;     // Not done yet for multiple index
  else if (Tbxp->GetAmType() == TYPE_AM_VCT && ((PTDBVCT)Tbxp)->IsSplit())
    return false;     // This would require to read additional files
  else
    return true;

  } // end of AddColumns

/***********************************************************************/
/*  Make: Make and index on key column(s).                             */
/***********************************************************************/
bool XINDEX::Make(PGLOBAL g, PIXDEF sxp)
  {
  /*********************************************************************/
  /*  Table can be accessed through an index.                          */
  /*********************************************************************/
  int     k, nk = Nk, rc = RC_OK;
  int    *bof, i, j, n, ndf, nkey;
  PKPDEF  kdfp = Xdp->GetToKeyParts();
  bool    brc = false;
  PCOL    colp;
  PFIL    filp = Tdbp->GetFilter();
  PXCOL   kp, addcolp, prev = NULL, kcp = NULL;
//PDBUSER dup = (PDBUSER)g->Activityp->Aptr;

#if defined(_DEBUG)
  assert(X || Nk == 1);
#endif   // _DEBUG

  /*********************************************************************/
  /*  Allocate the storage that will contain the keys and the file     */
  /*  positions corresponding to them.                                 */
  /*********************************************************************/
  if ((n = Tdbp->GetMaxSize(g)) < 0)
    return true;
  else if (!n) {
    Num_K = Ndif = 0;
    MaxSame = 1;

    // The if condition was suppressed because this may be an existing
    // index that is now void because all table lines were deleted.
//  if (sxp)
      goto nox;            // Truncate eventually existing index file
//  else
//    return false;

    } // endif n

  // File position must be stored
  Record.Size = n * sizeof(int);

  if (!PlgDBalloc(g, NULL, Record)) {
    sprintf(g->Message, MSG(MEM_ALLOC_ERR), "index", n);
    goto err;    // Error
    } // endif

  /*********************************************************************/
  /*  Allocate the KXYCOL blocks used to store column values.          */
  /*********************************************************************/
  for (k = 0; k < Nk; k++) {
    colp = To_Cols[k];

    if (!kdfp) {
      sprintf(g->Message, MSG(INT_COL_ERROR),
                          (colp) ? colp->GetName() : "???");
      goto err;    // Error
      } // endif kdfp

    kcp = new(g) KXYCOL(this);

    if (kcp->Init(g, colp, n, true, kdfp->Klen))
      goto err;    // Error

    if (prev) {
      kcp->Previous = prev;
      prev->Next = kcp;
    } else
      To_KeyCol = kcp;

    prev = kcp;
    kdfp = kdfp->Next;
    } // endfor k

  To_LastCol = prev;

  if (AddColumns(sxp)) {
    PCOL kolp = To_Cols[0];    // Temporary while imposing Nk = 1

    i = 0;

    // Allocate the accompanying
    for (colp = Tbxp->GetColumns(); colp; colp = colp->GetNext()) {
      // Count how many columns to add
//    for (k = 0; k < Nk; k++)
//      if (colp == To_Cols[k])
//        break;

//    if (k == nk)
      if (colp != kolp)
        i++;

      } // endfor colp

    if (i && i < 10)                  // Should be a parameter
      for (colp = Tbxp->GetColumns(); colp; colp = colp->GetNext()) {
//      for (k = 0; k < Nk; k++)
//        if (colp == To_Cols[k])
//          break;

//      if (k < nk)
        if (colp == kolp)
          continue;                   // This is a key column

        kcp = new(g) KXYCOL(this);

        if (kcp->Init(g, colp, n, true, NULL))
          return true;

        if (trace)
          htrc("Adding colp=%p Buf_Type=%d size=%d\n",
                colp, colp->GetResultType(), n);

        nk++;
        prev->Next = kcp;
        prev = kcp;
        } // endfor colp

    } // endif AddColumns

#if 0
  /*********************************************************************/
  /*  Get the starting information for progress.                       */
  /*********************************************************************/
  dup->Step = (char*)PlugSubAlloc(g, NULL, 128);
  sprintf((char*)dup->Step, MSG(BUILD_INDEX), Xdp->GetName(), Tdbp->Name);
  dup->ProgMax = Tdbp->GetProgMax(g);
  dup->ProgCur = 0;
#endif // 0

  /*********************************************************************/
  /*  Standard init: read the file and construct the index table.      */
  /*  Note: reading will be sequential as To_Kindex is not set.        */
  /*********************************************************************/
  for (i = nkey = 0; i < n && rc != RC_EF; i++) {
#if 0
    if (!dup->Step) {
      strcpy(g->Message, MSG(QUERY_CANCELLED));
      longjmp(g->jumper[g->jump_level], 99);
      } // endif Step
#endif // 0

    /*******************************************************************/
    /*  Read a valid record from table file.                           */
    /*******************************************************************/
    rc = Tdbp->ReadDB(g);

    // Update progress information
//  dup->ProgCur = Tdbp->GetProgCur();

    // Check return code and do whatever must be done according to it
    switch (rc) {
      case RC_OK:
        if (ApplyFilter(g, filp))
          break;

        // passthru
      case RC_NF:
        continue;
      case RC_EF:
        goto end_of_file;
      default:
        sprintf(g->Message, MSG(RC_READING), rc, Tdbp->Name);
        goto err;
      } // endswitch rc

    /*******************************************************************/
    /*  Get and Store the file position of the last read record for    */
    /*  future direct access.                                          */
    /*******************************************************************/
    if (nkey == n) {
      sprintf(g->Message, MSG(TOO_MANY_KEYS), nkey);
      return true;
    } else
      To_Rec[nkey] = Tdbp->GetRecpos();

    /*******************************************************************/
    /*  Get the keys and place them in the key blocks.                 */
    /*******************************************************************/
    for (k = 0, kcp = To_KeyCol;
         k < nk && kcp;
         k++, kcp = kcp->Next) {
//    colp = To_Cols[k];
      colp = kcp->Colp;

      if (!colp->GetStatus(BUF_READ))
        colp->ReadColumn(g);
      else
        colp->Reset();

      kcp->SetValue(colp, nkey);
      } // endfor k

    nkey++;                    // A new valid key was found
    } // endfor i

 end_of_file:

  // Update progress information
//dup->ProgCur = Tdbp->GetProgMax(g);

  /*********************************************************************/
  /* Record the Index size and eventually resize memory allocation.    */
  /*********************************************************************/
  if ((Num_K = nkey) < n) {
    PlgDBrealloc(g, NULL, Record, Num_K * sizeof(int));

    for (kcp = To_KeyCol; kcp; kcp = kcp->Next)
      kcp->ReAlloc(g, Num_K);

    } // endif Num_K

  /*********************************************************************/
  /*  Sort the index so we can use an optimized Find algorithm.        */
  /*  Note: for a unique index we use the non conservative sort        */
  /*  version because normally all index values are different.         */
  /*  This was set at CSORT class construction.                        */
  /*  For all indexes, an offset array is made so we can check the     */
  /*  uniqueness of unique indexes.                                    */
  /*********************************************************************/
  Index.Size = Num_K * sizeof(int);

  if (!PlgDBalloc(g, NULL, Index)) {
    sprintf(g->Message, MSG(MEM_ALLOC_ERR), "index", Num_K);
    goto err;    // Error
    } // endif alloc

  Offset.Size = (Num_K + 1) * sizeof(int);

  if (!PlgDBalloc(g, NULL, Offset)) {
    sprintf(g->Message, MSG(MEM_ALLOC_ERR), "offset", Num_K + 1);
    goto err;    // Error
    } // endif alloc

  // We must separate keys and added columns before sorting
  addcolp = To_LastCol->Next;
  To_LastCol->Next = NULL;

  // Call the sort program, it returns the number of distinct values
  if ((Ndif = Qsort(g, Num_K)) < 0)
    goto err;       // Error during sort

//  if (trace)
    htrc("Make: Nk=%d n=%d Num_K=%d Ndif=%d addcolp=%p BlkFil=%p X=%p\n",
          Nk, n, Num_K, Ndif, addcolp, Tdbp->To_BlkFil, X);

  // Check whether the unique index is unique indeed
  if (!Mul)
    if (Ndif < Num_K) {
      strcpy(g->Message, MSG(INDEX_NOT_UNIQ));
      goto err;
    } else
      PlgDBfree(Offset);           // Not used anymore

  // Restore kcp list
  To_LastCol->Next = addcolp;

  // Use the index to physically reorder the xindex
  Srtd = Reorder(g);

  if (Ndif < Num_K) {
    // Resize the offset array
    PlgDBrealloc(g, NULL, Offset, (Ndif + 1) * sizeof(int));

    // Initial value of MaxSame
    MaxSame = Pof[1] - Pof[0];

    // Resize the Key array by only keeping the distinct values
    for (i = 1; i < Ndif; i++) {
      for (kcp = To_KeyCol; kcp; kcp = kcp->Next)
        kcp->Move(i, Pof[i]);

      MaxSame = MY_MAX(MaxSame, Pof[i + 1] - Pof[i]);
      } // endfor i

    for (kcp = To_KeyCol; kcp; kcp = kcp->Next)
      kcp->ReAlloc(g, Ndif);

  } else {
    Mul = false;                   // Current index is unique
    PlgDBfree(Offset);             // Not used anymore
    MaxSame = 1;                   // Reset it when remaking an index
  } // endif Ndif

  /*********************************************************************/
  /*  Now do the reduction of the index. Indeed a multi-column index   */
  /*  can be used for only some of the first columns. For instance if  */
  /*  an index is defined for column A, B, C PlugDB can use it for     */
  /*  only the column A or the columns A, B.                           */
  /*  What we do here is to reduce the data so column A will contain   */
  /*  only the sorted distinct values of A, B will contain data such   */
  /*  as only distinct values of A,B are stored etc.                   */
  /*  This implies that for each column set an offset array is made    */
  /*  except if the subset originally contains unique values.          */
  /*********************************************************************/
  // Update progress information
//dup->Step = STEP(REDUCE_INDEX);

  ndf = Ndif;
  To_LastCol->Mxs = MaxSame;

  for (kcp = To_LastCol->Previous; kcp; kcp = kcp->Previous) {
    if (!(bof = kcp->MakeOffset(g, ndf)))
      goto err;
    else
      *bof = 0;

    for (n = 0, i = j = 1; i < ndf; i++)
      for (kp = kcp; kp; kp = kp->Previous)
        if (kp->Compare(n, i)) {
          // Values are not equal to last ones
          bof[j++] = n = i;
          break;
          } // endif Compare

    if (j < ndf) {
      // Sub-index is multiple
      bof[j] = ndf;
      ndf = j;                  // New number of distinct values

      // Resize the Key array by only keeping the distinct values
      for (kp = kcp; kp; kp = kp->Previous) {
        for (i = 1; i < ndf; i++)
          kp->Move(i, bof[i]);

        kp->ReAlloc(g, ndf);
        } // endif kcp

      // Resize the offset array
      kcp->MakeOffset(g, ndf);

      // Calculate the max same value for this column
      kcp->Mxs = ColMaxSame(kcp);
    } else {
      // Current sub-index is unique
      kcp->MakeOffset(g, 0);   // The offset is not used anymore
      kcp->Mxs = 1;            // Unique
    } // endif j

    } // endfor kcp

  /*********************************************************************/
  /*  For sorted columns and fixed record size, file position can be   */
  /*  calculated, so the Record array can be discarted.                */
  /*  Note: for Num_K = 1 any non null value is Ok.                    */
  /*********************************************************************/
  if (Srtd && !filp && Tdbp->Ftype != RECFM_VAR) {
    Incr = (Num_K > 1) ? To_Rec[1] : Num_K;
    PlgDBfree(Record);
    } // endif Srtd

  /*********************************************************************/
  /*  Check whether a two-tier find algorithm can be implemented.      */
  /*  It is currently implemented only for single key indexes.         */
  /*********************************************************************/
  if (Nk == 1 && ndf >= 65536) {
    // Implement a two-tier find algorithm
    for (Sblk = 256; (Sblk * Sblk * 4) < ndf; Sblk *= 2) ;

    Nblk = (ndf -1) / Sblk + 1;

    if (To_KeyCol->MakeBlockArray(g, Nblk, Sblk))
      goto err;    // Error

    } // endif Num_K

 nox:
  /*********************************************************************/
  /*  No valid record read yet for secondary file.                     */
  /*********************************************************************/
  Cur_K = Num_K;

  /*********************************************************************/
  /*  Save the xindex so it has not to be recalculated.                */
  /*********************************************************************/
  if (X) {
    if (SaveIndex(g, sxp))
      brc = true;

  } else {                     // Dynamic index
    // Indicate that key column values can be found from KEYCOL's
    for (kcp = To_KeyCol; kcp; kcp = kcp->Next)
      kcp->Colp->SetKcol(kcp);

    Tdbp->SetFilter(NULL);     // Not used anymore
  } // endif X

 err:
  // We don't need the index anymore
  if (X || brc)
    Close();

  if (brc)
    printf("%s\n", g->Message);

  return brc;
  } // end of Make

/***********************************************************************/
/*  Return the max size of the intermediate column.                    */
/***********************************************************************/
int XINDEX::ColMaxSame(PXCOL kp)
  {
  int *kof, i, ck1, ck2, ckn = 1;
  PXCOL kcp;

  // Calculate the max same value for this column
  for (i = 0; i < kp->Ndf; i++) {
    ck1 = i;
    ck2 = i + 1;

    for (kcp = kp; kcp; kcp = kcp->Next) {
      if (!(kof = (kcp->Next) ? kcp->Kof : Pof))
        break;

      ck1 = kof[ck1];
      ck2 = kof[ck2];
      } // endfor kcp

    ckn = MY_MAX(ckn, ck2 - ck1);
    } // endfor i

  return ckn;
  } // end of ColMaxSame

/***********************************************************************/
/*  Reorder: use the sort index to reorder the data in storage so      */
/*  it will be physically sorted and sort index can be removed.        */
/***********************************************************************/
bool XINDEX::Reorder(PGLOBAL g)
  {
  register int i, j, k, n;
  bool          sorted = true;
  PXCOL         kcp;
#if 0
  PDBUSER       dup = (PDBUSER)g->Activityp->Aptr;

  if (Num_K > 500000) {
    // Update progress information
    dup->Step = STEP(REORDER_INDEX);
    dup->ProgMax = Num_K;
    dup->ProgCur = 0;
  } else
    dup = NULL;
#endif // 0

  if (!Pex)
    return Srtd;

  for (i = 0; i < Num_K; i++) {
    if (Pex[i] == Num_K) {        // Already moved
      continue;
    } else if (Pex[i] == i) {     // Already placed
//    if (dup)
//      dup->ProgCur++;

      continue;
    } // endif's Pex

    sorted = false;

    for (kcp = To_KeyCol; kcp; kcp = kcp->Next)
      kcp->Save(i);

    n = To_Rec[i];

    for (j = i;; j = k) {
      k = Pex[j];
      Pex[j] = Num_K;           // Mark position as set

      if (k == i) {
        for (kcp = To_KeyCol; kcp; kcp = kcp->Next)
          kcp->Restore(j);

        To_Rec[j] = n;
        break;                  // end of loop
      } else {
        for (kcp = To_KeyCol; kcp; kcp = kcp->Next)
          kcp->Move(j, k);      // Move k to j

        To_Rec[j] = To_Rec[k];
      } // endif k

//    if (dup)
//      dup->ProgCur++;

      } // endfor j

    } // endfor i

  // The index is not used anymore
  PlgDBfree(Index);
  return sorted;
  } // end of Reorder

/***********************************************************************/
/*  Save the index values for this table.                              */
/*  The problem here is to avoid name duplication, because more than   */
/*  one data file can have the same name (but different types) and/or  */
/*  the same data file can be used with different block sizes. This is */
/*  why we use Ofn that defaults to the file name but can be set to a  */
/*  different name if necessary.                                       */
/***********************************************************************/
bool XINDEX::SaveIndex(PGLOBAL g, PIXDEF sxp)
  {
  char   *ftype;
  char    fn[_MAX_PATH];
  int     n[NZ], nof = (Mul) ? (Ndif + 1) : 0;
  int     id = -1, size = 0;
  bool    sep, rc = false;
  PXCOL   kcp = To_KeyCol;
  PDOSDEF defp = (PDOSDEF)Tdbp->To_Def;
  PDBUSER dup = PlgGetUser(g);

  dup->Step = STEP(SAVING_INDEX);
  dup->ProgMax = 15 + 16 * Nk;
  dup->ProgCur = 0;

  switch (Tdbp->Ftype) {
    case RECFM_VAR: ftype = ".dnx"; break;
    case RECFM_FIX: ftype = ".fnx"; break;
    case RECFM_BIN: ftype = ".bnx"; break;
    case RECFM_VCT: ftype = ".vnx"; break;
    case RECFM_DBF: ftype = ".dbx"; break;
    default:
      sprintf(g->Message, MSG(INVALID_FTYPE), Tdbp->Ftype);
      return true;
    } // endswitch Ftype

  if ((sep = defp->GetBoolCatInfo("SepIndex", false))) {
    // Index is saved in a separate file
#if !defined(UNIX)
    char drive[_MAX_DRIVE];
#else
    char *drive = NULL;
#endif
    char direc[_MAX_DIR];
    char fname[_MAX_FNAME];

    _splitpath(defp->GetOfn(), drive, direc, fname, NULL);
    strcat(strcat(fname, "_"), Xdp->GetName());
    _makepath(fn, drive, direc, fname, ftype);
    sxp = NULL;
  } else {
    id = ID;
    strcat(PlugRemoveType(fn, strcpy(fn, defp->GetOfn())), ftype);
  } // endif sep

  PlugSetPath(fn, fn, Tdbp->GetPath());

  if (X->Open(g, fn, id, (sxp) ? MODE_INSERT : MODE_WRITE)) {
    printf("%s\n", g->Message);
    return true;
    } // endif Open

  if (!Ndif)
    goto end;                // Void index

  /*********************************************************************/
  /*  Write the index values on the index file.                        */
  /*********************************************************************/
  n[0] = ID;                  // To check validity
  n[1] = Nk;                  // The number of indexed columns
  n[2] = nof;                 // The offset array size or 0
  n[3] = Num_K;               // The index size
  n[4] = Incr;                // Increment of record positions
  n[5] = Nblk; n[6] = Sblk;

  if (trace) {
    htrc("Saving index %s\n", Xdp->GetName());
    htrc("ID=%d Nk=%d nof=%d Num_K=%d Incr=%d Nblk=%d Sblk=%d\n",
          ID, Nk, nof, Num_K, Incr, Nblk, Sblk);
    } // endif trace

  size = X->Write(g, n, NZ, sizeof(int), rc);
  dup->ProgCur = 1;

  if (Mul)             // Write the offset array
    size += X->Write(g, Pof, nof, sizeof(int), rc);

  dup->ProgCur = 5;

  if (!Incr)           // Write the record position array(s)
    size += X->Write(g, To_Rec, Num_K, sizeof(int), rc);

  dup->ProgCur = 15;

  for (; kcp; kcp = kcp->Next) {
    n[0] = kcp->Ndf;                 // Number of distinct sub-values
    n[1] = (kcp->Kof) ? kcp->Ndf + 1 : 0;     // 0 if unique
    n[2] = (kcp == To_KeyCol) ? Nblk : 0;
    n[3] = kcp->Klen;                // To be checked later
    n[4] = kcp->Type;                // To be checked later

    size += X->Write(g, n, NW, sizeof(int), rc);
    dup->ProgCur += 1;

    if (n[2])
      size += X->Write(g, kcp->To_Bkeys, Nblk, kcp->Klen, rc);

    dup->ProgCur += 5;

    size += X->Write(g, kcp->To_Keys, n[0], kcp->Klen, rc);
    dup->ProgCur += 5;

    if (n[1])
      size += X->Write(g, kcp->Kof, n[1], sizeof(int), rc);

    dup->ProgCur += 5;
    } // endfor kcp

  if (trace)
    htrc("Index %s saved, Size=%d\n", Xdp->GetName(), size);

 end:
  X->Close(fn, id);
  return rc;
  } // end of SaveIndex

/***********************************************************************/
/*  Init: Open and Initialize a Key Index.                             */
/***********************************************************************/
bool XINDEX::Init(PGLOBAL g)
  {
#if defined(XMAP)
  if (xmap)
    return MapInit(g);
#endif   // XMAP

  /*********************************************************************/
  /*  Table will be accessed through an index table.                   */
  /*  If sorting is required, this will be done later.                 */
  /*********************************************************************/
  char   *ftype;
  char    fn[_MAX_PATH];
  int     k, n, nv[NZ], id = -1;
  bool    estim = false;
  PCOL    colp;
  PXCOL   prev = NULL, kcp = NULL;
  PDOSDEF defp = (PDOSDEF)Tdbp->To_Def;

  /*********************************************************************/
  /*  Get the estimated table size.                                    */
  /*  Note: for fixed tables we must use cardinality to avoid the call */
  /*  to MaxBlkSize that could reduce the cardinality value.           */
  /*********************************************************************/
  if (Tdbp->Cardinality(NULL)) {
    // For DBF tables, Cardinality includes bad or soft deleted lines
    // that are not included in the index, and can be larger then the
    // index size.
    estim = (Tdbp->Ftype == RECFM_DBF);
    n = Tdbp->Cardinality(g);      // n is exact table size
  } else {
    // Variable table not optimized
    estim = true;                  // n is an estimate of the size
    n = Tdbp->GetMaxSize(g);
  } // endif Cardinality

  if (n <= 0)
    return !(n == 0);             // n < 0 error, n = 0 void table

  /*********************************************************************/
  /*  Get the first key column.                                        */
  /*********************************************************************/
  if (!Nk || !To_Cols || (!To_Vals && Op != OP_FIRST && Op != OP_FSTDIF)) {
    strcpy(g->Message, MSG(NO_KEY_COL));
    return true;    // Error
  } else
    colp = To_Cols[0];

  switch (Tdbp->Ftype) {
    case RECFM_VAR: ftype = ".dnx"; break;
    case RECFM_FIX: ftype = ".fnx"; break;
    case RECFM_BIN: ftype = ".bnx"; break;
    case RECFM_VCT: ftype = ".vnx"; break;
    case RECFM_DBF: ftype = ".dbx"; break;
    default:
      sprintf(g->Message, MSG(INVALID_FTYPE), Tdbp->Ftype);
      return true;
    } // endswitch Ftype

  if (defp->SepIndex()) {
    // Index was saved in a separate file
#if !defined(UNIX)
    char drive[_MAX_DRIVE];
#else
    char *drive = NULL;
#endif
    char direc[_MAX_DIR];
    char fname[_MAX_FNAME];

    _splitpath(defp->GetOfn(), drive, direc, fname, NULL);
    strcat(strcat(fname, "_"), Xdp->GetName());
    _makepath(fn, drive, direc, fname, ftype);
  } else {
    id = ID;
    strcat(PlugRemoveType(fn, strcpy(fn, defp->GetOfn())), ftype);
  } // endif sep

  PlugSetPath(fn, fn, Tdbp->GetPath());

  if (trace)
    htrc("Index %s file: %s\n", Xdp->GetName(), fn);

  /*********************************************************************/
  /*  Open the index file and check its validity.                      */
  /*********************************************************************/
  if (X->Open(g, fn, id, MODE_READ))
    goto err;               // No saved values

  //  Now start the reading process.
  if (X->Read(g, nv, NZ, sizeof(int)))
    goto err;

  if (trace)
    htrc("nv=%d %d %d %d %d %d %d\n",
          nv[0], nv[1], nv[2], nv[3], nv[4], nv[5], nv[6]);

  // The test on ID was suppressed because MariaDB can change an index ID
  // when other indexes are added or deleted
  if (/*nv[0] != ID ||*/ nv[1] != Nk) {
    sprintf(g->Message, MSG(BAD_INDEX_FILE), fn);

    if (trace)
      htrc("nv[0]=%d ID=%d nv[1]=%d Nk=%d\n", nv[0], ID, nv[1], Nk);

    goto err;
    } // endif

  if (nv[2]) {
    Mul = true;
    Ndif = nv[2];

    // Allocate the storage that will contain the offset array
    Offset.Size = Ndif * sizeof(int);

    if (!PlgDBalloc(g, NULL, Offset)) {
      sprintf(g->Message, MSG(MEM_ALLOC_ERR), "offset", Ndif);
      goto err;
      } // endif

    if (X->Read(g, Pof, Ndif, sizeof(int)))
      goto err;

    Ndif--;   // nv[2] is offset size, equal to Ndif + 1
  } else {
    Mul = false;
    Ndif = nv[3];
  } // endif nv[2]

  if (nv[3] < n && estim)
    n = nv[3];              // n was just an evaluated max value

  if (nv[3] != n) {
    sprintf(g->Message, MSG(OPT_NOT_MATCH), fn);
    goto err;
    } // endif

  Num_K = nv[3];
  Incr = nv[4];
  Nblk = nv[5];
  Sblk = nv[6];

  if (!Incr) {
    /*******************************************************************/
    /*  Allocate the storage that will contain the file positions.     */
    /*******************************************************************/
    Record.Size = Num_K * sizeof(int);

    if (!PlgDBalloc(g, NULL, Record)) {
      sprintf(g->Message, MSG(MEM_ALLOC_ERR), "index", Num_K);
      goto err;
      } // endif

    if (X->Read(g, To_Rec, Num_K, sizeof(int)))
      goto err;

  } else
    Srtd = true;    // Sorted positions can be calculated

  /*********************************************************************/
  /*  Allocate the KXYCOL blocks used to store column values.          */
  /*********************************************************************/
  for (k = 0; k < Nk; k++) {
    if (k == Nval)
      To_LastVal = prev;

    if (X->Read(g, nv, NW, sizeof(int)))
      goto err;

    colp = To_Cols[k];

    if (nv[4] != colp->GetResultType() || !colp->GetValue() ||
       (nv[3] != colp->GetValue()->GetClen() && nv[4] != TYPE_STRING)) {
      sprintf(g->Message, MSG(XCOL_MISMATCH), colp->GetName());
      goto err;    // Error
      } // endif GetKey

    kcp = new(g) KXYCOL(this);

    if (kcp->Init(g, colp, nv[0], true, (int)nv[3]))
      goto err;    // Error

    /*******************************************************************/
    /*  Read the index values from the index file.                     */
    /*******************************************************************/
    if (k == 0 && Nblk) {
      if (kcp->MakeBlockArray(g, Nblk, 0))
        goto err;

      // Read block values
      if (X->Read(g, kcp->To_Bkeys, Nblk, kcp->Klen))
        goto err;

      } // endif Nblk

    // Read the entire (small) index
    if (X->Read(g, kcp->To_Keys, nv[0], kcp->Klen))
      goto err;

    if (nv[1]) {
      if (!kcp->MakeOffset(g, nv[1] - 1))
        goto err;

      // Read the offset array
      if (X->Read(g, kcp->Kof, nv[1], sizeof(int)))
        goto err;

      } // endif n[1]

    if (!kcp->Prefix)
      // Indicate that the key column value can be found from KXYCOL
      colp->SetKcol(kcp);

    if (prev) {
      kcp->Previous = prev;
      prev->Next = kcp;
    } else
      To_KeyCol = kcp;

    prev = kcp;
    } // endfor k

  To_LastCol = prev;

  if (Mul && prev) {
    // Last key offset is the index offset
    kcp->Koff = Offset;
    kcp->Koff.Sub = true;
    } // endif Mul

  X->Close();

  /*********************************************************************/
  /*  No valid record read yet for secondary file.                     */
  /*********************************************************************/
  Cur_K = Num_K;
  return false;

err:
  Close();
  return true;
  } // end of Init

#if defined(XMAP)
/***********************************************************************/
/*  Init: Open and Initialize a Key Index.                             */
/***********************************************************************/
bool XINDEX::MapInit(PGLOBAL g)
  {
  /*********************************************************************/
  /*  Table will be accessed through an index table.                   */
  /*  If sorting is required, this will be done later.                 */
  /*********************************************************************/
  const char *ftype;
  BYTE   *mbase;
  char    fn[_MAX_PATH];
  int    *nv, k, n, id = -1;
  bool    estim;
  PCOL    colp;
  PXCOL   prev = NULL, kcp = NULL;
  PDOSDEF defp = (PDOSDEF)Tdbp->To_Def;
  PDBUSER dup = PlgGetUser(g);

  /*********************************************************************/
  /*  Get the estimated table size.                                    */
  /*  Note: for fixed tables we must use cardinality to avoid the call */
  /*  to MaxBlkSize that could reduce the cardinality value.           */
  /*********************************************************************/
  if (Tdbp->Cardinality(NULL)) {
    // For DBF tables, Cardinality includes bad or soft deleted lines
    // that are not included in the index, and can be larger then the
    // index size.
    estim = (Tdbp->Ftype == RECFM_DBF);
    n = Tdbp->Cardinality(g);      // n is exact table size
  } else {
    // Variable table not optimized
    estim = true;                  // n is an estimate of the size
    n = Tdbp->GetMaxSize(g);
  } // endif Cardinality

  if (n <= 0)
    return !(n == 0);             // n < 0 error, n = 0 void table

  /*********************************************************************/
  /*  Get the first key column.                                        */
  /*********************************************************************/
  if (!Nk || !To_Cols || (!To_Vals && Op != OP_FIRST && Op != OP_FSTDIF)) {
    strcpy(g->Message, MSG(NO_KEY_COL));
    return true;    // Error
  } else
    colp = To_Cols[0];

  switch (Tdbp->Ftype) {
    case RECFM_VAR: ftype = ".dnx"; break;
    case RECFM_FIX: ftype = ".fnx"; break;
    case RECFM_BIN: ftype = ".bnx"; break;
    case RECFM_VCT: ftype = ".vnx"; break;
    case RECFM_DBF: ftype = ".dbx"; break;
    default:
      sprintf(g->Message, MSG(INVALID_FTYPE), Tdbp->Ftype);
      return true;
    } // endswitch Ftype

  if (defp->SepIndex()) {
    // Index was save in a separate file
#if !defined(UNIX)
    char drive[_MAX_DRIVE];
#else
    char *drive = NULL;
#endif
    char direc[_MAX_DIR];
    char fname[_MAX_FNAME];

    _splitpath(defp->GetOfn(), drive, direc, fname, NULL);
    strcat(strcat(fname, "_"), Xdp->GetName());
    _makepath(fn, drive, direc, fname, ftype);
  } else {
    id = ID;
    strcat(PlugRemoveType(fn, strcpy(fn, defp->GetOfn())), ftype);
  } // endif SepIndex

  PlugSetPath(fn, fn, Tdbp->GetPath());

  if (trace)
    htrc("Index %s file: %s\n", Xdp->GetName(), fn);

  /*********************************************************************/
  /*  Get a view on the part of the index file containing this index.  */
  /*********************************************************************/
  if (!(mbase = (BYTE*)X->FileView(g, fn)))
    goto err;

  if (id >= 0) {
    // Get offset from the header
    IOFF *noff = (IOFF*)mbase;

    // Position the memory base at the offset of this index
    mbase += noff[id].Low;
    } // endif id

  //  Now start the mapping process.
  nv = (int*)mbase;
  mbase += NZ * sizeof(int);

  if (trace)
    htrc("nv=%d %d %d %d %d %d %d\n",
          nv[0], nv[1], nv[2], nv[3], nv[4], nv[5], nv[6]);

  // The test on ID was suppressed because MariaDB can change an index ID
  // when other indexes are added or deleted
  if (/*nv[0] != ID ||*/ nv[1] != Nk) {
    // Not this index
    sprintf(g->Message, MSG(BAD_INDEX_FILE), fn);

    if (trace)
      htrc("nv[0]=%d ID=%d nv[1]=%d Nk=%d\n", nv[0], ID, nv[1], Nk);

    goto err;
    } // endif nv

  if (nv[2]) {
    // Set the offset array memory block
    Offset.Memp = mbase;
    Offset.Size = nv[2] * sizeof(int);
    Offset.Sub = true;
    Mul = true;
    Ndif = nv[2] - 1;
    mbase += Offset.Size;
  } else {
    Mul = false;
    Ndif = nv[3];
  } // endif nv[2]

  if (nv[3] < n && estim)
    n = nv[3];              // n was just an evaluated max value

  if (nv[3] != n) {
    sprintf(g->Message, MSG(OPT_NOT_MATCH), fn);
    goto err;
    } // endif

  Num_K = nv[3];
  Incr = nv[4];
  Nblk = nv[5];
  Sblk = nv[6];

  if (!Incr) {
    /*******************************************************************/
    /*  Point to the storage that contains the file positions.         */
    /*******************************************************************/
    Record.Size = Num_K * sizeof(int);
    Record.Memp = mbase;
    Record.Sub = true;
    mbase += Record.Size;
  } else
    Srtd = true;    // Sorted positions can be calculated

  /*********************************************************************/
  /*  Allocate the KXYCOL blocks used to store column values.          */
  /*********************************************************************/
  for (k = 0; k < Nk; k++) {
    if (k == Nval)
      To_LastVal = prev;

    nv = (int*)mbase;
    mbase += (NW * sizeof(int));

    colp = To_Cols[k];

    if (nv[4] != colp->GetResultType() || !colp->GetValue() ||
       (nv[3] != colp->GetValue()->GetClen() && nv[4] != TYPE_STRING)) {
      sprintf(g->Message, MSG(XCOL_MISMATCH), colp->GetName());
      goto err;    // Error
      } // endif GetKey

    kcp = new(g) KXYCOL(this);

    if (!(mbase = kcp->MapInit(g, colp, nv, mbase)))
      goto err;

    if (!kcp->Prefix)
      // Indicate that the key column value can be found from KXYCOL
      colp->SetKcol(kcp);

    if (prev) {
      kcp->Previous = prev;
      prev->Next = kcp;
    } else
      To_KeyCol = kcp;

    prev = kcp;
    } // endfor k

  To_LastCol = prev;

  if (Mul && prev)
    // Last key offset is the index offset
    kcp->Koff = Offset;

  /*********************************************************************/
  /*  No valid record read yet for secondary file.                     */
  /*********************************************************************/
  Cur_K = Num_K;
  return false;

err:
  Close();
  return true;
  } // end of MapInit
#endif   // XMAP

/***********************************************************************/
/*  Get Ndif and Num_K from the index file.                            */
/***********************************************************************/
bool XINDEX::GetAllSizes(PGLOBAL g, int &ndif, int &numk)
  {
  char   *ftype;
  char    fn[_MAX_PATH];
  int     n, nv[NZ], id = -1;
  bool    estim = false;
  PDOSDEF defp = (PDOSDEF)Tdbp->To_Def;

  ndif = numk = 0;

  /*********************************************************************/
  /*  Get the estimated table size.                                    */
  /*  Note: for fixed tables we must use cardinality to avoid the call */
  /*  to MaxBlkSize that could reduce the cardinality value.           */
  /*********************************************************************/
  if (Tdbp->Cardinality(NULL)) {
    // For DBF tables, Cardinality includes bad or soft deleted lines
    // that are not included in the index, and can be larger then the
    // index size.
    estim = (Tdbp->Ftype == RECFM_DBF);
    n = Tdbp->Cardinality(g);      // n is exact table size
  } else {
    // Variable table not optimized
    estim = true;                  // n is an estimate of the size
    n = Tdbp->GetMaxSize(g);
  } // endif Cardinality

  if (n <= 0)
    return !(n == 0);             // n < 0 error, n = 0 void table

  /*********************************************************************/
  /*  Check the key part number.                                       */
  /*********************************************************************/
  if (!Nk) {
    strcpy(g->Message, MSG(NO_KEY_COL));
    return true;    // Error
    } // endif Nk

  switch (Tdbp->Ftype) {
    case RECFM_VAR: ftype = ".dnx"; break;
    case RECFM_FIX: ftype = ".fnx"; break;
    case RECFM_BIN: ftype = ".bnx"; break;
    case RECFM_VCT: ftype = ".vnx"; break;
    case RECFM_DBF: ftype = ".dbx"; break;
    default:
      sprintf(g->Message, MSG(INVALID_FTYPE), Tdbp->Ftype);
      return true;
    } // endswitch Ftype

  if (defp->SepIndex()) {
    // Index was saved in a separate file
#if !defined(UNIX)
    char drive[_MAX_DRIVE];
#else
    char *drive = NULL;
#endif
    char direc[_MAX_DIR];
    char fname[_MAX_FNAME];

    _splitpath(defp->GetOfn(), drive, direc, fname, NULL);
    strcat(strcat(fname, "_"), Xdp->GetName());
    _makepath(fn, drive, direc, fname, ftype);
  } else {
    id = ID;
    strcat(PlugRemoveType(fn, strcpy(fn, defp->GetOfn())), ftype);
  } // endif sep

  PlugSetPath(fn, fn, Tdbp->GetPath());

  if (trace)
    htrc("Index %s file: %s\n", Xdp->GetName(), fn);

  /*********************************************************************/
  /*  Open the index file and check its validity.                      */
  /*********************************************************************/
  if (X->Open(g, fn, id, MODE_READ))
    goto err;               // No saved values

  // Get offset from XDB file
//if (X->Seek(g, Defoff, Defhigh, SEEK_SET))
//  goto err;

  //  Now start the reading process.
  if (X->Read(g, nv, NZ, sizeof(int)))
    goto err;

  if (trace)
    htrc("nv=%d %d %d %d\n", nv[0], nv[1], nv[2], nv[3]);

  // The test on ID was suppressed because MariaDB can change an index ID
  // when other indexes are added or deleted
  if (/*nv[0] != ID ||*/ nv[1] != Nk) {
    sprintf(g->Message, MSG(BAD_INDEX_FILE), fn);

    if (trace)
      htrc("nv[0]=%d ID=%d nv[1]=%d Nk=%d\n", nv[0], ID, nv[1], Nk);

    goto err;
    } // endif

  if (nv[2]) {
    Mul = true;
    Ndif = nv[2] - 1;  // nv[2] is offset size, equal to Ndif + 1
  } else {
    Mul = false;
    Ndif = nv[3];
  } // endif nv[2]

  if (nv[3] < n && estim)
    n = nv[3];              // n was just an evaluated max value

  if (nv[3] != n) {
    sprintf(g->Message, MSG(OPT_NOT_MATCH), fn);
    goto err;
    } // endif

  Num_K = nv[3];

  if (Nk > 1) {
    if (nv[2] && X->Seek(g, nv[2] * sizeof(int), 0, SEEK_CUR))
      goto err;

    if (!nv[4] && X->Seek(g, Num_K * sizeof(int), 0, SEEK_CUR))
      goto err;

    if (X->Read(g, nv, NW, sizeof(int)))
      goto err;

    PCOL colp = *To_Cols;

    if (nv[4] != colp->GetResultType()  ||
       (nv[3] != colp->GetValue()->GetClen() && nv[4] != TYPE_STRING)) {
      sprintf(g->Message, MSG(XCOL_MISMATCH), colp->GetName());
      goto err;    // Error
      } // endif GetKey

    Ndif = nv[0];
    } // endif Nk

  /*********************************************************************/
  /*  Set size values.                                                 */
  /*********************************************************************/
  ndif = Ndif;
  numk = Num_K;
  return false;

err:
  X->Close();
  return true;
  } // end of GetAllSizes

/***********************************************************************/
/*  RANGE: Tell how many records exist for a given value, for an array */
/*  of values, or in a given value range.                              */
/***********************************************************************/
int XINDEX::Range(PGLOBAL g, int limit, bool incl)
  {
  int  i, k, n = 0;
  PXOB *xp = To_Vals;
  PXCOL kp = To_KeyCol;
  OPVAL op = Op;

  switch (limit) {
    case 1: Op = (incl) ? OP_GE : OP_GT; break;
    case 2: Op = (incl) ? OP_GT : OP_GE; break;
    default: return 0;
    } // endswitch limit

  /*********************************************************************/
  /*  Currently only range of constant values with an EQ operator is   */
  /*  implemented.  Find the number of rows for each given values.     */
  /*********************************************************************/
  if (xp[0]->GetType() == TYPE_CONST) {
    for (i = 0; kp; kp = kp->Next) {
      kp->Valp->SetValue_pval(xp[i]->GetValue(), !kp->Prefix);
      if (++i == Nval) break;
      } // endfor kp

    if ((k = FastFind(Nval)) < Num_K)
      n = k;
//      if (limit)
//        n = (Mul) ? k : kp->Val_K;
//      else
//        n = (Mul) ? Pof[kp->Val_K + 1] - k : 1;

  } else {
    strcpy(g->Message, MSG(RANGE_NO_JOIN));
    n = -1;                        // Logical error
  } // endif'f Type

  Op = op;
  return n;
  } // end of Range

/***********************************************************************/
/*  Return the size of the group (equal values) of the current value.  */
/***********************************************************************/
int XINDEX::GroupSize(void)
  {
#if defined(_DEBUG)
  assert(To_LastCol->Val_K >= 0 && To_LastCol->Val_K < Ndif);
#endif   // _DEBUG

  if (Nval == Nk)
    return (Pof) ? Pof[To_LastCol->Val_K + 1] - Pof[To_LastCol->Val_K]
                 : 1;

#if defined(_DEBUG)
  assert(To_LastVal);
#endif   // _DEBUG

  // Index whose only some columns are used
  int ck1, ck2;

  ck1 = To_LastVal->Val_K;
  ck2 = ck1 + 1;

#if defined(_DEBUG)
  assert(ck1 >= 0 && ck1 < To_LastVal->Ndf);
#endif   // _DEBUG

  for (PXCOL kcp = To_LastVal; kcp; kcp = kcp->Next) {
    ck1 = (kcp->Kof) ? kcp->Kof[ck1] : ck1;
    ck2 = (kcp->Kof) ? kcp->Kof[ck2] : ck2;
    } // endfor kcp

  return ck2 - ck1;
  } // end of GroupSize

/***********************************************************************/
/*  Find Cur_K and Val_K's of the next distinct value of the index.    */
/*  Returns false if Ok, true if there are no more different values.   */
/***********************************************************************/
bool XINDEX::NextValDif(void)
  {
  int  curk;
  PXCOL kcp = (To_LastVal) ? To_LastVal : To_LastCol;

  if (++kcp->Val_K < kcp->Ndf) {
    Cur_K = curk = kcp->Val_K;

    // (Cur_K return is currently not used by SQLGBX)
    for (PXCOL kp = kcp; kp; kp = kp->Next)
      Cur_K = (kp->Kof) ? kp->Kof[Cur_K] : Cur_K;

  } else
    return true;

  for (kcp = kcp->Previous; kcp; kcp = kcp->Previous) {
    if (kcp->Kof && curk < kcp->Kof[kcp->Val_K + 1])
      break;                  // all previous columns have same value

    curk = ++kcp->Val_K;      // This is a break, get new column value
    } // endfor kcp

  return false;
  } // end of NextValDif

/***********************************************************************/
/*  XINDEX: Find Cur_K and Val_K's of next index entry.                */
/*  If eq is true next values must be equal to last ones up to Nval.   */
/*  Returns false if Ok, true if there are no more (equal) values.     */
/***********************************************************************/
bool XINDEX::NextVal(bool eq)
  {
  int  n, neq = Nk + 1, curk;
  PXCOL kcp;

  if (Cur_K == Num_K)
    return true;
  else
    curk = ++Cur_K;

  for (n = Nk, kcp = To_LastCol; kcp; n--, kcp = kcp->Previous) {
    if (kcp->Kof) {
      if (curk == kcp->Kof[kcp->Val_K + 1])
        neq = n;

    } else {
#ifdef _DEBUG
      assert(curk == kcp->Val_K + 1);
#endif // _DEBUG
      neq = n;
    } // endif Kof

#ifdef _DEBUG
    assert(kcp->Val_K < kcp->Ndf);
#endif // _DEBUG

    // If this is not a break...
    if (neq > n)
      break;                  // all previous columns have same value

    curk = ++kcp->Val_K;      // This is a break, get new column value
    } // endfor kcp

  // Return true if no more values or, in case of "equal" values,
  // if the last used column value has changed
  return (Cur_K == Num_K || (eq && neq <= Nval));
  } // end of NextVal

/***********************************************************************/
/*  XINDEX: Find Cur_K and Val_K's of previous index entry.            */
/*  Returns false if Ok, true if there are no more values.             */
/***********************************************************************/
bool XINDEX::PrevVal(void)
  {
  int  n, neq = Nk + 1, curk;
  PXCOL kcp;

  if (Cur_K == 0)
    return true;
  else
    curk = --Cur_K;

  for (n = Nk, kcp = To_LastCol; kcp; n--, kcp = kcp->Previous) {
    if (kcp->Kof) {
      if (curk < kcp->Kof[kcp->Val_K])
        neq = n;

    } else {
#ifdef _DEBUG
      assert(curk == kcp->Val_K -1);
#endif // _DEBUG
      neq = n;
    } // endif Kof

#ifdef _DEBUG
    assert(kcp->Val_K >= 0);
#endif // _DEBUG

    // If this is not a break...
    if (neq > n)
      break;                  // all previous columns have same value

    curk = --kcp->Val_K;      // This is a break, get new column value
    } // endfor kcp

  return false;
  } // end of PrevVal

/***********************************************************************/
/*  XINDEX: Fetch a physical or logical record.                        */
/***********************************************************************/
int XINDEX::Fetch(PGLOBAL g)
  {
  int  n;
  PXCOL kp;

  if (Num_K == 0)
    return -1;                   // means end of file

  /*********************************************************************/
  /*  Table read through a sorted index.                               */
  /*********************************************************************/
  switch (Op) {
    case OP_NEXT:                 // Read next
      if (NextVal(false))
        return -1;                // End of indexed file

      break;
    case OP_FIRST:                // Read first
      for (Cur_K = 0, kp = To_KeyCol; kp; kp = kp->Next)
        kp->Val_K = 0;

      Op = OP_NEXT;
      break;
    case OP_SAME:                 // Read next same
      // Logically the key values should be the same as before
      if (trace > 1)
        htrc("looking for next same value\n");

      if (NextVal(true)) {
        Op = OP_EQ;
        return -2;                // no more equal values
        } // endif NextVal

      break;
    case OP_NXTDIF:               // Read next dif
//      while (!NextVal(true)) ;

//      if (Cur_K >= Num_K)
//        return -1;              // End of indexed file
      if (NextValDif())
        return -1;                // End of indexed file

      break;
    case OP_FSTDIF:               // Read first diff
      for (Cur_K = 0, kp = To_KeyCol; kp; kp = kp->Next)
        kp->Val_K = 0;

      Op = (Mul || Nval < Nk) ? OP_NXTDIF : OP_NEXT;
      break;
    case OP_LAST:                 // Read last key
      for (Cur_K = Num_K - 1, kp = To_KeyCol; kp; kp = kp->Next)
        kp->Val_K = kp->Kblp->GetNval() - 1;

      Op = OP_NEXT;
      break;
    case OP_PREV:                 // Read previous
      if (PrevVal())
        return -1;                // End of indexed file

      break;
    default:                      // Should be OP_EQ
//    if (Tbxp->Key_Rank < 0) {
        /***************************************************************/
        /*  Look for the first key equal to the link column values     */
        /*  and return its rank whithin the index table.               */
        /***************************************************************/
        for (n = 0, kp = To_KeyCol; n < Nval && kp; n++, kp = kp->Next)
          if (kp->InitFind(g, To_Vals[n]))
            return -1;               // No more constant values

        Nth++;

        if (trace > 1)
          htrc("Fetch: Looking for new value\n");

        Cur_K = FastFind(Nval);

        if (Cur_K >= Num_K)
          /*************************************************************/
          /* Rank not whithin index table, signal record not found.    */
          /*************************************************************/
          return -2;

        else if (Mul || Nval < Nk)
          Op = OP_SAME;

    } // endswitch Op

  /*********************************************************************/
  /*  If rank is equal to stored rank, record is already there.        */
  /*********************************************************************/
  if (Cur_K == Old_K)
    return -3;                   // Means record already there
  else
    Old_K = Cur_K;                // Store rank of newly read record

  /*********************************************************************/
  /*  Return the position of the required record.                      */
  /*********************************************************************/
  return (Incr) ? Cur_K * Incr : To_Rec[Cur_K];
  } // end of Fetch

/***********************************************************************/
/*  FastFind: Returns the index of matching record in a join using an  */
/*  optimized algorithm based on dichotomie and optimized comparing.   */
/***********************************************************************/
int XINDEX::FastFind(int nv)
  {
  register int  curk, sup, inf, i= 0, k, n = 2;
  register PXCOL kp, kcp;

  assert((int)nv == Nval);

  if (Nblk && Op == OP_EQ) {
    // Look in block values to find in which block to search
    sup = Nblk;
    inf = -1;

    while (n && sup - inf > 1) {
      i = (inf + sup) >> 1;

      n = To_KeyCol->CompBval(i);

      if (n < 0)
        sup = i;
      else
        inf = i;

      } // endwhile

    if (inf < 0)
      return Num_K;

//  i = inf;
    inf *= Sblk;

    if ((sup = inf + Sblk) > To_KeyCol->Ndf)
      sup = To_KeyCol->Ndf;

    inf--;
  } else {
    inf = -1;
    sup = To_KeyCol->Ndf;
  } // endif Nblk

  for (k = 0, kcp = To_KeyCol; kcp; kcp = kcp->Next) {
    while (sup - inf > 1) {
      i = (inf + sup) >> 1;

      n = kcp->CompVal(i);

      if      (n < 0)
        sup = i;
      else if (n > 0)
        inf = i;
      else
        break;

      } // endwhile

    if (n) {
      if (Op != OP_EQ) {
        // Currently only OP_GT or OP_GE
        kcp->Val_K = curk = sup;

        // Check for value changes in previous key parts
        for (kp = kcp->Previous; kp; kp = kp->Previous)
          if (kp->Kof && curk < kp->Kof[kp->Val_K + 1])
            break;
          else
            curk = ++kp->Val_K;

        n = 0;
        } // endif Op

      break;
      } // endif n

    kcp->Val_K = i;

    if (++k == Nval) {
      if (Op == OP_GT) {            // n is always 0
        curk = ++kcp->Val_K;        // Increment value by 1

        // Check for value changes in previous key parts
        for (kp = kcp->Previous; kp; kp = kp->Previous)
          if (kp->Kof && curk < kp->Kof[kp->Val_K + 1])
            break;                  // Not changed
          else
            curk = ++kp->Val_K;

        } // endif Op

      break;      // So kcp remains pointing the last tested block
      } // endif k

    if (kcp->Kof) {
      inf = kcp->Kof[i] - 1;
      sup = kcp->Kof[i + 1];
    } else {
      inf = i - 1;
      sup = i + 1;
    } // endif Kof

    } // endfor k, kcp

  if (n) {
    // Record not found
    for (kcp = To_KeyCol; kcp; kcp = kcp->Next)
      kcp->Val_K = kcp->Ndf;       // Not a valid value

    return Num_K;
    } // endif n

  for (curk = kcp->Val_K; kcp; kcp = kcp->Next) {
    kcp->Val_K = curk;
    curk = (kcp->Kof) ? kcp->Kof[kcp->Val_K] : kcp->Val_K;
    } // endfor kcp

  return curk;
  } // end of FastFind

/* -------------------------- XINDXS Class --------------------------- */

/***********************************************************************/
/*  XINDXS public constructor.                                         */
/***********************************************************************/
XINDXS::XINDXS(PTDBDOS tdbp, PIXDEF xdp, PXLOAD pxp, PCOL *cp, PXOB *xp)
      : XINDEX(tdbp, xdp, pxp, cp, xp)
  {
  Srtd = To_Cols[0]->GetOpt() == 2;
  } // end of XINDXS constructor

/***********************************************************************/
/*  XINDXS compare routine for C Quick/Insertion sort.                 */
/***********************************************************************/
int XINDXS::Qcompare(int *i1, int *i2)
  {
//num_comp++;
  return To_KeyCol->Compare(*i1, *i2);
  } // end of Qcompare

/***********************************************************************/
/*  Range: Tell how many records exist for given value(s):             */
/*  If limit=0 return range for these values.                          */
/*  If limit=1 return the start of range.                              */
/*  If limit=2 return the end of range.                                */
/***********************************************************************/
int XINDXS::Range(PGLOBAL g, int limit, bool incl)
  {
  int  k, n = 0;
  PXOB  xp = To_Vals[0];
  PXCOL kp = To_KeyCol;
  OPVAL op = Op;

  switch (limit) {
    case 1: Op = (incl) ? OP_GE : OP_GT; break;
    case 2: Op = (incl) ? OP_GT : OP_GE; break;
    default: Op = OP_EQ;
    } // endswitch limit

  /*********************************************************************/
  /*  Currently only range of constant values with an EQ operator is   */
  /*  implemented.  Find the number of rows for each given values.     */
  /*********************************************************************/
  if (xp->GetType() == TYPE_CONST) {
    kp->Valp->SetValue_pval(xp->GetValue(), !kp->Prefix);
    k = FastFind(Nval);

    if (k < Num_K || Op != OP_EQ)
      if (limit)
        n = (Mul) ? k : kp->Val_K;
      else
        n = (Mul) ? Pof[kp->Val_K + 1] - k : 1;

  } else {
    strcpy(g->Message, MSG(RANGE_NO_JOIN));
    n = -1;                        // Logical error
  } // endif'f Type

  Op = op;
  return n;
  } // end of Range

/***********************************************************************/
/*  Return the size of the group (equal values) of the current value.  */
/***********************************************************************/
int XINDXS::GroupSize(void)
  {
#if defined(_DEBUG)
  assert(To_KeyCol->Val_K >= 0 && To_KeyCol->Val_K < Ndif);
#endif   // _DEBUG
  return (Pof) ? Pof[To_KeyCol->Val_K + 1] - Pof[To_KeyCol->Val_K]
               : 1;
  } // end of GroupSize

/***********************************************************************/
/*  XINDXS: Find Cur_K and Val_K of previous index value.              */
/*  Returns false if Ok, true if there are no more values.             */
/***********************************************************************/
bool XINDXS::PrevVal(void)
  {
  if (--Cur_K < 0)
    return true;

  if (Mul) {
    if (Cur_K < Pof[To_KeyCol->Val_K])
      To_KeyCol->Val_K--;

  } else
    To_KeyCol->Val_K = Cur_K;

  return false;
  } // end of PrevVal

/***********************************************************************/
/*  XINDXS: Find Cur_K and Val_K of next index value.                  */
/*  If b is true next value must be equal to last one.                 */
/*  Returns false if Ok, true if there are no more (equal) values.     */
/***********************************************************************/
bool XINDXS::NextVal(bool eq)
  {
  bool rc;

  if (To_KeyCol->Val_K == Ndif)
    return true;

  if (Mul) {
    int limit = Pof[To_KeyCol->Val_K + 1];

#ifdef _DEBUG
    assert(Cur_K < limit);
    assert(To_KeyCol->Val_K < Ndif);
#endif // _DEBUG

    if (++Cur_K == limit) {
      To_KeyCol->Val_K++;
      rc = (eq || limit == Num_K);
    } else
      rc = false;

  } else
    rc = (To_KeyCol->Val_K = ++Cur_K) == Num_K || eq;

  return rc;
  } // end of NextVal

/***********************************************************************/
/*  XINDXS: Fetch a physical or logical record.                        */
/***********************************************************************/
int XINDXS::Fetch(PGLOBAL g)
  {
  if (Num_K == 0)
    return -1;                   // means end of file

  /*********************************************************************/
  /*  Table read through a sorted index.                               */
  /*********************************************************************/
  switch (Op) {
    case OP_NEXT:                // Read next
      if (NextVal(false))
        return -1;               // End of indexed file

      break;
    case OP_FIRST:               // Read first
      To_KeyCol->Val_K = Cur_K = 0;
      Op = OP_NEXT;
      break;
    case OP_SAME:                 // Read next same
      if (trace > 1)
        htrc("looking for next same value\n");

      if (!Mul || NextVal(true)) {
        Op = OP_EQ;
        return -2;               // No more equal values
        } // endif Mul

      break;
    case OP_NXTDIF:              // Read next dif
      if (++To_KeyCol->Val_K == Ndif)
        return -1;               // End of indexed file

      Cur_K = Pof[To_KeyCol->Val_K];
      break;
    case OP_FSTDIF:               // Read first diff
      To_KeyCol->Val_K = Cur_K = 0;
      Op = (Mul) ? OP_NXTDIF : OP_NEXT;
      break;
    case OP_LAST:                // Read first
      Cur_K = Num_K - 1;
      To_KeyCol->Val_K = Ndif - 1;
      Op = OP_PREV;
      break;
    case OP_PREV:                // Read previous
      if (PrevVal())
        return -1;               // End of indexed file

      break;
    default:                     // Should be OP_EQ
      /*****************************************************************/
      /*  Look for the first key equal to the link column values       */
      /*  and return its rank whithin the index table.                 */
      /*****************************************************************/
      if (To_KeyCol->InitFind(g, To_Vals[0]))
        return -1;                 // No more constant values
      else
        Nth++;

      if (trace > 1)
        htrc("Fetch: Looking for new value\n");

      Cur_K = FastFind(1);

      if (Cur_K >= Num_K)
        // Rank not whithin index table, signal record not found
        return -2;
      else if (Mul)
        Op = OP_SAME;

    } // endswitch Op

  /*********************************************************************/
  /*  If rank is equal to stored rank, record is already there.        */
  /*********************************************************************/
  if (Cur_K == Old_K)
    return -3;                   // Means record already there
  else
    Old_K = Cur_K;                // Store rank of newly read record

  /*********************************************************************/
  /*  Return the position of the required record.                      */
  /*********************************************************************/
  return (Incr) ? Cur_K * Incr : To_Rec[Cur_K];
  } // end of Fetch

/***********************************************************************/
/*  FastFind: Returns the index of matching indexed record using an    */
/*  optimized algorithm based on dichotomie and optimized comparing.   */
/***********************************************************************/
int XINDXS::FastFind(int nk)
  {
  register int  sup, inf, i= 0, n = 2;
  register PXCOL kcp = To_KeyCol;

  if (Nblk && Op == OP_EQ) {
    // Look in block values to find in which block to search
    sup = Nblk;
    inf = -1;

    while (n && sup - inf > 1) {
      i = (inf + sup) >> 1;

      n = kcp->CompBval(i);

      if (n < 0)
        sup = i;
      else
        inf = i;

      } // endwhile

    if (inf < 0)
      return Num_K;

//  i = inf;
    inf *= Sblk;

    if ((sup = inf + Sblk) > Ndif)
      sup = Ndif;

    inf--;
  } else {
    inf = -1;
    sup = Ndif;
  } // endif Nblk

  while (sup - inf > 1) {
    i = (inf + sup) >> 1;

    n = kcp->CompVal(i);

    if      (n < 0)
      sup = i;
    else if (n > 0)
      inf = i;
    else
      break;

    } // endwhile

  if (!n && Op == OP_GT) {
    ++i;
  } else if (n && Op != OP_EQ) {
    // Currently only OP_GT or OP_GE
    i = sup;
    n = 0;
  } // endif sup

  // Loop on kcp because of dynamic indexing
  for (; kcp; kcp = kcp->Next)
    kcp->Val_K = i;                 // Used by FillValue

  return ((n) ? Num_K : (Mul) ? Pof[i] : i);
  } // end of FastFind

/* -------------------------- XLOAD Class --------------------------- */

/***********************************************************************/
/*  XLOAD constructor.                                                 */
/***********************************************************************/
XLOAD::XLOAD(void)
  {
  Hfile = INVALID_HANDLE_VALUE;
  NewOff.Val = 0LL;
} // end of XLOAD constructor

/***********************************************************************/
/*  Close the index huge file.                                         */
/***********************************************************************/
void XLOAD::Close(void)
  {
  if (Hfile != INVALID_HANDLE_VALUE) {
    CloseFileHandle(Hfile);
    Hfile = INVALID_HANDLE_VALUE;
    } // endif Hfile

  } // end of Close

/* --------------------------- XFILE Class --------------------------- */

/***********************************************************************/
/*  XFILE constructor.                                                 */
/***********************************************************************/
XFILE::XFILE(void) : XLOAD()
  {
  Xfile = NULL;
#if defined(XMAP)
  Mmp = NULL;
#endif   // XMAP
  } // end of XFILE constructor

/***********************************************************************/
/*  Xopen function: opens a file using native API's.                   */
/***********************************************************************/
bool XFILE::Open(PGLOBAL g, char *filename, int id, MODE mode)
  {
  char *pmod;
  bool  rc;
  IOFF  noff[MAX_INDX];

  /*********************************************************************/
  /*  Open the index file according to mode.                           */
  /*********************************************************************/
  switch (mode) {
    case MODE_READ:   pmod = "rb"; break;
    case MODE_WRITE:  pmod = "wb"; break;
    case MODE_INSERT: pmod = "ab"; break;
    default:
      sprintf(g->Message, MSG(BAD_FUNC_MODE), "Xopen", mode);
      return true;
    } // endswitch mode

  if (!(Xfile= global_fopen(g, MSGID_OPEN_ERROR_AND_STRERROR, filename, pmod))) {
    if (trace)
      htrc("Open: %s\n", g->Message);

    return true;
    } // endif Xfile

  if (mode == MODE_INSERT) {
    /*******************************************************************/
    /* Position the cursor at end of file so ftell returns file size.  */
    /*******************************************************************/
    if (fseek(Xfile, 0, SEEK_END)) {
      sprintf(g->Message, MSG(FUNC_ERRNO), errno, "Xseek");
      return true;
      } // endif

    NewOff.Low = (int)ftell(Xfile);
  } else if (mode == MODE_WRITE) {
    if (id >= 0) {
      // New not sep index file. Write the header.
      memset(noff, 0, sizeof(noff));
      Write(g, noff, sizeof(IOFF), MAX_INDX, rc);
      fseek(Xfile, 0, SEEK_END);
      NewOff.Low = (int)ftell(Xfile);
      } // endif id

  } else if (mode == MODE_READ && id >= 0) {
    // Get offset from the header
    if (fread(noff, sizeof(IOFF), MAX_INDX, Xfile) != MAX_INDX) {
      sprintf(g->Message, MSG(XFILE_READERR), errno);
      return true;
      } // endif MAX_INDX

    // Position the cursor at the offset of this index
    if (fseek(Xfile, noff[id].Low, SEEK_SET)) {
      sprintf(g->Message, MSG(FUNC_ERRNO), errno, "Xseek");
      return true;
      } // endif

  } // endif mode

  return false;
  } // end of Open

/***********************************************************************/
/*  Move into an index file.                                           */
/***********************************************************************/
bool XFILE::Seek(PGLOBAL g, int low, int high, int origin)
  {
#if defined(_DEBUG)
  assert(high == 0);
#endif  // !_DEBUG

  if (fseek(Xfile, low, origin)) {
    sprintf(g->Message, MSG(FUNC_ERRNO), errno, "Xseek");
    return true;
    } // endif

//ftell(Xfile);
  return false;
  } // end of Seek

/***********************************************************************/
/*  Read from the index file.                                          */
/***********************************************************************/
bool XFILE::Read(PGLOBAL g, void *buf, int n, int size)
  {
  if (fread(buf, size, n, Xfile) != (size_t)n) {
    sprintf(g->Message, MSG(XFILE_READERR), errno);
    return true;
    } // endif size

  return false;
  } // end of Read

/***********************************************************************/
/*  Write on index file, set rc and return the number of bytes written */
/***********************************************************************/
int XFILE::Write(PGLOBAL g, void *buf, int n, int size, bool& rc)
  {
  int niw = (int)fwrite(buf, size, n, Xfile);

  if (niw != n) {
    sprintf(g->Message, MSG(XFILE_WRITERR), strerror(errno));
    rc = true;
    } // endif size

  return niw * size;
  } // end of Write

/***********************************************************************/
/*  Update the file header and close the index file.                   */
/***********************************************************************/
void XFILE::Close(char *fn, int id)
  {
  if (id >= 0 && fn && Xfile) {
    fclose(Xfile);

    if ((Xfile = fopen(fn, "r+b")))
      if (!fseek(Xfile, id * sizeof(IOFF), SEEK_SET))
        fwrite(&NewOff,  sizeof(int), 2, Xfile);

    } // endif id

  Close();
  } // end of Close

/***********************************************************************/
/*  Close the index file.                                              */
/***********************************************************************/
void XFILE::Close(void)
  {
  XLOAD::Close();

  if (Xfile) {
    fclose(Xfile);
    Xfile = NULL;
    } // endif Xfile

#if defined(XMAP)
  if (Mmp && CloseMemMap(Mmp->memory, Mmp->lenL))
<<<<<<< HEAD
    printf("Error %d closing mapped index\n");
=======
    printf("Error closing mapped index\n");
>>>>>>> 7bbcc3e4
#endif   // XMAP
  } // end of Close

#if defined(XMAP)
  /*********************************************************************/
  /*  Map the entire index file.                                       */
  /*********************************************************************/
void *XFILE::FileView(PGLOBAL g, char *fn)
  {
  HANDLE  h;

  Mmp = (MMP)PlugSubAlloc(g, NULL, sizeof(MEMMAP));
  h = CreateFileMap(g, fn, Mmp, MODE_READ, false);

  if (h == INVALID_HANDLE_VALUE || (!Mmp->lenH && !Mmp->lenL)) {
    if (!(*g->Message))
      strcpy(g->Message, MSG(FILE_MAP_ERR));

    CloseFileHandle(h);                    // Not used anymore
    return NULL;               // No saved values
    } // endif h

  CloseFileHandle(h);                    // Not used anymore
  return Mmp->memory;
  } // end of FileView
#endif // XMAP

/* -------------------------- XHUGE Class --------------------------- */

/***********************************************************************/
/*  Xopen function: opens a file using native API's.                   */
/***********************************************************************/
bool XHUGE::Open(PGLOBAL g, char *filename, int id, MODE mode)
  {
  IOFF  noff[MAX_INDX];

  if (Hfile != INVALID_HANDLE_VALUE) {
    sprintf(g->Message, MSG(FILE_OPEN_YET), filename);
    return true;
    } // endif

  if (trace)
    htrc(" Xopen: filename=%s mode=%d\n", filename, mode);

#if defined(WIN32)
  LONG  high = 0;
  DWORD rc, drc, access, share, creation;

  /*********************************************************************/
  /*  Create the file object according to access mode                  */
  /*********************************************************************/
  switch (mode) {
    case MODE_READ:
      access = GENERIC_READ;
      share = FILE_SHARE_READ;
      creation = OPEN_EXISTING;
      break;
    case MODE_WRITE:
      access = GENERIC_WRITE;
      share = 0;
      creation = CREATE_ALWAYS;
      break;
    case MODE_INSERT:
      access = GENERIC_WRITE;
      share = 0;
      creation = OPEN_EXISTING;
      break;
    default:
      sprintf(g->Message, MSG(BAD_FUNC_MODE), "Xopen", mode);
      return true;
    } // endswitch

  Hfile = CreateFile(filename, access, share, NULL, creation,
                               FILE_ATTRIBUTE_NORMAL, NULL);

  if (Hfile == INVALID_HANDLE_VALUE) {
    rc = GetLastError();
    sprintf(g->Message, MSG(OPEN_ERROR), rc, mode, filename);
    FormatMessage(FORMAT_MESSAGE_FROM_SYSTEM |
                  FORMAT_MESSAGE_IGNORE_INSERTS, NULL, rc, 0,
                  (LPTSTR)filename, sizeof(filename), NULL);
    strcat(g->Message, filename);
    return true;
    } // endif Hfile

  if (trace)
    htrc(" access=%p share=%p creation=%d handle=%p fn=%s\n",
         access, share, creation, Hfile, filename);

  if (mode == MODE_INSERT) {
    /*******************************************************************/
    /* In Insert mode we must position the cursor at end of file.      */
    /*******************************************************************/
    rc = SetFilePointer(Hfile, 0, &high, FILE_END);

    if (rc == INVALID_SET_FILE_POINTER && (drc = GetLastError()) != NO_ERROR) {
      sprintf(g->Message, MSG(ERROR_IN_SFP), drc);
      CloseHandle(Hfile);
      Hfile = INVALID_HANDLE_VALUE;
      return true;
      } // endif

    NewOff.Low = (int)rc;
    NewOff.High = (int)high;
  } else if (mode == MODE_WRITE) {
    if (id >= 0) {
      // New not sep index file. Write the header.
      memset(noff, 0, sizeof(noff));
      rc = WriteFile(Hfile, noff, sizeof(noff), &drc, NULL);
      NewOff.Low = (int)drc;
      } // endif id

  } else if (mode == MODE_READ && id >= 0) {
    // Get offset from the header
    rc = ReadFile(Hfile, noff, sizeof(noff), &drc, NULL);

    if (!rc) {
      sprintf(g->Message, MSG(XFILE_READERR), GetLastError());
      return true;
      } // endif rc

    // Position the cursor at the offset of this index
    rc = SetFilePointer(Hfile, noff[id].Low,
                       (PLONG)&noff[id].High, FILE_BEGIN);

    if (rc == INVALID_SET_FILE_POINTER) {
      sprintf(g->Message, MSG(FUNC_ERRNO), GetLastError(), "SetFilePointer");
      return true;
      } // endif

  } // endif Mode

#else   // UNIX
  int    oflag = O_LARGEFILE;         // Enable file size > 2G
  mode_t pmod = 0;

  /*********************************************************************/
  /*  Create the file object according to access mode                  */
  /*********************************************************************/
  switch (mode) {
    case MODE_READ:
      oflag |= O_RDONLY;
      break;
    case MODE_WRITE:
      oflag |= O_WRONLY | O_CREAT | O_TRUNC;
      pmod = S_IREAD | S_IWRITE;
      break;
    case MODE_INSERT:
      oflag |= (O_WRONLY | O_APPEND);
      break;
    default:
      sprintf(g->Message, MSG(BAD_FUNC_MODE), "Xopen", mode);
      return true;
    } // endswitch

  Hfile= global_open(g, MSGID_OPEN_ERROR_AND_STRERROR, filename, oflag, pmod);

  if (Hfile == INVALID_HANDLE_VALUE) {
    /*rc = errno;*/
    if (trace)
      htrc("Open: %s\n", g->Message);

    return true;
    } // endif Hfile

  if (trace)
<<<<<<< HEAD
    htrc(" rc=%d oflag=%p mode=%d handle=%d fn=%s\n",
           rc, oflag, mode, Hfile, filename);
=======
    htrc(" oflag=%p mode=%d handle=%d fn=%s\n", 
           oflag, mode, Hfile, filename);
>>>>>>> 7bbcc3e4

  if (mode == MODE_INSERT) {
    /*******************************************************************/
    /* Position the cursor at end of file so ftell returns file size.  */
    /*******************************************************************/
    if (!(NewOff.Val = (longlong)lseek64(Hfile, 0LL, SEEK_END))) {
      sprintf(g->Message, MSG(FUNC_ERRNO), errno, "Seek");
      return true;
      } // endif

  } else if (mode == MODE_WRITE) {
    if (id >= 0) {
      // New not sep index file. Write the header.
      memset(noff, 0, sizeof(noff));
      NewOff.Low = write(Hfile, &noff, sizeof(noff));
      } // endif id

  } else if (mode == MODE_READ && id >= 0) {
    // Get offset from the header
    if (read(Hfile, noff, sizeof(noff)) != sizeof(noff)) {
      sprintf(g->Message, MSG(READ_ERROR), "Index file", strerror(errno));
      return true;
      } // endif MAX_INDX

    // Position the cursor at the offset of this index
    if (!lseek64(Hfile, noff[id].Val, SEEK_SET)) {
      sprintf(g->Message, MSG(FUNC_ERRNO), errno, "Hseek");
      return true;
      } // endif

  } // endif mode
#endif  // UNIX

  return false;
  } // end of Open

/***********************************************************************/
/*  Go to position in a huge file.                                     */
/***********************************************************************/
bool XHUGE::Seek(PGLOBAL g, int low, int high, int origin)
  {
#if defined(WIN32)
  LONG  hi = high;
  DWORD rc = SetFilePointer(Hfile, low, &hi, origin);

  if (rc == INVALID_SET_FILE_POINTER && GetLastError() != NO_ERROR) {
    sprintf(g->Message, MSG(FUNC_ERROR), "Xseek");
    return true;
    } // endif

#else // UNIX
  off64_t pos = (off64_t)low
              + (off64_t)high * ((off64_t)0x100 * (off64_t)0x1000000);

  if (lseek64(Hfile, pos, origin) < 0) {
    sprintf(g->Message, MSG(ERROR_IN_LSK), errno);

    if (trace)
      htrc("lseek64 error %d\n", errno);

    return true;
    } // endif lseek64

  if (trace)
    htrc("Seek: low=%d high=%d\n", low, high);
#endif // UNIX

  return false;
  } // end of Seek

/***********************************************************************/
/*  Read from a huge index file.                                       */
/***********************************************************************/
bool XHUGE::Read(PGLOBAL g, void *buf, int n, int size)
  {
  bool rc = false;

#if defined(WIN32)
  bool    brc;
  DWORD   nbr, count = (DWORD)(n * size);

  brc = ReadFile(Hfile, buf, count, &nbr, NULL);

  if (brc) {
    if (nbr != count) {
      strcpy(g->Message, MSG(EOF_INDEX_FILE));
      rc = true;
      } // endif nbr

  } else {
    char *buf[256];
    DWORD drc = GetLastError();

    FormatMessage(FORMAT_MESSAGE_FROM_SYSTEM |
                  FORMAT_MESSAGE_IGNORE_INSERTS, NULL, drc, 0,
                  (LPTSTR)buf, sizeof(buf), NULL);
    sprintf(g->Message, MSG(READ_ERROR), "index file", buf);
    rc = true;
  } // endif brc
#else    // UNIX
  ssize_t count = (ssize_t)(n * size);

  if (trace)
    htrc("Hfile=%d n=%d size=%d count=%d\n", Hfile, n, size, count);

  if (read(Hfile, buf, count) != count) {
    sprintf(g->Message, MSG(READ_ERROR), "Index file", strerror(errno));

    if (trace)
      htrc("read error %d\n", errno);

    rc = true;
    } // endif nbr
#endif   // UNIX

  return rc;
  } // end of Read

/***********************************************************************/
/*  Write on a huge index file.                                        */
/***********************************************************************/
int XHUGE::Write(PGLOBAL g, void *buf, int n, int size, bool& rc)
  {
#if defined(WIN32)
  bool    brc;
  DWORD   nbw, count = (DWORD)n * (DWORD) size;

  brc = WriteFile(Hfile, buf, count, &nbw, NULL);

  if (!brc) {
    char msg[256];
    DWORD drc = GetLastError();

    FormatMessage(FORMAT_MESSAGE_FROM_SYSTEM |
                  FORMAT_MESSAGE_IGNORE_INSERTS, NULL, drc, 0,
                  (LPTSTR)msg, sizeof(msg), NULL);
    sprintf(g->Message, MSG(WRITING_ERROR), "index file", msg);
    rc = true;
    } // endif size

  return (int)nbw;
#else    // UNIX
  ssize_t nbw;
  size_t  count = (size_t)n * (size_t)size;

  nbw = write(Hfile, buf, count);

  if (nbw != (signed)count) {
    sprintf(g->Message, MSG(WRITING_ERROR),
                        "index file", strerror(errno));
    rc = true;
    } // endif nbw

  return (int)nbw;
#endif   // UNIX
  } // end of Write

/***********************************************************************/
/*  Update the file header and close the index file.                   */
/***********************************************************************/
void XHUGE::Close(char *fn, int id)
  {
#if defined(WIN32)
  if (id >= 0 && fn) {
    CloseFileHandle(Hfile);
    Hfile = CreateFile(fn, GENERIC_READ | GENERIC_WRITE, 0, NULL,
                       OPEN_EXISTING, FILE_ATTRIBUTE_NORMAL, NULL);

    if (Hfile != INVALID_HANDLE_VALUE)
      if (SetFilePointer(Hfile, id * sizeof(IOFF), NULL, FILE_BEGIN)
              != INVALID_SET_FILE_POINTER) {
        DWORD nbw;

        WriteFile(Hfile, &NewOff, sizeof(IOFF), &nbw, NULL);
        } // endif SetFilePointer

    } // endif id
#else   // !WIN32
  if (id >= 0 && fn) {
    fcntl(Hfile, F_SETFD, O_WRONLY);

    if (lseek(Hfile, id * sizeof(IOFF), SEEK_SET))
      write(Hfile, &NewOff, sizeof(IOFF));

    } // endif id
#endif  // !WIN32

  XLOAD::Close();
  } // end of Close

#if defined(XMAP)
/***********************************************************************/
/*  Don't know whether this is possible for huge files.                */
/***********************************************************************/
void *XHUGE::FileView(PGLOBAL g, char *fn)
  {
  strcpy(g->Message, MSG(NO_PART_MAP));
  return NULL;
  } // end of FileView
#endif   // XMAP

/* -------------------------- XXROW Class --------------------------- */

/***********************************************************************/
/*  XXROW Public Constructor.                                          */
/***********************************************************************/
XXROW::XXROW(PTDBDOS tdbp) : XXBASE(tdbp, false)
  {
  Tdbp = tdbp;
  Valp = NULL;
  } // end of XXROW constructor

/***********************************************************************/
/*  XXROW Reset: re-initialize a Kindex block.                         */
/***********************************************************************/
void XXROW::Reset(void)
  {
#if defined(_DEBUG)
  assert(Tdbp->GetLink());                // This a join index
#endif   // _DEBUG
  } // end of Reset

/***********************************************************************/
/*  Init: Open and Initialize a Key Index.                             */
/***********************************************************************/
bool XXROW::Init(PGLOBAL g)
  {
  /*********************************************************************/
  /*  Table will be accessed through an index table.                   */
  /*  To_Link should not be NULL.                                      */
  /*********************************************************************/
  if (!Tdbp->GetLink() || Tbxp->GetKnum() != 1)
    return true;

  if ((*Tdbp->GetLink())->GetResultType() != TYPE_INT) {
    strcpy(g->Message, MSG(TYPE_MISMATCH));
    return true;
  } else
    Valp = (*Tdbp->GetLink())->GetValue();

  if ((Num_K = Tbxp->Cardinality(g)) < 0)
    return true;                   // Not a fixed file

  /*********************************************************************/
  /*  The entire table is indexed, no need to construct the index.     */
  /*********************************************************************/
  Cur_K = Num_K;
  return false;
  } // end of Init

/***********************************************************************/
/*  RANGE: Tell how many record exist in a given value range.          */
/***********************************************************************/
int XXROW::Range(PGLOBAL g, int limit, bool incl)
  {
  int  n = Valp->GetIntValue();

  switch (limit) {
    case 1: n += ((incl) ? 0 : 1); break;
    case 2: n += ((incl) ? 1 : 0); break;
    default: n = 1;
    } // endswitch limit

  return n;
  } // end of Range

/***********************************************************************/
/*  XXROW: Fetch a physical or logical record.                         */
/***********************************************************************/
int XXROW::Fetch(PGLOBAL g)
  {
  if (Num_K == 0)
    return -1;       // means end of file

  /*********************************************************************/
  /*  Look for a key equal to the link column of previous table,       */
  /*  and return its rank whithin the index table.                     */
  /*********************************************************************/
  Cur_K = FastFind(1);

  if (Cur_K >= Num_K)
    /*******************************************************************/
    /* Rank not whithin index table, signal record not found.          */
    /*******************************************************************/
    return -2;      // Means record not found

  /*********************************************************************/
  /*  If rank is equal to stored rank, record is already there.        */
  /*********************************************************************/
  if (Cur_K == Old_K)
    return -3;                   // Means record already there
  else
    Old_K = Cur_K;                // Store rank of newly read record

  return Cur_K;
  } // end of Fetch

/***********************************************************************/
/*  FastFind: Returns the index of matching record in a join.          */
/***********************************************************************/
int XXROW::FastFind(int nk)
  {
  int n = Valp->GetIntValue();

  if (n < 0)
    return (Op == OP_EQ) ? (-1) : 0;
  else if (n > Num_K)
    return Num_K;
  else
    return (Op == OP_GT) ? n : (n - 1);

  } // end of FastFind

/* ------------------------- KXYCOL Classes -------------------------- */

/***********************************************************************/
/*  KXYCOL public constructor.                                         */
/***********************************************************************/
KXYCOL::KXYCOL(PKXBASE kp) : To_Keys(Keys.Memp),
        To_Bkeys(Bkeys.Memp), Kof((CPINT&)Koff.Memp)
  {
  Next = NULL;
  Previous = NULL;
  Kxp = kp;
  Colp = NULL;
  IsSorted = false;
  Asc = true;
  Keys = Nmblk;
  Kblp = NULL;
  Bkeys = Nmblk;
  Blkp = NULL;
  Valp = NULL;
  Klen = 0;
  Kprec = 0;
  Type = TYPE_ERROR;
  Prefix = false;
  Koff = Nmblk;
  Val_K = 0;
  Ndf = 0;
  Mxs = 0;
  } // end of KXYCOL constructor

/***********************************************************************/
/*  KXYCOL Init: initialize and allocate storage.                      */
/*  Key length kln can be smaller than column length for CHAR columns. */
/***********************************************************************/
bool KXYCOL::Init(PGLOBAL g, PCOL colp, int n, bool sm, int kln)
  {
  int len = colp->GetLength(), prec = colp->GetScale();

  // Currently no indexing on NULL columns
  if (colp->IsNullable() && kln) {
    sprintf(g->Message, "Cannot index nullable column %s", colp->GetName());
    return true;
    } // endif nullable

  if (kln && len > kln && colp->GetResultType() == TYPE_STRING) {
    len = kln;
    Prefix = true;
    } // endif kln

  if (trace)
    htrc("KCOL(%p) Init: col=%s n=%d type=%d sm=%d\n",
         this, colp->GetName(), n, colp->GetResultType(), sm);

  // Allocate the Value object used when moving items
  Type = colp->GetResultType();

  if (!(Valp = AllocateValue(g, Type, len, prec, colp->IsUnsigned())))
    return true;

  Klen = Valp->GetClen();
  Keys.Size = n * Klen;

  if (!PlgDBalloc(g, NULL, Keys)) {
    sprintf(g->Message, MSG(KEY_ALLOC_ERROR), Klen, n);
    return true;    // Error
    } // endif

  // Allocate the Valblock. The last parameter is to have rows filled
  // by blanks (if true) or keep the zero ending char (if false).
  // Currently we set it to true to be compatible with QRY blocks,
  // and the one before last is to enable length/type checking, set to
  // true if not a prefix key.
  Kblp = AllocValBlock(g, To_Keys, Type, n, len, prec, !Prefix, true);
  Asc = sm;                    // Sort mode: Asc=true  Desc=false
  Ndf = n;

  // Store this information to avoid sorting when already done
  if (Asc)
<<<<<<< HEAD
    IsSorted = colp->GetOpt() == 2;
=======
//  IsSorted = colp->GetOpt() == 2;
    IsSorted = false;
>>>>>>> 7bbcc3e4

//SetNulls(colp->IsNullable()); for when null columns will be indexable
  Colp = colp;
  return false;
  } // end of Init

#if defined(XMAP)
/***********************************************************************/
/*  KXYCOL MapInit: initialize and address storage.                    */
/*  Key length kln can be smaller than column length for CHAR columns. */
/***********************************************************************/
BYTE* KXYCOL::MapInit(PGLOBAL g, PCOL colp, int *n, BYTE *m)
  {
  int len = colp->GetLength(), prec = colp->GetScale();

  if (n[3] && colp->GetLength() > n[3]
           && colp->GetResultType() == TYPE_STRING) {
    len = n[3];
    Prefix = true;
    } // endif kln

  Type = colp->GetResultType();

  if (trace)
    htrc("MapInit(%p): colp=%p type=%d n=%d len=%d m=%p\n",
         this, colp, Type, n[0], len, m);

  // Allocate the Value object used when moving items
  Valp = AllocateValue(g, Type, len, prec, colp->IsUnsigned());
  Klen = Valp->GetClen();

  if (n[2]) {
    Bkeys.Size = n[2] * Klen;
    Bkeys.Memp = m;
    Bkeys.Sub = true;

    // Allocate the Valblk containing initial block key values
    Blkp = AllocValBlock(g, To_Bkeys, Type, n[2], len, prec, true, true);
    } // endif nb

  Keys.Size = n[0] * Klen;
  Keys.Memp = m + Bkeys.Size;
  Keys.Sub = true;

  // Allocate the Valblock. Last two parameters are to have rows filled
  // by blanks (if true) or keep the zero ending char (if false).
  // Currently we set it to true to be compatible with QRY blocks,
  // and last one to enable type checking (no conversion).
  Kblp = AllocValBlock(g, To_Keys, Type, n[0], len, prec, !Prefix, true);

  if (n[1]) {
    Koff.Size = n[1] * sizeof(int);
    Koff.Memp = m + Bkeys.Size + Keys.Size;
    Koff.Sub = true;
    } // endif n[1]

  Ndf = n[0];
//IsSorted = colp->GetOpt() < 0;
  IsSorted = false;
  Colp = colp;
  return m + Bkeys.Size + Keys.Size + Koff.Size;
  } // end of MapInit
#endif // XMAP

/***********************************************************************/
/*  Allocate the offset block used by intermediate key columns.        */
/***********************************************************************/
int *KXYCOL::MakeOffset(PGLOBAL g, int n)
  {
  if (!Kof) {
    // Calculate the initial size of the offset
    Koff.Size = (n + 1) * sizeof(int);

    // Allocate the required memory
    if (!PlgDBalloc(g, NULL, Koff)) {
      strcpy(g->Message, MSG(KEY_ALLOC_ERR));
      return NULL;    // Error
     } // endif

  } else if (n) {
    // This is a reallocation call
    PlgDBrealloc(g, NULL, Koff, (n + 1) * sizeof(int));
  } else
    PlgDBfree(Koff);

  return (int*)Kof;
  } // end of MakeOffset

/***********************************************************************/
/*  Make a front end array of key values that are the first value of   */
/*  each blocks (of size n). This to reduce paging in FastFind.        */
/***********************************************************************/
bool KXYCOL::MakeBlockArray(PGLOBAL g, int nb, int size)
  {
  int i, k;

  // Calculate the size of the block array in the index
  Bkeys.Size = nb * Klen;

  // Allocate the required memory
  if (!PlgDBalloc(g, NULL, Bkeys)) {
    sprintf(g->Message, MSG(KEY_ALLOC_ERROR), Klen, nb);
    return true;    // Error
    } // endif

  // Allocate the Valblk used to contains initial block key values
  Blkp = AllocValBlock(g, To_Bkeys, Type, nb, Klen, Kprec);

  // Populate the array with values
  for (i = k = 0; i < nb; i++, k += size)
    Blkp->SetValue(Kblp, i, k);

  return false;
  } // end of MakeBlockArray

/***********************************************************************/
/*  KXYCOL SetValue: read column value for nth array element.           */
/***********************************************************************/
void KXYCOL::SetValue(PCOL colp, int i)
  {
#if defined(_DEBUG)
  assert (Kblp != NULL);
#endif

  Kblp->SetValue(colp->GetValue(), i);
  } // end of SetValue

/***********************************************************************/
/*  InitFind: initialize finding the rank of column value in index.    */
/***********************************************************************/
bool KXYCOL::InitFind(PGLOBAL g, PXOB xp)
  {
  if (xp->GetType() == TYPE_CONST) {
    if (Kxp->Nth)
      return true;

    Valp->SetValue_pval(xp->GetValue(), !Prefix);
  } else {
    xp->Reset();
    xp->Eval(g);
    Valp->SetValue_pval(xp->GetValue(), false);
//  Valp->SetValue_pval(xp->GetValue(), !Prefix);
  } // endif Type

  return false;
  } // end of InitFind

/***********************************************************************/
/*  InitBinFind: initialize Value to the value pointed by vp.          */
/***********************************************************************/
void KXYCOL::InitBinFind(void *vp)
  {
  Valp->SetBinValue(vp);
  } // end of InitBinFind

/***********************************************************************/
/*  KXYCOL FillValue: called by COLBLK::Eval when a column value is    */
/*  already in storage in the corresponding KXYCOL.                    */
/***********************************************************************/
void KXYCOL::FillValue(PVAL valp)
  {
  valp->SetValue_pvblk(Kblp, Val_K);

  // Set null when applicable (NIY)
//if (valp->GetNullable())
//  valp->SetNull(valp->IsZero());

  } // end of FillValue

/***********************************************************************/
/*  KXYCOL: Compare routine for one numeric value.                     */
/***********************************************************************/
int KXYCOL::Compare(int i1, int i2)
  {
  // Do the actual comparison between values.
  register int k = Kblp->CompVal(i1, i2);

  if (trace > 2)
    htrc("Compare done result=%d\n", k);

  return (Asc) ? k : -k;
  } // end of Compare

/***********************************************************************/
/*  KXYCOL: Compare the ith key to the stored Value.                   */
/***********************************************************************/
int KXYCOL::CompVal(int i)
  {
  // Do the actual comparison between numerical values.
  if (trace > 2) {
    register int k = (int)Kblp->CompVal(Valp, (int)i);

    htrc("Compare done result=%d\n", k);
    return k;
  } else
    return Kblp->CompVal(Valp, i);

  } // end of CompVal

/***********************************************************************/
/*  KXYCOL: Compare the key to the stored block value.                 */
/***********************************************************************/
int KXYCOL::CompBval(int i)
  {
  // Do the actual comparison between key values.
  return Blkp->CompVal(Valp, i);
  } // end of CompBval

/***********************************************************************/
/*  KXYCOL ReAlloc: ReAlloc To_Data if it is not suballocated.         */
/***********************************************************************/
void KXYCOL::ReAlloc(PGLOBAL g, int n)
  {
  PlgDBrealloc(g, NULL, Keys, n * Klen);
  Kblp->ReAlloc(To_Keys, n);
  Ndf = n;
  } // end of ReAlloc

/***********************************************************************/
/*  KXYCOL FreeData: Free To_Keys if it is not suballocated.           */
/***********************************************************************/
void KXYCOL::FreeData(void)
  {
  PlgDBfree(Keys);
  Kblp = NULL;
  PlgDBfree(Bkeys);
  Blkp = NULL;
  PlgDBfree(Koff);
  Ndf = 0;
  } // end of FreeData<|MERGE_RESOLUTION|>--- conflicted
+++ resolved
@@ -2407,11 +2407,7 @@
 
 #if defined(XMAP)
   if (Mmp && CloseMemMap(Mmp->memory, Mmp->lenL))
-<<<<<<< HEAD
-    printf("Error %d closing mapped index\n");
-=======
     printf("Error closing mapped index\n");
->>>>>>> 7bbcc3e4
 #endif   // XMAP
   } // end of Close
 
@@ -2578,13 +2574,8 @@
     } // endif Hfile
 
   if (trace)
-<<<<<<< HEAD
-    htrc(" rc=%d oflag=%p mode=%d handle=%d fn=%s\n",
-           rc, oflag, mode, Hfile, filename);
-=======
     htrc(" oflag=%p mode=%d handle=%d fn=%s\n", 
            oflag, mode, Hfile, filename);
->>>>>>> 7bbcc3e4
 
   if (mode == MODE_INSERT) {
     /*******************************************************************/
@@ -2975,12 +2966,7 @@
 
   // Store this information to avoid sorting when already done
   if (Asc)
-<<<<<<< HEAD
     IsSorted = colp->GetOpt() == 2;
-=======
-//  IsSorted = colp->GetOpt() == 2;
-    IsSorted = false;
->>>>>>> 7bbcc3e4
 
 //SetNulls(colp->IsNullable()); for when null columns will be indexable
   Colp = colp;
