--- conflicted
+++ resolved
@@ -242,13 +242,6 @@
 ENDIF()
 
 IF(CONNECT_WITH_JDBC)
-<<<<<<< HEAD
-  # TODO: detect Java SDK and the presence of JDBC connectors
-  # TODO: Find how to compile and install the java wrapper class
-  # Find required libraries and include directories
-
-=======
->>>>>>> a2934d27
   FIND_PACKAGE(Java 1.6)
   FIND_PACKAGE(JNI)
   IF (JAVA_FOUND AND JNI_FOUND)
