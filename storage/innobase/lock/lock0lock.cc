--- conflicted
+++ resolved
@@ -3661,7 +3661,7 @@
 	UT_LIST_ADD_LAST(trx->lock.trx_locks, lock);
 
 #ifdef WITH_WSREP
-	if (c_lock) {
+	if (c_lock && wsrep_on_trx(trx)) {
 		if (wsrep_thd_is_BF(trx->mysql_thd, FALSE)) {
 			ut_list_insert(table->locks, c_lock, lock,
 				       TableLockGetNode());
@@ -3891,7 +3891,7 @@
 	}
 
 #ifdef WITH_WSREP
-	if (trx->lock.was_chosen_as_deadlock_victim) {
+	if (trx->lock.was_chosen_as_deadlock_victim && wsrep_on_trx(trx)) {
 		return(DB_DEADLOCK);
 	}
 #endif /* WITH_WSREP */
@@ -4269,7 +4269,6 @@
 
 			lock_grant(lock);
 
-<<<<<<< HEAD
 			if (previous != NULL) {
 				/* Move the lock to the head of the list. */
 				HASH_GET_NEXT(hash, previous) = HASH_GET_NEXT(hash, lock);
@@ -4280,14 +4279,6 @@
 			}
 			/* Move on to the next lock. */
 			lock = static_cast<lock_t *>(HASH_GET_NEXT(hash, previous));
-=======
-#ifdef WITH_WSREP
-	if (c_lock && wsrep_on_trx(trx)) {
-		if (wsrep_thd_is_wsrep(trx->mysql_thd)
-		    && wsrep_thd_is_BF(trx->mysql_thd, FALSE)) {
-			UT_LIST_INSERT_AFTER(
-				un_member.tab_lock.locks, table->locks, c_lock, lock);
->>>>>>> dc7c0803
 		} else {
 			previous = lock;
 			lock = static_cast<lock_t *>(HASH_GET_NEXT(hash, lock));
@@ -4521,21 +4512,9 @@
 		}
 	}
 
-<<<<<<< HEAD
 	if (!trx->lock.cancel) {
 		trx_mutex_exit(trx);
 	}
-=======
-#ifdef WITH_WSREP
-	if (trx->lock.was_chosen_as_deadlock_victim && wsrep_on_trx(trx)) {
-		return(DB_DEADLOCK);
-	}
-
-	lock = lock_table_create(c_lock, table, mode | LOCK_WAIT, trx);
-#else
- 	lock = lock_table_create(table, mode | LOCK_WAIT, trx);
-#endif /* WITH_WSREP */
->>>>>>> dc7c0803
 
 	/* Lock must exist in the vector. */
 	ut_error;
