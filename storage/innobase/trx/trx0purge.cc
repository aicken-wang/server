/*****************************************************************************

Copyright (c) 1996, 2017, Oracle and/or its affiliates. All Rights Reserved.
Copyright (c) 2017, MariaDB Corporation.

This program is free software; you can redistribute it and/or modify it under
the terms of the GNU General Public License as published by the Free Software
Foundation; version 2 of the License.

This program is distributed in the hope that it will be useful, but WITHOUT
ANY WARRANTY; without even the implied warranty of MERCHANTABILITY or FITNESS
FOR A PARTICULAR PURPOSE. See the GNU General Public License for more details.

You should have received a copy of the GNU General Public License along with
this program; if not, write to the Free Software Foundation, Inc.,
51 Franklin Street, Suite 500, Boston, MA 02110-1335 USA

*****************************************************************************/

/**************************************************//**
@file trx/trx0purge.cc
Purge old versions

Created 3/26/1996 Heikki Tuuri
*******************************************************/

#include "ha_prototypes.h"

#include "trx0purge.h"
#include "fsp0fsp.h"
#include "fut0fut.h"
#include "mach0data.h"
#include "mtr0log.h"
#include "os0thread.h"
#include "que0que.h"
#include "read0read.h"
#include "row0purge.h"
#include "row0upd.h"
#include "srv0mon.h"
#include "fsp0sysspace.h"
#include "srv0srv.h"
#include "srv0start.h"
#include "sync0sync.h"
#include "trx0rec.h"
#include "trx0roll.h"
#include "trx0rseg.h"
#include "trx0trx.h"

/** Maximum allowable purge history length.  <=0 means 'infinite'. */
ulong		srv_max_purge_lag = 0;

/** Max DML user threads delay in micro-seconds. */
ulong		srv_max_purge_lag_delay = 0;

/** The global data structure coordinating a purge */
purge_sys_t*	purge_sys;

/** A dummy undo record used as a return value when we have a whole undo log
which needs no purge */
trx_undo_rec_t	trx_purge_dummy_rec;

#ifdef UNIV_DEBUG
my_bool		srv_purge_view_update_only_debug;
#endif /* UNIV_DEBUG */

/** Sentinel value */
const TrxUndoRsegs TrxUndoRsegsIterator::NullElement(UINT64_UNDEFINED);

/** Constructor */
TrxUndoRsegsIterator::TrxUndoRsegsIterator()
	:
	m_trx_undo_rsegs(NullElement),
	m_iter(m_trx_undo_rsegs.end())
{
}

/** Sets the next rseg to purge in purge_sys.
@return whether anything is to be purged */
inline
bool
TrxUndoRsegsIterator::set_next()
{
	mutex_enter(&purge_sys->pq_mutex);

	/* Only purge consumes events from the priority queue, user
	threads only produce the events. */

	/* Check if there are more rsegs to process in the
	current element. */
	if (m_iter != m_trx_undo_rsegs.end()) {

		/* We are still processing rollback segment from
		the same transaction and so expected transaction
		number shouldn't increase. Undo increment of
		expected trx_no done by caller assuming rollback
		segments from given transaction are done. */
		purge_sys->iter.trx_no = (*m_iter)->last_trx_no;

	} else if (!purge_sys->purge_queue.empty()) {

		/* Read the next element from the queue.
		Combine elements if they have same transaction number.
		This can happen if a transaction shares redo rollback segment
		with another transaction that has already added it to purge
		queue and former transaction also needs to schedule non-redo
		rollback segment for purge. */
		m_trx_undo_rsegs = NullElement;

		purge_pq_t&	purge_queue = purge_sys->purge_queue;

		while (!purge_queue.empty()) {

			if (m_trx_undo_rsegs.get_trx_no() == UINT64_UNDEFINED) {
				m_trx_undo_rsegs = purge_queue.top();
			} else if (purge_queue.top().get_trx_no() ==
					m_trx_undo_rsegs.get_trx_no()) {
				m_trx_undo_rsegs.append(
					purge_queue.top());
			} else {
				break;
			}

			purge_queue.pop();
		}

		m_iter = m_trx_undo_rsegs.begin();

	} else {
		/* Queue is empty, reset iterator. */
		m_trx_undo_rsegs = NullElement;
		m_iter = m_trx_undo_rsegs.end();

		mutex_exit(&purge_sys->pq_mutex);

		purge_sys->rseg = NULL;
		return false;
	}

	purge_sys->rseg = *m_iter++;

	mutex_exit(&purge_sys->pq_mutex);

	ut_a(purge_sys->rseg != NULL);

	mutex_enter(&purge_sys->rseg->mutex);

	ut_a(purge_sys->rseg->last_page_no != FIL_NULL);
	ut_ad(purge_sys->rseg->last_trx_no == m_trx_undo_rsegs.get_trx_no());

	/* We assume in purge of externally stored fields that space id is
	in the range of UNDO tablespace space ids */
	ut_a(purge_sys->rseg->space == TRX_SYS_SPACE
	     || srv_is_undo_tablespace(purge_sys->rseg->space));

	ut_a(purge_sys->iter.trx_no <= purge_sys->rseg->last_trx_no);

	purge_sys->iter.trx_no = purge_sys->rseg->last_trx_no;
	purge_sys->hdr_offset = purge_sys->rseg->last_offset;
	purge_sys->hdr_page_no = purge_sys->rseg->last_page_no;

	mutex_exit(&purge_sys->rseg->mutex);

	return(true);
}

/** Build a purge 'query' graph. The actual purge is performed by executing
this query graph.
@param[in,out]	sess	the purge session
@return own: the query graph */
static
que_t*
trx_purge_graph_build(sess_t* sess)
{
	ut_a(srv_n_purge_threads > 0);
	/* A purge transaction is not a real transaction, we use a transaction
	here only because the query threads code requires it. It is otherwise
	quite unnecessary. We should get rid of it eventually. */
	trx_t* trx = sess->trx;

	ut_ad(trx->sess == sess);

	trx->id = 0;
	trx->start_time = ut_time();
	trx->state = TRX_STATE_ACTIVE;
	trx->op_info = "purge trx";

	mem_heap_t*	heap = mem_heap_create(512);
	que_fork_t*	fork = que_fork_create(
		NULL, NULL, QUE_FORK_PURGE, heap);
	fork->trx = trx;

	for (ulint i = 0; i < srv_n_purge_threads; ++i) {
		que_thr_t*	thr = que_thr_create(fork, heap, NULL);
		thr->child = row_purge_node_create(thr, heap);
	}

	return(fork);
}

/** Construct the purge system. */
purge_sys_t::purge_sys_t()
	: sess(sess_open()), latch(), event(os_event_create(0)),
	  n_stop(0), running(false), state(PURGE_STATE_INIT),
	  query(trx_purge_graph_build(sess)),
	  view(), n_submitted(0), n_completed(0),
	  iter(), limit(),
#ifdef UNIV_DEBUG
	  done(),
#endif /* UNIV_DEBUG */
	  next_stored(false), rseg(NULL),
	  page_no(0), offset(0), hdr_page_no(0), hdr_offset(0),
	  rseg_iter(), purge_queue(), pq_mutex(), undo_trunc()
{
	ut_ad(!purge_sys);
	rw_lock_create(trx_purge_latch_key, &latch, SYNC_PURGE_LATCH);
	mutex_create(LATCH_ID_PURGE_SYS_PQ, &pq_mutex);
}

/** Destruct the purge system. */
purge_sys_t::~purge_sys_t()
{
	ut_ad(this == purge_sys);

	que_graph_free(query);
	ut_a(sess->trx->id == 0);
	sess->trx->state = TRX_STATE_NOT_STARTED;
	sess_close(sess);
	view.close();
	rw_lock_free(&latch);
	/* rw_lock_free() already called latch.~rw_lock_t(); tame the
	debug assertions when the destructor will be called once more. */
	ut_ad(latch.magic_n == 0);
	ut_d(latch.magic_n = RW_LOCK_MAGIC_N);
	mutex_free(&pq_mutex);
	os_event_destroy(event);
}

/*================ UNDO LOG HISTORY LIST =============================*/

/********************************************************************//**
Adds the update undo log as the first log in the history list. Removes the
update undo log segment from the rseg slot if it is too big for reuse. */
void
trx_purge_add_update_undo_to_history(
/*=================================*/
	trx_t*		trx,		/*!< in: transaction */
	page_t*		undo_page,	/*!< in: update undo log header page,
					x-latched */
	mtr_t*		mtr)		/*!< in: mtr */
{
	trx_undo_t*	undo		= trx->rsegs.m_redo.update_undo;
	trx_rseg_t*	rseg		= undo->rseg;
	trx_rsegf_t*	rseg_header	= trx_rsegf_get(
		rseg->space, rseg->page_no, mtr);
	trx_ulogf_t*	undo_header	= undo_page + undo->hdr_offset;

	if (undo->state != TRX_UNDO_CACHED) {
		ulint		hist_size;
#ifdef UNIV_DEBUG
		trx_usegf_t*	seg_header = undo_page + TRX_UNDO_SEG_HDR;
#endif /* UNIV_DEBUG */

		/* The undo log segment will not be reused */

		if (UNIV_UNLIKELY(undo->id >= TRX_RSEG_N_SLOTS)) {
			ib::fatal() << "undo->id is " << undo->id;
		}

		trx_rsegf_set_nth_undo(rseg_header, undo->id, FIL_NULL, mtr);

		MONITOR_DEC(MONITOR_NUM_UNDO_SLOT_USED);

		hist_size = mtr_read_ulint(
			rseg_header + TRX_RSEG_HISTORY_SIZE, MLOG_4BYTES, mtr);

		ut_ad(undo->size == flst_get_len(
			      seg_header + TRX_UNDO_PAGE_LIST));

		mlog_write_ulint(
			rseg_header + TRX_RSEG_HISTORY_SIZE,
			hist_size + undo->size, MLOG_4BYTES, mtr);
	}

	/* Before any transaction-generating background threads or the
	purge have been started, recv_recovery_rollback_active() can
	start transactions in row_merge_drop_temp_indexes() and
	fts_drop_orphaned_tables(), and roll back recovered transactions.

	Arbitrary user transactions may be executed when all the undo log
	related background processes (including purge) are disabled due to
	innodb_force_recovery=2 or innodb_force_recovery=3.
	DROP TABLE may be executed at any innodb_force_recovery	level.

	After the purge thread has been given permission to exit,
	in fast shutdown, we may roll back transactions (trx->undo_no==0)
	in THD::cleanup() invoked from unlink_thd(), and we may also
	continue to execute user transactions. */
	ut_ad(srv_undo_sources
	      || ((srv_startup_is_before_trx_rollback_phase
		   || trx_rollback_or_clean_is_active)
		  && purge_sys->state == PURGE_STATE_INIT)
	      || (srv_force_recovery >= SRV_FORCE_NO_BACKGROUND
		  && purge_sys->state == PURGE_STATE_DISABLED)
	      || ((trx->undo_no == 0 || trx->in_mysql_trx_list
		   || trx->persistent_stats)
		  && srv_fast_shutdown));

	/* Add the log as the first in the history list */
	flst_add_first(rseg_header + TRX_RSEG_HISTORY,
		       undo_header + TRX_UNDO_HISTORY_NODE, mtr);

	my_atomic_addlint(&trx_sys->rseg_history_len, 1);

	/* Write the trx number to the undo log header */
	mlog_write_ull(undo_header + TRX_UNDO_TRX_NO, trx->no, mtr);

	/* Write information about delete markings to the undo log header */

	if (!undo->del_marks) {
		mlog_write_ulint(undo_header + TRX_UNDO_DEL_MARKS, FALSE,
				 MLOG_2BYTES, mtr);
	}

	if (rseg->last_page_no == FIL_NULL) {
		rseg->last_page_no = undo->hdr_page_no;
		rseg->last_offset = undo->hdr_offset;
		rseg->last_trx_no = trx->no;
		rseg->last_del_marks = undo->del_marks;
	}
}

/** Remove undo log header from the history list.
@param[in,out]	rseg_hdr	rollback segment header
@param[in]	log_hdr		undo log segment header
@param[in,out]	mtr		mini transaction. */
static
void
trx_purge_remove_log_hdr(
	trx_rsegf_t*	rseg_hdr,
	trx_ulogf_t*	log_hdr,
	mtr_t*		mtr)
{
	flst_remove(rseg_hdr + TRX_RSEG_HISTORY,
		    log_hdr + TRX_UNDO_HISTORY_NODE, mtr);
	my_atomic_addlint(&trx_sys->rseg_history_len, -1);
}

/** Free an undo log segment, and remove the header from the history list.
@param[in,out]	rseg		rollback segment
@param[in]	hdr_addr	file address of log_hdr */
static
void
trx_purge_free_segment(trx_rseg_t* rseg, fil_addr_t hdr_addr)
{
	mtr_t		mtr;
	trx_rsegf_t*	rseg_hdr;
	trx_ulogf_t*	log_hdr;
	trx_usegf_t*	seg_hdr;
	ulint		seg_size;
	ulint		hist_size;
	bool		marked		= false;

	for (;;) {
		page_t*	undo_page;

		mtr_start(&mtr);

		mutex_enter(&rseg->mutex);

		rseg_hdr = trx_rsegf_get(rseg->space, rseg->page_no, &mtr);

		undo_page = trx_undo_page_get(
			page_id_t(rseg->space, hdr_addr.page), &mtr);

		seg_hdr = undo_page + TRX_UNDO_SEG_HDR;
		log_hdr = undo_page + hdr_addr.boffset;

		/* Mark the last undo log totally purged, so that if the
		system crashes, the tail of the undo log will not get accessed
		again. The list of pages in the undo log tail gets inconsistent
		during the freeing of the segment, and therefore purge should
		not try to access them again. */

		if (!marked) {
			marked = true;
			mlog_write_ulint(
				log_hdr + TRX_UNDO_DEL_MARKS, FALSE,
				MLOG_2BYTES, &mtr);
		}

		if (fseg_free_step_not_header(
			    seg_hdr + TRX_UNDO_FSEG_HEADER, false, &mtr)) {

			break;
		}

		mutex_exit(&rseg->mutex);

		mtr_commit(&mtr);
	}

	/* The page list may now be inconsistent, but the length field
	stored in the list base node tells us how big it was before we
	started the freeing. */

	seg_size = flst_get_len(seg_hdr + TRX_UNDO_PAGE_LIST);

	/* We may free the undo log segment header page; it must be freed
	within the same mtr as the undo log header is removed from the
	history list: otherwise, in case of a database crash, the segment
	could become inaccessible garbage in the file space. */

	trx_purge_remove_log_hdr(rseg_hdr, log_hdr, &mtr);

	do {

		/* Here we assume that a file segment with just the header
		page can be freed in a few steps, so that the buffer pool
		is not flooded with bufferfixed pages: see the note in
		fsp0fsp.cc. */

	} while (!fseg_free_step(seg_hdr + TRX_UNDO_FSEG_HEADER, false, &mtr));

	hist_size = mtr_read_ulint(rseg_hdr + TRX_RSEG_HISTORY_SIZE,
				   MLOG_4BYTES, &mtr);
	ut_ad(hist_size >= seg_size);

	mlog_write_ulint(rseg_hdr + TRX_RSEG_HISTORY_SIZE,
			 hist_size - seg_size, MLOG_4BYTES, &mtr);

	ut_ad(rseg->curr_size >= seg_size);

	rseg->curr_size -= seg_size;

	mutex_exit(&(rseg->mutex));

	mtr_commit(&mtr);
}

/** Remove unnecessary history data from a rollback segment.
@param[in,out]	rseg		rollback segment
@param[in]	limit		truncate offset */
static
void
trx_purge_truncate_rseg_history(trx_rseg_t* rseg, const purge_iter_t* limit)
{
	fil_addr_t	hdr_addr;
	fil_addr_t	prev_hdr_addr;
	trx_rsegf_t*	rseg_hdr;
	page_t*		undo_page;
	trx_ulogf_t*	log_hdr;
	trx_usegf_t*	seg_hdr;
	mtr_t		mtr;
	trx_id_t	undo_trx_no;

	mtr_start(&mtr);
	ut_ad(rseg->is_persistent());
	mutex_enter(&(rseg->mutex));

	rseg_hdr = trx_rsegf_get(rseg->space, rseg->page_no, &mtr);

	hdr_addr = trx_purge_get_log_from_hist(
		flst_get_last(rseg_hdr + TRX_RSEG_HISTORY, &mtr));
loop:
	if (hdr_addr.page == FIL_NULL) {

		mutex_exit(&(rseg->mutex));

		mtr_commit(&mtr);

		return;
	}

	undo_page = trx_undo_page_get(page_id_t(rseg->space, hdr_addr.page),
				      &mtr);

	log_hdr = undo_page + hdr_addr.boffset;

	undo_trx_no = mach_read_from_8(log_hdr + TRX_UNDO_TRX_NO);

	if (undo_trx_no >= limit->trx_no) {

		/* limit space_id should match the rollback segment
		space id to avoid freeing of the page belongs to
		different rollback segment for the same trx_no. */
		if (undo_trx_no == limit->trx_no
		    && rseg->space == limit->undo_rseg_space) {

			trx_undo_truncate_start(
				rseg, hdr_addr.page,
				hdr_addr.boffset, limit->undo_no);
		}

		mutex_exit(&(rseg->mutex));
		mtr_commit(&mtr);

		return;
	}

	prev_hdr_addr = trx_purge_get_log_from_hist(
		flst_get_prev_addr(log_hdr + TRX_UNDO_HISTORY_NODE, &mtr));

	seg_hdr = undo_page + TRX_UNDO_SEG_HDR;

	if ((mach_read_from_2(seg_hdr + TRX_UNDO_STATE) == TRX_UNDO_TO_PURGE)
	    && (mach_read_from_2(log_hdr + TRX_UNDO_NEXT_LOG) == 0)) {

		/* We can free the whole log segment */

		mutex_exit(&(rseg->mutex));
		mtr_commit(&mtr);

		/* calls the trx_purge_remove_log_hdr()
		inside trx_purge_free_segment(). */
		trx_purge_free_segment(rseg, hdr_addr);
	} else {
		/* Remove the log hdr from the rseg history. */
		trx_purge_remove_log_hdr(rseg_hdr, log_hdr, &mtr);

		mutex_exit(&(rseg->mutex));
		mtr_commit(&mtr);
	}

	mtr_start(&mtr);
	mutex_enter(&(rseg->mutex));

	rseg_hdr = trx_rsegf_get(rseg->space, rseg->page_no, &mtr);

	hdr_addr = prev_hdr_addr;

	goto loop;
}

/** UNDO log truncate logger. Needed to track state of truncate during crash.
An auxiliary redo log file undo_<space_id>_trunc.log will created while the
truncate of the UNDO is in progress. This file is required during recovery
to complete the truncate. */

namespace undo {

	/** Populate log file name based on space_id
	@param[in]	space_id	id of the undo tablespace.
	@return DB_SUCCESS or error code */
	dberr_t populate_log_file_name(
		ulint	space_id,
		char*&	log_file_name)
	{
		ulint log_file_name_sz =
			strlen(srv_log_group_home_dir) + 22 + 1 /* NUL */
			+ strlen(undo::s_log_prefix)
			+ strlen(undo::s_log_ext);

		log_file_name = new (std::nothrow) char[log_file_name_sz];
		if (log_file_name == 0) {
			return(DB_OUT_OF_MEMORY);
		}

		memset(log_file_name, 0, log_file_name_sz);

		strcpy(log_file_name, srv_log_group_home_dir);
		ulint	log_file_name_len = strlen(log_file_name);

		if (log_file_name[log_file_name_len - 1]
				!= OS_PATH_SEPARATOR) {

			log_file_name[log_file_name_len]
				= OS_PATH_SEPARATOR;
			log_file_name_len = strlen(log_file_name);
		}

		snprintf(log_file_name + log_file_name_len,
			 log_file_name_sz - log_file_name_len,
			 "%s%lu_%s", undo::s_log_prefix,
			 (ulong) space_id, s_log_ext);

		return(DB_SUCCESS);
	}

	/** Create the truncate log file.
	@param[in]	space_id	id of the undo tablespace to truncate.
	@return DB_SUCCESS or error code. */
	dberr_t init(ulint space_id)
	{
		dberr_t		err;
		char*		log_file_name;

		/* Step-1: Create the log file name using the pre-decided
		prefix/suffix and table id of undo tablepsace to truncate. */
		err = populate_log_file_name(space_id, log_file_name);
		if (err != DB_SUCCESS) {
			return(err);
		}

		/* Step-2: Create the log file, open it and write 0 to
		indicate init phase. */
		bool            ret;
		os_file_t	handle = os_file_create(
			innodb_log_file_key, log_file_name, OS_FILE_CREATE,
			OS_FILE_NORMAL, OS_LOG_FILE, srv_read_only_mode, &ret);
		if (!ret) {
			delete[] log_file_name;
			return(DB_IO_ERROR);
		}

		ulint	sz = UNIV_PAGE_SIZE;
		void*	buf = ut_zalloc_nokey(sz + UNIV_PAGE_SIZE);
		if (buf == NULL) {
			os_file_close(handle);
			delete[] log_file_name;
			return(DB_OUT_OF_MEMORY);
		}

		byte*	log_buf = static_cast<byte*>(
			ut_align(buf, UNIV_PAGE_SIZE));

		IORequest	request(IORequest::WRITE);

		err = os_file_write(
			request, log_file_name, handle, log_buf, 0, sz);

		os_file_flush(handle);
		os_file_close(handle);

		ut_free(buf);
		delete[] log_file_name;

		return(err);
	}

	/** Mark completion of undo truncate action by writing magic number to
	the log file and then removing it from the disk.
	If we are going to remove it from disk then why write magic number ?
	This is to safeguard from unlink (file-system) anomalies that will keep
	the link to the file even after unlink action is successfull and
	ref-count = 0.
	@param[in]	space_id	id of the undo tablespace to truncate.*/
	void done(
		ulint	space_id)
	{
		dberr_t		err;
		char*		log_file_name;

		/* Step-1: Create the log file name using the pre-decided
		prefix/suffix and table id of undo tablepsace to truncate. */
		err = populate_log_file_name(space_id, log_file_name);
		if (err != DB_SUCCESS) {
			return;
		}

		/* Step-2: Open log file and write magic number to
		indicate done phase. */
		bool    ret;
		os_file_t	handle =
			os_file_create_simple_no_error_handling(
				innodb_log_file_key, log_file_name,
				OS_FILE_OPEN, OS_FILE_READ_WRITE,
				srv_read_only_mode, &ret);

		if (!ret) {
			os_file_delete(innodb_log_file_key, log_file_name);
			delete[] log_file_name;
			return;
		}

		ulint	sz = UNIV_PAGE_SIZE;
		void*	buf = ut_zalloc_nokey(sz + UNIV_PAGE_SIZE);
		if (buf == NULL) {
			os_file_close(handle);
			os_file_delete(innodb_log_file_key, log_file_name);
			delete[] log_file_name;
			return;
		}

		byte*	log_buf = static_cast<byte*>(
			ut_align(buf, UNIV_PAGE_SIZE));

		mach_write_to_4(log_buf, undo::s_magic);

		IORequest	request(IORequest::WRITE);

		err = os_file_write(
			request, log_file_name, handle, log_buf, 0, sz);

		ut_ad(err == DB_SUCCESS);

		os_file_flush(handle);
		os_file_close(handle);

		ut_free(buf);
		os_file_delete(innodb_log_file_key, log_file_name);
		delete[] log_file_name;
	}

	/** Check if TRUNCATE_DDL_LOG file exist.
	@param[in]	space_id	id of the undo tablespace.
	@return true if exist else false. */
	bool is_log_present(
		ulint	space_id)
	{
		dberr_t		err;
		char*		log_file_name;

		/* Step-1: Populate log file name. */
		err = populate_log_file_name(space_id, log_file_name);
		if (err != DB_SUCCESS) {
			return(false);
		}

		/* Step-2: Check for existence of the file. */
		bool		exist;
		os_file_type_t	type;
		os_file_status(log_file_name, &exist, &type);

		/* Step-3: If file exists, check it for presence of magic
		number.  If found, then delete the file and report file
		doesn't exist as presence of magic number suggest that
		truncate action was complete. */

		if (exist) {
			bool    ret;
			os_file_t	handle =
				os_file_create_simple_no_error_handling(
					innodb_log_file_key, log_file_name,
					OS_FILE_OPEN, OS_FILE_READ_WRITE,
					srv_read_only_mode, &ret);
			if (!ret) {
				os_file_delete(innodb_log_file_key,
					       log_file_name);
				delete[] log_file_name;
				return(false);
			}

			ulint	sz = UNIV_PAGE_SIZE;
			void*	buf = ut_zalloc_nokey(sz + UNIV_PAGE_SIZE);
			if (buf == NULL) {
				os_file_close(handle);
				os_file_delete(innodb_log_file_key,
					       log_file_name);
				delete[] log_file_name;
				return(false);
			}

			byte*	log_buf = static_cast<byte*>(
				ut_align(buf, UNIV_PAGE_SIZE));

			IORequest	request(IORequest::READ);

			dberr_t	err;

			err = os_file_read(request, handle, log_buf, 0, sz);

			os_file_close(handle);

			if (err != DB_SUCCESS) {

				ib::info()
					<< "Unable to read '"
					<< log_file_name << "' : "
					<< ut_strerr(err);

				os_file_delete(
					innodb_log_file_key, log_file_name);

				ut_free(buf);

				delete[] log_file_name;

				return(false);
			}

			ulint	magic_no = mach_read_from_4(log_buf);

			ut_free(buf);

			if (magic_no == undo::s_magic) {
				/* Found magic number. */
				os_file_delete(innodb_log_file_key,
					       log_file_name);
				delete[] log_file_name;
				return(false);
			}
		}

		delete[] log_file_name;

		return(exist);
	}
};

/** Iterate over all the UNDO tablespaces and check if any of the UNDO
tablespace qualifies for TRUNCATE (size > threshold).
@param[in,out]	undo_trunc	undo truncate tracker */
static
void
trx_purge_mark_undo_for_truncate(
	undo::Truncate*	undo_trunc)
{
	/* Step-1: If UNDO Tablespace
		- already marked for truncate (OR)
		- truncate disabled
	return immediately else search for qualifying tablespace. */
	if (undo_trunc->is_marked() || !srv_undo_log_truncate) {
		return;
	}

	/* Step-2: Validation/Qualification checks
	a. At-least 2 UNDO tablespaces so even if one UNDO tablespace
	   is being truncated server can continue to operate.
	b. At-least 2 persistent UNDO logs (besides the default rseg-0)
	b. At-least 1 UNDO tablespace size > threshold. */
	if (srv_undo_tablespaces_active < 2 || srv_undo_logs < 3) {
		return;
	}

	/* Avoid bias selection and so start the scan from immediate next
	of last selected UNDO tablespace for truncate. */
	ulint space_id = undo_trunc->get_scan_start();

	for (ulint i = 1; i <= srv_undo_tablespaces_active; i++) {

		if (fil_space_get_size(space_id)
		    > (srv_max_undo_log_size / srv_page_size)) {
			/* Tablespace qualifies for truncate. */
			undo_trunc->mark(space_id);
			undo::Truncate::add_space_to_trunc_list(space_id);
			break;
		}

		space_id = ((space_id + 1) % (srv_undo_tablespaces_active + 1));
		if (space_id == 0) {
			/* Note: UNDO tablespace ids starts from 1. */
			++space_id;
		}
	}

	/* Couldn't make any selection. */
	if (!undo_trunc->is_marked()) {
		return;
	}

	DBUG_LOG("undo",
		 "marking for truncate UNDO tablespace "
		 << undo_trunc->get_marked_space_id());

	/* Step-3: Iterate over all the rsegs of selected UNDO tablespace
	and mark them temporarily unavailable for allocation.*/
	for (ulint i = 0; i < TRX_SYS_N_RSEGS; ++i) {
		if (trx_rseg_t* rseg = trx_sys->rseg_array[i]) {
			ut_ad(rseg->is_persistent());
			if (rseg->space == undo_trunc->get_marked_space_id()) {

				/* Once set this rseg will not be allocated
				to new booting transaction but we will wait
				for existing active transaction to finish. */
				rseg->skip_allocation = true;
				undo_trunc->add_rseg_to_trunc(rseg);
			}
		}
	}
}

undo::undo_spaces_t	undo::Truncate::s_spaces_to_truncate;

/** Cleanse purge queue to remove the rseg that reside in undo-tablespace
marked for truncate.
@param[in,out]	undo_trunc	undo truncate tracker */
static
void
trx_purge_cleanse_purge_queue(
	undo::Truncate*	undo_trunc)
{
	mutex_enter(&purge_sys->pq_mutex);
	typedef	std::vector<TrxUndoRsegs>	purge_elem_list_t;
	purge_elem_list_t			purge_elem_list;

	/* Remove rseg instances that are in the purge queue before we start
	truncate of corresponding UNDO truncate. */
	while (!purge_sys->purge_queue.empty()) {
		purge_elem_list.push_back(purge_sys->purge_queue.top());
		purge_sys->purge_queue.pop();
	}
	ut_ad(purge_sys->purge_queue.empty());

	for (purge_elem_list_t::iterator it = purge_elem_list.begin();
	     it != purge_elem_list.end();
	     ++it) {

		for (TrxUndoRsegs::iterator it2 = it->begin();
		     it2 != it->end();
		     ++it2) {

			if ((*it2)->space
				== undo_trunc->get_marked_space_id()) {
				it->erase(it2);
				break;
			}
		}

		if (it->size()) {
			/* size != 0 suggest that there exist other rsegs that
			needs processing so add this element to purge queue.
			Note: Other rseg could be non-redo rsegs. */
			purge_sys->purge_queue.push(*it);
		}
	}
	mutex_exit(&purge_sys->pq_mutex);
}

/** Iterate over selected UNDO tablespace and check if all the rsegs
that resides in the tablespace are free.
@param[in]	limit		truncate_limit
@param[in,out]	undo_trunc	undo truncate tracker */
static
void
trx_purge_initiate_truncate(
	purge_iter_t*	limit,
	undo::Truncate*	undo_trunc)
{
	/* Step-1: Early check to findout if any of the the UNDO tablespace
	is marked for truncate. */
	if (!undo_trunc->is_marked()) {
		/* No tablespace marked for truncate yet. */
		return;
	}

	/* Step-2: Scan over each rseg and ensure that it doesn't hold any
	active undo records. */
	bool all_free = true;

	for (ulint i = 0; i < undo_trunc->rsegs_size() && all_free; ++i) {

		trx_rseg_t*	rseg = undo_trunc->get_ith_rseg(i);

		mutex_enter(&rseg->mutex);

		if (rseg->trx_ref_count > 0) {
			/* This rseg is still being held by an active
			transaction. */
			all_free = false;
			mutex_exit(&rseg->mutex);
			continue;
		}

		ut_ad(rseg->trx_ref_count == 0);
		ut_ad(rseg->skip_allocation);

		ulint	size_of_rsegs = rseg->curr_size;

		if (size_of_rsegs == 1) {
			mutex_exit(&rseg->mutex);
			continue;
		} else {

			/* There could be cached undo segment. Check if records
			in these segments can be purged. Normal purge history
			will not touch these cached segment. */
			ulint		cached_undo_size = 0;

			for (trx_undo_t* undo =
				UT_LIST_GET_FIRST(rseg->update_undo_cached);
			     undo != NULL && all_free;
			     undo = UT_LIST_GET_NEXT(undo_list, undo)) {

				if (limit->trx_no < undo->trx_id) {
					all_free = false;
				} else {
					cached_undo_size += undo->size;
				}
			}

			for (trx_undo_t* undo =
				UT_LIST_GET_FIRST(rseg->insert_undo_cached);
			     undo != NULL && all_free;
			     undo = UT_LIST_GET_NEXT(undo_list, undo)) {

				if (limit->trx_no < undo->trx_id) {
					all_free = false;
				} else {
					cached_undo_size += undo->size;
				}
			}

			ut_ad(size_of_rsegs >= (cached_undo_size + 1));

			if (size_of_rsegs > (cached_undo_size + 1)) {
				/* There are pages besides cached pages that
				still hold active data. */
				all_free = false;
			}
		}

		mutex_exit(&rseg->mutex);
	}

	if (!all_free) {
		/* rseg still holds active data.*/
		return;
	}


	/* Step-3: Start the actual truncate.
	a. log-checkpoint
	b. Write the DDL log to protect truncate action from CRASH
	c. Remove rseg instance if added to purge queue before we
	   initiate truncate.
	d. Execute actual truncate
	e. Remove the DDL log. */

	/* After truncate if server crashes then redo logging done for this
	undo tablespace might not stand valid as tablespace has been
	truncated. */
	log_make_checkpoint_at(LSN_MAX, TRUE);

	const ulint space_id = undo_trunc->get_marked_space_id();

	ib::info() << "Truncating UNDO tablespace " << space_id;

#ifdef UNIV_DEBUG
	dberr_t	err =
#endif /* UNIV_DEBUG */
		undo_trunc->start_logging(space_id);
	ut_ad(err == DB_SUCCESS);

	DBUG_EXECUTE_IF("ib_undo_trunc_before_truncate",
			ib::info() << "ib_undo_trunc_before_truncate";
			DBUG_SUICIDE(););

	trx_purge_cleanse_purge_queue(undo_trunc);

	if (!trx_undo_truncate_tablespace(undo_trunc)) {
		/* Note: In case of error we don't enable the rsegs
		and neither unmark the tablespace so the tablespace
		continue to remain inactive. */
		ib::error() << "Failed to truncate UNDO tablespace "
			<< space_id;
		return;
	}

	if (purge_sys->rseg != NULL
	    && purge_sys->rseg->last_page_no == FIL_NULL) {
		/* If purge_sys->rseg is pointing to rseg that was recently
		truncated then move to next rseg element.
		Note: Ideally purge_sys->rseg should be NULL because purge
		should complete processing of all the records but there is
		purge_batch_size that can force the purge loop to exit before
		all the records are purged and in this case purge_sys->rseg
		could point to a valid rseg waiting for next purge cycle. */
		purge_sys->next_stored = false;
		purge_sys->rseg = NULL;
	}

	DBUG_EXECUTE_IF("ib_undo_trunc_before_ddl_log_end",
			ib::info() << "ib_undo_trunc_before_ddl_log_end";
			DBUG_SUICIDE(););

	log_make_checkpoint_at(LSN_MAX, TRUE);

	undo_trunc->done_logging(space_id);

	/* Completed truncate. Now it is safe to re-use the tablespace. */
	for (ulint i = 0; i < undo_trunc->rsegs_size(); ++i) {
		trx_rseg_t*	rseg = undo_trunc->get_ith_rseg(i);
		rseg->skip_allocation = false;
	}

	ib::info() << "Truncated UNDO tablespace " << space_id;

	undo_trunc->reset();
	undo::Truncate::clear_trunc_list();

	DBUG_EXECUTE_IF("ib_undo_trunc_trunc_done",
			ib::info() << "ib_undo_trunc_trunc_done";
			DBUG_SUICIDE(););
}

/********************************************************************//**
Removes unnecessary history data from rollback segments. NOTE that when this
function is called, the caller must not have any latches on undo log pages! */
static
void
trx_purge_truncate_history(
/*========================*/
	purge_iter_t*		limit,		/*!< in: truncate limit */
	const ReadView*		view)		/*!< in: purge view */
{
	ut_ad(trx_purge_check_limit());

	/* We play safe and set the truncate limit at most to the purge view
	low_limit number, though this is not necessary */

	if (limit->trx_no >= view->low_limit_no()) {
		limit->trx_no = view->low_limit_no();
		limit->undo_no = 0;
		limit->undo_rseg_space = ULINT_UNDEFINED;
	}

	ut_ad(limit->trx_no <= purge_sys->view.low_limit_no());

	for (ulint i = 0; i < TRX_SYS_N_RSEGS; ++i) {
		trx_rseg_t*	rseg = trx_sys->rseg_array[i];

		if (rseg != NULL) {
			ut_a(rseg->id == i);
			trx_purge_truncate_rseg_history(rseg, limit);
		}
	}

	/* UNDO tablespace truncate. We will try to truncate as much as we
	can (greedy approach). This will ensure when the server is idle we
	try and truncate all the UNDO tablespaces. */
	for (ulint i = srv_undo_tablespaces_active; i--; ) {
		trx_purge_mark_undo_for_truncate(&purge_sys->undo_trunc);
		trx_purge_initiate_truncate(limit, &purge_sys->undo_trunc);
	}
}

/***********************************************************************//**
Updates the last not yet purged history log info in rseg when we have purged
a whole undo log. Advances also purge_sys->purge_trx_no past the purged log. */
static
void
trx_purge_rseg_get_next_history_log(
/*================================*/
	trx_rseg_t*	rseg,		/*!< in: rollback segment */
	ulint*		n_pages_handled)/*!< in/out: number of UNDO pages
					handled */
{
	page_t*		undo_page;
	trx_ulogf_t*	log_hdr;
	fil_addr_t	prev_log_addr;
	trx_id_t	trx_no;
	ibool		del_marks;
	mtr_t		mtr;

	mutex_enter(&(rseg->mutex));

	ut_a(rseg->last_page_no != FIL_NULL);

	purge_sys->iter.trx_no = rseg->last_trx_no + 1;
	purge_sys->iter.undo_no = 0;
	purge_sys->iter.undo_rseg_space = ULINT_UNDEFINED;
	purge_sys->next_stored = false;

	mtr_start(&mtr);

	undo_page = trx_undo_page_get_s_latched(
		page_id_t(rseg->space, rseg->last_page_no), &mtr);

	log_hdr = undo_page + rseg->last_offset;

	/* Increase the purge page count by one for every handled log */

	(*n_pages_handled)++;

	prev_log_addr = trx_purge_get_log_from_hist(
		flst_get_prev_addr(log_hdr + TRX_UNDO_HISTORY_NODE, &mtr));

	if (prev_log_addr.page == FIL_NULL) {
		/* No logs left in the history list */

		rseg->last_page_no = FIL_NULL;

		mutex_exit(&(rseg->mutex));
		mtr_commit(&mtr);
<<<<<<< HEAD

		trx_sys_mutex_enter();

		/* Add debug code to track history list corruption reported
		on the MySQL mailing list on Nov 9, 2004. The fut0lst.cc
		file-based list was corrupt. The prev node pointer was
		FIL_NULL, even though the list length was over 8 million nodes!
		We assume that purge truncates the history list in large
		size pieces, and if we here reach the head of the list, the
		list cannot be longer than 2000 000 undo logs now. */

		if (trx_sys->rseg_history_len > 2000000) {
			ib::warn() << "Purge reached the head of the history"
				" list, but its length is still reported as "
				<< trx_sys->rseg_history_len << "! Make"
				" a detailed bug report, and submit it to"
				" https://jira.mariadb.org/";
			ut_ad(0);
		}

		trx_sys_mutex_exit();

=======
>>>>>>> 578ffcc5
		return;
	}

	mutex_exit(&rseg->mutex);

	mtr_commit(&mtr);

	/* Read the trx number and del marks from the previous log header */
	mtr_start(&mtr);

	log_hdr = trx_undo_page_get_s_latched(page_id_t(rseg->space,
							prev_log_addr.page),
					      &mtr)
		+ prev_log_addr.boffset;

	trx_no = mach_read_from_8(log_hdr + TRX_UNDO_TRX_NO);

	del_marks = mach_read_from_2(log_hdr + TRX_UNDO_DEL_MARKS);

	mtr_commit(&mtr);

	mutex_enter(&(rseg->mutex));

	rseg->last_page_no = prev_log_addr.page;
	rseg->last_offset = prev_log_addr.boffset;
	rseg->last_trx_no = trx_no;
	rseg->last_del_marks = del_marks;

	TrxUndoRsegs elem(rseg->last_trx_no);
	elem.push_back(rseg);

	/* Purge can also produce events, however these are already ordered
	in the rollback segment and any user generated event will be greater
	than the events that Purge produces. ie. Purge can never produce
	events from an empty rollback segment. */

	mutex_enter(&purge_sys->pq_mutex);

	purge_sys->purge_queue.push(elem);

	mutex_exit(&purge_sys->pq_mutex);

	mutex_exit(&rseg->mutex);
}

/** Position the purge sys "iterator" on the undo record to use for purging. */
static
void
trx_purge_read_undo_rec()
{
	ulint		offset;
	ulint		page_no;
	ib_uint64_t	undo_no;
	ulint		undo_rseg_space;

	purge_sys->hdr_offset = purge_sys->rseg->last_offset;
	page_no = purge_sys->hdr_page_no = purge_sys->rseg->last_page_no;

	if (purge_sys->rseg->last_del_marks) {
		mtr_t		mtr;
		trx_undo_rec_t*	undo_rec = NULL;

		mtr_start(&mtr);

		undo_rec = trx_undo_get_first_rec(
			purge_sys->rseg->space,
			purge_sys->hdr_page_no,
			purge_sys->hdr_offset, RW_S_LATCH, &mtr);

		if (undo_rec != NULL) {
			offset = page_offset(undo_rec);
			undo_no = trx_undo_rec_get_undo_no(undo_rec);
			undo_rseg_space = purge_sys->rseg->space;
			page_no = page_get_page_no(page_align(undo_rec));
		} else {
			offset = 0;
			undo_no = 0;
			undo_rseg_space = ULINT_UNDEFINED;
		}

		mtr_commit(&mtr);
	} else {
		offset = 0;
		undo_no = 0;
		undo_rseg_space = ULINT_UNDEFINED;
	}

	purge_sys->offset = offset;
	purge_sys->page_no = page_no;
	purge_sys->iter.undo_no = undo_no;
	purge_sys->iter.undo_rseg_space = undo_rseg_space;

	purge_sys->next_stored = true;
}

/***********************************************************************//**
Chooses the next undo log to purge and updates the info in purge_sys. This
function is used to initialize purge_sys when the next record to purge is
not known, and also to update the purge system info on the next record when
purge has handled the whole undo log for a transaction. */
static
void
trx_purge_choose_next_log(void)
/*===========================*/
{
	ut_ad(!purge_sys->next_stored);

	if (purge_sys->rseg_iter.set_next()) {
		trx_purge_read_undo_rec();
	} else {
		/* There is nothing to do yet. */
		os_thread_yield();
	}
}

/***********************************************************************//**
Gets the next record to purge and updates the info in the purge system.
@return copy of an undo log record or pointer to the dummy undo log record */
static
trx_undo_rec_t*
trx_purge_get_next_rec(
/*===================*/
	ulint*		n_pages_handled,/*!< in/out: number of UNDO pages
					handled */
	mem_heap_t*	heap)		/*!< in: memory heap where copied */
{
	trx_undo_rec_t*	rec;
	trx_undo_rec_t*	rec_copy;
	trx_undo_rec_t*	rec2;
	page_t*		undo_page;
	page_t*		page;
	ulint		offset;
	ulint		page_no;
	ulint		space;
	mtr_t		mtr;

	ut_ad(purge_sys->next_stored);
	ut_ad(purge_sys->iter.trx_no < purge_sys->view.low_limit_no());

	space = purge_sys->rseg->space;
	page_no = purge_sys->page_no;
	offset = purge_sys->offset;

	if (offset == 0) {
		/* It is the dummy undo log record, which means that there is
		no need to purge this undo log */

		trx_purge_rseg_get_next_history_log(
			purge_sys->rseg, n_pages_handled);

		/* Look for the next undo log and record to purge */

		trx_purge_choose_next_log();

		return(&trx_purge_dummy_rec);
	}

	mtr_start(&mtr);

	undo_page = trx_undo_page_get_s_latched(page_id_t(space, page_no),
						&mtr);

	rec = undo_page + offset;

	rec2 = rec;

	for (;;) {
		ulint		type;
		trx_undo_rec_t*	next_rec;
		ulint		cmpl_info;

		/* Try first to find the next record which requires a purge
		operation from the same page of the same undo log */

		next_rec = trx_undo_page_get_next_rec(
			rec2, purge_sys->hdr_page_no, purge_sys->hdr_offset);

		if (next_rec == NULL) {
			rec2 = trx_undo_get_next_rec(
				rec2, purge_sys->hdr_page_no,
				purge_sys->hdr_offset, &mtr);
			break;
		}

		rec2 = next_rec;

		type = trx_undo_rec_get_type(rec2);

		if (type == TRX_UNDO_DEL_MARK_REC) {

			break;
		}

		cmpl_info = trx_undo_rec_get_cmpl_info(rec2);

		if (trx_undo_rec_get_extern_storage(rec2)) {
			break;
		}

		if ((type == TRX_UNDO_UPD_EXIST_REC)
		    && !(cmpl_info & UPD_NODE_NO_ORD_CHANGE)) {
			break;
		}
	}

	if (rec2 == NULL) {
		mtr_commit(&mtr);

		trx_purge_rseg_get_next_history_log(
			purge_sys->rseg, n_pages_handled);

		/* Look for the next undo log and record to purge */

		trx_purge_choose_next_log();

		mtr_start(&mtr);

		undo_page = trx_undo_page_get_s_latched(
			page_id_t(space, page_no), &mtr);

		rec = undo_page + offset;
	} else {
		page = page_align(rec2);

		purge_sys->offset = rec2 - page;
		purge_sys->page_no = page_get_page_no(page);
		purge_sys->iter.undo_no = trx_undo_rec_get_undo_no(rec2);
		purge_sys->iter.undo_rseg_space = space;

		if (undo_page != page) {
			/* We advance to a new page of the undo log: */
			(*n_pages_handled)++;
		}
	}

	rec_copy = trx_undo_rec_copy(rec, heap);

	mtr_commit(&mtr);

	return(rec_copy);
}

/********************************************************************//**
Fetches the next undo log record from the history list to purge. It must be
released with the corresponding release function.
@return copy of an undo log record or pointer to trx_purge_dummy_rec,
if the whole undo log can skipped in purge; NULL if none left */
static MY_ATTRIBUTE((warn_unused_result))
trx_undo_rec_t*
trx_purge_fetch_next_rec(
/*=====================*/
	roll_ptr_t*	roll_ptr,	/*!< out: roll pointer to undo record */
	ulint*		n_pages_handled,/*!< in/out: number of UNDO log pages
					handled */
	mem_heap_t*	heap)		/*!< in: memory heap where copied */
{
	if (!purge_sys->next_stored) {
		trx_purge_choose_next_log();

		if (!purge_sys->next_stored) {
			DBUG_PRINT("ib_purge",
				   ("no logs left in the history list"));
			return(NULL);
		}
	}

	if (purge_sys->iter.trx_no >= purge_sys->view.low_limit_no()) {

		return(NULL);
	}

	/* fprintf(stderr, "Thread %lu purging trx %llu undo record %llu\n",
	os_thread_get_curr_id(), iter->trx_no, iter->undo_no); */

	*roll_ptr = trx_undo_build_roll_ptr(
		FALSE, purge_sys->rseg->id,
		purge_sys->page_no, purge_sys->offset);

	/* The following call will advance the stored values of the
	purge iterator. */

	return(trx_purge_get_next_rec(n_pages_handled, heap));
}

/*******************************************************************//**
This function runs a purge batch.
@return number of undo log pages handled in the batch */
static
ulint
trx_purge_attach_undo_recs(
/*=======================*/
	ulint		n_purge_threads,/*!< in: number of purge threads */
	purge_sys_t*	purge_sys,	/*!< in/out: purge instance */
	ulint		batch_size)	/*!< in: no. of pages to purge */
{
	que_thr_t*	thr;
	ulint		i = 0;
	ulint		n_pages_handled = 0;
	ulint		n_thrs = UT_LIST_GET_LEN(purge_sys->query->thrs);

	ut_a(n_purge_threads > 0);

	purge_sys->limit = purge_sys->iter;

	/* Debug code to validate some pre-requisites and reset done flag. */
	for (thr = UT_LIST_GET_FIRST(purge_sys->query->thrs);
	     thr != NULL && i < n_purge_threads;
	     thr = UT_LIST_GET_NEXT(thrs, thr), ++i) {

		purge_node_t*		node;

		/* Get the purge node. */
		node = (purge_node_t*) thr->child;

		ut_a(que_node_get_type(node) == QUE_NODE_PURGE);
		ut_a(node->undo_recs == NULL);
		ut_a(node->done);

		node->done = FALSE;
	}

	/* There should never be fewer nodes than threads, the inverse
	however is allowed because we only use purge threads as needed. */
	ut_a(i == n_purge_threads);

	/* Fetch and parse the UNDO records. The UNDO records are added
	to a per purge node vector. */
	thr = UT_LIST_GET_FIRST(purge_sys->query->thrs);
	ut_a(n_thrs > 0 && thr != NULL);

	ut_ad(trx_purge_check_limit());

	i = 0;

	for (;;) {
		purge_node_t*		node;
		trx_purge_rec_t*	purge_rec;

		ut_a(!thr->is_active);

		/* Get the purge node. */
		node = (purge_node_t*) thr->child;
		ut_a(que_node_get_type(node) == QUE_NODE_PURGE);

		purge_rec = static_cast<trx_purge_rec_t*>(
			mem_heap_zalloc(node->heap, sizeof(*purge_rec)));

		/* Track the max {trx_id, undo_no} for truncating the
		UNDO logs once we have purged the records. */

		if (trx_purge_check_limit()) {
			purge_sys->limit = purge_sys->iter;
		}

		/* Fetch the next record, and advance the purge_sys->iter. */
		purge_rec->undo_rec = trx_purge_fetch_next_rec(
			&purge_rec->roll_ptr, &n_pages_handled, node->heap);

		if (purge_rec->undo_rec != NULL) {

			if (node->undo_recs == NULL) {
				node->undo_recs = ib_vector_create(
					ib_heap_allocator_create(node->heap),
					sizeof(trx_purge_rec_t),
					batch_size);
			} else {
				ut_a(!ib_vector_is_empty(node->undo_recs));
			}

			ib_vector_push(node->undo_recs, purge_rec);

			if (n_pages_handled >= batch_size) {

				break;
			}
		} else {
			break;
		}

		thr = UT_LIST_GET_NEXT(thrs, thr);

		if (!(++i % n_purge_threads)) {
			thr = UT_LIST_GET_FIRST(purge_sys->query->thrs);
		}

		ut_a(thr != NULL);
	}

	ut_ad(trx_purge_check_limit());

	return(n_pages_handled);
}

/*******************************************************************//**
Calculate the DML delay required.
@return delay in microseconds or ULINT_MAX */
static
ulint
trx_purge_dml_delay(void)
/*=====================*/
{
	/* Determine how much data manipulation language (DML) statements
	need to be delayed in order to reduce the lagging of the purge
	thread. */
	ulint	delay = 0; /* in microseconds; default: no delay */

	/* If purge lag is set (ie. > 0) then calculate the new DML delay.
	Note: we do a dirty read of the trx_sys_t data structure here,
	without holding trx_sys->mutex. */

	if (srv_max_purge_lag > 0) {
		float	ratio;

		ratio = float(trx_sys->rseg_history_len) / srv_max_purge_lag;

		if (ratio > 1.0) {
			/* If the history list length exceeds the
			srv_max_purge_lag, the data manipulation
			statements are delayed by at least 5000
			microseconds. */
			delay = (ulint) ((ratio - .5) * 10000);
		}

		if (delay > srv_max_purge_lag_delay) {
			delay = srv_max_purge_lag_delay;
		}

		MONITOR_SET(MONITOR_DML_PURGE_DELAY, delay);
	}

	return(delay);
}

/*******************************************************************//**
Wait for pending purge jobs to complete. */
static
void
trx_purge_wait_for_workers_to_complete(
/*===================================*/
	purge_sys_t*	purge_sys)	/*!< in: purge instance */
{
	ulint		n_submitted = purge_sys->n_submitted;

	/* Ensure that the work queue empties out. */
	while ((ulint) my_atomic_loadlint(&purge_sys->n_completed) != n_submitted) {

		if (srv_get_task_queue_length() > 0) {
			srv_release_threads(SRV_WORKER, 1);
		}

		os_thread_yield();
	}

	/* None of the worker threads should be doing any work. */
	ut_a(purge_sys->n_submitted == purge_sys->n_completed);

	/* There should be no outstanding tasks as long
	as the worker threads are active. */
	ut_a(srv_get_task_queue_length() == 0);
}

/*******************************************************************//**
This function runs a purge batch.
@return number of undo log pages handled in the batch */
ulint
trx_purge(
/*======*/
	ulint	n_purge_threads,	/*!< in: number of purge tasks
					to submit to the work queue */
	ulint	batch_size,		/*!< in: the maximum number of records
					to purge in one batch */
	bool	truncate)		/*!< in: truncate history if true */
{
	que_thr_t*	thr = NULL;
	ulint		n_pages_handled;

	ut_a(n_purge_threads > 0);

	srv_dml_needed_delay = trx_purge_dml_delay();

	/* The number of tasks submitted should be completed. */
	ut_a(purge_sys->n_submitted == purge_sys->n_completed);

	rw_lock_x_lock(&purge_sys->latch);
	trx_sys->mvcc->clone_oldest_view(&purge_sys->view);
	rw_lock_x_unlock(&purge_sys->latch);

#ifdef UNIV_DEBUG
	if (srv_purge_view_update_only_debug) {
		return(0);
	}
#endif /* UNIV_DEBUG */

	/* Fetch the UNDO recs that need to be purged. */
	n_pages_handled = trx_purge_attach_undo_recs(
		n_purge_threads, purge_sys, batch_size);

	/* Do we do an asynchronous purge or not ? */
	if (n_purge_threads > 1) {
		ulint	i = 0;

		/* Submit the tasks to the work queue. */
		for (i = 0; i < n_purge_threads - 1; ++i) {
			thr = que_fork_scheduler_round_robin(
				purge_sys->query, thr);

			ut_a(thr != NULL);

			srv_que_task_enqueue_low(thr);
		}

		thr = que_fork_scheduler_round_robin(purge_sys->query, thr);
		ut_a(thr != NULL);

		purge_sys->n_submitted += n_purge_threads - 1;

		goto run_synchronously;

	/* Do it synchronously. */
	} else {
		thr = que_fork_scheduler_round_robin(purge_sys->query, NULL);
		ut_ad(thr);

run_synchronously:
		++purge_sys->n_submitted;

		que_run_threads(thr);

		my_atomic_addlint(
			&purge_sys->n_completed, 1);

		if (n_purge_threads > 1) {
			trx_purge_wait_for_workers_to_complete(purge_sys);
		}
	}

	ut_a(purge_sys->n_submitted == purge_sys->n_completed);

#ifdef UNIV_DEBUG
	rw_lock_x_lock(&purge_sys->latch);
	if (purge_sys->limit.trx_no == 0) {
		purge_sys->done = purge_sys->iter;
	} else {
		purge_sys->done = purge_sys->limit;
	}
	rw_lock_x_unlock(&purge_sys->latch);
#endif /* UNIV_DEBUG */

	if (truncate) {
		trx_purge_truncate_history(
			purge_sys->limit.trx_no
			? &purge_sys->limit
			: &purge_sys->iter,
			&purge_sys->view);
	}

	MONITOR_INC_VALUE(MONITOR_PURGE_INVOKED, 1);
	MONITOR_INC_VALUE(MONITOR_PURGE_N_PAGE_HANDLED, n_pages_handled);

	return(n_pages_handled);
}

/*******************************************************************//**
Get the purge state.
@return purge state. */
purge_state_t
trx_purge_state(void)
/*=================*/
{
	purge_state_t	state;

	rw_lock_x_lock(&purge_sys->latch);

	state = purge_sys->state;

	rw_lock_x_unlock(&purge_sys->latch);

	return(state);
}

/*******************************************************************//**
Stop purge and wait for it to stop, move to PURGE_STATE_STOP. */
void
trx_purge_stop(void)
/*================*/
{
	rw_lock_x_lock(&purge_sys->latch);

	switch (purge_sys->state) {
	case PURGE_STATE_INIT:
	case PURGE_STATE_DISABLED:
		ut_error;
	case PURGE_STATE_EXIT:
		/* Shutdown must have been initiated during
		FLUSH TABLES FOR EXPORT. */
		ut_ad(!srv_undo_sources);
unlock:
		rw_lock_x_unlock(&purge_sys->latch);
		break;
	case PURGE_STATE_STOP:
		ut_ad(srv_n_purge_threads > 0);
		++purge_sys->n_stop;
		purge_sys->state = PURGE_STATE_STOP;
		if (!purge_sys->running) {
			goto unlock;
		}
		ib::info() << "Waiting for purge to stop";
		do {
			rw_lock_x_unlock(&purge_sys->latch);
			os_thread_sleep(10000);
			rw_lock_x_lock(&purge_sys->latch);
		} while (purge_sys->running);
		goto unlock;
	case PURGE_STATE_RUN:
		ut_ad(srv_n_purge_threads > 0);
		++purge_sys->n_stop;
		ib::info() << "Stopping purge";

		/* We need to wakeup the purge thread in case it is suspended,
		so that it can acknowledge the state change. */

		const int64_t sig_count = os_event_reset(purge_sys->event);
		purge_sys->state = PURGE_STATE_STOP;
		srv_purge_wakeup();
		rw_lock_x_unlock(&purge_sys->latch);
		/* Wait for purge coordinator to signal that it
		is suspended. */
		os_event_wait_low(purge_sys->event, sig_count);
	}

	MONITOR_INC_VALUE(MONITOR_PURGE_STOP_COUNT, 1);
}

/*******************************************************************//**
Resume purge, move to PURGE_STATE_RUN. */
void
trx_purge_run(void)
/*===============*/
{
	rw_lock_x_lock(&purge_sys->latch);

	switch (purge_sys->state) {
	case PURGE_STATE_EXIT:
		/* Shutdown must have been initiated during
		FLUSH TABLES FOR EXPORT. */
		ut_ad(!srv_undo_sources);
		break;
	case PURGE_STATE_INIT:
	case PURGE_STATE_DISABLED:
		ut_error;

	case PURGE_STATE_RUN:
		ut_a(!purge_sys->n_stop);
		break;
	case PURGE_STATE_STOP:
		ut_a(purge_sys->n_stop);
		if (--purge_sys->n_stop == 0) {

			ib::info() << "Resuming purge";

			purge_sys->state = PURGE_STATE_RUN;
		}

		MONITOR_INC_VALUE(MONITOR_PURGE_RESUME_COUNT, 1);
	}

	rw_lock_x_unlock(&purge_sys->latch);

	srv_purge_wakeup();
}<|MERGE_RESOLUTION|>--- conflicted
+++ resolved
@@ -1162,31 +1162,6 @@
 
 		mutex_exit(&(rseg->mutex));
 		mtr_commit(&mtr);
-<<<<<<< HEAD
-
-		trx_sys_mutex_enter();
-
-		/* Add debug code to track history list corruption reported
-		on the MySQL mailing list on Nov 9, 2004. The fut0lst.cc
-		file-based list was corrupt. The prev node pointer was
-		FIL_NULL, even though the list length was over 8 million nodes!
-		We assume that purge truncates the history list in large
-		size pieces, and if we here reach the head of the list, the
-		list cannot be longer than 2000 000 undo logs now. */
-
-		if (trx_sys->rseg_history_len > 2000000) {
-			ib::warn() << "Purge reached the head of the history"
-				" list, but its length is still reported as "
-				<< trx_sys->rseg_history_len << "! Make"
-				" a detailed bug report, and submit it to"
-				" https://jira.mariadb.org/";
-			ut_ad(0);
-		}
-
-		trx_sys_mutex_exit();
-
-=======
->>>>>>> 578ffcc5
 		return;
 	}
 
