--- conflicted
+++ resolved
@@ -1427,17 +1427,12 @@
 			MONITOR_INC(MONITOR_TRX_RW_COMMIT);
 			trx->is_recovered = false;
 		}
-<<<<<<< HEAD
 
 		while (dict_table_t* table = UT_LIST_GET_FIRST(
 			       trx->lock.evicted_tables)) {
 			UT_LIST_REMOVE(trx->lock.evicted_tables, table);
 			dict_mem_table_free(table);
 		}
-
-		trx->id = 0;
-=======
->>>>>>> 2842c369
 	}
 
 	ut_ad(!trx->rsegs.m_redo.undo);
