--- conflicted
+++ resolved
@@ -870,11 +870,7 @@
 	/** Purge delete-marked records, only if it is possible to do
 	so without re-organising the B+tree.
 	@retval true if purged */
-<<<<<<< HEAD
 	bool purge() UNIV_NOTHROW;
-=======
-	bool	purge(const offset_t* offsets) UNIV_NOTHROW;
->>>>>>> f0aa073f
 
 	/** Adjust the BLOB references and sys fields for the current record.
 	@param rec record to update
@@ -1662,13 +1658,7 @@
 /** Purge delete-marked records, only if it is possible to do so without
 re-organising the B+tree.
 @return true if purge succeeded */
-<<<<<<< HEAD
 inline bool PageConverter::purge() UNIV_NOTHROW
-=======
-inline
-bool
-PageConverter::purge(const offset_t* offsets) UNIV_NOTHROW
->>>>>>> f0aa073f
 {
 	const dict_index_t*	index = m_index->m_srv_index;
 
