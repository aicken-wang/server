--- conflicted
+++ resolved
@@ -2536,11 +2536,8 @@
 
 					err = row_merge_insert_index_tuples(
 						index[i], old_table,
-<<<<<<< HEAD
-						OS_FILE_CLOSED, NULL, buf, clust_btr_bulk,
-=======
-						-1, NULL, buf, clust_btr_bulk,
->>>>>>> 0f90728b
+						OS_FILE_CLOSED, NULL, buf,
+						clust_btr_bulk,
 						table_total_rows,
 						curr_progress,
 						pct_cost,
@@ -2650,11 +2647,8 @@
 
 					err = row_merge_insert_index_tuples(
 						index[i], old_table,
-<<<<<<< HEAD
-						OS_FILE_CLOSED, NULL, buf, &btr_bulk,
-=======
-						-1, NULL, buf, &btr_bulk,
->>>>>>> 0f90728b
+						OS_FILE_CLOSED, NULL, buf,
+						&btr_bulk,
 						table_total_rows,
 						curr_progress,
 						pct_cost,
