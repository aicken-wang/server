--- conflicted
+++ resolved
@@ -626,15 +626,9 @@
 	const page_id_t page_id(space->id, 0);
 	const ulint zip_size = space->zip_size();
 
-<<<<<<< HEAD
-	mtr_x_lock(&space->latch, mtr);
+	mtr_x_lock_space(space, mtr);
 	buf_block_t* block = buf_page_create(page_id, zip_size, mtr);
 	buf_page_get(page_id, zip_size, RW_SX_LATCH, mtr);
-=======
-	mtr_x_lock_space(space, mtr);
-	buf_block_t* block = buf_page_create(page_id, page_size, mtr);
-	buf_page_get(page_id, page_size, RW_SX_LATCH, mtr);
->>>>>>> 3d4a8015
 	buf_block_dbg_add_level(block, SYNC_FSP_PAGE);
 
 	space->size_in_header = size;
@@ -1894,12 +1888,7 @@
 	ut_ad(byte_offset + FSEG_HEADER_SIZE
 	      <= srv_page_size - FIL_PAGE_DATA_END);
 
-<<<<<<< HEAD
-	mtr_x_lock(&space->latch, mtr);
-=======
 	mtr_x_lock_space(space, mtr);
-	const page_size_t	page_size(space->flags);
->>>>>>> 3d4a8015
 	ut_d(space->modify_check(*mtr));
 
 	if (page != 0) {
@@ -2588,13 +2577,8 @@
 	ut_ad(mtr);
 	*n_reserved = n_ext;
 
-<<<<<<< HEAD
-	mtr_x_lock(&space->latch, mtr);
+	mtr_x_lock_space(space, mtr);
 	const ulint physical_size = space->physical_size();
-=======
-	mtr_x_lock_space(space, mtr);
-	const page_size_t	page_size(space->flags);
->>>>>>> 3d4a8015
 
 	space_header = fsp_get_space_header(space, mtr);
 try_again:
@@ -2880,12 +2864,7 @@
 	DBUG_ENTER("fseg_free_page");
 	fseg_inode_t*		seg_inode;
 	buf_block_t*		iblock;
-<<<<<<< HEAD
-	mtr_x_lock(&space->latch, mtr);
-=======
 	mtr_x_lock_space(space, mtr);
-	const page_size_t	page_size(space->flags);
->>>>>>> 3d4a8015
 
 	DBUG_LOG("fseg_free_page", "space_id: " << space->id
 		 << ", page_no: " << offset);
