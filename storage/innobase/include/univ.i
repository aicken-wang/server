--- conflicted
+++ resolved
@@ -45,11 +45,7 @@
 
 #define INNODB_VERSION_MAJOR	5
 #define INNODB_VERSION_MINOR	6
-<<<<<<< HEAD
-#define INNODB_VERSION_BUGFIX	24
-=======
 #define INNODB_VERSION_BUGFIX	25
->>>>>>> a6087e7d
 
 /* The following is the InnoDB version as shown in
 SELECT plugin_version FROM information_schema.plugins;
