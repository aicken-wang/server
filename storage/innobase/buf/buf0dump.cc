--- conflicted
+++ resolved
@@ -787,15 +787,8 @@
 	pfs_register_thread(buf_dump_thread_key);
 	#endif */ /* UNIV_PFS_THREAD */
 
-<<<<<<< HEAD
-	srv_buf_dump_thread_active = TRUE;
-
 	buf_dump_status(STATUS_VERBOSE, "Dumping of buffer pool not started");
 	buf_load_status(STATUS_VERBOSE, "Loading of buffer pool not started");
-=======
-	buf_dump_status(STATUS_INFO, "Dumping buffer pool(s) not yet started");
-	buf_load_status(STATUS_INFO, "Loading buffer pool(s) not yet started");
->>>>>>> 758af98f
 
 	if (srv_buffer_pool_load_at_startup) {
 		buf_load();
