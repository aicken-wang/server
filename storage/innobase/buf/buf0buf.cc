/*****************************************************************************

Copyright (c) 1995, 2014, Oracle and/or its affiliates. All Rights Reserved.
Copyright (c) 2008, Google Inc.
Copyright (c) 2013, SkySQL Ab. All Rights Reserved.

Portions of this file contain modifications contributed and copyrighted by
Google, Inc. Those modifications are gratefully acknowledged and are described
briefly in the InnoDB documentation. The contributions by Google are
incorporated with their permission, and subject to the conditions contained in
the file COPYING.Google.

This program is free software; you can redistribute it and/or modify it under
the terms of the GNU General Public License as published by the Free Software
Foundation; version 2 of the License.

This program is distributed in the hope that it will be useful, but WITHOUT
ANY WARRANTY; without even the implied warranty of MERCHANTABILITY or FITNESS
FOR A PARTICULAR PURPOSE. See the GNU General Public License for more details.

You should have received a copy of the GNU General Public License along with
this program; if not, write to the Free Software Foundation, Inc.,
51 Franklin Street, Suite 500, Boston, MA 02110-1335 USA

*****************************************************************************/

/**************************************************//**
@file buf/buf0buf.cc
The database buffer buf_pool

Created 11/5/1995 Heikki Tuuri
*******************************************************/

#include "buf0buf.h"

#ifdef UNIV_NONINL
#include "buf0buf.ic"
#endif

#include "mem0mem.h"
#include "btr0btr.h"
#include "fil0fil.h"
#include "fil0crypt.h"
#ifndef UNIV_HOTBACKUP
#include "buf0buddy.h"
#include "lock0lock.h"
#include "btr0sea.h"
#include "ibuf0ibuf.h"
#include "trx0undo.h"
#include "log0log.h"
#endif /* !UNIV_HOTBACKUP */
#include "srv0srv.h"
#include "dict0dict.h"
#include "log0recv.h"
#include "page0zip.h"
#include "srv0mon.h"
#include "buf0checksum.h"
#include "fil0pagecompress.h"
#include "ut0byte.h"
#include <new>

#ifdef HAVE_LZO
#include "lzo/lzo1x.h"
#endif

/* Number of temporary slots used for encryption/compression
memory allocation before/after I/O operations */
#define BUF_MAX_TMP_SLOTS 200

/*
		IMPLEMENTATION OF THE BUFFER POOL
		=================================

Performance improvement:
------------------------
Thread scheduling in NT may be so slow that the OS wait mechanism should
not be used even in waiting for disk reads to complete.
Rather, we should put waiting query threads to the queue of
waiting jobs, and let the OS thread do something useful while the i/o
is processed. In this way we could remove most OS thread switches in
an i/o-intensive benchmark like TPC-C.

A possibility is to put a user space thread library between the database
and NT. User space thread libraries might be very fast.

SQL Server 7.0 can be configured to use 'fibers' which are lightweight
threads in NT. These should be studied.

		Buffer frames and blocks
		------------------------
Following the terminology of Gray and Reuter, we call the memory
blocks where file pages are loaded buffer frames. For each buffer
frame there is a control block, or shortly, a block, in the buffer
control array. The control info which does not need to be stored
in the file along with the file page, resides in the control block.

		Buffer pool struct
		------------------
The buffer buf_pool contains a single mutex which protects all the
control data structures of the buf_pool. The content of a buffer frame is
protected by a separate read-write lock in its control block, though.
These locks can be locked and unlocked without owning the buf_pool->mutex.
The OS events in the buf_pool struct can be waited for without owning the
buf_pool->mutex.

The buf_pool->mutex is a hot-spot in main memory, causing a lot of
memory bus traffic on multiprocessor systems when processors
alternately access the mutex. On our Pentium, the mutex is accessed
maybe every 10 microseconds. We gave up the solution to have mutexes
for each control block, for instance, because it seemed to be
complicated.

A solution to reduce mutex contention of the buf_pool->mutex is to
create a separate mutex for the page hash table. On Pentium,
accessing the hash table takes 2 microseconds, about half
of the total buf_pool->mutex hold time.

		Control blocks
		--------------

The control block contains, for instance, the bufferfix count
which is incremented when a thread wants a file page to be fixed
in a buffer frame. The bufferfix operation does not lock the
contents of the frame, however. For this purpose, the control
block contains a read-write lock.

The buffer frames have to be aligned so that the start memory
address of a frame is divisible by the universal page size, which
is a power of two.

We intend to make the buffer buf_pool size on-line reconfigurable,
that is, the buf_pool size can be changed without closing the database.
Then the database administarator may adjust it to be bigger
at night, for example. The control block array must
contain enough control blocks for the maximum buffer buf_pool size
which is used in the particular database.
If the buf_pool size is cut, we exploit the virtual memory mechanism of
the OS, and just refrain from using frames at high addresses. Then the OS
can swap them to disk.

The control blocks containing file pages are put to a hash table
according to the file address of the page.
We could speed up the access to an individual page by using
"pointer swizzling": we could replace the page references on
non-leaf index pages by direct pointers to the page, if it exists
in the buf_pool. We could make a separate hash table where we could
chain all the page references in non-leaf pages residing in the buf_pool,
using the page reference as the hash key,
and at the time of reading of a page update the pointers accordingly.
Drawbacks of this solution are added complexity and,
possibly, extra space required on non-leaf pages for memory pointers.
A simpler solution is just to speed up the hash table mechanism
in the database, using tables whose size is a power of 2.

		Lists of blocks
		---------------

There are several lists of control blocks.

The free list (buf_pool->free) contains blocks which are currently not
used.

The common LRU list contains all the blocks holding a file page
except those for which the bufferfix count is non-zero.
The pages are in the LRU list roughly in the order of the last
access to the page, so that the oldest pages are at the end of the
list. We also keep a pointer to near the end of the LRU list,
which we can use when we want to artificially age a page in the
buf_pool. This is used if we know that some page is not needed
again for some time: we insert the block right after the pointer,
causing it to be replaced sooner than would normally be the case.
Currently this aging mechanism is used for read-ahead mechanism
of pages, and it can also be used when there is a scan of a full
table which cannot fit in the memory. Putting the pages near the
end of the LRU list, we make sure that most of the buf_pool stays
in the main memory, undisturbed.

The unzip_LRU list contains a subset of the common LRU list.  The
blocks on the unzip_LRU list hold a compressed file page and the
corresponding uncompressed page frame.  A block is in unzip_LRU if and
only if the predicate buf_page_belongs_to_unzip_LRU(&block->page)
holds.  The blocks in unzip_LRU will be in same order as they are in
the common LRU list.  That is, each manipulation of the common LRU
list will result in the same manipulation of the unzip_LRU list.

The chain of modified blocks (buf_pool->flush_list) contains the blocks
holding file pages that have been modified in the memory
but not written to disk yet. The block with the oldest modification
which has not yet been written to disk is at the end of the chain.
The access to this list is protected by buf_pool->flush_list_mutex.

The chain of unmodified compressed blocks (buf_pool->zip_clean)
contains the control blocks (buf_page_t) of those compressed pages
that are not in buf_pool->flush_list and for which no uncompressed
page has been allocated in the buffer pool.  The control blocks for
uncompressed pages are accessible via buf_block_t objects that are
reachable via buf_pool->chunks[].

The chains of free memory blocks (buf_pool->zip_free[]) are used by
the buddy allocator (buf0buddy.cc) to keep track of currently unused
memory blocks of size sizeof(buf_page_t)..UNIV_PAGE_SIZE / 2.  These
blocks are inside the UNIV_PAGE_SIZE-sized memory blocks of type
BUF_BLOCK_MEMORY that the buddy allocator requests from the buffer
pool.  The buddy allocator is solely used for allocating control
blocks for compressed pages (buf_page_t) and compressed page frames.

		Loading a file page
		-------------------

First, a victim block for replacement has to be found in the
buf_pool. It is taken from the free list or searched for from the
end of the LRU-list. An exclusive lock is reserved for the frame,
the io_fix field is set in the block fixing the block in buf_pool,
and the io-operation for loading the page is queued. The io-handler thread
releases the X-lock on the frame and resets the io_fix field
when the io operation completes.

A thread may request the above operation using the function
buf_page_get(). It may then continue to request a lock on the frame.
The lock is granted when the io-handler releases the x-lock.

		Read-ahead
		----------

The read-ahead mechanism is intended to be intelligent and
isolated from the semantically higher levels of the database
index management. From the higher level we only need the
information if a file page has a natural successor or
predecessor page. On the leaf level of a B-tree index,
these are the next and previous pages in the natural
order of the pages.

Let us first explain the read-ahead mechanism when the leafs
of a B-tree are scanned in an ascending or descending order.
When a read page is the first time referenced in the buf_pool,
the buffer manager checks if it is at the border of a so-called
linear read-ahead area. The tablespace is divided into these
areas of size 64 blocks, for example. So if the page is at the
border of such an area, the read-ahead mechanism checks if
all the other blocks in the area have been accessed in an
ascending or descending order. If this is the case, the system
looks at the natural successor or predecessor of the page,
checks if that is at the border of another area, and in this case
issues read-requests for all the pages in that area. Maybe
we could relax the condition that all the pages in the area
have to be accessed: if data is deleted from a table, there may
appear holes of unused pages in the area.

A different read-ahead mechanism is used when there appears
to be a random access pattern to a file.
If a new page is referenced in the buf_pool, and several pages
of its random access area (for instance, 32 consecutive pages
in a tablespace) have recently been referenced, we may predict
that the whole area may be needed in the near future, and issue
the read requests for the whole area.
*/

#ifndef UNIV_HOTBACKUP
/** Value in microseconds */
static const int WAIT_FOR_READ	= 100;
/** Number of attemtps made to read in a page in the buffer pool */
static const ulint BUF_PAGE_READ_MAX_RETRIES = 100;

/** The buffer pools of the database */
UNIV_INTERN buf_pool_t*	buf_pool_ptr;

#if defined UNIV_DEBUG || defined UNIV_BUF_DEBUG
static ulint	buf_dbg_counter	= 0; /*!< This is used to insert validation
					operations in execution in the
					debug version */
#endif /* UNIV_DEBUG || UNIV_BUF_DEBUG */
#ifdef UNIV_DEBUG
/** If this is set TRUE, the program prints info whenever
read-ahead or flush occurs */
UNIV_INTERN ibool		buf_debug_prints = FALSE;
#endif /* UNIV_DEBUG */

#ifdef UNIV_PFS_RWLOCK
/* Keys to register buffer block related rwlocks and mutexes with
performance schema */
UNIV_INTERN mysql_pfs_key_t	buf_block_lock_key;
# ifdef UNIV_SYNC_DEBUG
UNIV_INTERN mysql_pfs_key_t	buf_block_debug_latch_key;
# endif /* UNIV_SYNC_DEBUG */
#endif /* UNIV_PFS_RWLOCK */

#ifdef UNIV_PFS_MUTEX
UNIV_INTERN mysql_pfs_key_t	buffer_block_mutex_key;
UNIV_INTERN mysql_pfs_key_t	buf_pool_mutex_key;
UNIV_INTERN mysql_pfs_key_t	buf_pool_zip_mutex_key;
UNIV_INTERN mysql_pfs_key_t	flush_list_mutex_key;
#endif /* UNIV_PFS_MUTEX */

#if defined UNIV_PFS_MUTEX || defined UNIV_PFS_RWLOCK
# ifndef PFS_SKIP_BUFFER_MUTEX_RWLOCK

/* Buffer block mutexes and rwlocks can be registered
in one group rather than individually. If PFS_GROUP_BUFFER_SYNC
is defined, register buffer block mutex and rwlock
in one group after their initialization. */
#  define PFS_GROUP_BUFFER_SYNC

/* This define caps the number of mutexes/rwlocks can
be registered with performance schema. Developers can
modify this define if necessary. Please note, this would
be effective only if PFS_GROUP_BUFFER_SYNC is defined. */
#  define PFS_MAX_BUFFER_MUTEX_LOCK_REGISTER	ULINT_MAX

# endif /* !PFS_SKIP_BUFFER_MUTEX_RWLOCK */
#endif /* UNIV_PFS_MUTEX || UNIV_PFS_RWLOCK */

/** Macro to determine whether the read of write counter is used depending
on the io_type */
#define MONITOR_RW_COUNTER(io_type, counter)		\
	((io_type == BUF_IO_READ)			\
	 ? (counter##_READ)				\
	 : (counter##_WRITTEN))

/********************************************************************//**
Gets the smallest oldest_modification lsn for any page in the pool. Returns
zero if all modified pages have been flushed to disk.
@return oldest modification in pool, zero if none */
UNIV_INTERN
lsn_t
buf_pool_get_oldest_modification(void)
/*==================================*/
{
	ulint		i;
	buf_page_t*	bpage;
	lsn_t		lsn = 0;
	lsn_t		oldest_lsn = 0;

	/* When we traverse all the flush lists we don't want another
	thread to add a dirty page to any flush list. */
	log_flush_order_mutex_enter();

	for (i = 0; i < srv_buf_pool_instances; i++) {
		buf_pool_t*	buf_pool;

		buf_pool = buf_pool_from_array(i);

		buf_flush_list_mutex_enter(buf_pool);

		bpage = UT_LIST_GET_LAST(buf_pool->flush_list);

		if (bpage != NULL) {
			ut_ad(bpage->in_flush_list);
			lsn = bpage->oldest_modification;
		}

		buf_flush_list_mutex_exit(buf_pool);

		if (!oldest_lsn || oldest_lsn > lsn) {
			oldest_lsn = lsn;
		}
	}

	log_flush_order_mutex_exit();

	/* The returned answer may be out of date: the flush_list can
	change after the mutex has been released. */

	return(oldest_lsn);
}

/********************************************************************//**
Get total buffer pool statistics. */
UNIV_INTERN
void
buf_get_total_list_len(
/*===================*/
	ulint*		LRU_len,	/*!< out: length of all LRU lists */
	ulint*		free_len,	/*!< out: length of all free lists */
	ulint*		flush_list_len)	/*!< out: length of all flush lists */
{
	ulint		i;

	*LRU_len = 0;
	*free_len = 0;
	*flush_list_len = 0;

	for (i = 0; i < srv_buf_pool_instances; i++) {
		buf_pool_t*	buf_pool;

		buf_pool = buf_pool_from_array(i);

		*LRU_len += UT_LIST_GET_LEN(buf_pool->LRU);
		*free_len += UT_LIST_GET_LEN(buf_pool->free);
		*flush_list_len += UT_LIST_GET_LEN(buf_pool->flush_list);
	}
}

/********************************************************************//**
Get total list size in bytes from all buffer pools. */
UNIV_INTERN
void
buf_get_total_list_size_in_bytes(
/*=============================*/
	buf_pools_list_size_t*	buf_pools_list_size)	/*!< out: list sizes
							in all buffer pools */
{
	ut_ad(buf_pools_list_size);
	memset(buf_pools_list_size, 0, sizeof(*buf_pools_list_size));

	for (ulint i = 0; i < srv_buf_pool_instances; i++) {
		buf_pool_t*	buf_pool;

		buf_pool = buf_pool_from_array(i);
		/* We don't need mutex protection since this is
		for statistics purpose */
		buf_pools_list_size->LRU_bytes += buf_pool->stat.LRU_bytes;
		buf_pools_list_size->unzip_LRU_bytes +=
			UT_LIST_GET_LEN(buf_pool->unzip_LRU) * UNIV_PAGE_SIZE;
		buf_pools_list_size->flush_list_bytes +=
			buf_pool->stat.flush_list_bytes;
	}
}

/********************************************************************//**
Get total buffer pool statistics. */
UNIV_INTERN
void
buf_get_total_stat(
/*===============*/
	buf_pool_stat_t*	tot_stat)	/*!< out: buffer pool stats */
{
	ulint			i;

	memset(tot_stat, 0, sizeof(*tot_stat));

	for (i = 0; i < srv_buf_pool_instances; i++) {
		buf_pool_stat_t*buf_stat;
		buf_pool_t*	buf_pool;

		buf_pool = buf_pool_from_array(i);

		buf_stat = &buf_pool->stat;
		tot_stat->n_page_gets += buf_stat->n_page_gets;
		tot_stat->n_pages_read += buf_stat->n_pages_read;
		tot_stat->n_pages_written += buf_stat->n_pages_written;
		tot_stat->n_pages_created += buf_stat->n_pages_created;
		tot_stat->n_ra_pages_read_rnd += buf_stat->n_ra_pages_read_rnd;
		tot_stat->n_ra_pages_read += buf_stat->n_ra_pages_read;
		tot_stat->n_ra_pages_evicted += buf_stat->n_ra_pages_evicted;
		tot_stat->n_pages_made_young += buf_stat->n_pages_made_young;

		tot_stat->n_pages_not_made_young +=
			buf_stat->n_pages_not_made_young;
	}
}

/********************************************************************//**
Allocates a buffer block.
@return own: the allocated block, in state BUF_BLOCK_MEMORY */
UNIV_INTERN
buf_block_t*
buf_block_alloc(
/*============*/
	buf_pool_t*	buf_pool)	/*!< in/out: buffer pool instance,
					or NULL for round-robin selection
					of the buffer pool */
{
	buf_block_t*	block;
	ulint		index;
	static ulint	buf_pool_index;

	if (buf_pool == NULL) {
		/* We are allocating memory from any buffer pool, ensure
		we spread the grace on all buffer pool instances. */
		index = buf_pool_index++ % srv_buf_pool_instances;
		buf_pool = buf_pool_from_array(index);
	}

	block = buf_LRU_get_free_block(buf_pool);

	buf_block_set_state(block, BUF_BLOCK_MEMORY);

	return(block);
}
#endif /* !UNIV_HOTBACKUP */

/********************************************************************//**
Checks if a page is all zeroes.
@return	TRUE if the page is all zeroes */
bool
buf_page_is_zeroes(
/*===============*/
	const byte*	read_buf,	/*!< in: a database page */
	const ulint	zip_size)	/*!< in: size of compressed page;
					0 for uncompressed pages */
{
	const ulint page_size = zip_size ? zip_size : UNIV_PAGE_SIZE;

	for (ulint i = 0; i < page_size; i++) {
		if (read_buf[i] != 0) {
			return(false);
		}
	}
	return(true);
}

/********************************************************************//**
Checks if a page is corrupt.
@return	TRUE if corrupted */
UNIV_INTERN
ibool
buf_page_is_corrupted(
/*==================*/
	bool		check_lsn,	/*!< in: true if we need to check
					and complain about the LSN */
	const byte*	read_buf,	/*!< in: a database page */
	ulint		zip_size)	/*!< in: size of compressed page;
					0 for uncompressed pages */
{
	ulint		page_encrypted = fil_page_is_encrypted(read_buf);
	ulint		checksum_field1;
	ulint		checksum_field2;
	ibool		crc32_inited = FALSE;
	ib_uint32_t	crc32 = ULINT32_UNDEFINED;

	if (!page_encrypted && !zip_size
	    && memcmp(read_buf + FIL_PAGE_LSN + 4,
		      read_buf + UNIV_PAGE_SIZE
		      - FIL_PAGE_END_LSN_OLD_CHKSUM + 4, 4)) {

		/* Stored log sequence numbers at the start and the end
		of page do not match */

		return(TRUE);
	}

#ifndef UNIV_HOTBACKUP
	if (check_lsn && recv_lsn_checks_on) {
		lsn_t	current_lsn;

		/* Since we are going to reset the page LSN during the import
		phase it makes no sense to spam the log with error messages. */

		if (log_peek_lsn(&current_lsn)
		    && current_lsn
		    < mach_read_from_8(read_buf + FIL_PAGE_LSN)) {
			ut_print_timestamp(stderr);

			fprintf(stderr,
				" InnoDB: Error: page %lu log sequence number"
				" " LSN_PF "\n"
				"InnoDB: is in the future! Current system "
				"log sequence number " LSN_PF ".\n"
				"InnoDB: Your database may be corrupt or "
				"you may have copied the InnoDB\n"
				"InnoDB: tablespace but not the InnoDB "
				"log files. See\n"
				"InnoDB: " REFMAN
				"forcing-innodb-recovery.html\n"
				"InnoDB: for more information.\n",
				(ulong) mach_read_from_4(
					read_buf + FIL_PAGE_OFFSET),
				(lsn_t) mach_read_from_8(
					read_buf + FIL_PAGE_LSN),
				current_lsn);
		}
	}
#endif

	/* Check whether the checksum fields have correct values */

	if (srv_checksum_algorithm == SRV_CHECKSUM_ALGORITHM_NONE) {
		return(FALSE);
	}

	if (zip_size) {
		return(!page_zip_verify_checksum(read_buf, zip_size));
	}
	if (page_encrypted) {
		return (FALSE);
	}

	checksum_field1 = mach_read_from_4(
		read_buf + FIL_PAGE_SPACE_OR_CHKSUM);

	checksum_field2 = mach_read_from_4(
		read_buf + UNIV_PAGE_SIZE - FIL_PAGE_END_LSN_OLD_CHKSUM);

#if FIL_PAGE_LSN % 8
#error "FIL_PAGE_LSN must be 64 bit aligned"
#endif

	/* declare empty pages non-corrupted */
	if (checksum_field1 == 0 && checksum_field2 == 0
	    && *reinterpret_cast<const ib_uint64_t*>(read_buf +
						     FIL_PAGE_LSN) == 0) {
		/* make sure that the page is really empty */
		for (ulint i = 0; i < UNIV_PAGE_SIZE; i++) {
			if (read_buf[i] != 0) {
				return(TRUE);
			}
		}

		return(FALSE);
	}

	switch ((srv_checksum_algorithm_t) srv_checksum_algorithm) {
	case SRV_CHECKSUM_ALGORITHM_STRICT_CRC32:

		crc32 = buf_calc_page_crc32(read_buf);

		return(checksum_field1 != crc32 || checksum_field2 != crc32);

	case SRV_CHECKSUM_ALGORITHM_STRICT_INNODB:

		return(checksum_field1
		       != buf_calc_page_new_checksum(read_buf)
		       || checksum_field2
		       != buf_calc_page_old_checksum(read_buf));

	case SRV_CHECKSUM_ALGORITHM_STRICT_NONE:

		return(checksum_field1 != BUF_NO_CHECKSUM_MAGIC
		       || checksum_field2 != BUF_NO_CHECKSUM_MAGIC);

	case SRV_CHECKSUM_ALGORITHM_CRC32:
	case SRV_CHECKSUM_ALGORITHM_INNODB:
		/* There are 3 valid formulas for
		checksum_field2 (old checksum field):

		1. Very old versions of InnoDB only stored 8 byte lsn to the
		start and the end of the page.

		2. InnoDB versions before MySQL 5.6.3 store the old formula
		checksum (buf_calc_page_old_checksum()).

		3. InnoDB versions 5.6.3 and newer with
		innodb_checksum_algorithm=strict_crc32|crc32 store CRC32. */

		/* since innodb_checksum_algorithm is not strict_* allow
		any of the algos to match for the old field */

		if (checksum_field2
		    != mach_read_from_4(read_buf + FIL_PAGE_LSN)
		    && checksum_field2 != BUF_NO_CHECKSUM_MAGIC) {

			/* The checksum does not match any of the
			fast to check. First check the selected algorithm
			for writing checksums because we assume that the
			chance of it matching is higher. */

			if (srv_checksum_algorithm
			    == SRV_CHECKSUM_ALGORITHM_CRC32) {

				crc32 = buf_calc_page_crc32(read_buf);
				crc32_inited = TRUE;

				if (checksum_field2 != crc32
				    && checksum_field2
				    != buf_calc_page_old_checksum(read_buf)) {

					return(TRUE);
				}
			} else {
				ut_ad(srv_checksum_algorithm
				     == SRV_CHECKSUM_ALGORITHM_INNODB);

				if (checksum_field2
				    != buf_calc_page_old_checksum(read_buf)) {

					crc32 = buf_calc_page_crc32(read_buf);
					crc32_inited = TRUE;

					if (checksum_field2 != crc32) {
						return(TRUE);
					}
				}
			}
		}

		/* old field is fine, check the new field */

		/* InnoDB versions < 4.0.14 and < 4.1.1 stored the space id
		(always equal to 0), to FIL_PAGE_SPACE_OR_CHKSUM */

		if (checksum_field1 != 0
		    && checksum_field1 != BUF_NO_CHECKSUM_MAGIC) {

			/* The checksum does not match any of the
			fast to check. First check the selected algorithm
			for writing checksums because we assume that the
			chance of it matching is higher. */

			if (srv_checksum_algorithm
			    == SRV_CHECKSUM_ALGORITHM_CRC32) {

				if (!crc32_inited) {
					crc32 = buf_calc_page_crc32(read_buf);
					crc32_inited = TRUE;
				}

				if (checksum_field1 != crc32
				    && checksum_field1
				    != buf_calc_page_new_checksum(read_buf)) {

					return(TRUE);
				}
			} else {
				ut_ad(srv_checksum_algorithm
				     == SRV_CHECKSUM_ALGORITHM_INNODB);

				if (checksum_field1
				    != buf_calc_page_new_checksum(read_buf)) {

					if (!crc32_inited) {
						crc32 = buf_calc_page_crc32(
							read_buf);
						crc32_inited = TRUE;
					}

					if (checksum_field1 != crc32) {
						return(TRUE);
					}
				}
			}
		}

		/* If CRC32 is stored in at least one of the fields, then the
		other field must also be CRC32 */
		if (crc32_inited
		    && ((checksum_field1 == crc32
			 && checksum_field2 != crc32)
			|| (checksum_field1 != crc32
			    && checksum_field2 == crc32))) {

			return(TRUE);
		}

		break;
	case SRV_CHECKSUM_ALGORITHM_NONE:
		/* should have returned FALSE earlier */
		ut_error;
	/* no default so the compiler will emit a warning if new enum
	is added and not handled here */
	}

	DBUG_EXECUTE_IF("buf_page_is_corrupt_failure", return(TRUE); );

	return(FALSE);
}

/********************************************************************//**
Prints a page to stderr. */
UNIV_INTERN
void
buf_page_print(
/*===========*/
	const byte*	read_buf,	/*!< in: a database page */
	ulint		zip_size,	/*!< in: compressed page size, or
					0 for uncompressed pages */
	ulint		flags)		/*!< in: 0 or
					BUF_PAGE_PRINT_NO_CRASH or
					BUF_PAGE_PRINT_NO_FULL */

{
#ifndef UNIV_HOTBACKUP
	dict_index_t*	index;
#endif /* !UNIV_HOTBACKUP */
	ulint		size = zip_size;

	if (!size) {
		size = UNIV_PAGE_SIZE;
	}

	if (!(flags & BUF_PAGE_PRINT_NO_FULL)) {
		ut_print_timestamp(stderr);
		fprintf(stderr,
			" InnoDB: Page dump in ascii and hex (%lu bytes):\n",
			(ulong) size);
		ut_print_buf(stderr, read_buf, size);
		fputs("\nInnoDB: End of page dump\n", stderr);
	}

	if (zip_size) {
		/* Print compressed page. */
		ut_print_timestamp(stderr);
		fprintf(stderr,
			" InnoDB: Compressed page type (" ULINTPF "); "
			"stored checksum in field1 " ULINTPF "; "
			"calculated checksums for field1: "
			"%s " ULINTPF ", "
			"%s " ULINTPF ", "
			"%s " ULINTPF "; "
			"page LSN " LSN_PF "; "
			"page number (if stored to page already) " ULINTPF "; "
			"space id (if stored to page already) " ULINTPF "\n",
			fil_page_get_type(read_buf),
			mach_read_from_4(read_buf + FIL_PAGE_SPACE_OR_CHKSUM),
			buf_checksum_algorithm_name(
				SRV_CHECKSUM_ALGORITHM_CRC32),
			page_zip_calc_checksum(read_buf, zip_size,
				SRV_CHECKSUM_ALGORITHM_CRC32),
			buf_checksum_algorithm_name(
				SRV_CHECKSUM_ALGORITHM_INNODB),
			page_zip_calc_checksum(read_buf, zip_size,
				SRV_CHECKSUM_ALGORITHM_INNODB),
			buf_checksum_algorithm_name(
				SRV_CHECKSUM_ALGORITHM_NONE),
			page_zip_calc_checksum(read_buf, zip_size,
				SRV_CHECKSUM_ALGORITHM_NONE),
			mach_read_from_8(read_buf + FIL_PAGE_LSN),
			mach_read_from_4(read_buf + FIL_PAGE_OFFSET),
			mach_read_from_4(read_buf
					 + FIL_PAGE_ARCH_LOG_NO_OR_SPACE_ID));
	} else {
		ut_print_timestamp(stderr);
		fprintf(stderr, " InnoDB: uncompressed page, "
			"stored checksum in field1 " ULINTPF ", "
			"calculated checksums for field1: "
			"%s " UINT32PF ", "
			"%s " ULINTPF ", "
			"%s " ULINTPF ", "

			"stored checksum in field2 " ULINTPF ", "
			"calculated checksums for field2: "
			"%s " UINT32PF ", "
			"%s " ULINTPF ", "
			"%s " ULINTPF ", "

			"page LSN " ULINTPF " " ULINTPF ", "
			"low 4 bytes of LSN at page end " ULINTPF ", "
			"page number (if stored to page already) " ULINTPF ", "
			"space id (if created with >= MySQL-4.1.1 "
			"and stored already) %lu\n",
			mach_read_from_4(read_buf + FIL_PAGE_SPACE_OR_CHKSUM),
			buf_checksum_algorithm_name(SRV_CHECKSUM_ALGORITHM_CRC32),
			buf_calc_page_crc32(read_buf),
			buf_checksum_algorithm_name(SRV_CHECKSUM_ALGORITHM_INNODB),
			buf_calc_page_new_checksum(read_buf),
			buf_checksum_algorithm_name(SRV_CHECKSUM_ALGORITHM_NONE),
			BUF_NO_CHECKSUM_MAGIC,

			mach_read_from_4(read_buf + UNIV_PAGE_SIZE
					 - FIL_PAGE_END_LSN_OLD_CHKSUM),
			buf_checksum_algorithm_name(SRV_CHECKSUM_ALGORITHM_CRC32),
			buf_calc_page_crc32(read_buf),
			buf_checksum_algorithm_name(SRV_CHECKSUM_ALGORITHM_INNODB),
			buf_calc_page_old_checksum(read_buf),
			buf_checksum_algorithm_name(SRV_CHECKSUM_ALGORITHM_NONE),
			BUF_NO_CHECKSUM_MAGIC,

			mach_read_from_4(read_buf + FIL_PAGE_LSN),
			mach_read_from_4(read_buf + FIL_PAGE_LSN + 4),
			mach_read_from_4(read_buf + UNIV_PAGE_SIZE
					 - FIL_PAGE_END_LSN_OLD_CHKSUM + 4),
			mach_read_from_4(read_buf + FIL_PAGE_OFFSET),
			mach_read_from_4(read_buf
					 + FIL_PAGE_ARCH_LOG_NO_OR_SPACE_ID));

		ulint page_type = mach_read_from_4(read_buf + FIL_PAGE_TYPE);

		fprintf(stderr, "InnoDB: page type %ld meaning %s\n", page_type,
			fil_get_page_type_name(page_type));
	}

#ifndef UNIV_HOTBACKUP
	if (mach_read_from_2(read_buf + TRX_UNDO_PAGE_HDR + TRX_UNDO_PAGE_TYPE)
	    == TRX_UNDO_INSERT) {
		fprintf(stderr,
			"InnoDB: Page may be an insert undo log page\n");
	} else if (mach_read_from_2(read_buf + TRX_UNDO_PAGE_HDR
				    + TRX_UNDO_PAGE_TYPE)
		   == TRX_UNDO_UPDATE) {
		fprintf(stderr,
			"InnoDB: Page may be an update undo log page\n");
	}
#endif /* !UNIV_HOTBACKUP */

	switch (fil_page_get_type(read_buf)) {
		index_id_t	index_id;
	case FIL_PAGE_INDEX:
		index_id = btr_page_get_index_id(read_buf);
		fprintf(stderr,
			"InnoDB: Page may be an index page where"
			" index id is %llu\n",
			(ullint) index_id);
#ifndef UNIV_HOTBACKUP
		index = dict_index_find_on_id_low(index_id);
		if (index) {
			fputs("InnoDB: (", stderr);
			dict_index_name_print(stderr, NULL, index);
			fputs(")\n", stderr);
		}
#endif /* !UNIV_HOTBACKUP */
		break;
	case FIL_PAGE_INODE:
		fputs("InnoDB: Page may be an 'inode' page\n", stderr);
		break;
	case FIL_PAGE_IBUF_FREE_LIST:
		fputs("InnoDB: Page may be an insert buffer free list page\n",
		      stderr);
		break;
	case FIL_PAGE_TYPE_ALLOCATED:
		fputs("InnoDB: Page may be a freshly allocated page\n",
		      stderr);
		break;
	case FIL_PAGE_IBUF_BITMAP:
		fputs("InnoDB: Page may be an insert buffer bitmap page\n",
		      stderr);
		break;
	case FIL_PAGE_TYPE_SYS:
		fputs("InnoDB: Page may be a system page\n",
		      stderr);
		break;
	case FIL_PAGE_TYPE_TRX_SYS:
		fputs("InnoDB: Page may be a transaction system page\n",
		      stderr);
		break;
	case FIL_PAGE_TYPE_FSP_HDR:
		fputs("InnoDB: Page may be a file space header page\n",
		      stderr);
		break;
	case FIL_PAGE_TYPE_XDES:
		fputs("InnoDB: Page may be an extent descriptor page\n",
		      stderr);
		break;
	case FIL_PAGE_TYPE_BLOB:
		fputs("InnoDB: Page may be a BLOB page\n",
		      stderr);
		break;
	case FIL_PAGE_TYPE_ZBLOB:
	case FIL_PAGE_TYPE_ZBLOB2:
		fputs("InnoDB: Page may be a compressed BLOB page\n",
		      stderr);
		break;
	}

	ut_ad(flags & BUF_PAGE_PRINT_NO_CRASH);
}

#ifndef UNIV_HOTBACKUP

# ifdef PFS_GROUP_BUFFER_SYNC
/********************************************************************//**
This function registers mutexes and rwlocks in buffer blocks with
performance schema. If PFS_MAX_BUFFER_MUTEX_LOCK_REGISTER is
defined to be a value less than chunk->size, then only mutexes
and rwlocks in the first PFS_MAX_BUFFER_MUTEX_LOCK_REGISTER
blocks are registered. */
static
void
pfs_register_buffer_block(
/*======================*/
	buf_chunk_t*	chunk)		/*!< in/out: chunk of buffers */
{
	ulint		i;
	ulint		num_to_register;
	buf_block_t*    block;

	block = chunk->blocks;

	num_to_register = ut_min(chunk->size,
				 PFS_MAX_BUFFER_MUTEX_LOCK_REGISTER);

	for (i = 0; i < num_to_register; i++) {
		ib_mutex_t*	mutex;
		rw_lock_t*	rwlock;

#  ifdef UNIV_PFS_MUTEX
		mutex = &block->mutex;
		ut_a(!mutex->pfs_psi);
		mutex->pfs_psi = (PSI_server)
			? PSI_server->init_mutex(buffer_block_mutex_key, mutex)
			: NULL;
#  endif /* UNIV_PFS_MUTEX */

#  ifdef UNIV_PFS_RWLOCK
		rwlock = &block->lock;
		ut_a(!rwlock->pfs_psi);
		rwlock->pfs_psi = (PSI_server)
			? PSI_server->init_rwlock(buf_block_lock_key, rwlock)
			: NULL;

#   ifdef UNIV_SYNC_DEBUG
		rwlock = &block->debug_latch;
		ut_a(!rwlock->pfs_psi);
		rwlock->pfs_psi = (PSI_server)
			? PSI_server->init_rwlock(buf_block_debug_latch_key,
						  rwlock)
			: NULL;
#   endif /* UNIV_SYNC_DEBUG */

#  endif /* UNIV_PFS_RWLOCK */
		block++;
	}
}
# endif /* PFS_GROUP_BUFFER_SYNC */

/********************************************************************//**
Initializes a buffer control block when the buf_pool is created. */
static
void
buf_block_init(
/*===========*/
	buf_pool_t*	buf_pool,	/*!< in: buffer pool instance */
	buf_block_t*	block,		/*!< in: pointer to control block */
	byte*		frame)		/*!< in: pointer to buffer frame */
{
	UNIV_MEM_DESC(frame, UNIV_PAGE_SIZE);

	block->frame = frame;

	block->page.buf_pool_index = buf_pool_index(buf_pool);
	block->page.state = BUF_BLOCK_NOT_USED;
	block->page.buf_fix_count = 0;
	block->page.io_fix = BUF_IO_NONE;
	block->page.key_version = 0;
	block->page.real_size = 0;
	block->page.write_size = 0;
	block->modify_clock = 0;
	block->page.slot = NULL;

#if defined UNIV_DEBUG_FILE_ACCESSES || defined UNIV_DEBUG
	block->page.file_page_was_freed = FALSE;
#endif /* UNIV_DEBUG_FILE_ACCESSES || UNIV_DEBUG */

	block->check_index_page_at_flush = FALSE;
	block->index = NULL;

#ifdef UNIV_DEBUG
	block->page.in_page_hash = FALSE;
	block->page.in_zip_hash = FALSE;
	block->page.in_flush_list = FALSE;
	block->page.in_free_list = FALSE;
	block->page.in_LRU_list = FALSE;
	block->in_unzip_LRU_list = FALSE;
#endif /* UNIV_DEBUG */
#if defined UNIV_AHI_DEBUG || defined UNIV_DEBUG
	block->n_pointers = 0;
#endif /* UNIV_AHI_DEBUG || UNIV_DEBUG */
	page_zip_des_init(&block->page.zip);

#if defined PFS_SKIP_BUFFER_MUTEX_RWLOCK || defined PFS_GROUP_BUFFER_SYNC
	/* If PFS_SKIP_BUFFER_MUTEX_RWLOCK is defined, skip registration
	of buffer block mutex/rwlock with performance schema. If
	PFS_GROUP_BUFFER_SYNC is defined, skip the registration
	since buffer block mutex/rwlock will be registered later in
	pfs_register_buffer_block() */

	mutex_create(PFS_NOT_INSTRUMENTED, &block->mutex, SYNC_BUF_BLOCK);
	rw_lock_create(PFS_NOT_INSTRUMENTED, &block->lock, SYNC_LEVEL_VARYING);

# ifdef UNIV_SYNC_DEBUG
	rw_lock_create(PFS_NOT_INSTRUMENTED,
		       &block->debug_latch, SYNC_NO_ORDER_CHECK);
# endif /* UNIV_SYNC_DEBUG */

#else /* PFS_SKIP_BUFFER_MUTEX_RWLOCK || PFS_GROUP_BUFFER_SYNC */
	mutex_create(buffer_block_mutex_key, &block->mutex, SYNC_BUF_BLOCK);
	rw_lock_create(buf_block_lock_key, &block->lock, SYNC_LEVEL_VARYING);

# ifdef UNIV_SYNC_DEBUG
	rw_lock_create(buf_block_debug_latch_key,
		       &block->debug_latch, SYNC_NO_ORDER_CHECK);
# endif /* UNIV_SYNC_DEBUG */
#endif /* PFS_SKIP_BUFFER_MUTEX_RWLOCK || PFS_GROUP_BUFFER_SYNC */

	ut_ad(rw_lock_validate(&(block->lock)));
}

/********************************************************************//**
Allocates a chunk of buffer frames.
@return	chunk, or NULL on failure */
static
buf_chunk_t*
buf_chunk_init(
/*===========*/
	buf_pool_t*	buf_pool,	/*!< in: buffer pool instance */
	buf_chunk_t*	chunk,		/*!< out: chunk of buffers */
	ulint		mem_size)	/*!< in: requested size in bytes */
{
	buf_block_t*	block;
	byte*		frame;
	ulint		i;

	/* Round down to a multiple of page size,
	although it already should be. */
	mem_size = ut_2pow_round(mem_size, UNIV_PAGE_SIZE);
	/* Reserve space for the block descriptors. */
	mem_size += ut_2pow_round((mem_size / UNIV_PAGE_SIZE) * (sizeof *block)
				  + (UNIV_PAGE_SIZE - 1), UNIV_PAGE_SIZE);

	chunk->mem_size = mem_size;
	chunk->mem = os_mem_alloc_large(&chunk->mem_size);

	if (UNIV_UNLIKELY(chunk->mem == NULL)) {

		return(NULL);
	}

	/* Allocate the block descriptors from
	the start of the memory block. */
	chunk->blocks = (buf_block_t*) chunk->mem;

	/* Align a pointer to the first frame.  Note that when
	os_large_page_size is smaller than UNIV_PAGE_SIZE,
	we may allocate one fewer block than requested.  When
	it is bigger, we may allocate more blocks than requested. */

	frame = (byte*) ut_align(chunk->mem, UNIV_PAGE_SIZE);
	chunk->size = chunk->mem_size / UNIV_PAGE_SIZE
		- (frame != chunk->mem);

	/* Subtract the space needed for block descriptors. */
	{
		ulint	size = chunk->size;

		while (frame < (byte*) (chunk->blocks + size)) {
			frame += UNIV_PAGE_SIZE;
			size--;
		}

		chunk->size = size;
	}

	/* Init block structs and assign frames for them. Then we
	assign the frames to the first blocks (we already mapped the
	memory above). */

	block = chunk->blocks;

	for (i = chunk->size; i--; ) {

		buf_block_init(buf_pool, block, frame);
		UNIV_MEM_INVALID(block->frame, UNIV_PAGE_SIZE);

		/* Add the block to the free list */
		UT_LIST_ADD_LAST(list, buf_pool->free, (&block->page));

		ut_d(block->page.in_free_list = TRUE);
		ut_ad(buf_pool_from_block(block) == buf_pool);

		block++;
		frame += UNIV_PAGE_SIZE;
	}

#ifdef PFS_GROUP_BUFFER_SYNC
	pfs_register_buffer_block(chunk);
#endif
	return(chunk);
}

#ifdef UNIV_DEBUG
/*********************************************************************//**
Finds a block in the given buffer chunk that points to a
given compressed page.
@return	buffer block pointing to the compressed page, or NULL */
static
buf_block_t*
buf_chunk_contains_zip(
/*===================*/
	buf_chunk_t*	chunk,	/*!< in: chunk being checked */
	const void*	data)	/*!< in: pointer to compressed page */
{
	buf_block_t*	block;
	ulint		i;

	block = chunk->blocks;

	for (i = chunk->size; i--; block++) {
		if (block->page.zip.data == data) {

			return(block);
		}
	}

	return(NULL);
}

/*********************************************************************//**
Finds a block in the buffer pool that points to a
given compressed page.
@return	buffer block pointing to the compressed page, or NULL */
UNIV_INTERN
buf_block_t*
buf_pool_contains_zip(
/*==================*/
	buf_pool_t*	buf_pool,	/*!< in: buffer pool instance */
	const void*	data)		/*!< in: pointer to compressed page */
{
	ulint		n;
	buf_chunk_t*	chunk = buf_pool->chunks;

	ut_ad(buf_pool);
	ut_ad(buf_pool_mutex_own(buf_pool));
	for (n = buf_pool->n_chunks; n--; chunk++) {

		buf_block_t* block = buf_chunk_contains_zip(chunk, data);

		if (block) {
			return(block);
		}
	}

	return(NULL);
}
#endif /* UNIV_DEBUG */

/*********************************************************************//**
Checks that all file pages in the buffer chunk are in a replaceable state.
@return	address of a non-free block, or NULL if all freed */
static
const buf_block_t*
buf_chunk_not_freed(
/*================*/
	buf_chunk_t*	chunk)	/*!< in: chunk being checked */
{
	buf_block_t*	block;
	ulint		i;

	block = chunk->blocks;

	for (i = chunk->size; i--; block++) {
		ibool	ready;

		switch (buf_block_get_state(block)) {
		case BUF_BLOCK_POOL_WATCH:
		case BUF_BLOCK_ZIP_PAGE:
		case BUF_BLOCK_ZIP_DIRTY:
			/* The uncompressed buffer pool should never
			contain compressed block descriptors. */
			ut_error;
			break;
		case BUF_BLOCK_NOT_USED:
		case BUF_BLOCK_READY_FOR_USE:
		case BUF_BLOCK_MEMORY:
		case BUF_BLOCK_REMOVE_HASH:
			/* Skip blocks that are not being used for
			file pages. */
			break;
		case BUF_BLOCK_FILE_PAGE:
			mutex_enter(&block->mutex);
			ready = buf_flush_ready_for_replace(&block->page);
			mutex_exit(&block->mutex);

			if (!ready) {

				return(block);
			}

			break;
		}
	}

	return(NULL);
}

/********************************************************************//**
Set buffer pool size variables after resizing it */
static
void
buf_pool_set_sizes(void)
/*====================*/
{
	ulint	i;
	ulint	curr_size = 0;

	buf_pool_mutex_enter_all();

	for (i = 0; i < srv_buf_pool_instances; i++) {
		buf_pool_t*	buf_pool;

		buf_pool = buf_pool_from_array(i);
		curr_size += buf_pool->curr_pool_size;
	}

	srv_buf_pool_curr_size = curr_size;
	srv_buf_pool_old_size = srv_buf_pool_size;

	buf_pool_mutex_exit_all();
}

/********************************************************************//**
Initialize a buffer pool instance.
@return DB_SUCCESS if all goes well. */
UNIV_INTERN
ulint
buf_pool_init_instance(
/*===================*/
	buf_pool_t*	buf_pool,	/*!< in: buffer pool instance */
	ulint		buf_pool_size,	/*!< in: size in bytes */
	ulint		instance_no)	/*!< in: id of the instance */
{
	ulint		i;
	buf_chunk_t*	chunk;

	/* 1. Initialize general fields
	------------------------------- */
	mutex_create(buf_pool_mutex_key,
		     &buf_pool->mutex, SYNC_BUF_POOL);
	mutex_create(buf_pool_zip_mutex_key,
		     &buf_pool->zip_mutex, SYNC_BUF_BLOCK);

	buf_pool_mutex_enter(buf_pool);

	if (buf_pool_size > 0) {
		buf_pool->n_chunks = 1;

		buf_pool->chunks = chunk =
			(buf_chunk_t*) mem_zalloc(sizeof *chunk);

		UT_LIST_INIT(buf_pool->free);

		if (!buf_chunk_init(buf_pool, chunk, buf_pool_size)) {
			mem_free(chunk);
			mem_free(buf_pool);

			buf_pool_mutex_exit(buf_pool);

			return(DB_ERROR);
		}

		buf_pool->instance_no = instance_no;
		buf_pool->old_pool_size = buf_pool_size;
		buf_pool->curr_size = chunk->size;
		buf_pool->curr_pool_size = buf_pool->curr_size * UNIV_PAGE_SIZE;

		/* Number of locks protecting page_hash must be a
		power of two */
		srv_n_page_hash_locks = static_cast<ulong>(
				 ut_2_power_up(srv_n_page_hash_locks));
		ut_a(srv_n_page_hash_locks != 0);
		ut_a(srv_n_page_hash_locks <= MAX_PAGE_HASH_LOCKS);

		buf_pool->page_hash = ha_create(2 * buf_pool->curr_size,
						srv_n_page_hash_locks,
						MEM_HEAP_FOR_PAGE_HASH,
						SYNC_BUF_PAGE_HASH);

		buf_pool->zip_hash = hash_create(2 * buf_pool->curr_size);

		buf_pool->last_printout_time = ut_time();
	}
	/* 2. Initialize flushing fields
	-------------------------------- */

	mutex_create(flush_list_mutex_key, &buf_pool->flush_list_mutex,
		     SYNC_BUF_FLUSH_LIST);

	for (i = BUF_FLUSH_LRU; i < BUF_FLUSH_N_TYPES; i++) {
		buf_pool->no_flush[i] = os_event_create();
	}

	buf_pool->watch = (buf_page_t*) mem_zalloc(
		sizeof(*buf_pool->watch) * BUF_POOL_WATCH_SIZE);

	/* All fields are initialized by mem_zalloc(). */

	buf_pool->try_LRU_scan = TRUE;

	/* Initialize the hazard pointer for flush_list batches */
	new(&buf_pool->flush_hp)
		FlushHp(buf_pool, &buf_pool->flush_list_mutex);

	/* Initialize the hazard pointer for LRU batches */
	new(&buf_pool->lru_hp) LRUHp(buf_pool, &buf_pool->mutex);

	/* Initialize the iterator for LRU scan search */
	new(&buf_pool->lru_scan_itr) LRUItr(buf_pool, &buf_pool->mutex);

	/* Initialize the iterator for single page scan search */
	new(&buf_pool->single_scan_itr) LRUItr(buf_pool, &buf_pool->mutex);

	/* Initialize the temporal memory array and slots */
	buf_pool->tmp_arr = (buf_tmp_array_t *)mem_zalloc(sizeof(buf_tmp_array_t));
	buf_pool->tmp_arr->n_slots = BUF_MAX_TMP_SLOTS;
	buf_pool->tmp_arr->slots = (buf_tmp_buffer_t*)mem_zalloc(sizeof(buf_tmp_buffer_t) * BUF_MAX_TMP_SLOTS);

	buf_pool_mutex_exit(buf_pool);

	return(DB_SUCCESS);
}

/********************************************************************//**
free one buffer pool instance */
static
void
buf_pool_free_instance(
/*===================*/
	buf_pool_t*	buf_pool)	/* in,own: buffer pool instance
					to free */
{
	buf_chunk_t*	chunk;
	buf_chunk_t*	chunks;
	buf_page_t*	bpage;

	bpage = UT_LIST_GET_LAST(buf_pool->LRU);
	while (bpage != NULL) {
		buf_page_t*	prev_bpage = UT_LIST_GET_PREV(LRU, bpage);
		enum buf_page_state	state = buf_page_get_state(bpage);

		ut_ad(buf_page_in_file(bpage));
		ut_ad(bpage->in_LRU_list);

		if (state != BUF_BLOCK_FILE_PAGE) {
			/* We must not have any dirty block except
			when doing a fast shutdown. */
			ut_ad(state == BUF_BLOCK_ZIP_PAGE
			      || srv_fast_shutdown == 2);
			buf_page_free_descriptor(bpage);
		}

		bpage = prev_bpage;
	}

	mem_free(buf_pool->watch);
	buf_pool->watch = NULL;

	chunks = buf_pool->chunks;
	chunk = chunks + buf_pool->n_chunks;

	while (--chunk >= chunks) {
		os_mem_free_large(chunk->mem, chunk->mem_size);
	}

	mem_free(buf_pool->chunks);
	ha_clear(buf_pool->page_hash);
	hash_table_free(buf_pool->page_hash);
	hash_table_free(buf_pool->zip_hash);

	/* Free all used temporary slots */
	for(ulint i = 0; i < buf_pool->tmp_arr->n_slots; i++) {
		buf_tmp_buffer_t* slot = &buf_pool->tmp_arr->slots[i];
#ifdef HAVE_LZO
		if (slot->lzo_mem) {
			ut_free(slot->lzo_mem);
		}
#endif
		if (slot->crypt_buf_free) {
			ut_free(slot->crypt_buf_free);
		}
		if (slot->comp_buf_free) {
			ut_free(slot->comp_buf_free);
		}
	}

	mem_free(buf_pool->tmp_arr->slots);
	mem_free(buf_pool->tmp_arr);
}

/********************************************************************//**
Creates the buffer pool.
@return	DB_SUCCESS if success, DB_ERROR if not enough memory or error */
UNIV_INTERN
dberr_t
buf_pool_init(
/*==========*/
	ulint	total_size,	/*!< in: size of the total pool in bytes */
	ulint	n_instances)	/*!< in: number of instances */
{
	ulint		i;
	const ulint	size	= total_size / n_instances;

	ut_ad(n_instances > 0);
	ut_ad(n_instances <= MAX_BUFFER_POOLS);
	ut_ad(n_instances == srv_buf_pool_instances);

	buf_pool_ptr = (buf_pool_t*) mem_zalloc(
		n_instances * sizeof *buf_pool_ptr);

	for (i = 0; i < n_instances; i++) {
		buf_pool_t*	ptr	= &buf_pool_ptr[i];

		if (buf_pool_init_instance(ptr, size, i) != DB_SUCCESS) {

			/* Free all the instances created so far. */
			buf_pool_free(i);

			return(DB_ERROR);
		}
	}

	buf_pool_set_sizes();
	buf_LRU_old_ratio_update(100 * 3/ 8, FALSE);

	btr_search_sys_create(buf_pool_get_curr_size() / sizeof(void*) / 64);

	buf_flush_event = os_event_create();

	return(DB_SUCCESS);
}

/********************************************************************//**
Frees the buffer pool at shutdown.  This must not be invoked before
freeing all mutexes. */
UNIV_INTERN
void
buf_pool_free(
/*==========*/
	ulint	n_instances)	/*!< in: numbere of instances to free */
{
	ulint	i;

	for (i = 0; i < n_instances; i++) {
		buf_pool_free_instance(buf_pool_from_array(i));
	}

	mem_free(buf_pool_ptr);
	buf_pool_ptr = NULL;
}

/********************************************************************//**
Clears the adaptive hash index on all pages in the buffer pool. */
UNIV_INTERN
void
buf_pool_clear_hash_index(void)
/*===========================*/
{
	ulint	p;

#ifdef UNIV_SYNC_DEBUG
	ut_ad(rw_lock_own(&btr_search_latch, RW_LOCK_EX));
#endif /* UNIV_SYNC_DEBUG */
	ut_ad(!btr_search_enabled);

	for (p = 0; p < srv_buf_pool_instances; p++) {
		buf_pool_t*	buf_pool = buf_pool_from_array(p);
		buf_chunk_t*	chunks	= buf_pool->chunks;
		buf_chunk_t*	chunk	= chunks + buf_pool->n_chunks;

		while (--chunk >= chunks) {
			buf_block_t*	block	= chunk->blocks;
			ulint		i	= chunk->size;

			for (; i--; block++) {
				dict_index_t*	index	= block->index;

				/* We can set block->index = NULL
				when we have an x-latch on btr_search_latch;
				see the comment in buf0buf.h */

				if (!index) {
					/* Not hashed */
					continue;
				}

				block->index = NULL;
# if defined UNIV_AHI_DEBUG || defined UNIV_DEBUG
				block->n_pointers = 0;
# endif /* UNIV_AHI_DEBUG || UNIV_DEBUG */
			}
		}
	}
}

/********************************************************************//**
Relocate a buffer control block.  Relocates the block on the LRU list
and in buf_pool->page_hash.  Does not relocate bpage->list.
The caller must take care of relocating bpage->list. */
UNIV_INTERN
void
buf_relocate(
/*=========*/
	buf_page_t*	bpage,	/*!< in/out: control block being relocated;
				buf_page_get_state(bpage) must be
				BUF_BLOCK_ZIP_DIRTY or BUF_BLOCK_ZIP_PAGE */
	buf_page_t*	dpage)	/*!< in/out: destination control block */
{
	buf_page_t*	b;
	ulint		fold;
	buf_pool_t*	buf_pool = buf_pool_from_bpage(bpage);

	fold = buf_page_address_fold(bpage->space, bpage->offset);

	ut_ad(buf_pool_mutex_own(buf_pool));
	ut_ad(buf_page_hash_lock_held_x(buf_pool, bpage));
	ut_ad(mutex_own(buf_page_get_mutex(bpage)));
	ut_a(buf_page_get_io_fix(bpage) == BUF_IO_NONE);
	ut_a(bpage->buf_fix_count == 0);
	ut_ad(bpage->in_LRU_list);
	ut_ad(!bpage->in_zip_hash);
	ut_ad(bpage->in_page_hash);
	ut_ad(bpage == buf_page_hash_get_low(buf_pool,
					     bpage->space,
					     bpage->offset,
					     fold));

	ut_ad(!buf_pool_watch_is_sentinel(buf_pool, bpage));
#ifdef UNIV_DEBUG
	switch (buf_page_get_state(bpage)) {
	case BUF_BLOCK_POOL_WATCH:
	case BUF_BLOCK_NOT_USED:
	case BUF_BLOCK_READY_FOR_USE:
	case BUF_BLOCK_FILE_PAGE:
	case BUF_BLOCK_MEMORY:
	case BUF_BLOCK_REMOVE_HASH:
		ut_error;
	case BUF_BLOCK_ZIP_DIRTY:
	case BUF_BLOCK_ZIP_PAGE:
		break;
	}
#endif /* UNIV_DEBUG */

	memcpy(dpage, bpage, sizeof *dpage);

	/* Important that we adjust the hazard pointer before
	removing bpage from LRU list. */
	buf_LRU_adjust_hp(buf_pool, bpage);

	ut_d(bpage->in_LRU_list = FALSE);
	ut_d(bpage->in_page_hash = FALSE);

	/* relocate buf_pool->LRU */
	b = UT_LIST_GET_PREV(LRU, bpage);
	UT_LIST_REMOVE(LRU, buf_pool->LRU, bpage);

	if (b) {
		UT_LIST_INSERT_AFTER(LRU, buf_pool->LRU, b, dpage);
	} else {
		UT_LIST_ADD_FIRST(LRU, buf_pool->LRU, dpage);
	}

	if (UNIV_UNLIKELY(buf_pool->LRU_old == bpage)) {
		buf_pool->LRU_old = dpage;
#ifdef UNIV_LRU_DEBUG
		/* buf_pool->LRU_old must be the first item in the LRU list
		whose "old" flag is set. */
		ut_a(buf_pool->LRU_old->old);
		ut_a(!UT_LIST_GET_PREV(LRU, buf_pool->LRU_old)
		     || !UT_LIST_GET_PREV(LRU, buf_pool->LRU_old)->old);
		ut_a(!UT_LIST_GET_NEXT(LRU, buf_pool->LRU_old)
		     || UT_LIST_GET_NEXT(LRU, buf_pool->LRU_old)->old);
	} else {
		/* Check that the "old" flag is consistent in
		the block and its neighbours. */
		buf_page_set_old(dpage, buf_page_is_old(dpage));
#endif /* UNIV_LRU_DEBUG */
	}

        ut_d(UT_LIST_VALIDATE(
		LRU, buf_page_t, buf_pool->LRU, CheckInLRUList()));

	/* relocate buf_pool->page_hash */
	HASH_DELETE(buf_page_t, hash, buf_pool->page_hash, fold, bpage);
	HASH_INSERT(buf_page_t, hash, buf_pool->page_hash, fold, dpage);
}

/** Hazard Pointer implementation. */

/** Set current value
@param bpage	buffer block to be set as hp */
void
HazardPointer::set(buf_page_t* bpage)
{
	ut_ad(mutex_own(m_mutex));
	ut_ad(!bpage || buf_pool_from_bpage(bpage) == m_buf_pool);
	ut_ad(!bpage || buf_page_in_file(bpage));

	m_hp = bpage;
}

/** Checks if a bpage is the hp
@param bpage    buffer block to be compared
@return true if it is hp */

bool
HazardPointer::is_hp(const buf_page_t* bpage)
{
	ut_ad(mutex_own(m_mutex));
	ut_ad(!m_hp || buf_pool_from_bpage(m_hp) == m_buf_pool);
	ut_ad(!bpage || buf_pool_from_bpage(bpage) == m_buf_pool);

	return(bpage == m_hp);
}

/** Adjust the value of hp. This happens when some other thread working
on the same list attempts to remove the hp from the list.
@param bpage	buffer block to be compared */

void
FlushHp::adjust(const buf_page_t* bpage)
{
	ut_ad(bpage != NULL);

	/** We only support reverse traversal for now. */
	if (is_hp(bpage)) {
		m_hp = UT_LIST_GET_PREV(list, m_hp);
	}

	ut_ad(!m_hp || m_hp->in_flush_list);
}

/** Adjust the value of hp. This happens when some other thread working
on the same list attempts to remove the hp from the list.
@param bpage	buffer block to be compared */

void
LRUHp::adjust(const buf_page_t* bpage)
{
	ut_ad(bpage);

	/** We only support reverse traversal for now. */
	if (is_hp(bpage)) {
		m_hp = UT_LIST_GET_PREV(LRU, m_hp);
	}

	ut_ad(!m_hp || m_hp->in_LRU_list);
}

/** Selects from where to start a scan. If we have scanned too deep into
the LRU list it resets the value to the tail of the LRU list.
@return buf_page_t from where to start scan. */

buf_page_t*
LRUItr::start()
{
	ut_ad(mutex_own(m_mutex));

	if (!m_hp || m_hp->old) {
		m_hp = UT_LIST_GET_LAST(m_buf_pool->LRU);
	}

	return(m_hp);
}

/********************************************************************//**
Determine if a block is a sentinel for a buffer pool watch.
@return	TRUE if a sentinel for a buffer pool watch, FALSE if not */
UNIV_INTERN
ibool
buf_pool_watch_is_sentinel(
/*=======================*/
	buf_pool_t*		buf_pool,	/*!< buffer pool instance */
	const buf_page_t*	bpage)		/*!< in: block */
{
	/* We must also own the appropriate hash lock. */
	ut_ad(buf_page_hash_lock_held_s_or_x(buf_pool, bpage));
	ut_ad(buf_page_in_file(bpage));

	if (bpage < &buf_pool->watch[0]
	    || bpage >= &buf_pool->watch[BUF_POOL_WATCH_SIZE]) {

		ut_ad(buf_page_get_state(bpage) != BUF_BLOCK_ZIP_PAGE
		      || bpage->zip.data != NULL);

		return(FALSE);
	}

	ut_ad(buf_page_get_state(bpage) == BUF_BLOCK_ZIP_PAGE);
	ut_ad(!bpage->in_zip_hash);
	ut_ad(bpage->in_page_hash);
	ut_ad(bpage->zip.data == NULL);
	ut_ad(bpage->buf_fix_count > 0);
	return(TRUE);
}

/****************************************************************//**
Add watch for the given page to be read in. Caller must have
appropriate hash_lock for the bpage. This function may release the
hash_lock and reacquire it.
@return NULL if watch set, block if the page is in the buffer pool */
UNIV_INTERN
buf_page_t*
buf_pool_watch_set(
/*===============*/
	ulint	space,	/*!< in: space id */
	ulint	offset,	/*!< in: page number */
	ulint	fold)	/*!< in: buf_page_address_fold(space, offset) */
{
	buf_page_t*	bpage;
	ulint		i;
	buf_pool_t*	buf_pool = buf_pool_get(space, offset);
	rw_lock_t*	hash_lock;

	hash_lock = buf_page_hash_lock_get(buf_pool, fold);

#ifdef UNIV_SYNC_DEBUG
	ut_ad(rw_lock_own(hash_lock, RW_LOCK_EX));
#endif /* UNIV_SYNC_DEBUG */

	bpage = buf_page_hash_get_low(buf_pool, space, offset, fold);

	if (bpage != NULL) {
page_found:
		if (!buf_pool_watch_is_sentinel(buf_pool, bpage)) {
			/* The page was loaded meanwhile. */
			return(bpage);
		}

		/* Add to an existing watch. */
#ifdef PAGE_ATOMIC_REF_COUNT
		os_atomic_increment_uint32(&bpage->buf_fix_count, 1);
#else
		++bpage->buf_fix_count;
#endif /* PAGE_ATOMIC_REF_COUNT */
		return(NULL);
	}

	/* From this point this function becomes fairly heavy in terms
	of latching. We acquire the buf_pool mutex as well as all the
	hash_locks. buf_pool mutex is needed because any changes to
	the page_hash must be covered by it and hash_locks are needed
	because we don't want to read any stale information in
	buf_pool->watch[]. However, it is not in the critical code path
	as this function will be called only by the purge thread. */


	/* To obey latching order first release the hash_lock. */
	rw_lock_x_unlock(hash_lock);

	buf_pool_mutex_enter(buf_pool);
	hash_lock_x_all(buf_pool->page_hash);

	/* We have to recheck that the page
	was not loaded or a watch set by some other
	purge thread. This is because of the small
	time window between when we release the
	hash_lock to acquire buf_pool mutex above. */

	bpage = buf_page_hash_get_low(buf_pool, space, offset, fold);
	if (UNIV_LIKELY_NULL(bpage)) {
		buf_pool_mutex_exit(buf_pool);
		hash_unlock_x_all_but(buf_pool->page_hash, hash_lock);
		goto page_found;
	}

	for (i = 0; i < BUF_POOL_WATCH_SIZE; i++) {
		bpage = &buf_pool->watch[i];

		ut_ad(bpage->access_time == 0);
		ut_ad(bpage->newest_modification == 0);
		ut_ad(bpage->oldest_modification == 0);
		ut_ad(bpage->zip.data == NULL);
		ut_ad(!bpage->in_zip_hash);

		switch (bpage->state) {
		case BUF_BLOCK_POOL_WATCH:
			ut_ad(!bpage->in_page_hash);
			ut_ad(bpage->buf_fix_count == 0);

			/* bpage is pointing to buf_pool->watch[],
			which is protected by buf_pool->mutex.
			Normally, buf_page_t objects are protected by
			buf_block_t::mutex or buf_pool->zip_mutex or both. */

			bpage->state = BUF_BLOCK_ZIP_PAGE;
			bpage->space = static_cast<ib_uint32_t>(space);
			bpage->offset = static_cast<ib_uint32_t>(offset);
			bpage->buf_fix_count = 1;

			ut_d(bpage->in_page_hash = TRUE);
			HASH_INSERT(buf_page_t, hash, buf_pool->page_hash,
				    fold, bpage);

			buf_pool_mutex_exit(buf_pool);
			/* Once the sentinel is in the page_hash we can
			safely release all locks except just the
			relevant hash_lock */
			hash_unlock_x_all_but(buf_pool->page_hash,
						hash_lock);

			return(NULL);
		case BUF_BLOCK_ZIP_PAGE:
			ut_ad(bpage->in_page_hash);
			ut_ad(bpage->buf_fix_count > 0);
			break;
		default:
			ut_error;
		}
	}

	/* Allocation failed.  Either the maximum number of purge
	threads should never exceed BUF_POOL_WATCH_SIZE, or this code
	should be modified to return a special non-NULL value and the
	caller should purge the record directly. */
	ut_error;

	/* Fix compiler warning */
	return(NULL);
}

/****************************************************************//**
Remove the sentinel block for the watch before replacing it with a real block.
buf_page_watch_clear() or buf_page_watch_occurred() will notice that
the block has been replaced with the real block.
@return reference count, to be added to the replacement block */
static
void
buf_pool_watch_remove(
/*==================*/
	buf_pool_t*	buf_pool,	/*!< buffer pool instance */
	ulint		fold,		/*!< in: buf_page_address_fold(
					space, offset) */
	buf_page_t*	watch)		/*!< in/out: sentinel for watch */
{
#ifdef UNIV_SYNC_DEBUG
	/* We must also own the appropriate hash_bucket mutex. */
	rw_lock_t* hash_lock = buf_page_hash_lock_get(buf_pool, fold);
	ut_ad(rw_lock_own(hash_lock, RW_LOCK_EX));
#endif /* UNIV_SYNC_DEBUG */

	ut_ad(buf_pool_mutex_own(buf_pool));

	HASH_DELETE(buf_page_t, hash, buf_pool->page_hash, fold, watch);
	ut_d(watch->in_page_hash = FALSE);
	watch->buf_fix_count = 0;
	watch->state = BUF_BLOCK_POOL_WATCH;
}

/****************************************************************//**
Stop watching if the page has been read in.
buf_pool_watch_set(space,offset) must have returned NULL before. */
UNIV_INTERN
void
buf_pool_watch_unset(
/*=================*/
	ulint	space,	/*!< in: space id */
	ulint	offset)	/*!< in: page number */
{
	buf_page_t*	bpage;
	buf_pool_t*	buf_pool = buf_pool_get(space, offset);
	ulint		fold = buf_page_address_fold(space, offset);
	rw_lock_t*	hash_lock = buf_page_hash_lock_get(buf_pool, fold);

	/* We only need to have buf_pool mutex in case where we end
	up calling buf_pool_watch_remove but to obey latching order
	we acquire it here before acquiring hash_lock. This should
	not cause too much grief as this function is only ever
	called from the purge thread. */
	buf_pool_mutex_enter(buf_pool);

	rw_lock_x_lock(hash_lock);

	/* The page must exist because buf_pool_watch_set() increments
	buf_fix_count. */

	bpage = buf_page_hash_get_low(buf_pool, space, offset, fold);

	if (!buf_pool_watch_is_sentinel(buf_pool, bpage)) {
		buf_block_unfix(reinterpret_cast<buf_block_t*>(bpage));
	} else {

		ut_ad(bpage->buf_fix_count > 0);

#ifdef PAGE_ATOMIC_REF_COUNT
		os_atomic_decrement_uint32(&bpage->buf_fix_count, 1);
#else
		--bpage->buf_fix_count;
#endif /* PAGE_ATOMIC_REF_COUNT */

		if (bpage->buf_fix_count == 0) {
			buf_pool_watch_remove(buf_pool, fold, bpage);
		}
	}

	buf_pool_mutex_exit(buf_pool);
	rw_lock_x_unlock(hash_lock);
}

/****************************************************************//**
Check if the page has been read in.
This may only be called after buf_pool_watch_set(space,offset)
has returned NULL and before invoking buf_pool_watch_unset(space,offset).
@return	FALSE if the given page was not read in, TRUE if it was */
UNIV_INTERN
ibool
buf_pool_watch_occurred(
/*====================*/
	ulint	space,	/*!< in: space id */
	ulint	offset)	/*!< in: page number */
{
	ibool		ret;
	buf_page_t*	bpage;
	buf_pool_t*	buf_pool = buf_pool_get(space, offset);
	ulint		fold	= buf_page_address_fold(space, offset);
	rw_lock_t*	hash_lock = buf_page_hash_lock_get(buf_pool,
							     fold);

	rw_lock_s_lock(hash_lock);

	/* The page must exist because buf_pool_watch_set()
	increments buf_fix_count. */
	bpage = buf_page_hash_get_low(buf_pool, space, offset, fold);

	ret = !buf_pool_watch_is_sentinel(buf_pool, bpage);
	rw_lock_s_unlock(hash_lock);

	return(ret);
}

/********************************************************************//**
Moves a page to the start of the buffer pool LRU list. This high-level
function can be used to prevent an important page from slipping out of
the buffer pool. */
UNIV_INTERN
void
buf_page_make_young(
/*================*/
	buf_page_t*	bpage)	/*!< in: buffer block of a file page */
{
	buf_pool_t*	buf_pool = buf_pool_from_bpage(bpage);

	buf_pool_mutex_enter(buf_pool);

	ut_a(buf_page_in_file(bpage));

	buf_LRU_make_block_young(bpage);

	buf_pool_mutex_exit(buf_pool);
}

/********************************************************************//**
Moves a page to the start of the buffer pool LRU list if it is too old.
This high-level function can be used to prevent an important page from
slipping out of the buffer pool. */
static
void
buf_page_make_young_if_needed(
/*==========================*/
	buf_page_t*	bpage)		/*!< in/out: buffer block of a
					file page */
{
#ifdef UNIV_DEBUG
	buf_pool_t*	buf_pool = buf_pool_from_bpage(bpage);
	ut_ad(!buf_pool_mutex_own(buf_pool));
#endif /* UNIV_DEBUG */
	ut_a(buf_page_in_file(bpage));

	if (buf_page_peek_if_too_old(bpage)) {
		buf_page_make_young(bpage);
	}
}

/********************************************************************//**
Resets the check_index_page_at_flush field of a page if found in the buffer
pool. */
UNIV_INTERN
void
buf_reset_check_index_page_at_flush(
/*================================*/
	ulint	space,	/*!< in: space id */
	ulint	offset)	/*!< in: page number */
{
	buf_block_t*	block;
	buf_pool_t*	buf_pool = buf_pool_get(space, offset);

	buf_pool_mutex_enter(buf_pool);

	block = (buf_block_t*) buf_page_hash_get(buf_pool, space, offset);

	if (block && buf_block_get_state(block) == BUF_BLOCK_FILE_PAGE) {
		ut_ad(!buf_pool_watch_is_sentinel(buf_pool, &block->page));
		block->check_index_page_at_flush = FALSE;
	}

	buf_pool_mutex_exit(buf_pool);
}

#if defined UNIV_DEBUG_FILE_ACCESSES || defined UNIV_DEBUG
/********************************************************************//**
Sets file_page_was_freed TRUE if the page is found in the buffer pool.
This function should be called when we free a file page and want the
debug version to check that it is not accessed any more unless
reallocated.
@return	control block if found in page hash table, otherwise NULL */
UNIV_INTERN
buf_page_t*
buf_page_set_file_page_was_freed(
/*=============================*/
	ulint	space,	/*!< in: space id */
	ulint	offset)	/*!< in: page number */
{
	buf_page_t*	bpage;
	buf_pool_t*	buf_pool = buf_pool_get(space, offset);
	rw_lock_t*	hash_lock;

	bpage = buf_page_hash_get_s_locked(buf_pool, space, offset,
					   &hash_lock);

	if (bpage) {
		ib_mutex_t*	block_mutex = buf_page_get_mutex(bpage);
		ut_ad(!buf_pool_watch_is_sentinel(buf_pool, bpage));
		mutex_enter(block_mutex);
		rw_lock_s_unlock(hash_lock);
		/* bpage->file_page_was_freed can already hold
		when this code is invoked from dict_drop_index_tree() */
		bpage->file_page_was_freed = TRUE;
		mutex_exit(block_mutex);
	}

	return(bpage);
}

/********************************************************************//**
Sets file_page_was_freed FALSE if the page is found in the buffer pool.
This function should be called when we free a file page and want the
debug version to check that it is not accessed any more unless
reallocated.
@return	control block if found in page hash table, otherwise NULL */
UNIV_INTERN
buf_page_t*
buf_page_reset_file_page_was_freed(
/*===============================*/
	ulint	space,	/*!< in: space id */
	ulint	offset)	/*!< in: page number */
{
	buf_page_t*	bpage;
	buf_pool_t*	buf_pool = buf_pool_get(space, offset);
	rw_lock_t*	hash_lock;

	bpage = buf_page_hash_get_s_locked(buf_pool, space, offset,
					   &hash_lock);
	if (bpage) {
		ib_mutex_t*	block_mutex = buf_page_get_mutex(bpage);
		ut_ad(!buf_pool_watch_is_sentinel(buf_pool, bpage));
		mutex_enter(block_mutex);
		rw_lock_s_unlock(hash_lock);
		bpage->file_page_was_freed = FALSE;
		mutex_exit(block_mutex);
	}

	return(bpage);
}
#endif /* UNIV_DEBUG_FILE_ACCESSES || UNIV_DEBUG */

/********************************************************************//**
Attempts to discard the uncompressed frame of a compressed page. The
caller should not be holding any mutexes when this function is called.
@return	TRUE if successful, FALSE otherwise. */
static
void
buf_block_try_discard_uncompressed(
/*===============================*/
	ulint		space,	/*!< in: space id */
	ulint		offset)	/*!< in: page number */
{
	buf_page_t*	bpage;
	buf_pool_t*	buf_pool = buf_pool_get(space, offset);

	/* Since we need to acquire buf_pool mutex to discard
	the uncompressed frame and because page_hash mutex resides
	below buf_pool mutex in sync ordering therefore we must
	first release the page_hash mutex. This means that the
	block in question can move out of page_hash. Therefore
	we need to check again if the block is still in page_hash. */
	buf_pool_mutex_enter(buf_pool);

	bpage = buf_page_hash_get(buf_pool, space, offset);

	if (bpage) {
		buf_LRU_free_page(bpage, false);
	}

	buf_pool_mutex_exit(buf_pool);
}

/********************************************************************//**
Get read access to a compressed page (usually of type
FIL_PAGE_TYPE_ZBLOB or FIL_PAGE_TYPE_ZBLOB2).
The page must be released with buf_page_release_zip().
NOTE: the page is not protected by any latch.  Mutual exclusion has to
be implemented at a higher level.  In other words, all possible
accesses to a given page through this function must be protected by
the same set of mutexes or latches.
@return	pointer to the block */
UNIV_INTERN
buf_page_t*
buf_page_get_zip(
/*=============*/
	ulint		space,	/*!< in: space id */
	ulint		zip_size,/*!< in: compressed page size */
	ulint		offset)	/*!< in: page number */
{
	buf_page_t*	bpage;
	ib_mutex_t*	block_mutex;
	rw_lock_t*	hash_lock;
	ibool		discard_attempted = FALSE;
	ibool		must_read;
	buf_pool_t*	buf_pool = buf_pool_get(space, offset);

	buf_pool->stat.n_page_gets++;

	for (;;) {
lookup:

		/* The following call will also grab the page_hash
		mutex if the page is found. */
		bpage = buf_page_hash_get_s_locked(buf_pool, space,
						offset, &hash_lock);
		if (bpage) {
			ut_ad(!buf_pool_watch_is_sentinel(buf_pool, bpage));
			break;
		}

		/* Page not in buf_pool: needs to be read from file */

		ut_ad(!hash_lock);
		buf_read_page(space, zip_size, offset);

#if defined UNIV_DEBUG || defined UNIV_BUF_DEBUG
		ut_a(++buf_dbg_counter % 5771 || buf_validate());
#endif /* UNIV_DEBUG || UNIV_BUF_DEBUG */
	}

	ut_ad(buf_page_hash_lock_held_s(buf_pool, bpage));

	if (!bpage->zip.data) {
		/* There is no compressed page. */
err_exit:
		rw_lock_s_unlock(hash_lock);
		return(NULL);
	}

	ut_ad(!buf_pool_watch_is_sentinel(buf_pool, bpage));

	switch (buf_page_get_state(bpage)) {
	case BUF_BLOCK_POOL_WATCH:
	case BUF_BLOCK_NOT_USED:
	case BUF_BLOCK_READY_FOR_USE:
	case BUF_BLOCK_MEMORY:
	case BUF_BLOCK_REMOVE_HASH:
		ut_error;

	case BUF_BLOCK_ZIP_PAGE:
	case BUF_BLOCK_ZIP_DIRTY:
		block_mutex = &buf_pool->zip_mutex;
		mutex_enter(block_mutex);
#ifdef PAGE_ATOMIC_REF_COUNT
		os_atomic_increment_uint32(&bpage->buf_fix_count, 1);
#else
		++bpage->buf_fix_count;
#endif /* PAGE_ATOMIC_REF_COUNT */
		goto got_block;
	case BUF_BLOCK_FILE_PAGE:
		/* Discard the uncompressed page frame if possible. */
		if (!discard_attempted) {
			rw_lock_s_unlock(hash_lock);
			buf_block_try_discard_uncompressed(space, offset);
			discard_attempted = TRUE;
			goto lookup;
		}

		block_mutex = &((buf_block_t*) bpage)->mutex;

		mutex_enter(block_mutex);

		buf_block_buf_fix_inc((buf_block_t*) bpage, __FILE__, __LINE__);
		goto got_block;
	}

	ut_error;
	goto err_exit;

got_block:
	must_read = buf_page_get_io_fix(bpage) == BUF_IO_READ;

	rw_lock_s_unlock(hash_lock);
#if defined UNIV_DEBUG_FILE_ACCESSES || defined UNIV_DEBUG
	ut_a(!bpage->file_page_was_freed);
#endif /* defined UNIV_DEBUG_FILE_ACCESSES || defined UNIV_DEBUG */

	buf_page_set_accessed(bpage);

	mutex_exit(block_mutex);

	buf_page_make_young_if_needed(bpage);

#if defined UNIV_DEBUG || defined UNIV_BUF_DEBUG
	ut_a(++buf_dbg_counter % 5771 || buf_validate());
	ut_a(bpage->buf_fix_count > 0);
	ut_a(buf_page_in_file(bpage));
#endif /* UNIV_DEBUG || UNIV_BUF_DEBUG */

	if (must_read) {
		/* Let us wait until the read operation
		completes */

		for (;;) {
			enum buf_io_fix	io_fix;

			mutex_enter(block_mutex);
			io_fix = buf_page_get_io_fix(bpage);
			mutex_exit(block_mutex);

			if (io_fix == BUF_IO_READ) {

				os_thread_sleep(WAIT_FOR_READ);
			} else {
				break;
			}
		}
	}

#ifdef UNIV_IBUF_COUNT_DEBUG
	ut_a(ibuf_count_get(buf_page_get_space(bpage),
			    buf_page_get_page_no(bpage)) == 0);
#endif
	return(bpage);
}

/********************************************************************//**
Initialize some fields of a control block. */
UNIV_INLINE
void
buf_block_init_low(
/*===============*/
	buf_block_t*	block)	/*!< in: block to init */
{
	block->check_index_page_at_flush = FALSE;
	block->index		= NULL;

	block->n_hash_helps	= 0;
	block->n_fields		= 1;
	block->n_bytes		= 0;
	block->left_side	= TRUE;
}
#endif /* !UNIV_HOTBACKUP */

/********************************************************************//**
Decompress a block.
@return	TRUE if successful */
UNIV_INTERN
ibool
buf_zip_decompress(
/*===============*/
	buf_block_t*	block,	/*!< in/out: block */
	ibool		check)	/*!< in: TRUE=verify the page checksum */
{
	const byte*	frame = block->page.zip.data;
	ulint		size = page_zip_get_size(&block->page.zip);

	ut_ad(buf_block_get_zip_size(block));
	ut_a(buf_block_get_space(block) != 0);

	if (UNIV_UNLIKELY(check && !page_zip_verify_checksum(frame, size))) {

		ut_print_timestamp(stderr);
		fprintf(stderr,
			"  InnoDB: compressed page checksum mismatch"
			" (space %u page %u): stored: %lu, crc32: %lu "
			"innodb: %lu, none: %lu\n",
			block->page.space, block->page.offset,
			mach_read_from_4(frame + FIL_PAGE_SPACE_OR_CHKSUM),
			page_zip_calc_checksum(frame, size,
					       SRV_CHECKSUM_ALGORITHM_CRC32),
			page_zip_calc_checksum(frame, size,
					       SRV_CHECKSUM_ALGORITHM_INNODB),
			page_zip_calc_checksum(frame, size,
					       SRV_CHECKSUM_ALGORITHM_NONE));
		return(FALSE);
	}

	switch (fil_page_get_type(frame)) {
	case FIL_PAGE_INDEX:
		if (page_zip_decompress(&block->page.zip,
					block->frame, TRUE)) {
			return(TRUE);
		}

		fprintf(stderr,
			"InnoDB: unable to decompress space %lu page %lu\n",
			(ulong) block->page.space,
			(ulong) block->page.offset);
		return(FALSE);

	case FIL_PAGE_TYPE_ALLOCATED:
	case FIL_PAGE_INODE:
	case FIL_PAGE_IBUF_BITMAP:
	case FIL_PAGE_TYPE_FSP_HDR:
	case FIL_PAGE_TYPE_XDES:
	case FIL_PAGE_TYPE_ZBLOB:
	case FIL_PAGE_TYPE_ZBLOB2:
		/* Copy to uncompressed storage. */
		memcpy(block->frame, frame,
		       buf_block_get_zip_size(block));
		return(TRUE);
	}

	ut_print_timestamp(stderr);
	fprintf(stderr,
		"  InnoDB: unknown compressed page"
		" type %lu\n",
		fil_page_get_type(frame));
	return(FALSE);
}

#ifndef UNIV_HOTBACKUP
/*******************************************************************//**
Gets the block to whose frame the pointer is pointing to if found
in this buffer pool instance.
@return	pointer to block */
UNIV_INTERN
buf_block_t*
buf_block_align_instance(
/*=====================*/
 	buf_pool_t*	buf_pool,	/*!< in: buffer in which the block
					resides */
	const byte*	ptr)		/*!< in: pointer to a frame */
{
	buf_chunk_t*	chunk;
	ulint		i;

	/* TODO: protect buf_pool->chunks with a mutex (it will
	currently remain constant after buf_pool_init()) */
	for (chunk = buf_pool->chunks, i = buf_pool->n_chunks; i--; chunk++) {
		ulint	offs;

		if (UNIV_UNLIKELY(ptr < chunk->blocks->frame)) {

			continue;
		}
		/* else */

		offs = ptr - chunk->blocks->frame;

		offs >>= UNIV_PAGE_SIZE_SHIFT;

		if (UNIV_LIKELY(offs < chunk->size)) {
			buf_block_t*	block = &chunk->blocks[offs];

			/* The function buf_chunk_init() invokes
			buf_block_init() so that block[n].frame ==
			block->frame + n * UNIV_PAGE_SIZE.  Check it. */
			ut_ad(block->frame == page_align(ptr));
#ifdef UNIV_DEBUG
			/* A thread that updates these fields must
			hold buf_pool->mutex and block->mutex.  Acquire
			only the latter. */
			mutex_enter(&block->mutex);

			switch (buf_block_get_state(block)) {
			case BUF_BLOCK_POOL_WATCH:
			case BUF_BLOCK_ZIP_PAGE:
			case BUF_BLOCK_ZIP_DIRTY:
				/* These types should only be used in
				the compressed buffer pool, whose
				memory is allocated from
				buf_pool->chunks, in UNIV_PAGE_SIZE
				blocks flagged as BUF_BLOCK_MEMORY. */
				ut_error;
				break;
			case BUF_BLOCK_NOT_USED:
			case BUF_BLOCK_READY_FOR_USE:
			case BUF_BLOCK_MEMORY:
				/* Some data structures contain
				"guess" pointers to file pages.  The
				file pages may have been freed and
				reused.  Do not complain. */
				break;
			case BUF_BLOCK_REMOVE_HASH:
				/* buf_LRU_block_remove_hashed_page()
				will overwrite the FIL_PAGE_OFFSET and
				FIL_PAGE_ARCH_LOG_NO_OR_SPACE_ID with
				0xff and set the state to
				BUF_BLOCK_REMOVE_HASH. */
				ut_ad(page_get_space_id(page_align(ptr))
				      == 0xffffffff);
				ut_ad(page_get_page_no(page_align(ptr))
				      == 0xffffffff);
				break;
			case BUF_BLOCK_FILE_PAGE:
				if (block->page.space
					!= page_get_space_id(page_align(ptr))) {
				    fprintf(stderr, "Block space id %du page space id %lu page type %s\n",
					block->page.space, page_get_space_id(page_align(ptr)),
					fil_get_page_type_name(mach_read_from_4(ptr + FIL_PAGE_TYPE)));
			        }

			        if (block->page.offset
					!= page_get_page_no(page_align(ptr))) {
				fprintf(stderr, "Block offset %du page offset %lu page type %s\n",
					block->page.offset, page_get_page_no(page_align(ptr)),
					fil_get_page_type_name(mach_read_from_4(ptr + FIL_PAGE_TYPE)));
			        }
				ut_ad(block->page.space
				      == page_get_space_id(page_align(ptr)));
				ut_ad(block->page.offset
				      == page_get_page_no(page_align(ptr)));
				break;
			}

			mutex_exit(&block->mutex);
#endif /* UNIV_DEBUG */

			return(block);
		}
	}

	return(NULL);
}

/*******************************************************************//**
Gets the block to whose frame the pointer is pointing to.
@return	pointer to block, never NULL */
UNIV_INTERN
buf_block_t*
buf_block_align(
/*============*/
	const byte*	ptr)	/*!< in: pointer to a frame */
{
	ulint		i;

	for (i = 0; i < srv_buf_pool_instances; i++) {
		buf_block_t*	block;

		block = buf_block_align_instance(
			buf_pool_from_array(i), ptr);
		if (block) {
			return(block);
		}
	}

	/* The block should always be found. */
	ut_error;
	return(NULL);
}

/********************************************************************//**
Find out if a pointer belongs to a buf_block_t. It can be a pointer to
the buf_block_t itself or a member of it. This functions checks one of
the buffer pool instances.
@return	TRUE if ptr belongs to a buf_block_t struct */
static
ibool
buf_pointer_is_block_field_instance(
/*================================*/
	buf_pool_t*	buf_pool,	/*!< in: buffer pool instance */
	const void*	ptr)		/*!< in: pointer not dereferenced */
{
	const buf_chunk_t*		chunk	= buf_pool->chunks;
	const buf_chunk_t* const	echunk	= chunk + buf_pool->n_chunks;

	/* TODO: protect buf_pool->chunks with a mutex (it will
	currently remain constant after buf_pool_init()) */
	while (chunk < echunk) {
		if (ptr >= (void*) chunk->blocks
		    && ptr < (void*) (chunk->blocks + chunk->size)) {

			return(TRUE);
		}

		chunk++;
	}

	return(FALSE);
}

/********************************************************************//**
Find out if a pointer belongs to a buf_block_t. It can be a pointer to
the buf_block_t itself or a member of it
@return	TRUE if ptr belongs to a buf_block_t struct */
UNIV_INTERN
ibool
buf_pointer_is_block_field(
/*=======================*/
	const void*	ptr)	/*!< in: pointer not dereferenced */
{
	ulint	i;

	for (i = 0; i < srv_buf_pool_instances; i++) {
		ibool	found;

		found = buf_pointer_is_block_field_instance(
			buf_pool_from_array(i), ptr);
		if (found) {
			return(TRUE);
		}
	}

	return(FALSE);
}

/********************************************************************//**
Find out if a buffer block was created by buf_chunk_init().
@return	TRUE if "block" has been added to buf_pool->free by buf_chunk_init() */
static
ibool
buf_block_is_uncompressed(
/*======================*/
	buf_pool_t*		buf_pool,	/*!< in: buffer pool instance */
	const buf_block_t*	block)		/*!< in: pointer to block,
						not dereferenced */
{
	if ((((ulint) block) % sizeof *block) != 0) {
		/* The pointer should be aligned. */
		return(FALSE);
	}

	return(buf_pointer_is_block_field_instance(buf_pool, (void*) block));
}

#if defined UNIV_DEBUG || defined UNIV_IBUF_DEBUG
/********************************************************************//**
Return true if probe is enabled.
@return true if probe enabled. */
static
bool
buf_debug_execute_is_force_flush()
/*==============================*/
{
	DBUG_EXECUTE_IF("ib_buf_force_flush", return(true); );

	/* This is used during queisce testing, we want to ensure maximum
	buffering by the change buffer. */

	if (srv_ibuf_disable_background_merge) {
		return(true);
	}

	return(false);
}
#endif /* UNIV_DEBUG || UNIV_IBUF_DEBUG */

/**
Wait for the block to be read in.
@param block	The block to check */
static
void
buf_wait_for_read(buf_block_t* block)
{
	/* Note: For the PAGE_ATOMIC_REF_COUNT case:

	We are using the block->lock to check for IO state (and a dirty read).
	We set the IO_READ state under the protection of the hash_lock
	(and block->mutex). This is safe because another thread can only
	access the block (and check for IO state) after the block has been
	added to the page hashtable. */

	if (buf_block_get_io_fix(block) == BUF_IO_READ) {

		/* Wait until the read operation completes */

		ib_mutex_t*	mutex = buf_page_get_mutex(&block->page);

		for (;;) {
			buf_io_fix	io_fix;

			mutex_enter(mutex);

			io_fix = buf_block_get_io_fix(block);

			mutex_exit(mutex);

			if (io_fix == BUF_IO_READ) {
				/* Wait by temporaly s-latch */
				rw_lock_s_lock(&block->lock);
				rw_lock_s_unlock(&block->lock);
			} else {
				break;
			}
		}
	}
}

/********************************************************************//**
This is the general function used to get access to a database page.
@return	pointer to the block or NULL */
UNIV_INTERN
buf_block_t*
buf_page_get_gen(
/*=============*/
	ulint		space,	/*!< in: space id */
	ulint		zip_size,/*!< in: compressed page size in bytes
				or 0 for uncompressed pages */
	ulint		offset,	/*!< in: page number */
	ulint		rw_latch,/*!< in: RW_S_LATCH, RW_X_LATCH, RW_NO_LATCH */
	buf_block_t*	guess,	/*!< in: guessed block or NULL */
	ulint		mode,	/*!< in: BUF_GET, BUF_GET_IF_IN_POOL,
				BUF_PEEK_IF_IN_POOL, BUF_GET_NO_LATCH, or
				BUF_GET_IF_IN_POOL_OR_WATCH */
	const char*	file,	/*!< in: file name */
	ulint		line,	/*!< in: line where called */
	mtr_t*		mtr)	/*!< in: mini-transaction */
{
	buf_block_t*	block;
	ulint		fold;
	unsigned	access_time;
	ulint		fix_type;
	rw_lock_t*	hash_lock;
	ulint		retries = 0;
	buf_block_t*	fix_block;
	ib_mutex_t*	fix_mutex = NULL;
	buf_pool_t*	buf_pool = buf_pool_get(space, offset);

	ut_ad(mtr);
	ut_ad(mtr->state == MTR_ACTIVE);
	ut_ad((rw_latch == RW_S_LATCH)
	      || (rw_latch == RW_X_LATCH)
	      || (rw_latch == RW_NO_LATCH));
#ifdef UNIV_DEBUG
	switch (mode) {
	case BUF_GET_NO_LATCH:
		ut_ad(rw_latch == RW_NO_LATCH);
		break;
	case BUF_GET:
	case BUF_GET_IF_IN_POOL:
	case BUF_PEEK_IF_IN_POOL:
	case BUF_GET_IF_IN_POOL_OR_WATCH:
	case BUF_GET_POSSIBLY_FREED:
		break;
	default:
		ut_error;
	}
#endif /* UNIV_DEBUG */
	ut_ad(zip_size == fil_space_get_zip_size(space));
	ut_ad(ut_is_2pow(zip_size));
#ifndef UNIV_LOG_DEBUG
	ut_ad(!ibuf_inside(mtr)
	      || ibuf_page_low(space, zip_size, offset,
			       FALSE, file, line, NULL));
#endif
	buf_pool->stat.n_page_gets++;
	fold = buf_page_address_fold(space, offset);
	hash_lock = buf_page_hash_lock_get(buf_pool, fold);
loop:
	block = guess;

	rw_lock_s_lock(hash_lock);

	if (block != NULL) {

		/* If the guess is a compressed page descriptor that
		has been allocated by buf_page_alloc_descriptor(),
		it may have been freed by buf_relocate(). */

		if (!buf_block_is_uncompressed(buf_pool, block)
		    || offset != block->page.offset
		    || space != block->page.space
		    || buf_block_get_state(block) != BUF_BLOCK_FILE_PAGE) {

			/* Our guess was bogus or things have changed
			since. */
			block = guess = NULL;
		} else {
			ut_ad(!block->page.in_zip_hash);
		}
	}

	if (block == NULL) {
		block = (buf_block_t*) buf_page_hash_get_low(
			buf_pool, space, offset, fold);
	}

	if (!block || buf_pool_watch_is_sentinel(buf_pool, &block->page)) {
		rw_lock_s_unlock(hash_lock);
		block = NULL;
	}

	if (block == NULL) {
		/* Page not in buf_pool: needs to be read from file */

		if (mode == BUF_GET_IF_IN_POOL_OR_WATCH) {
			rw_lock_x_lock(hash_lock);
			block = (buf_block_t*) buf_pool_watch_set(
				space, offset, fold);

			if (UNIV_LIKELY_NULL(block)) {
				/* We can release hash_lock after we
				increment the fix count to make
				sure that no state change takes place. */
				fix_block = block;
				buf_block_fix(fix_block);

				/* Now safe to release page_hash mutex */
				rw_lock_x_unlock(hash_lock);
				goto got_block;
			}

			rw_lock_x_unlock(hash_lock);
		}

		if (mode == BUF_GET_IF_IN_POOL
		    || mode == BUF_PEEK_IF_IN_POOL
		    || mode == BUF_GET_IF_IN_POOL_OR_WATCH) {
#ifdef UNIV_SYNC_DEBUG
			ut_ad(!rw_lock_own(hash_lock, RW_LOCK_EX));
			ut_ad(!rw_lock_own(hash_lock, RW_LOCK_SHARED));
#endif /* UNIV_SYNC_DEBUG */
			return(NULL);
		}

		if (buf_read_page(space, zip_size, offset)) {
			buf_read_ahead_random(space, zip_size, offset,
					      ibuf_inside(mtr));

			retries = 0;
		} else if (retries < BUF_PAGE_READ_MAX_RETRIES) {
			++retries;
			DBUG_EXECUTE_IF(
				"innodb_page_corruption_retries",
				retries = BUF_PAGE_READ_MAX_RETRIES;
			);
		} else {
			fprintf(stderr, "InnoDB: Error: Unable"
				" to read tablespace %lu page no"
				" %lu into the buffer pool after"
				" %lu attempts\n"
				"InnoDB: The most probable cause"
				" of this error may be that the"
				" table has been corrupted.\n"
				"InnoDB: You can try to fix this"
				" problem by using"
				" innodb_force_recovery.\n"
				"InnoDB: Please see reference manual"
				" for more details.\n"
				"InnoDB: Aborting...\n",
				space, offset,
				BUF_PAGE_READ_MAX_RETRIES);

			ut_error;
		}

#if defined UNIV_DEBUG || defined UNIV_BUF_DEBUG
		ut_a(++buf_dbg_counter % 5771 || buf_validate());
#endif /* UNIV_DEBUG || UNIV_BUF_DEBUG */
		goto loop;
	} else {
		fix_block = block;
	}

	buf_block_fix(fix_block);

	/* Now safe to release page_hash mutex */
	rw_lock_s_unlock(hash_lock);

got_block:

	fix_mutex = buf_page_get_mutex(&fix_block->page);

	ut_ad(page_zip_get_size(&block->page.zip) == zip_size);

	if (mode == BUF_GET_IF_IN_POOL || mode == BUF_PEEK_IF_IN_POOL) {

		bool	must_read;

		{
			buf_page_t*	fix_page = &fix_block->page;

			mutex_enter(fix_mutex);

			buf_io_fix	io_fix = buf_page_get_io_fix(fix_page);

			must_read = (io_fix == BUF_IO_READ);

			mutex_exit(fix_mutex);
		}

		if (must_read) {
			/* The page is being read to buffer pool,
			but we cannot wait around for the read to
			complete. */
			buf_block_unfix(fix_block);

			return(NULL);
		}
	}

	switch(buf_block_get_state(fix_block)) {
		buf_page_t*	bpage;

	case BUF_BLOCK_FILE_PAGE:
		break;

	case BUF_BLOCK_ZIP_PAGE:
	case BUF_BLOCK_ZIP_DIRTY:
		if (mode == BUF_PEEK_IF_IN_POOL) {
			/* This mode is only used for dropping an
			adaptive hash index.  There cannot be an
			adaptive hash index for a compressed-only
			page, so do not bother decompressing the page. */
			buf_block_unfix(fix_block);

			return(NULL);
		}

		bpage = &block->page;

		/* Note: We have already buffer fixed this block. */
		if (bpage->buf_fix_count > 1
		    || buf_page_get_io_fix(bpage) != BUF_IO_NONE) {

			/* This condition often occurs when the buffer
			is not buffer-fixed, but I/O-fixed by
			buf_page_init_for_read(). */
			buf_block_unfix(fix_block);

			/* The block is buffer-fixed or I/O-fixed.
			Try again later. */
			os_thread_sleep(WAIT_FOR_READ);

			goto loop;
		}

		/* Buffer-fix the block so that it cannot be evicted
		or relocated while we are attempting to allocate an
		uncompressed page. */

		block = buf_LRU_get_free_block(buf_pool);

		buf_pool_mutex_enter(buf_pool);

		rw_lock_x_lock(hash_lock);

		/* Buffer-fixing prevents the page_hash from changing. */
		ut_ad(bpage == buf_page_hash_get_low(
			      buf_pool, space, offset, fold));

		buf_block_mutex_enter(block);

		mutex_enter(&buf_pool->zip_mutex);

		ut_ad(fix_block->page.buf_fix_count > 0);

#ifdef PAGE_ATOMIC_REF_COUNT
		os_atomic_decrement_uint32(&fix_block->page.buf_fix_count, 1);
#else
		--fix_block->page.buf_fix_count;
#endif /* PAGE_ATOMIC_REF_COUNT */

		fix_block = block;

		if (bpage->buf_fix_count > 0
		    || buf_page_get_io_fix(bpage) != BUF_IO_NONE) {

			mutex_exit(&buf_pool->zip_mutex);
			/* The block was buffer-fixed or I/O-fixed while
			buf_pool->mutex was not held by this thread.
			Free the block that was allocated and retry.
			This should be extremely unlikely, for example,
			if buf_page_get_zip() was invoked. */

			buf_LRU_block_free_non_file_page(block);
			buf_pool_mutex_exit(buf_pool);
			rw_lock_x_unlock(hash_lock);
			buf_block_mutex_exit(block);

			/* Try again */
			goto loop;
		}

		/* Move the compressed page from bpage to block,
		and uncompress it. */

		/* Note: this is the uncompressed block and it is not
		accessible by other threads yet because it is not in
		any list or hash table */
		buf_relocate(bpage, &block->page);

		buf_block_init_low(block);

		/* Set after relocate(). */
		block->page.buf_fix_count = 1;

		block->lock_hash_val = lock_rec_hash(space, offset);

		UNIV_MEM_DESC(&block->page.zip.data,
			page_zip_get_size(&block->page.zip));

		if (buf_page_get_state(&block->page) == BUF_BLOCK_ZIP_PAGE) {
#if defined UNIV_DEBUG || defined UNIV_BUF_DEBUG
			UT_LIST_REMOVE(list, buf_pool->zip_clean,
				       &block->page);
#endif /* UNIV_DEBUG || UNIV_BUF_DEBUG */
			ut_ad(!block->page.in_flush_list);
		} else {
			/* Relocate buf_pool->flush_list. */
			buf_flush_relocate_on_flush_list(bpage, &block->page);
		}

		/* Buffer-fix, I/O-fix, and X-latch the block
		for the duration of the decompression.
		Also add the block to the unzip_LRU list. */
		block->page.state = BUF_BLOCK_FILE_PAGE;

		/* Insert at the front of unzip_LRU list */
		buf_unzip_LRU_add_block(block, FALSE);

		buf_block_set_io_fix(block, BUF_IO_READ);
		rw_lock_x_lock_inline(&block->lock, 0, file, line);

		UNIV_MEM_INVALID(bpage, sizeof *bpage);

		rw_lock_x_unlock(hash_lock);

		++buf_pool->n_pend_unzip;

		mutex_exit(&buf_pool->zip_mutex);
		buf_pool_mutex_exit(buf_pool);

		access_time = buf_page_is_accessed(&block->page);

		buf_block_mutex_exit(block);

		buf_page_free_descriptor(bpage);

		/* Decompress the page while not holding
		buf_pool->mutex or block->mutex. */

		/* Page checksum verification is already done when
		the page is read from disk. Hence page checksum
		verification is not necessary when decompressing the page. */
		{
			bool	success = buf_zip_decompress(block, FALSE);
			ut_a(success);
		}

		if (!recv_no_ibuf_operations) {
			if (access_time) {
#ifdef UNIV_IBUF_COUNT_DEBUG
				ut_a(ibuf_count_get(space, offset) == 0);
#endif /* UNIV_IBUF_COUNT_DEBUG */
			} else {
				ibuf_merge_or_delete_for_page(
					block, space, offset, zip_size, TRUE);
			}
		}

		buf_pool_mutex_enter(buf_pool);

		/* Unfix and unlatch the block. */
		buf_block_mutex_enter(fix_block);

		buf_block_set_io_fix(fix_block, BUF_IO_NONE);

		buf_block_mutex_exit(fix_block);

		--buf_pool->n_pend_unzip;

		buf_pool_mutex_exit(buf_pool);

		rw_lock_x_unlock(&block->lock);

		break;

	case BUF_BLOCK_POOL_WATCH:
	case BUF_BLOCK_NOT_USED:
	case BUF_BLOCK_READY_FOR_USE:
	case BUF_BLOCK_MEMORY:
	case BUF_BLOCK_REMOVE_HASH:
		ut_error;
		break;
	}

	ut_ad(block == fix_block);
	ut_ad(fix_block->page.buf_fix_count > 0);

#ifdef UNIV_SYNC_DEBUG
	ut_ad(!rw_lock_own(hash_lock, RW_LOCK_EX));
	ut_ad(!rw_lock_own(hash_lock, RW_LOCK_SHARED));
#endif /* UNIV_SYNC_DEBUG */

	ut_ad(buf_block_get_state(fix_block) == BUF_BLOCK_FILE_PAGE);

#if defined UNIV_DEBUG || defined UNIV_IBUF_DEBUG

	if ((mode == BUF_GET_IF_IN_POOL || mode == BUF_GET_IF_IN_POOL_OR_WATCH)
	    && (ibuf_debug || buf_debug_execute_is_force_flush())) {

		/* Try to evict the block from the buffer pool, to use the
		insert buffer (change buffer) as much as possible. */

		buf_pool_mutex_enter(buf_pool);

		buf_block_unfix(fix_block);

		/* Now we are only holding the buf_pool->mutex,
		not block->mutex or hash_lock. Blocks cannot be
		relocated or enter or exit the buf_pool while we
		are holding the buf_pool->mutex. */

		if (buf_LRU_free_page(&fix_block->page, true)) {
			buf_pool_mutex_exit(buf_pool);
			rw_lock_x_lock(hash_lock);

			if (mode == BUF_GET_IF_IN_POOL_OR_WATCH) {
				/* Set the watch, as it would have
				been set if the page were not in the
				buffer pool in the first place. */
				block = (buf_block_t*) buf_pool_watch_set(
					space, offset, fold);
			} else {
				block = (buf_block_t*) buf_page_hash_get_low(
					buf_pool, space, offset, fold);
			}

			rw_lock_x_unlock(hash_lock);

			if (block != NULL) {
				/* Either the page has been read in or
				a watch was set on that in the window
				where we released the buf_pool::mutex
				and before we acquire the hash_lock
				above. Try again. */
				guess = block;
				goto loop;
			}

			fprintf(stderr,
				"innodb_change_buffering_debug evict %u %u\n",
				(unsigned) space, (unsigned) offset);
			return(NULL);
		}

		mutex_enter(&fix_block->mutex);

		if (buf_flush_page_try(buf_pool, fix_block)) {
			fprintf(stderr,
				"innodb_change_buffering_debug flush %u %u\n",
				(unsigned) space, (unsigned) offset);
			guess = fix_block;
			goto loop;
		}

		buf_block_mutex_exit(fix_block);

		buf_block_fix(fix_block);

		/* Failed to evict the page; change it directly */

		buf_pool_mutex_exit(buf_pool);
	}
#endif /* UNIV_DEBUG || UNIV_IBUF_DEBUG */

	ut_ad(fix_block->page.buf_fix_count > 0);

#ifdef UNIV_SYNC_DEBUG
	/* We have already buffer fixed the page, and we are committed to
	returning this page to the caller. Register for debugging. */
	{
		ibool	ret;
		ret = rw_lock_s_lock_nowait(&fix_block->debug_latch, file, line);
		ut_a(ret);
	}
#endif /* UNIV_SYNC_DEBUG */

#if defined UNIV_DEBUG_FILE_ACCESSES || defined UNIV_DEBUG
	ut_a(mode == BUF_GET_POSSIBLY_FREED
	     || !fix_block->page.file_page_was_freed);
#endif
	/* Check if this is the first access to the page */
	access_time = buf_page_is_accessed(&fix_block->page);

	/* This is a heuristic and we don't care about ordering issues. */
	if (access_time == 0) {
		buf_block_mutex_enter(fix_block);

		buf_page_set_accessed(&fix_block->page);

		buf_block_mutex_exit(fix_block);
	}

	if (mode != BUF_PEEK_IF_IN_POOL) {
		buf_page_make_young_if_needed(&fix_block->page);
	}

#if defined UNIV_DEBUG || defined UNIV_BUF_DEBUG
	ut_a(++buf_dbg_counter % 5771 || buf_validate());
	ut_a(fix_block->page.buf_fix_count > 0);
	ut_a(buf_block_get_state(fix_block) == BUF_BLOCK_FILE_PAGE);
#endif /* UNIV_DEBUG || UNIV_BUF_DEBUG */

#ifdef PAGE_ATOMIC_REF_COUNT
	/* We have to wait here because the IO_READ state was set
	under the protection of the hash_lock and the block->mutex
	but not the block->lock. */
	buf_wait_for_read(fix_block);
#endif /* PAGE_ATOMIC_REF_COUNT */

	switch (rw_latch) {
	case RW_NO_LATCH:

#ifndef PAGE_ATOMIC_REF_COUNT
		buf_wait_for_read(fix_block);
#endif /* !PAGE_ATOMIC_REF_COUNT */

		fix_type = MTR_MEMO_BUF_FIX;
		break;

	case RW_S_LATCH:
		rw_lock_s_lock_inline(&fix_block->lock, 0, file, line);

		fix_type = MTR_MEMO_PAGE_S_FIX;
		break;

	default:
		ut_ad(rw_latch == RW_X_LATCH);
		rw_lock_x_lock_inline(&fix_block->lock, 0, file, line);

		fix_type = MTR_MEMO_PAGE_X_FIX;
		break;
	}

	mtr_memo_push(mtr, fix_block, fix_type);

	if (mode != BUF_PEEK_IF_IN_POOL && !access_time) {
		/* In the case of a first access, try to apply linear
		read-ahead */

		buf_read_ahead_linear(
			space, zip_size, offset, ibuf_inside(mtr));
	}

#ifdef UNIV_IBUF_COUNT_DEBUG
	ut_a(ibuf_count_get(buf_block_get_space(fix_block),
			    buf_block_get_page_no(fix_block)) == 0);
#endif
#ifdef UNIV_SYNC_DEBUG
	ut_ad(!rw_lock_own(hash_lock, RW_LOCK_EX));
	ut_ad(!rw_lock_own(hash_lock, RW_LOCK_SHARED));
#endif /* UNIV_SYNC_DEBUG */
	return(fix_block);
}

/********************************************************************//**
This is the general function used to get optimistic access to a database
page.
@return	TRUE if success */
UNIV_INTERN
ibool
buf_page_optimistic_get(
/*====================*/
	ulint		rw_latch,/*!< in: RW_S_LATCH, RW_X_LATCH */
	buf_block_t*	block,	/*!< in: guessed buffer block */
	ib_uint64_t	modify_clock,/*!< in: modify clock value */
	const char*	file,	/*!< in: file name */
	ulint		line,	/*!< in: line where called */
	mtr_t*		mtr)	/*!< in: mini-transaction */
{
	buf_pool_t*	buf_pool;
	unsigned	access_time;
	ibool		success;
	ulint		fix_type;

	ut_ad(block);
	ut_ad(mtr);
	ut_ad(mtr->state == MTR_ACTIVE);
	ut_ad((rw_latch == RW_S_LATCH) || (rw_latch == RW_X_LATCH));

	mutex_enter(&block->mutex);

	if (UNIV_UNLIKELY(buf_block_get_state(block) != BUF_BLOCK_FILE_PAGE)) {

		mutex_exit(&block->mutex);

		return(FALSE);
	}

	buf_block_buf_fix_inc(block, file, line);

	access_time = buf_page_is_accessed(&block->page);

	buf_page_set_accessed(&block->page);

	mutex_exit(&block->mutex);

	buf_page_make_young_if_needed(&block->page);

	ut_ad(!ibuf_inside(mtr)
	      || ibuf_page(buf_block_get_space(block),
			   buf_block_get_zip_size(block),
			   buf_block_get_page_no(block), NULL));

	if (rw_latch == RW_S_LATCH) {
		success = rw_lock_s_lock_nowait(&(block->lock),
						file, line);
		fix_type = MTR_MEMO_PAGE_S_FIX;
	} else {
		success = rw_lock_x_lock_func_nowait_inline(&(block->lock),
							    file, line);
		fix_type = MTR_MEMO_PAGE_X_FIX;
	}

	if (UNIV_UNLIKELY(!success)) {
		buf_block_buf_fix_dec(block);

		return(FALSE);
	}

	if (UNIV_UNLIKELY(modify_clock != block->modify_clock)) {
		buf_block_dbg_add_level(block, SYNC_NO_ORDER_CHECK);

		if (rw_latch == RW_S_LATCH) {
			rw_lock_s_unlock(&(block->lock));
		} else {
			rw_lock_x_unlock(&(block->lock));
		}

		buf_block_buf_fix_dec(block);

		return(FALSE);
	}

	mtr_memo_push(mtr, block, fix_type);

#if defined UNIV_DEBUG || defined UNIV_BUF_DEBUG
	ut_a(++buf_dbg_counter % 5771 || buf_validate());
	ut_a(block->page.buf_fix_count > 0);
	ut_a(buf_block_get_state(block) == BUF_BLOCK_FILE_PAGE);
#endif /* UNIV_DEBUG || UNIV_BUF_DEBUG */

#if defined UNIV_DEBUG_FILE_ACCESSES || defined UNIV_DEBUG
	mutex_enter(&block->mutex);
	ut_a(!block->page.file_page_was_freed);
	mutex_exit(&block->mutex);
#endif

	if (!access_time) {
		/* In the case of a first access, try to apply linear
		read-ahead */

		buf_read_ahead_linear(buf_block_get_space(block),
				      buf_block_get_zip_size(block),
				      buf_block_get_page_no(block),
				      ibuf_inside(mtr));
	}

#ifdef UNIV_IBUF_COUNT_DEBUG
	ut_a(ibuf_count_get(buf_block_get_space(block),
			    buf_block_get_page_no(block)) == 0);
#endif
	buf_pool = buf_pool_from_block(block);
	buf_pool->stat.n_page_gets++;

	return(TRUE);
}

/********************************************************************//**
This is used to get access to a known database page, when no waiting can be
done. For example, if a search in an adaptive hash index leads us to this
frame.
@return	TRUE if success */
UNIV_INTERN
ibool
buf_page_get_known_nowait(
/*======================*/
	ulint		rw_latch,/*!< in: RW_S_LATCH, RW_X_LATCH */
	buf_block_t*	block,	/*!< in: the known page */
	ulint		mode,	/*!< in: BUF_MAKE_YOUNG or BUF_KEEP_OLD */
	const char*	file,	/*!< in: file name */
	ulint		line,	/*!< in: line where called */
	mtr_t*		mtr)	/*!< in: mini-transaction */
{
	buf_pool_t*	buf_pool;
	ibool		success;
	ulint		fix_type;

	ut_ad(mtr);
	ut_ad(mtr->state == MTR_ACTIVE);
	ut_ad((rw_latch == RW_S_LATCH) || (rw_latch == RW_X_LATCH));

	mutex_enter(&block->mutex);

	if (buf_block_get_state(block) == BUF_BLOCK_REMOVE_HASH) {
		/* Another thread is just freeing the block from the LRU list
		of the buffer pool: do not try to access this page; this
		attempt to access the page can only come through the hash
		index because when the buffer block state is ..._REMOVE_HASH,
		we have already removed it from the page address hash table
		of the buffer pool. */

		mutex_exit(&block->mutex);

		return(FALSE);
	}

	ut_a(buf_block_get_state(block) == BUF_BLOCK_FILE_PAGE);

	buf_block_buf_fix_inc(block, file, line);

	buf_page_set_accessed(&block->page);

	mutex_exit(&block->mutex);

	buf_pool = buf_pool_from_block(block);

	if (mode == BUF_MAKE_YOUNG) {
		buf_page_make_young_if_needed(&block->page);
	}

	ut_ad(!ibuf_inside(mtr) || mode == BUF_KEEP_OLD);

	if (rw_latch == RW_S_LATCH) {
		success = rw_lock_s_lock_nowait(&(block->lock),
						file, line);
		fix_type = MTR_MEMO_PAGE_S_FIX;
	} else {
		success = rw_lock_x_lock_func_nowait_inline(&(block->lock),
							    file, line);
		fix_type = MTR_MEMO_PAGE_X_FIX;
	}

	if (!success) {
		buf_block_buf_fix_dec(block);

		return(FALSE);
	}

	mtr_memo_push(mtr, block, fix_type);

#if defined UNIV_DEBUG || defined UNIV_BUF_DEBUG
	ut_a(++buf_dbg_counter % 5771 || buf_validate());
	ut_a(block->page.buf_fix_count > 0);
	ut_a(buf_block_get_state(block) == BUF_BLOCK_FILE_PAGE);
#endif /* UNIV_DEBUG || UNIV_BUF_DEBUG */
#if defined UNIV_DEBUG_FILE_ACCESSES || defined UNIV_DEBUG
	if (mode != BUF_KEEP_OLD) {
		/* If mode == BUF_KEEP_OLD, we are executing an I/O
		completion routine.  Avoid a bogus assertion failure
		when ibuf_merge_or_delete_for_page() is processing a
		page that was just freed due to DROP INDEX, or
		deleting a record from SYS_INDEXES. This check will be
		skipped in recv_recover_page() as well. */

		mutex_enter(&block->mutex);
		ut_a(!block->page.file_page_was_freed);
		mutex_exit(&block->mutex);
	}
#endif

#ifdef UNIV_IBUF_COUNT_DEBUG
	ut_a((mode == BUF_KEEP_OLD)
	     || (ibuf_count_get(buf_block_get_space(block),
				buf_block_get_page_no(block)) == 0));
#endif
	buf_pool->stat.n_page_gets++;

	return(TRUE);
}

/*******************************************************************//**
Given a tablespace id and page number tries to get that page. If the
page is not in the buffer pool it is not loaded and NULL is returned.
Suitable for using when holding the lock_sys_t::mutex.
@return	pointer to a page or NULL */
UNIV_INTERN
buf_block_t*
buf_page_try_get_func(
/*==================*/
	ulint		space_id,/*!< in: tablespace id */
	ulint		page_no,/*!< in: page number */
	ulint		rw_latch,/*!< in: RW_S_LATCH, RW_X_LATCH */
	bool		possibly_freed,
	const char*	file,	/*!< in: file name */
	ulint		line,	/*!< in: line where called */
	mtr_t*		mtr)	/*!< in: mini-transaction */
{
	buf_block_t*	block;
	ibool		success;
	ulint		fix_type;
	buf_pool_t*	buf_pool = buf_pool_get(space_id, page_no);
	rw_lock_t*	hash_lock;

	ut_ad(mtr);
	ut_ad(mtr->state == MTR_ACTIVE);

	block = buf_block_hash_get_s_locked(buf_pool, space_id,
					    page_no, &hash_lock);

	if (!block || buf_block_get_state(block) != BUF_BLOCK_FILE_PAGE) {
		if (block) {
			rw_lock_s_unlock(hash_lock);
		}
		return(NULL);
	}

	ut_ad(!buf_pool_watch_is_sentinel(buf_pool, &block->page));

	mutex_enter(&block->mutex);
	rw_lock_s_unlock(hash_lock);

#if defined UNIV_DEBUG || defined UNIV_BUF_DEBUG
	ut_a(buf_block_get_state(block) == BUF_BLOCK_FILE_PAGE);
	ut_a(buf_block_get_space(block) == space_id);
	ut_a(buf_block_get_page_no(block) == page_no);
#endif /* UNIV_DEBUG || UNIV_BUF_DEBUG */

	buf_block_buf_fix_inc(block, file, line);
	mutex_exit(&block->mutex);

	if (rw_latch == RW_S_LATCH) {
		fix_type = MTR_MEMO_PAGE_S_FIX;
		success = rw_lock_s_lock_nowait(&block->lock, file, line);
	} else {
		success = false;
	}

	if (!success) {
		/* Let us try to get an X-latch. If the current thread
		is holding an X-latch on the page, we cannot get an
		S-latch. */

		fix_type = MTR_MEMO_PAGE_X_FIX;
		success = rw_lock_x_lock_func_nowait_inline(&block->lock,
							    file, line);
	}

	if (!success) {
		buf_block_buf_fix_dec(block);

		return(NULL);
	}

	mtr_memo_push(mtr, block, fix_type);
#if defined UNIV_DEBUG || defined UNIV_BUF_DEBUG
	ut_a(++buf_dbg_counter % 5771 || buf_validate());
	ut_a(block->page.buf_fix_count > 0);
	ut_a(buf_block_get_state(block) == BUF_BLOCK_FILE_PAGE);
#endif /* UNIV_DEBUG || UNIV_BUF_DEBUG */
#if defined UNIV_DEBUG_FILE_ACCESSES || defined UNIV_DEBUG
	if (!possibly_freed) {
		mutex_enter(&block->mutex);
		ut_a(!block->page.file_page_was_freed);
		mutex_exit(&block->mutex);
	}
#endif /* UNIV_DEBUG_FILE_ACCESSES || UNIV_DEBUG */
	buf_block_dbg_add_level(block, SYNC_NO_ORDER_CHECK);

	buf_pool->stat.n_page_gets++;

#ifdef UNIV_IBUF_COUNT_DEBUG
	ut_a(ibuf_count_get(buf_block_get_space(block),
			    buf_block_get_page_no(block)) == 0);
#endif

	return(block);
}

/********************************************************************//**
Initialize some fields of a control block. */
UNIV_INLINE
void
buf_page_init_low(
/*==============*/
	buf_page_t*	bpage)	/*!< in: block to init */
{
	bpage->flush_type = BUF_FLUSH_LRU;
	bpage->io_fix = BUF_IO_NONE;
	bpage->buf_fix_count = 0;
	bpage->freed_page_clock = 0;
	bpage->access_time = 0;
	bpage->newest_modification = 0;
	bpage->oldest_modification = 0;
	bpage->write_size = 0;
	bpage->key_version = 0;
	bpage->real_size = 0;
	bpage->slot = NULL;

	HASH_INVALIDATE(bpage, hash);
#if defined UNIV_DEBUG_FILE_ACCESSES || defined UNIV_DEBUG
	bpage->file_page_was_freed = FALSE;
#endif /* UNIV_DEBUG_FILE_ACCESSES || UNIV_DEBUG */
}

/********************************************************************//**
Inits a page to the buffer buf_pool. */
static __attribute__((nonnull))
void
buf_page_init(
/*==========*/
	buf_pool_t*	buf_pool,/*!< in/out: buffer pool */
	ulint		space,	/*!< in: space id */
	ulint		offset,	/*!< in: offset of the page within space
				in units of a page */
	ulint		fold,	/*!< in: buf_page_address_fold(space,offset) */
	ulint		zip_size,/*!< in: compressed page size, or 0 */
	buf_block_t*	block)	/*!< in/out: block to init */
{
	buf_page_t*	hash_page;

	ut_ad(buf_pool == buf_pool_get(space, offset));
	ut_ad(buf_pool_mutex_own(buf_pool));

	ut_ad(mutex_own(&(block->mutex)));
	ut_a(buf_block_get_state(block) != BUF_BLOCK_FILE_PAGE);

#ifdef UNIV_SYNC_DEBUG
	ut_ad(rw_lock_own(buf_page_hash_lock_get(buf_pool, fold),
			  RW_LOCK_EX));
#endif /* UNIV_SYNC_DEBUG */

	/* Set the state of the block */
	buf_block_set_file_page(block, space, offset);

#ifdef UNIV_DEBUG_VALGRIND
	if (!space) {
		/* Silence valid Valgrind warnings about uninitialized
		data being written to data files.  There are some unused
		bytes on some pages that InnoDB does not initialize. */
		UNIV_MEM_VALID(block->frame, UNIV_PAGE_SIZE);
	}
#endif /* UNIV_DEBUG_VALGRIND */

	buf_block_init_low(block);

	block->lock_hash_val = lock_rec_hash(space, offset);

	buf_page_init_low(&block->page);

	/* Insert into the hash table of file pages */

	hash_page = buf_page_hash_get_low(buf_pool, space, offset, fold);

	if (hash_page == NULL) {
		/* Block not found in the hash table */
	} else if (buf_pool_watch_is_sentinel(buf_pool, hash_page)) {
		ib_uint32_t	buf_fix_count = hash_page->buf_fix_count;

	ut_a(buf_fix_count > 0);

#ifdef PAGE_ATOMIC_REF_COUNT
		os_atomic_increment_uint32(
			&block->page.buf_fix_count, buf_fix_count);
#else
		block->page.buf_fix_count += ulint(buf_fix_count);
#endif /* PAGE_ATOMIC_REF_COUNT */

		buf_pool_watch_remove(buf_pool, fold, hash_page);
	} else {
		fprintf(stderr,
			"InnoDB: Error: page %lu %lu already found"
			" in the hash table: %p, %p\n",
			(ulong) space,
			(ulong) offset,
			(const void*) hash_page, (const void*) block);
#if defined UNIV_DEBUG || defined UNIV_BUF_DEBUG
		mutex_exit(&block->mutex);
		buf_pool_mutex_exit(buf_pool);
		buf_print();
		buf_LRU_print();
		buf_validate();
		buf_LRU_validate();
#endif /* UNIV_DEBUG || UNIV_BUF_DEBUG */
		ut_error;
	}

	ut_ad(!block->page.in_zip_hash);
	ut_ad(!block->page.in_page_hash);
	ut_d(block->page.in_page_hash = TRUE);

	HASH_INSERT(buf_page_t, hash, buf_pool->page_hash, fold, &block->page);

	if (zip_size) {
		page_zip_set_size(&block->page.zip, zip_size);
	}
}

/********************************************************************//**
Function which inits a page for read to the buffer buf_pool. If the page is
(1) already in buf_pool, or
(2) if we specify to read only ibuf pages and the page is not an ibuf page, or
(3) if the space is deleted or being deleted,
then this function does nothing.
Sets the io_fix flag to BUF_IO_READ and sets a non-recursive exclusive lock
on the buffer frame. The io-handler must take care that the flag is cleared
and the lock released later.
@return	pointer to the block or NULL */
UNIV_INTERN
buf_page_t*
buf_page_init_for_read(
/*===================*/
	dberr_t*	err,	/*!< out: DB_SUCCESS or DB_TABLESPACE_DELETED */
	ulint		mode,	/*!< in: BUF_READ_IBUF_PAGES_ONLY, ... */
	ulint		space,	/*!< in: space id */
	ulint		zip_size,/*!< in: compressed page size, or 0 */
	ibool		unzip,	/*!< in: TRUE=request uncompressed page */
	ib_int64_t	tablespace_version,
				/*!< in: prevents reading from a wrong
				version of the tablespace in case we have done
				DISCARD + IMPORT */
	ulint		offset)	/*!< in: page number */
{
	buf_block_t*	block;
	buf_page_t*	bpage	= NULL;
	buf_page_t*	watch_page;
	rw_lock_t*	hash_lock;
	mtr_t		mtr;
	ulint		fold;
	ibool		lru	= FALSE;
	void*		data;
	buf_pool_t*	buf_pool = buf_pool_get(space, offset);

	ut_ad(buf_pool);

	*err = DB_SUCCESS;

	if (mode == BUF_READ_IBUF_PAGES_ONLY) {
		/* It is a read-ahead within an ibuf routine */

		ut_ad(!ibuf_bitmap_page(zip_size, offset));

		ibuf_mtr_start(&mtr);

		if (!recv_no_ibuf_operations
		    && !ibuf_page(space, zip_size, offset, &mtr)) {

			ibuf_mtr_commit(&mtr);

			return(NULL);
		}
	} else {
		ut_ad(mode == BUF_READ_ANY_PAGE);
	}

	if (zip_size && !unzip && !recv_recovery_is_on()) {
		block = NULL;
	} else {
		block = buf_LRU_get_free_block(buf_pool);
		ut_ad(block);
		ut_ad(buf_pool_from_block(block) == buf_pool);
	}

	fold = buf_page_address_fold(space, offset);
	hash_lock = buf_page_hash_lock_get(buf_pool, fold);

	buf_pool_mutex_enter(buf_pool);
	rw_lock_x_lock(hash_lock);

	watch_page = buf_page_hash_get_low(buf_pool, space, offset, fold);
	if (watch_page && !buf_pool_watch_is_sentinel(buf_pool, watch_page)) {
		/* The page is already in the buffer pool. */
		watch_page = NULL;
err_exit:
		rw_lock_x_unlock(hash_lock);
		if (block) {
			mutex_enter(&block->mutex);
			buf_LRU_block_free_non_file_page(block);
			mutex_exit(&block->mutex);
		}

		bpage = NULL;
		goto func_exit;
	}

	if (fil_tablespace_deleted_or_being_deleted_in_mem(
		    space, tablespace_version)) {
		/* The page belongs to a space which has been
		deleted or is being deleted. */
		*err = DB_TABLESPACE_DELETED;

		goto err_exit;
	}

	if (block) {
		bpage = &block->page;

		mutex_enter(&block->mutex);

		ut_ad(buf_pool_from_bpage(bpage) == buf_pool);

		buf_page_init(buf_pool, space, offset, fold, zip_size, block);

#ifdef PAGE_ATOMIC_REF_COUNT
		/* Note: We set the io state without the protection of
		the block->lock. This is because other threads cannot
		access this block unless it is in the hash table. */

		buf_page_set_io_fix(bpage, BUF_IO_READ);
#endif /* PAGE_ATOMIC_REF_COUNT */

		rw_lock_x_unlock(hash_lock);

		/* The block must be put to the LRU list, to the old blocks */
		buf_LRU_add_block(bpage, TRUE/* to old blocks */);

		/* We set a pass-type x-lock on the frame because then
		the same thread which called for the read operation
		(and is running now at this point of code) can wait
		for the read to complete by waiting for the x-lock on
		the frame; if the x-lock were recursive, the same
		thread would illegally get the x-lock before the page
		read is completed.  The x-lock is cleared by the
		io-handler thread. */

		rw_lock_x_lock_gen(&block->lock, BUF_IO_READ);

#ifndef PAGE_ATOMIC_REF_COUNT
		buf_page_set_io_fix(bpage, BUF_IO_READ);
#endif /* !PAGE_ATOMIC_REF_COUNT */

		if (zip_size) {
			/* buf_pool->mutex may be released and
			reacquired by buf_buddy_alloc().  Thus, we
			must release block->mutex in order not to
			break the latching order in the reacquisition
			of buf_pool->mutex.  We also must defer this
			operation until after the block descriptor has
			been added to buf_pool->LRU and
			buf_pool->page_hash. */
			mutex_exit(&block->mutex);
			data = buf_buddy_alloc(buf_pool, zip_size, &lru);
			mutex_enter(&block->mutex);
			block->page.zip.data = (page_zip_t*) data;

			/* To maintain the invariant
			block->in_unzip_LRU_list
			== buf_page_belongs_to_unzip_LRU(&block->page)
			we have to add this block to unzip_LRU
			after block->page.zip.data is set. */
			ut_ad(buf_page_belongs_to_unzip_LRU(&block->page));
			buf_unzip_LRU_add_block(block, TRUE);
		}

		mutex_exit(&block->mutex);
	} else {
		rw_lock_x_unlock(hash_lock);

		/* The compressed page must be allocated before the
		control block (bpage), in order to avoid the
		invocation of buf_buddy_relocate_block() on
		uninitialized data. */
		data = buf_buddy_alloc(buf_pool, zip_size, &lru);

		rw_lock_x_lock(hash_lock);

		/* If buf_buddy_alloc() allocated storage from the LRU list,
		it released and reacquired buf_pool->mutex.  Thus, we must
		check the page_hash again, as it may have been modified. */
		if (UNIV_UNLIKELY(lru)) {

			watch_page = buf_page_hash_get_low(
				buf_pool, space, offset, fold);

			if (UNIV_UNLIKELY(watch_page
			    && !buf_pool_watch_is_sentinel(buf_pool,
							   watch_page))) {

				/* The block was added by some other thread. */
				rw_lock_x_unlock(hash_lock);
				watch_page = NULL;
				buf_buddy_free(buf_pool, data, zip_size);

				bpage = NULL;
				goto func_exit;
			}
		}

		bpage = buf_page_alloc_descriptor();

		/* Initialize the buf_pool pointer. */
		bpage->buf_pool_index = buf_pool_index(buf_pool);

		page_zip_des_init(&bpage->zip);
		page_zip_set_size(&bpage->zip, zip_size);
		bpage->zip.data = (page_zip_t*) data;

		mutex_enter(&buf_pool->zip_mutex);
		UNIV_MEM_DESC(bpage->zip.data,
			      page_zip_get_size(&bpage->zip));

		buf_page_init_low(bpage);

		bpage->state	= BUF_BLOCK_ZIP_PAGE;
		bpage->space	= static_cast<ib_uint32_t>(space);
		bpage->offset	= static_cast<ib_uint32_t>(offset);

#ifdef UNIV_DEBUG
		bpage->in_page_hash = FALSE;
		bpage->in_zip_hash = FALSE;
		bpage->in_flush_list = FALSE;
		bpage->in_free_list = FALSE;
		bpage->in_LRU_list = FALSE;
#endif /* UNIV_DEBUG */

		ut_d(bpage->in_page_hash = TRUE);

		if (watch_page != NULL) {

			/* Preserve the reference count. */
			ib_uint32_t	buf_fix_count;

			buf_fix_count = watch_page->buf_fix_count;

			ut_a(buf_fix_count > 0);

#ifdef PAGE_ATOMIC_REF_COUNT
			os_atomic_increment_uint32(
				&bpage->buf_fix_count, buf_fix_count);
#else
			bpage->buf_fix_count += buf_fix_count;
#endif /* PAGE_ATOMIC_REF_COUNT */

			ut_ad(buf_pool_watch_is_sentinel(buf_pool, watch_page));
			buf_pool_watch_remove(buf_pool, fold, watch_page);
		}

		HASH_INSERT(buf_page_t, hash, buf_pool->page_hash, fold,
			    bpage);

		rw_lock_x_unlock(hash_lock);

		/* The block must be put to the LRU list, to the old blocks.
		The zip_size is already set into the page zip */
		buf_LRU_add_block(bpage, TRUE/* to old blocks */);
#if defined UNIV_DEBUG || defined UNIV_BUF_DEBUG
		buf_LRU_insert_zip_clean(bpage);
#endif /* UNIV_DEBUG || UNIV_BUF_DEBUG */

		buf_page_set_io_fix(bpage, BUF_IO_READ);

		mutex_exit(&buf_pool->zip_mutex);
	}

	buf_pool->n_pend_reads++;
func_exit:
	buf_pool_mutex_exit(buf_pool);

	if (mode == BUF_READ_IBUF_PAGES_ONLY) {

		ibuf_mtr_commit(&mtr);
	}


#ifdef UNIV_SYNC_DEBUG
	ut_ad(!rw_lock_own(hash_lock, RW_LOCK_EX));
	ut_ad(!rw_lock_own(hash_lock, RW_LOCK_SHARED));
#endif /* UNIV_SYNC_DEBUG */

	ut_ad(!bpage || buf_page_in_file(bpage));
	return(bpage);
}

/********************************************************************//**
Initializes a page to the buffer buf_pool. The page is usually not read
from a file even if it cannot be found in the buffer buf_pool. This is one
of the functions which perform to a block a state transition NOT_USED =>
FILE_PAGE (the other is buf_page_get_gen).
@return	pointer to the block, page bufferfixed */
UNIV_INTERN
buf_block_t*
buf_page_create(
/*============*/
	ulint	space,	/*!< in: space id */
	ulint	offset,	/*!< in: offset of the page within space in units of
			a page */
	ulint	zip_size,/*!< in: compressed page size, or 0 */
	mtr_t*	mtr)	/*!< in: mini-transaction handle */
{
	buf_frame_t*	frame;
	buf_block_t*	block;
	ulint		fold;
	buf_block_t*	free_block	= NULL;
	buf_pool_t*	buf_pool	= buf_pool_get(space, offset);
	rw_lock_t*	hash_lock;

	ut_ad(mtr);
	ut_ad(mtr->state == MTR_ACTIVE);
	ut_ad(space || !zip_size);

	free_block = buf_LRU_get_free_block(buf_pool);

	fold = buf_page_address_fold(space, offset);
	hash_lock = buf_page_hash_lock_get(buf_pool, fold);

	buf_pool_mutex_enter(buf_pool);
	rw_lock_x_lock(hash_lock);

	block = (buf_block_t*) buf_page_hash_get_low(
		buf_pool, space, offset, fold);

	if (block
	    && buf_page_in_file(&block->page)
	    && !buf_pool_watch_is_sentinel(buf_pool, &block->page)) {
#ifdef UNIV_IBUF_COUNT_DEBUG
		ut_a(ibuf_count_get(space, offset) == 0);
#endif
#if defined UNIV_DEBUG_FILE_ACCESSES || defined UNIV_DEBUG
		block->page.file_page_was_freed = FALSE;
#endif /* UNIV_DEBUG_FILE_ACCESSES || UNIV_DEBUG */

		/* Page can be found in buf_pool */
		buf_pool_mutex_exit(buf_pool);
		rw_lock_x_unlock(hash_lock);

		buf_block_free(free_block);

		return(buf_page_get_with_no_latch(space, zip_size, offset, mtr));
	}

	/* If we get here, the page was not in buf_pool: init it there */

#ifdef UNIV_DEBUG
	if (buf_debug_prints) {
		fprintf(stderr, "Creating space %lu page %lu to buffer\n",
			(ulong) space, (ulong) offset);
	}
#endif /* UNIV_DEBUG */

	block = free_block;

	mutex_enter(&block->mutex);

	buf_page_init(buf_pool, space, offset, fold, zip_size, block);

	rw_lock_x_unlock(hash_lock);

	/* The block must be put to the LRU list */
	buf_LRU_add_block(&block->page, FALSE);

	buf_block_buf_fix_inc(block, __FILE__, __LINE__);
	buf_pool->stat.n_pages_created++;

	if (zip_size) {
		void*	data;
		ibool	lru;

		/* Prevent race conditions during buf_buddy_alloc(),
		which may release and reacquire buf_pool->mutex,
		by IO-fixing and X-latching the block. */

		buf_page_set_io_fix(&block->page, BUF_IO_READ);
		rw_lock_x_lock(&block->lock);

		mutex_exit(&block->mutex);
		/* buf_pool->mutex may be released and reacquired by
		buf_buddy_alloc().  Thus, we must release block->mutex
		in order not to break the latching order in
		the reacquisition of buf_pool->mutex.  We also must
		defer this operation until after the block descriptor
		has been added to buf_pool->LRU and buf_pool->page_hash. */
		data = buf_buddy_alloc(buf_pool, zip_size, &lru);
		mutex_enter(&block->mutex);
		block->page.zip.data = (page_zip_t*) data;

		/* To maintain the invariant
		block->in_unzip_LRU_list
		== buf_page_belongs_to_unzip_LRU(&block->page)
		we have to add this block to unzip_LRU after
		block->page.zip.data is set. */
		ut_ad(buf_page_belongs_to_unzip_LRU(&block->page));
		buf_unzip_LRU_add_block(block, FALSE);

		buf_page_set_io_fix(&block->page, BUF_IO_NONE);
		rw_lock_x_unlock(&block->lock);
	}

	buf_pool_mutex_exit(buf_pool);

	mtr_memo_push(mtr, block, MTR_MEMO_BUF_FIX);

	buf_page_set_accessed(&block->page);

	mutex_exit(&block->mutex);

	/* Delete possible entries for the page from the insert buffer:
	such can exist if the page belonged to an index which was dropped */

	ibuf_merge_or_delete_for_page(NULL, space, offset, zip_size, TRUE);

	frame = block->frame;

	memset(frame + FIL_PAGE_PREV, 0xff, 4);
	memset(frame + FIL_PAGE_NEXT, 0xff, 4);
	mach_write_to_2(frame + FIL_PAGE_TYPE, FIL_PAGE_TYPE_ALLOCATED);

	/* Reset to zero the file flush lsn field in the page; if the first
	page of an ibdata file is 'created' in this function into the buffer
	pool then we lose the original contents of the file flush lsn stamp.
	Then InnoDB could in a crash recovery print a big, false, corruption
	warning if the stamp contains an lsn bigger than the ib_logfile lsn. */

	memset(frame + FIL_PAGE_FILE_FLUSH_LSN_OR_KEY_VERSION, 0, 8);

#if defined UNIV_DEBUG || defined UNIV_BUF_DEBUG
	ut_a(++buf_dbg_counter % 5771 || buf_validate());
#endif /* UNIV_DEBUG || UNIV_BUF_DEBUG */
#ifdef UNIV_IBUF_COUNT_DEBUG
	ut_a(ibuf_count_get(buf_block_get_space(block),
			    buf_block_get_page_no(block)) == 0);
#endif
	return(block);
}

/********************************************************************//**
Monitor the buffer page read/write activity, and increment corresponding
counter value if MONITOR_MODULE_BUF_PAGE (module_buf_page) module is
enabled. */
static
void
buf_page_monitor(
/*=============*/
	const buf_page_t*	bpage,	/*!< in: pointer to the block */
	enum buf_io_fix		io_type)/*!< in: io_fix types */
{
	const byte*	frame;
	monitor_id_t	counter;

	/* If the counter module is not turned on, just return */
	if (!MONITOR_IS_ON(MONITOR_MODULE_BUF_PAGE)) {
		return;
	}

	ut_a(io_type == BUF_IO_READ || io_type == BUF_IO_WRITE);

	frame = bpage->zip.data
		? bpage->zip.data
		: ((buf_block_t*) bpage)->frame;

	switch (fil_page_get_type(frame)) {
		ulint	level;

	case FIL_PAGE_INDEX:
		level = btr_page_get_level_low(frame);

		/* Check if it is an index page for insert buffer */
		if (btr_page_get_index_id(frame)
		    == (index_id_t)(DICT_IBUF_ID_MIN + IBUF_SPACE_ID)) {
			if (level == 0) {
				counter = MONITOR_RW_COUNTER(
					io_type, MONITOR_INDEX_IBUF_LEAF_PAGE);
			} else {
				counter = MONITOR_RW_COUNTER(
					io_type,
					MONITOR_INDEX_IBUF_NON_LEAF_PAGE);
			}
		} else {
			if (level == 0) {
				counter = MONITOR_RW_COUNTER(
					io_type, MONITOR_INDEX_LEAF_PAGE);
			} else {
				counter = MONITOR_RW_COUNTER(
					io_type, MONITOR_INDEX_NON_LEAF_PAGE);
			}
		}
		break;

        case FIL_PAGE_UNDO_LOG:
		counter = MONITOR_RW_COUNTER(io_type, MONITOR_UNDO_LOG_PAGE);
		break;

        case FIL_PAGE_INODE:
		counter = MONITOR_RW_COUNTER(io_type, MONITOR_INODE_PAGE);
		break;

        case FIL_PAGE_IBUF_FREE_LIST:
		counter = MONITOR_RW_COUNTER(io_type,
					     MONITOR_IBUF_FREELIST_PAGE);
		break;

        case FIL_PAGE_IBUF_BITMAP:
		counter = MONITOR_RW_COUNTER(io_type,
					     MONITOR_IBUF_BITMAP_PAGE);
		break;

        case FIL_PAGE_TYPE_SYS:
		counter = MONITOR_RW_COUNTER(io_type, MONITOR_SYSTEM_PAGE);
		break;

        case FIL_PAGE_TYPE_TRX_SYS:
		counter = MONITOR_RW_COUNTER(io_type, MONITOR_TRX_SYSTEM_PAGE);
		break;

        case FIL_PAGE_TYPE_FSP_HDR:
		counter = MONITOR_RW_COUNTER(io_type, MONITOR_FSP_HDR_PAGE);
		break;

        case FIL_PAGE_TYPE_XDES:
		counter = MONITOR_RW_COUNTER(io_type, MONITOR_XDES_PAGE);
		break;

        case FIL_PAGE_TYPE_BLOB:
		counter = MONITOR_RW_COUNTER(io_type, MONITOR_BLOB_PAGE);
		break;

        case FIL_PAGE_TYPE_ZBLOB:
		counter = MONITOR_RW_COUNTER(io_type, MONITOR_ZBLOB_PAGE);
		break;

        case FIL_PAGE_TYPE_ZBLOB2:
		counter = MONITOR_RW_COUNTER(io_type, MONITOR_ZBLOB2_PAGE);
		break;

	default:
		counter = MONITOR_RW_COUNTER(io_type, MONITOR_OTHER_PAGE);
	}

	MONITOR_INC_NOCHECK(counter);
}

/********************************************************************//**
Mark a table with the specified space pointed by bpage->space corrupted.
Also remove the bpage from LRU list.
@return TRUE if successful */
static
ibool
buf_mark_space_corrupt(
/*===================*/
	buf_page_t*	bpage)	/*!< in: pointer to the block in question */
{
	buf_pool_t*	buf_pool = buf_pool_from_bpage(bpage);
	const ibool	uncompressed = (buf_page_get_state(bpage)
					== BUF_BLOCK_FILE_PAGE);
	ulint		space = bpage->space;
	ibool		ret = TRUE;

	/* First unfix and release lock on the bpage */
	buf_pool_mutex_enter(buf_pool);
	mutex_enter(buf_page_get_mutex(bpage));
	ut_ad(buf_page_get_io_fix(bpage) == BUF_IO_READ);
	ut_ad(bpage->buf_fix_count == 0);

	/* Set BUF_IO_NONE before we remove the block from LRU list */
	buf_page_set_io_fix(bpage, BUF_IO_NONE);

	if (uncompressed) {
		rw_lock_x_unlock_gen(
			&((buf_block_t*) bpage)->lock,
			BUF_IO_READ);
	}

	mutex_exit(buf_page_get_mutex(bpage));

	/* Find the table with specified space id, and mark it corrupted */
	if (dict_set_corrupted_by_space(space)) {
		buf_LRU_free_one_page(bpage);
	} else {
		ret = FALSE;
	}

	ut_ad(buf_pool->n_pend_reads > 0);
	buf_pool->n_pend_reads--;

	buf_pool_mutex_exit(buf_pool);

	return(ret);
}

/********************************************************************//**
Completes an asynchronous read or write request of a file page to or from
the buffer pool.
@return true if successful */
UNIV_INTERN
bool
buf_page_io_complete(
/*=================*/
	buf_page_t*	bpage,	/*!< in: pointer to the block in question */
	bool		evict)	/*!< in: whether or not to evict the page
				from LRU list. */

{
	enum buf_io_fix	io_type;
	buf_pool_t*	buf_pool = buf_pool_from_bpage(bpage);
	const ibool	uncompressed = (buf_page_get_state(bpage)
					== BUF_BLOCK_FILE_PAGE);

	ut_a(buf_page_in_file(bpage));

	/* We do not need protect io_fix here by mutex to read
	it because this is the only function where we can change the value
	from BUF_IO_READ or BUF_IO_WRITE to some other value, and our code
	ensures that this is the only thread that handles the i/o for this
	block. */

	io_type = buf_page_get_io_fix(bpage);
	ut_ad(io_type == BUF_IO_READ || io_type == BUF_IO_WRITE);

	if (io_type == BUF_IO_READ) {
		ulint	read_page_no;
		ulint	read_space_id;
		byte*	frame;

		if (!buf_page_decrypt_after_read(bpage)) {
			/* encryption error! */
			if (buf_page_get_zip_size(bpage)) {
				frame = bpage->zip.data;
			} else {
				frame = ((buf_block_t*) bpage)->frame;
			}
			goto corrupt;
		}

		if (buf_page_get_zip_size(bpage)) {
			frame = bpage->zip.data;
			buf_pool->n_pend_unzip++;
			if (uncompressed
			    && !buf_zip_decompress((buf_block_t*) bpage,
						   FALSE)) {

				buf_pool->n_pend_unzip--;
				goto corrupt;
			}
			buf_pool->n_pend_unzip--;
		} else {
			ut_a(uncompressed);
			frame = ((buf_block_t*) bpage)->frame;
		}

		/* If this page is not uninitialized and not in the
		doublewrite buffer, then the page number and space id
		should be the same as in block. */
		read_page_no = mach_read_from_4(frame + FIL_PAGE_OFFSET);
		read_space_id = mach_read_from_4(
			frame + FIL_PAGE_ARCH_LOG_NO_OR_SPACE_ID);

		if (bpage->space == TRX_SYS_SPACE
		    && buf_dblwr_page_inside(bpage->offset)) {

			ut_print_timestamp(stderr);
			fprintf(stderr,
				"  InnoDB: Error: reading page %lu\n"
				"InnoDB: which is in the"
				" doublewrite buffer!\n",
				(ulong) bpage->offset);
		} else if (!read_space_id && !read_page_no) {
			/* This is likely an uninitialized page. */
		} else if ((bpage->space
			    && bpage->space != read_space_id)
			   || bpage->offset != read_page_no) {
			/* We did not compare space_id to read_space_id
			if bpage->space == 0, because the field on the
			page may contain garbage in MySQL < 4.1.1,
			which only supported bpage->space == 0. */

			ut_print_timestamp(stderr);
			fprintf(stderr,
				"  InnoDB: Error: space id and page n:o"
				" stored in the page\n"
				"InnoDB: read in are %lu:%lu,"
				" should be %lu:%lu!\n",
				(ulong) read_space_id, (ulong) read_page_no,
				(ulong) bpage->space,
				(ulong) bpage->offset);
		}

		/* From version 3.23.38 up we store the page checksum
		to the 4 first bytes of the page end lsn field */

		if (buf_page_is_corrupted(true, frame,
					  buf_page_get_zip_size(bpage))) {

			/* Not a real corruption if it was triggered by
			error injection */
			DBUG_EXECUTE_IF("buf_page_is_corrupt_failure",
				if (bpage->space > TRX_SYS_SPACE
				    && buf_mark_space_corrupt(bpage)) {
					ib_logf(IB_LOG_LEVEL_INFO,
						"Simulated page corruption");
					return(true);
				}
				goto page_not_corrupt;
				;);
corrupt:
			fprintf(stderr,
				"InnoDB: Database page corruption on disk"
				" or a failed\n"
				"InnoDB: file read of page %lu.\n"
				"InnoDB: You may have to recover"
				" from a backup.\n",
				(ulong) bpage->offset);
			buf_page_print(frame, buf_page_get_zip_size(bpage),
				       BUF_PAGE_PRINT_NO_CRASH);
			fprintf(stderr,
				"InnoDB: Database page corruption on disk"
				" or a failed\n"
				"InnoDB: file read of page %lu.\n"
				"InnoDB: You may have to recover"
				" from a backup.\n",
				(ulong) bpage->offset);
			fputs("InnoDB: It is also possible that"
			      " your operating\n"
			      "InnoDB: system has corrupted its"
			      " own file cache\n"
			      "InnoDB: and rebooting your computer"
			      " removes the\n"
			      "InnoDB: error.\n"
			      "InnoDB: If the corrupt page is an index page\n"
			      "InnoDB: you can also try to"
			      " fix the corruption\n"
			      "InnoDB: by dumping, dropping,"
			      " and reimporting\n"
			      "InnoDB: the corrupt table."
			      " You can use CHECK\n"
			      "InnoDB: TABLE to scan your"
			      " table for corruption.\n"
			      "InnoDB: See also "
			      REFMAN "forcing-innodb-recovery.html\n"
			      "InnoDB: about forcing recovery.\n", stderr);

			if (srv_force_recovery < SRV_FORCE_IGNORE_CORRUPT) {
				/* If page space id is larger than TRX_SYS_SPACE
				(0), we will attempt to mark the corresponding
				table as corrupted instead of crashing server */
				if (bpage->space > TRX_SYS_SPACE
				    && buf_mark_space_corrupt(bpage)) {
					return(false);
				} else {
					fputs("InnoDB: Ending processing"
					      " because of"
					      " a corrupt database page.\n",
					      stderr);

					ut_error;
				}
			}
		}

		DBUG_EXECUTE_IF("buf_page_is_corrupt_failure",
				page_not_corrupt:  bpage = bpage; );

		if (recv_recovery_is_on()) {
			/* Pages must be uncompressed for crash recovery. */
			ut_a(uncompressed);
			recv_recover_page(TRUE, (buf_block_t*) bpage);
		}

		if (uncompressed && !recv_no_ibuf_operations) {
			ibuf_merge_or_delete_for_page(
				(buf_block_t*) bpage, bpage->space,
				bpage->offset, buf_page_get_zip_size(bpage),
				TRUE);
		}
	} else {
		/* io_type == BUF_IO_WRITE */
		if (bpage->slot) {
			/* Mark slot free */
			bpage->slot->reserved = false;
			bpage->slot = NULL;
		}
	}

	buf_pool_mutex_enter(buf_pool);
	mutex_enter(buf_page_get_mutex(bpage));

#ifdef UNIV_IBUF_COUNT_DEBUG
	if (io_type == BUF_IO_WRITE || uncompressed) {
		/* For BUF_IO_READ of compressed-only blocks, the
		buffered operations will be merged by buf_page_get_gen()
		after the block has been uncompressed. */
		ut_a(ibuf_count_get(bpage->space, bpage->offset) == 0);
	}
#endif
	/* Because this thread which does the unlocking is not the same that
	did the locking, we use a pass value != 0 in unlock, which simply
	removes the newest lock debug record, without checking the thread
	id. */

	buf_page_set_io_fix(bpage, BUF_IO_NONE);
	buf_page_monitor(bpage, io_type);

	switch (io_type) {
	case BUF_IO_READ:
		/* NOTE that the call to ibuf may have moved the ownership of
		the x-latch to this OS thread: do not let this confuse you in
		debugging! */

		ut_ad(buf_pool->n_pend_reads > 0);
		buf_pool->n_pend_reads--;
		buf_pool->stat.n_pages_read++;

		if (uncompressed) {
			rw_lock_x_unlock_gen(&((buf_block_t*) bpage)->lock,
					     BUF_IO_READ);
		}

		mutex_exit(buf_page_get_mutex(bpage));

		break;

	case BUF_IO_WRITE:
		/* Write means a flush operation: call the completion
		routine in the flush system */

		buf_flush_write_complete(bpage);

		if (uncompressed) {
			rw_lock_s_unlock_gen(&((buf_block_t*) bpage)->lock,
					     BUF_IO_WRITE);
		}

		buf_pool->stat.n_pages_written++;

		/* In case of flush batches i.e.: BUF_FLUSH_LIST and
		BUF_FLUSH_LRU this function is always called from IO
		helper thread. In this case, we decide whether or not
		to evict the page based on flush type. The value
		passed as evict is the default value in function
		definition which is false.
		We always evict in case of LRU batch and never evict
		in case of flush list batch. For single page flush
		the caller sets the appropriate value. */
		if (buf_page_get_flush_type(bpage) == BUF_FLUSH_LRU) {
			evict = true;
		}

		mutex_exit(buf_page_get_mutex(bpage));
		if (evict) {
			buf_LRU_free_page(bpage, true);
		}

		break;

	default:
		ut_error;
	}

#ifdef UNIV_DEBUG
	if (buf_debug_prints) {
		fprintf(stderr, "Has %s page space %lu page no %lu\n",
			io_type == BUF_IO_READ ? "read" : "written",
			(ulong) buf_page_get_space(bpage),
			(ulong) buf_page_get_page_no(bpage));
	}
#endif /* UNIV_DEBUG */

	buf_pool_mutex_exit(buf_pool);

	return(true);
}

/*********************************************************************//**
Asserts that all file pages in the buffer are in a replaceable state.
@return	TRUE */
static
ibool
buf_all_freed_instance(
/*===================*/
	buf_pool_t*	buf_pool)	/*!< in: buffer pool instancce */
{
	ulint		i;
	buf_chunk_t*	chunk;

	ut_ad(buf_pool);

	buf_pool_mutex_enter(buf_pool);

	chunk = buf_pool->chunks;

	for (i = buf_pool->n_chunks; i--; chunk++) {

		const buf_block_t* block = buf_chunk_not_freed(chunk);

		if (UNIV_LIKELY_NULL(block)) {
			fprintf(stderr,
				"Page %lu %lu still fixed or dirty\n",
				(ulong) block->page.space,
				(ulong) block->page.offset);
			ut_error;
		}
	}

	buf_pool_mutex_exit(buf_pool);

	return(TRUE);
}

/*********************************************************************//**
Invalidates file pages in one buffer pool instance */
static
void
buf_pool_invalidate_instance(
/*=========================*/
	buf_pool_t*	buf_pool)	/*!< in: buffer pool instance */
{
	ulint		i;

	buf_pool_mutex_enter(buf_pool);

	for (i = BUF_FLUSH_LRU; i < BUF_FLUSH_N_TYPES; i++) {

		/* As this function is called during startup and
		during redo application phase during recovery, InnoDB
		is single threaded (apart from IO helper threads) at
		this stage. No new write batch can be in intialization
		stage at this point. */
		ut_ad(buf_pool->init_flush[i] == FALSE);

		/* However, it is possible that a write batch that has
		been posted earlier is still not complete. For buffer
		pool invalidation to proceed we must ensure there is NO
		write activity happening. */
		if (buf_pool->n_flush[i] > 0) {
			buf_flush_t	type = static_cast<buf_flush_t>(i);

			buf_pool_mutex_exit(buf_pool);
			buf_flush_wait_batch_end(buf_pool, type);
			buf_pool_mutex_enter(buf_pool);
		}
	}

	buf_pool_mutex_exit(buf_pool);

	ut_ad(buf_all_freed_instance(buf_pool));

	buf_pool_mutex_enter(buf_pool);

	while (buf_LRU_scan_and_free_block(buf_pool, TRUE)) {
	}

	ut_ad(UT_LIST_GET_LEN(buf_pool->LRU) == 0);
	ut_ad(UT_LIST_GET_LEN(buf_pool->unzip_LRU) == 0);

	buf_pool->freed_page_clock = 0;
	buf_pool->LRU_old = NULL;
	buf_pool->LRU_old_len = 0;

	memset(&buf_pool->stat, 0x00, sizeof(buf_pool->stat));
	buf_refresh_io_stats(buf_pool);

	buf_pool_mutex_exit(buf_pool);
}

/*********************************************************************//**
Invalidates the file pages in the buffer pool when an archive recovery is
completed. All the file pages buffered must be in a replaceable state when
this function is called: not latched and not modified. */
UNIV_INTERN
void
buf_pool_invalidate(void)
/*=====================*/
{
	ulint   i;

	for (i = 0; i < srv_buf_pool_instances; i++) {
		buf_pool_invalidate_instance(buf_pool_from_array(i));
	}
}

#if defined UNIV_DEBUG || defined UNIV_BUF_DEBUG
/*********************************************************************//**
Validates data in one buffer pool instance
@return	TRUE */
static
ibool
buf_pool_validate_instance(
/*=======================*/
	buf_pool_t*	buf_pool)	/*!< in: buffer pool instance */
{
	buf_page_t*	b;
	buf_chunk_t*	chunk;
	ulint		i;
	ulint		n_lru_flush	= 0;
	ulint		n_page_flush	= 0;
	ulint		n_list_flush	= 0;
	ulint		n_lru		= 0;
	ulint		n_flush		= 0;
	ulint		n_free		= 0;
	ulint		n_zip		= 0;
	ulint		fold		= 0;
	ulint		space		= 0;
	ulint		offset		= 0;

	ut_ad(buf_pool);

	buf_pool_mutex_enter(buf_pool);
	hash_lock_x_all(buf_pool->page_hash);

	chunk = buf_pool->chunks;

	/* Check the uncompressed blocks. */

	for (i = buf_pool->n_chunks; i--; chunk++) {

		ulint		j;
		buf_block_t*	block = chunk->blocks;

		for (j = chunk->size; j--; block++) {

			mutex_enter(&block->mutex);

			switch (buf_block_get_state(block)) {
			case BUF_BLOCK_POOL_WATCH:
			case BUF_BLOCK_ZIP_PAGE:
			case BUF_BLOCK_ZIP_DIRTY:
				/* These should only occur on
				zip_clean, zip_free[], or flush_list. */
				ut_error;
				break;

			case BUF_BLOCK_FILE_PAGE:
				space = buf_block_get_space(block);
				offset = buf_block_get_page_no(block);
				fold = buf_page_address_fold(space, offset);
				ut_a(buf_page_hash_get_low(buf_pool,
							   space,
							   offset,
							   fold)
				     == &block->page);

#ifdef UNIV_IBUF_COUNT_DEBUG
				ut_a(buf_page_get_io_fix(&block->page)
				     == BUF_IO_READ
				     || !ibuf_count_get(buf_block_get_space(
								block),
							buf_block_get_page_no(
								block)));
#endif
				switch (buf_page_get_io_fix(&block->page)) {
				case BUF_IO_NONE:
					break;

				case BUF_IO_WRITE:
					switch (buf_page_get_flush_type(
							&block->page)) {
					case BUF_FLUSH_LRU:
						n_lru_flush++;
						goto assert_s_latched;
					case BUF_FLUSH_SINGLE_PAGE:
						n_page_flush++;
assert_s_latched:
						ut_a(rw_lock_is_locked(
							     &block->lock,
								     RW_LOCK_SHARED));
						break;
					case BUF_FLUSH_LIST:
						n_list_flush++;
						break;
					default:
						ut_error;
					}

					break;

				case BUF_IO_READ:

					ut_a(rw_lock_is_locked(&block->lock,
							       RW_LOCK_EX));
					break;

				case BUF_IO_PIN:
					break;
				}

				n_lru++;
				break;

			case BUF_BLOCK_NOT_USED:
				n_free++;
				break;

			case BUF_BLOCK_READY_FOR_USE:
			case BUF_BLOCK_MEMORY:
			case BUF_BLOCK_REMOVE_HASH:
				/* do nothing */
				break;
			}

			mutex_exit(&block->mutex);
		}
	}

	mutex_enter(&buf_pool->zip_mutex);

	/* Check clean compressed-only blocks. */

	for (b = UT_LIST_GET_FIRST(buf_pool->zip_clean); b;
	     b = UT_LIST_GET_NEXT(list, b)) {
		ut_a(buf_page_get_state(b) == BUF_BLOCK_ZIP_PAGE);
		switch (buf_page_get_io_fix(b)) {
		case BUF_IO_NONE:
		case BUF_IO_PIN:
			/* All clean blocks should be I/O-unfixed. */
			break;
		case BUF_IO_READ:
			/* In buf_LRU_free_page(), we temporarily set
			b->io_fix = BUF_IO_READ for a newly allocated
			control block in order to prevent
			buf_page_get_gen() from decompressing the block. */
			break;
		default:
			ut_error;
			break;
		}

		/* It is OK to read oldest_modification here because
		we have acquired buf_pool->zip_mutex above which acts
		as the 'block->mutex' for these bpages. */
		ut_a(!b->oldest_modification);
		fold = buf_page_address_fold(b->space, b->offset);
		ut_a(buf_page_hash_get_low(buf_pool, b->space, b->offset,
					   fold) == b);
		n_lru++;
		n_zip++;
	}

	/* Check dirty blocks. */

	buf_flush_list_mutex_enter(buf_pool);
	for (b = UT_LIST_GET_FIRST(buf_pool->flush_list); b;
	     b = UT_LIST_GET_NEXT(list, b)) {
		ut_ad(b->in_flush_list);
		ut_a(b->oldest_modification);
		n_flush++;

		switch (buf_page_get_state(b)) {
		case BUF_BLOCK_ZIP_DIRTY:
			n_lru++;
			n_zip++;
			switch (buf_page_get_io_fix(b)) {
			case BUF_IO_NONE:
			case BUF_IO_READ:
			case BUF_IO_PIN:
				break;
			case BUF_IO_WRITE:
				switch (buf_page_get_flush_type(b)) {
				case BUF_FLUSH_LRU:
					n_lru_flush++;
					break;
				case BUF_FLUSH_SINGLE_PAGE:
					n_page_flush++;
					break;
				case BUF_FLUSH_LIST:
					n_list_flush++;
					break;
				default:
					ut_error;
				}
				break;
			}
			break;
		case BUF_BLOCK_FILE_PAGE:
			/* uncompressed page */
			break;
		case BUF_BLOCK_POOL_WATCH:
		case BUF_BLOCK_ZIP_PAGE:
		case BUF_BLOCK_NOT_USED:
		case BUF_BLOCK_READY_FOR_USE:
		case BUF_BLOCK_MEMORY:
		case BUF_BLOCK_REMOVE_HASH:
			ut_error;
			break;
		}
		fold = buf_page_address_fold(b->space, b->offset);
		ut_a(buf_page_hash_get_low(buf_pool, b->space, b->offset,
					   fold) == b);
	}

	ut_a(UT_LIST_GET_LEN(buf_pool->flush_list) == n_flush);

	hash_unlock_x_all(buf_pool->page_hash);
	buf_flush_list_mutex_exit(buf_pool);

	mutex_exit(&buf_pool->zip_mutex);

	if (n_lru + n_free > buf_pool->curr_size + n_zip) {
		fprintf(stderr, "n LRU %lu, n free %lu, pool %lu zip %lu\n",
			(ulong) n_lru, (ulong) n_free,
			(ulong) buf_pool->curr_size, (ulong) n_zip);
		ut_error;
	}

	ut_a(UT_LIST_GET_LEN(buf_pool->LRU) == n_lru);
	if (UT_LIST_GET_LEN(buf_pool->free) != n_free) {
		fprintf(stderr, "Free list len %lu, free blocks %lu\n",
			(ulong) UT_LIST_GET_LEN(buf_pool->free),
			(ulong) n_free);
		ut_error;
	}

	ut_a(buf_pool->n_flush[BUF_FLUSH_LIST] == n_list_flush);
	ut_a(buf_pool->n_flush[BUF_FLUSH_LRU] == n_lru_flush);
	ut_a(buf_pool->n_flush[BUF_FLUSH_SINGLE_PAGE] == n_page_flush);

	buf_pool_mutex_exit(buf_pool);

	ut_a(buf_LRU_validate());
	ut_a(buf_flush_validate(buf_pool));

	return(TRUE);
}

/*********************************************************************//**
Validates the buffer buf_pool data structure.
@return	TRUE */
UNIV_INTERN
ibool
buf_validate(void)
/*==============*/
{
	ulint	i;

	for (i = 0; i < srv_buf_pool_instances; i++) {
		buf_pool_t*	buf_pool;

		buf_pool = buf_pool_from_array(i);

		buf_pool_validate_instance(buf_pool);
	}
	return(TRUE);
}

#endif /* UNIV_DEBUG || UNIV_BUF_DEBUG */

#if defined UNIV_DEBUG_PRINT || defined UNIV_DEBUG || defined UNIV_BUF_DEBUG
/*********************************************************************//**
Prints info of the buffer buf_pool data structure for one instance. */
static
void
buf_print_instance(
/*===============*/
	buf_pool_t*	buf_pool)
{
	index_id_t*	index_ids;
	ulint*		counts;
	ulint		size;
	ulint		i;
	ulint		j;
	index_id_t	id;
	ulint		n_found;
	buf_chunk_t*	chunk;
	dict_index_t*	index;

	ut_ad(buf_pool);

	size = buf_pool->curr_size;

	index_ids = static_cast<index_id_t*>(
		mem_alloc(size * sizeof *index_ids));

	counts = static_cast<ulint*>(mem_alloc(sizeof(ulint) * size));

	buf_pool_mutex_enter(buf_pool);
	buf_flush_list_mutex_enter(buf_pool);

	fprintf(stderr,
		"buf_pool size %lu\n"
		"database pages %lu\n"
		"free pages %lu\n"
		"modified database pages %lu\n"
		"n pending decompressions %lu\n"
		"n pending reads %lu\n"
		"n pending flush LRU %lu list %lu single page %lu\n"
		"pages made young %lu, not young %lu\n"
		"pages read %lu, created %lu, written %lu\n",
		(ulong) size,
		(ulong) UT_LIST_GET_LEN(buf_pool->LRU),
		(ulong) UT_LIST_GET_LEN(buf_pool->free),
		(ulong) UT_LIST_GET_LEN(buf_pool->flush_list),
		(ulong) buf_pool->n_pend_unzip,
		(ulong) buf_pool->n_pend_reads,
		(ulong) buf_pool->n_flush[BUF_FLUSH_LRU],
		(ulong) buf_pool->n_flush[BUF_FLUSH_LIST],
		(ulong) buf_pool->n_flush[BUF_FLUSH_SINGLE_PAGE],
		(ulong) buf_pool->stat.n_pages_made_young,
		(ulong) buf_pool->stat.n_pages_not_made_young,
		(ulong) buf_pool->stat.n_pages_read,
		(ulong) buf_pool->stat.n_pages_created,
		(ulong) buf_pool->stat.n_pages_written);

	buf_flush_list_mutex_exit(buf_pool);

	/* Count the number of blocks belonging to each index in the buffer */

	n_found = 0;

	chunk = buf_pool->chunks;

	for (i = buf_pool->n_chunks; i--; chunk++) {
		buf_block_t*	block		= chunk->blocks;
		ulint		n_blocks	= chunk->size;

		for (; n_blocks--; block++) {
			const buf_frame_t* frame = block->frame;

			if (fil_page_get_type(frame) == FIL_PAGE_INDEX) {

				id = btr_page_get_index_id(frame);

				/* Look for the id in the index_ids array */
				j = 0;

				while (j < n_found) {

					if (index_ids[j] == id) {
						counts[j]++;

						break;
					}
					j++;
				}

				if (j == n_found) {
					n_found++;
					index_ids[j] = id;
					counts[j] = 1;
				}
			}
		}
	}

	buf_pool_mutex_exit(buf_pool);

	for (i = 0; i < n_found; i++) {
		index = dict_index_get_if_in_cache(index_ids[i]);

		fprintf(stderr,
			"Block count for index %llu in buffer is about %lu",
			(ullint) index_ids[i],
			(ulong) counts[i]);

		if (index) {
			putc(' ', stderr);
			dict_index_name_print(stderr, NULL, index);
		}

		putc('\n', stderr);
	}

	mem_free(index_ids);
	mem_free(counts);

	ut_a(buf_pool_validate_instance(buf_pool));
}

/*********************************************************************//**
Prints info of the buffer buf_pool data structure. */
UNIV_INTERN
void
buf_print(void)
/*===========*/
{
	ulint   i;

	for (i = 0; i < srv_buf_pool_instances; i++) {
		buf_pool_t*	buf_pool;

		buf_pool = buf_pool_from_array(i);
		buf_print_instance(buf_pool);
	}
}
#endif /* UNIV_DEBUG_PRINT || UNIV_DEBUG || UNIV_BUF_DEBUG */

#ifdef UNIV_DEBUG
/*********************************************************************//**
Returns the number of latched pages in the buffer pool.
@return	number of latched pages */
UNIV_INTERN
ulint
buf_get_latched_pages_number_instance(
/*==================================*/
	buf_pool_t*	buf_pool)	/*!< in: buffer pool instance */
{
	buf_page_t*	b;
	ulint		i;
	buf_chunk_t*	chunk;
	ulint		fixed_pages_number = 0;

	buf_pool_mutex_enter(buf_pool);

	chunk = buf_pool->chunks;

	for (i = buf_pool->n_chunks; i--; chunk++) {
		buf_block_t*	block;
		ulint		j;

		block = chunk->blocks;

		for (j = chunk->size; j--; block++) {
			if (buf_block_get_state(block)
			    != BUF_BLOCK_FILE_PAGE) {

				continue;
			}

			mutex_enter(&block->mutex);

			if (block->page.buf_fix_count != 0
			    || buf_page_get_io_fix(&block->page)
			    != BUF_IO_NONE) {
				fixed_pages_number++;
			}

			mutex_exit(&block->mutex);
		}
	}

	mutex_enter(&buf_pool->zip_mutex);

	/* Traverse the lists of clean and dirty compressed-only blocks. */

	for (b = UT_LIST_GET_FIRST(buf_pool->zip_clean); b;
	     b = UT_LIST_GET_NEXT(list, b)) {
		ut_a(buf_page_get_state(b) == BUF_BLOCK_ZIP_PAGE);
		ut_a(buf_page_get_io_fix(b) != BUF_IO_WRITE);

		if (b->buf_fix_count != 0
		    || buf_page_get_io_fix(b) != BUF_IO_NONE) {
			fixed_pages_number++;
		}
	}

	buf_flush_list_mutex_enter(buf_pool);
	for (b = UT_LIST_GET_FIRST(buf_pool->flush_list); b;
	     b = UT_LIST_GET_NEXT(list, b)) {
		ut_ad(b->in_flush_list);

		switch (buf_page_get_state(b)) {
		case BUF_BLOCK_ZIP_DIRTY:
			if (b->buf_fix_count != 0
			    || buf_page_get_io_fix(b) != BUF_IO_NONE) {
				fixed_pages_number++;
			}
			break;
		case BUF_BLOCK_FILE_PAGE:
			/* uncompressed page */
			break;
		case BUF_BLOCK_POOL_WATCH:
		case BUF_BLOCK_ZIP_PAGE:
		case BUF_BLOCK_NOT_USED:
		case BUF_BLOCK_READY_FOR_USE:
		case BUF_BLOCK_MEMORY:
		case BUF_BLOCK_REMOVE_HASH:
			ut_error;
			break;
		}
	}

	buf_flush_list_mutex_exit(buf_pool);
	mutex_exit(&buf_pool->zip_mutex);
	buf_pool_mutex_exit(buf_pool);

	return(fixed_pages_number);
}

/*********************************************************************//**
Returns the number of latched pages in all the buffer pools.
@return	number of latched pages */
UNIV_INTERN
ulint
buf_get_latched_pages_number(void)
/*==============================*/
{
	ulint	i;
	ulint	total_latched_pages = 0;

	for (i = 0; i < srv_buf_pool_instances; i++) {
		buf_pool_t*	buf_pool;

		buf_pool = buf_pool_from_array(i);

		total_latched_pages += buf_get_latched_pages_number_instance(
			buf_pool);
	}

	return(total_latched_pages);
}

#endif /* UNIV_DEBUG */

/*********************************************************************//**
Returns the number of pending buf pool read ios.
@return	number of pending read I/O operations */
UNIV_INTERN
ulint
buf_get_n_pending_read_ios(void)
/*============================*/
{
	ulint	i;
	ulint	pend_ios = 0;

	for (i = 0; i < srv_buf_pool_instances; i++) {
		pend_ios += buf_pool_from_array(i)->n_pend_reads;
	}

	return(pend_ios);
}

/*********************************************************************//**
Returns the ratio in percents of modified pages in the buffer pool /
database pages in the buffer pool.
@return	modified page percentage ratio */
UNIV_INTERN
double
buf_get_modified_ratio_pct(void)
/*============================*/
{
	double		percentage = 0.0;
	ulint		lru_len = 0;
	ulint		free_len = 0;
	ulint		flush_list_len = 0;

	buf_get_total_list_len(&lru_len, &free_len, &flush_list_len);

	percentage = (100.0 * flush_list_len) / (1.0 + lru_len + free_len);

	/* 1 + is there to avoid division by zero */

	return(percentage);
}

/*******************************************************************//**
Aggregates a pool stats information with the total buffer pool stats  */
static
void
buf_stats_aggregate_pool_info(
/*==========================*/
	buf_pool_info_t*	total_info,	/*!< in/out: the buffer pool
						info to store aggregated
						result */
	const buf_pool_info_t*	pool_info)	/*!< in: individual buffer pool
						stats info */
{
	ut_a(total_info && pool_info);

	/* Nothing to copy if total_info is the same as pool_info */
	if (total_info == pool_info) {
		return;
	}

	total_info->pool_size += pool_info->pool_size;
	total_info->lru_len += pool_info->lru_len;
	total_info->old_lru_len += pool_info->old_lru_len;
	total_info->free_list_len += pool_info->free_list_len;
	total_info->flush_list_len += pool_info->flush_list_len;
	total_info->n_pend_unzip += pool_info->n_pend_unzip;
	total_info->n_pend_reads += pool_info->n_pend_reads;
	total_info->n_pending_flush_lru += pool_info->n_pending_flush_lru;
	total_info->n_pending_flush_list += pool_info->n_pending_flush_list;
	total_info->n_pages_made_young += pool_info->n_pages_made_young;
	total_info->n_pages_not_made_young += pool_info->n_pages_not_made_young;
	total_info->n_pages_read += pool_info->n_pages_read;
	total_info->n_pages_created += pool_info->n_pages_created;
	total_info->n_pages_written += pool_info->n_pages_written;
	total_info->n_page_gets += pool_info->n_page_gets;
	total_info->n_ra_pages_read_rnd += pool_info->n_ra_pages_read_rnd;
	total_info->n_ra_pages_read += pool_info->n_ra_pages_read;
	total_info->n_ra_pages_evicted += pool_info->n_ra_pages_evicted;
	total_info->page_made_young_rate += pool_info->page_made_young_rate;
	total_info->page_not_made_young_rate +=
		pool_info->page_not_made_young_rate;
	total_info->pages_read_rate += pool_info->pages_read_rate;
	total_info->pages_created_rate += pool_info->pages_created_rate;
	total_info->pages_written_rate += pool_info->pages_written_rate;
	total_info->n_page_get_delta += pool_info->n_page_get_delta;
	total_info->page_read_delta += pool_info->page_read_delta;
	total_info->young_making_delta += pool_info->young_making_delta;
	total_info->not_young_making_delta += pool_info->not_young_making_delta;
	total_info->pages_readahead_rnd_rate += pool_info->pages_readahead_rnd_rate;
	total_info->pages_readahead_rate += pool_info->pages_readahead_rate;
	total_info->pages_evicted_rate += pool_info->pages_evicted_rate;
	total_info->unzip_lru_len += pool_info->unzip_lru_len;
	total_info->io_sum += pool_info->io_sum;
	total_info->io_cur += pool_info->io_cur;
	total_info->unzip_sum += pool_info->unzip_sum;
	total_info->unzip_cur += pool_info->unzip_cur;
}
/*******************************************************************//**
Collect buffer pool stats information for a buffer pool. Also
record aggregated stats if there are more than one buffer pool
in the server */
UNIV_INTERN
void
buf_stats_get_pool_info(
/*====================*/
	buf_pool_t*		buf_pool,	/*!< in: buffer pool */
	ulint			pool_id,	/*!< in: buffer pool ID */
	buf_pool_info_t*	all_pool_info)	/*!< in/out: buffer pool info
						to fill */
{
	buf_pool_info_t*        pool_info;
	time_t			current_time;
	double			time_elapsed;

	/* Find appropriate pool_info to store stats for this buffer pool */
	pool_info = &all_pool_info[pool_id];

	buf_pool_mutex_enter(buf_pool);
	buf_flush_list_mutex_enter(buf_pool);

	pool_info->pool_unique_id = pool_id;

	pool_info->pool_size = buf_pool->curr_size;

	pool_info->lru_len = UT_LIST_GET_LEN(buf_pool->LRU);

	pool_info->old_lru_len = buf_pool->LRU_old_len;

	pool_info->free_list_len = UT_LIST_GET_LEN(buf_pool->free);

	pool_info->flush_list_len = UT_LIST_GET_LEN(buf_pool->flush_list);

	pool_info->n_pend_unzip = UT_LIST_GET_LEN(buf_pool->unzip_LRU);

	pool_info->n_pend_reads = buf_pool->n_pend_reads;

	pool_info->n_pending_flush_lru =
		 (buf_pool->n_flush[BUF_FLUSH_LRU]
		  + buf_pool->init_flush[BUF_FLUSH_LRU]);

	pool_info->n_pending_flush_list =
		 (buf_pool->n_flush[BUF_FLUSH_LIST]
		  + buf_pool->init_flush[BUF_FLUSH_LIST]);

	pool_info->n_pending_flush_single_page =
		 (buf_pool->n_flush[BUF_FLUSH_SINGLE_PAGE]
		  + buf_pool->init_flush[BUF_FLUSH_SINGLE_PAGE]);

	buf_flush_list_mutex_exit(buf_pool);

	current_time = time(NULL);
	time_elapsed = 0.001 + difftime(current_time,
					buf_pool->last_printout_time);

	pool_info->n_pages_made_young = buf_pool->stat.n_pages_made_young;

	pool_info->n_pages_not_made_young =
		buf_pool->stat.n_pages_not_made_young;

	pool_info->n_pages_read = buf_pool->stat.n_pages_read;

	pool_info->n_pages_created = buf_pool->stat.n_pages_created;

	pool_info->n_pages_written = buf_pool->stat.n_pages_written;

	pool_info->n_page_gets = buf_pool->stat.n_page_gets;

	pool_info->n_ra_pages_read_rnd = buf_pool->stat.n_ra_pages_read_rnd;
	pool_info->n_ra_pages_read = buf_pool->stat.n_ra_pages_read;

	pool_info->n_ra_pages_evicted = buf_pool->stat.n_ra_pages_evicted;

	pool_info->page_made_young_rate =
		 (buf_pool->stat.n_pages_made_young
		  - buf_pool->old_stat.n_pages_made_young) / time_elapsed;

	pool_info->page_not_made_young_rate =
		 (buf_pool->stat.n_pages_not_made_young
		  - buf_pool->old_stat.n_pages_not_made_young) / time_elapsed;

	pool_info->pages_read_rate =
		(buf_pool->stat.n_pages_read
		  - buf_pool->old_stat.n_pages_read) / time_elapsed;

	pool_info->pages_created_rate =
		(buf_pool->stat.n_pages_created
		 - buf_pool->old_stat.n_pages_created) / time_elapsed;

	pool_info->pages_written_rate =
		(buf_pool->stat.n_pages_written
		 - buf_pool->old_stat.n_pages_written) / time_elapsed;

	pool_info->n_page_get_delta = buf_pool->stat.n_page_gets
				      - buf_pool->old_stat.n_page_gets;

	if (pool_info->n_page_get_delta) {
		pool_info->page_read_delta = buf_pool->stat.n_pages_read
					     - buf_pool->old_stat.n_pages_read;

		pool_info->young_making_delta =
			buf_pool->stat.n_pages_made_young
			- buf_pool->old_stat.n_pages_made_young;

		pool_info->not_young_making_delta =
			buf_pool->stat.n_pages_not_made_young
			- buf_pool->old_stat.n_pages_not_made_young;
	}
	pool_info->pages_readahead_rnd_rate =
		 (buf_pool->stat.n_ra_pages_read_rnd
		  - buf_pool->old_stat.n_ra_pages_read_rnd) / time_elapsed;


	pool_info->pages_readahead_rate =
		 (buf_pool->stat.n_ra_pages_read
		  - buf_pool->old_stat.n_ra_pages_read) / time_elapsed;

	pool_info->pages_evicted_rate =
		(buf_pool->stat.n_ra_pages_evicted
		 - buf_pool->old_stat.n_ra_pages_evicted) / time_elapsed;

	pool_info->unzip_lru_len = UT_LIST_GET_LEN(buf_pool->unzip_LRU);

	pool_info->io_sum = buf_LRU_stat_sum.io;

	pool_info->io_cur = buf_LRU_stat_cur.io;

	pool_info->unzip_sum = buf_LRU_stat_sum.unzip;

	pool_info->unzip_cur = buf_LRU_stat_cur.unzip;

	buf_refresh_io_stats(buf_pool);
	buf_pool_mutex_exit(buf_pool);
}

/*********************************************************************//**
Prints info of the buffer i/o. */
UNIV_INTERN
void
buf_print_io_instance(
/*==================*/
	buf_pool_info_t*pool_info,	/*!< in: buffer pool info */
	FILE*		file)		/*!< in/out: buffer where to print */
{
	ut_ad(pool_info);

	fprintf(file,
		"Buffer pool size   %lu\n"
		"Free buffers       %lu\n"
		"Database pages     %lu\n"
		"Old database pages %lu\n"
		"Modified db pages  %lu\n"
		"Percent of dirty pages(LRU & free pages): %.3f\n"
		"Max dirty pages percent: %.3f\n"
		"Pending reads %lu\n"
		"Pending writes: LRU %lu, flush list %lu, single page %lu\n",
		pool_info->pool_size,
		pool_info->free_list_len,
		pool_info->lru_len,
		pool_info->old_lru_len,
		pool_info->flush_list_len,
		(((double) pool_info->flush_list_len) /
		  (pool_info->lru_len + pool_info->free_list_len + 1.0)) * 100.0,
		srv_max_buf_pool_modified_pct,
		pool_info->n_pend_reads,
		pool_info->n_pending_flush_lru,
		pool_info->n_pending_flush_list,
		pool_info->n_pending_flush_single_page);

	fprintf(file,
		"Pages made young %lu, not young %lu\n"
		"%.2f youngs/s, %.2f non-youngs/s\n"
		"Pages read %lu, created %lu, written %lu\n"
		"%.2f reads/s, %.2f creates/s, %.2f writes/s\n",
		pool_info->n_pages_made_young,
		pool_info->n_pages_not_made_young,
		pool_info->page_made_young_rate,
		pool_info->page_not_made_young_rate,
		pool_info->n_pages_read,
		pool_info->n_pages_created,
		pool_info->n_pages_written,
		pool_info->pages_read_rate,
		pool_info->pages_created_rate,
		pool_info->pages_written_rate);

	if (pool_info->n_page_get_delta) {
		fprintf(file,
			"Buffer pool hit rate %lu / 1000,"
			" young-making rate %lu / 1000 not %lu / 1000\n",
			(ulong) (1000 - (1000 * pool_info->page_read_delta
					 / pool_info->n_page_get_delta)),
			(ulong) (1000 * pool_info->young_making_delta
				 / pool_info->n_page_get_delta),
			(ulong) (1000 * pool_info->not_young_making_delta
				 / pool_info->n_page_get_delta));
	} else {
		fputs("No buffer pool page gets since the last printout\n",
		      file);
	}

	/* Statistics about read ahead algorithm */
	fprintf(file, "Pages read ahead %.2f/s,"
		" evicted without access %.2f/s,"
		" Random read ahead %.2f/s\n",

		pool_info->pages_readahead_rate,
		pool_info->pages_evicted_rate,
		pool_info->pages_readahead_rnd_rate);

	/* Print some values to help us with visualizing what is
	happening with LRU eviction. */
	fprintf(file,
		"LRU len: %lu, unzip_LRU len: %lu\n"
		"I/O sum[%lu]:cur[%lu], unzip sum[%lu]:cur[%lu]\n",
		pool_info->lru_len, pool_info->unzip_lru_len,
		pool_info->io_sum, pool_info->io_cur,
		pool_info->unzip_sum, pool_info->unzip_cur);
}

/*********************************************************************//**
Prints info of the buffer i/o. */
UNIV_INTERN
void
buf_print_io(
/*=========*/
	FILE*	file)	/*!< in/out: buffer where to print */
{
	ulint			i;
	buf_pool_info_t*	pool_info;
	buf_pool_info_t*	pool_info_total;

	/* If srv_buf_pool_instances is greater than 1, allocate
	one extra buf_pool_info_t, the last one stores
	aggregated/total values from all pools */
	if (srv_buf_pool_instances > 1) {
		pool_info = (buf_pool_info_t*) mem_zalloc((
			srv_buf_pool_instances + 1) * sizeof *pool_info);

		pool_info_total = &pool_info[srv_buf_pool_instances];
	} else {
		ut_a(srv_buf_pool_instances == 1);

		pool_info_total = pool_info =
			static_cast<buf_pool_info_t*>(
				mem_zalloc(sizeof *pool_info));
	}

	for (i = 0; i < srv_buf_pool_instances; i++) {
		buf_pool_t*	buf_pool;

		buf_pool = buf_pool_from_array(i);

		/* Fetch individual buffer pool info and calculate
		aggregated stats along the way */
		buf_stats_get_pool_info(buf_pool, i, pool_info);

		/* If we have more than one buffer pool, store
		the aggregated stats  */
		if (srv_buf_pool_instances > 1) {
			buf_stats_aggregate_pool_info(pool_info_total,
						      &pool_info[i]);
		}
	}

	/* Print the aggreate buffer pool info */
	buf_print_io_instance(pool_info_total, file);

	/* If there are more than one buffer pool, print each individual pool
	info */
	if (srv_buf_pool_instances > 1) {
		fputs("----------------------\n"
		"INDIVIDUAL BUFFER POOL INFO\n"
		"----------------------\n", file);

		for (i = 0; i < srv_buf_pool_instances; i++) {
			fprintf(file, "---BUFFER POOL %lu\n", i);
			buf_print_io_instance(&pool_info[i], file);
		}
	}

	mem_free(pool_info);
}

/**********************************************************************//**
Refreshes the statistics used to print per-second averages. */
UNIV_INTERN
void
buf_refresh_io_stats(
/*=================*/
	buf_pool_t*	buf_pool)	/*!< in: buffer pool instance */
{
	buf_pool->last_printout_time = ut_time();
	buf_pool->old_stat = buf_pool->stat;
}

/**********************************************************************//**
Refreshes the statistics used to print per-second averages. */
UNIV_INTERN
void
buf_refresh_io_stats_all(void)
/*==========================*/
{
	for (ulint i = 0; i < srv_buf_pool_instances; i++) {
		buf_pool_t*	buf_pool;

		buf_pool = buf_pool_from_array(i);

		buf_refresh_io_stats(buf_pool);
	}
}

/**********************************************************************//**
Check if all pages in all buffer pools are in a replacable state.
@return FALSE if not */
UNIV_INTERN
ibool
buf_all_freed(void)
/*===============*/
{
	for (ulint i = 0; i < srv_buf_pool_instances; i++) {
		buf_pool_t*	buf_pool;

		buf_pool = buf_pool_from_array(i);

		if (!buf_all_freed_instance(buf_pool)) {
			return(FALSE);
		}
	}

	return(TRUE);
}

/*********************************************************************//**
Checks that there currently are no pending i/o-operations for the buffer
pool.
@return	number of pending i/o */
UNIV_INTERN
ulint
buf_pool_check_no_pending_io(void)
/*==============================*/
{
	ulint		i;
	ulint		pending_io = 0;

	buf_pool_mutex_enter_all();

	for (i = 0; i < srv_buf_pool_instances; i++) {
		const buf_pool_t*	buf_pool;

		buf_pool = buf_pool_from_array(i);

		pending_io += buf_pool->n_pend_reads
			      + buf_pool->n_flush[BUF_FLUSH_LRU]
			      + buf_pool->n_flush[BUF_FLUSH_SINGLE_PAGE]
			      + buf_pool->n_flush[BUF_FLUSH_LIST];

	}

	buf_pool_mutex_exit_all();

	return(pending_io);
}

#if 0
Code currently not used
/*********************************************************************//**
Gets the current length of the free list of buffer blocks.
@return	length of the free list */
UNIV_INTERN
ulint
buf_get_free_list_len(void)
/*=======================*/
{
	ulint	len;

	buf_pool_mutex_enter(buf_pool);

	len = UT_LIST_GET_LEN(buf_pool->free);

	buf_pool_mutex_exit(buf_pool);

	return(len);
}
#endif

#else /* !UNIV_HOTBACKUP */
/********************************************************************//**
Inits a page to the buffer buf_pool, for use in mysqlbackup --restore. */
UNIV_INTERN
void
buf_page_init_for_backup_restore(
/*=============================*/
	ulint		space,	/*!< in: space id */
	ulint		offset,	/*!< in: offset of the page within space
				in units of a page */
	ulint		zip_size,/*!< in: compressed page size in bytes
				or 0 for uncompressed pages */
	buf_block_t*	block)	/*!< in: block to init */
{
	block->page.state	= BUF_BLOCK_FILE_PAGE;
	block->page.space	= space;
	block->page.offset	= offset;

	page_zip_des_init(&block->page.zip);

	/* We assume that block->page.data has been allocated
	with zip_size == UNIV_PAGE_SIZE. */
	ut_ad(zip_size <= UNIV_ZIP_SIZE_MAX);
	ut_ad(ut_is_2pow(zip_size));
	page_zip_set_size(&block->page.zip, zip_size);
	if (zip_size) {
		block->page.zip.data = block->frame + UNIV_PAGE_SIZE;
	}
}
#endif /* !UNIV_HOTBACKUP */

/********************************************************************//**
Reserve unused slot from temporary memory array and allocate necessary
temporary memory if not yet allocated.
@return reserved slot */
buf_tmp_buffer_t*
buf_pool_reserve_tmp_slot(
/*======================*/
	buf_pool_t*	buf_pool,	/*!< in: buffer pool where to
					reserve */
	bool		compressed)	/*!< in: is file space compressed */
{
	buf_tmp_buffer_t *free_slot=NULL;

	/* Array is protected by buf_pool mutex */
	buf_pool_mutex_enter(buf_pool);

	for(ulint i = 0; i < buf_pool->tmp_arr->n_slots; i++) {
		buf_tmp_buffer_t *slot = &buf_pool->tmp_arr->slots[i];

		if(slot->reserved == false) {
			free_slot = slot;
			break;
		}
	}

	/* We assume that free slot is found */
	ut_a(free_slot != NULL);
	free_slot->reserved = true;
	/* Now that we have reserved this slot we can release
	buf_pool mutex */
	buf_pool_mutex_exit(buf_pool);

	/* Allocate temporary memory for encryption/decryption */
	if (free_slot->crypt_buf_free == NULL) {
		free_slot->crypt_buf_free = static_cast<byte *>(ut_malloc(UNIV_PAGE_SIZE*2));
		free_slot->crypt_buf = static_cast<byte *>(ut_align(free_slot->crypt_buf_free, UNIV_PAGE_SIZE));
		memset(free_slot->crypt_buf_free, 0, UNIV_PAGE_SIZE *2);
	}

	/* For page compressed tables allocate temporary memory for
	compression/decompression */
	if (compressed && free_slot->comp_buf_free == NULL) {
		free_slot->comp_buf_free = static_cast<byte *>(ut_malloc(UNIV_PAGE_SIZE*2));
		free_slot->comp_buf = static_cast<byte *>(ut_align(free_slot->comp_buf_free, UNIV_PAGE_SIZE));
		memset(free_slot->comp_buf_free, 0, UNIV_PAGE_SIZE *2);
#ifdef HAVE_LZO
		free_slot->lzo_mem = static_cast<byte *>(ut_malloc(LZO1X_1_15_MEM_COMPRESS));
		memset(free_slot->lzo_mem, 0, LZO1X_1_15_MEM_COMPRESS);
#endif
	}

	return (free_slot);
}

/********************************************************************//**
Encrypts a buffer page right before it's flushed to disk
*/
byte*
buf_page_encrypt_before_write(
/*==========================*/
	buf_page_t* bpage,     /*!< in/out: buffer page to be flushed */
	const byte* src_frame, /*!< in: src frame */
	ulint space_id) /*!< in: space id */
{
	fil_space_crypt_t* crypt_data = fil_space_get_crypt_data(space_id);
	bpage->real_size = UNIV_PAGE_SIZE;

	if (crypt_data != NULL && crypt_data->encryption == FIL_SPACE_ENCRYPTION_OFF) {
		/* Encryption is disabled */
		return const_cast<byte*>(src_frame);
	}

	if (!srv_encrypt_tables && (crypt_data == NULL || crypt_data->encryption == FIL_SPACE_ENCRYPTION_DEFAULT)) {
		/* Encryption is disabled */
		return const_cast<byte*>(src_frame);
	}

	if (bpage->offset == 0) {
		/* Page 0 of a tablespace is not encrypted */
		ut_ad(bpage->key_version == 0);
		return const_cast<byte*>(src_frame);
	}

	if (fil_space_check_encryption_write(bpage->space) == false) {
		/* An unencrypted table */
		bpage->key_version = 0;
		return const_cast<byte*>(src_frame);
	}

	if (bpage->space == TRX_SYS_SPACE && bpage->offset == TRX_SYS_PAGE_NO) {
		/* don't encrypt page as it contains address to dblwr buffer */
		bpage->key_version = 0;
		return const_cast<byte*>(src_frame);
	}

	ulint zip_size = buf_page_get_zip_size(bpage);
	ulint page_size = (zip_size) ? zip_size : UNIV_PAGE_SIZE;
	buf_pool_t* buf_pool = buf_pool_from_bpage(bpage);
	bool page_compressed = fil_space_is_page_compressed(bpage->space);

	/* Find free slot from temporary memory array */
	buf_tmp_buffer_t* slot = buf_pool_reserve_tmp_slot(buf_pool, page_compressed);
	bpage->slot = slot;

	byte *dst_frame = slot->crypt_buf;

	if (!page_compressed) {
		/* Encrypt page content */
		fil_space_encrypt(bpage->space,
				bpage->offset,
				bpage->newest_modification,
				src_frame,
				zip_size,
				dst_frame);

		unsigned key_version =
			mach_read_from_4(dst_frame + FIL_PAGE_FILE_FLUSH_LSN_OR_KEY_VERSION);
		ut_ad(key_version == 0 || key_version >= bpage->key_version);
		bpage->key_version = key_version;
		bpage->real_size = page_size;
	} else {
		/* First we compress the page content */
		ulint out_len = 0;
		ulint block_size = fil_space_get_block_size(bpage->space, bpage->offset, page_size);

		byte *tmp = fil_compress_page(bpage->space,
					(byte *)src_frame,
					slot->comp_buf,
					page_size,
					fil_space_get_page_compression_level(bpage->space),
					block_size,
					&out_len,
#ifdef HAVE_LZO
					slot->lzo_mem
#else
					NULL
#endif
					);

		bpage->real_size = out_len;

		/* And then we encrypt the page content */
		fil_space_encrypt(bpage->space,
				bpage->offset,
				bpage->newest_modification,
		        	tmp,
				zip_size,
				dst_frame);
	}

	// return dst_frame which will be written
	return dst_frame;
}

/********************************************************************//**
Decrypt page after it has been read from disk
*/
ibool
buf_page_decrypt_after_read(
/*========================*/
	buf_page_t* bpage) /*!< in/out: buffer page read from disk */
{
	ut_ad(bpage->key_version == 0);

	if (bpage->offset == 0) {
		/* File header pages are not encrypted */
		return (TRUE);
	}

<<<<<<< HEAD
	ulint zip_size = buf_page_get_zip_size(bpage);
	ulint size = (zip_size) ? zip_size : UNIV_PAGE_SIZE;

	byte* dst_frame = (zip_size) ? bpage->zip.data :
		((buf_block_t*) bpage)->frame;
	const byte* src_frame = bpage->crypt_buf != NULL ?
		bpage->crypt_buf : dst_frame;

=======
>>>>>>> d2b87801
	unsigned key_version =
		mach_read_from_4(dst_frame + FIL_PAGE_FILE_FLUSH_LSN_OR_KEY_VERSION);

	bool page_compressed = fil_page_is_compressed(dst_frame);

	buf_pool_t* buf_pool = buf_pool_from_bpage(bpage);

	if (key_version == 0) {
		/* the page we read is unencrypted */

		if (page_compressed) {
			/* Find free slot from temporary memory array */
			buf_tmp_buffer_t* slot = buf_pool_reserve_tmp_slot(buf_pool, page_compressed);

			fil_decompress_page(slot->comp_buf,
					dst_frame,
					size,
					&bpage->write_size);

			/* Mark this slot as free */
			slot->reserved = false;
		}
	} else {
		/* the page we read is encrypted */
		/* Find free slot from temporary memory array */
		buf_tmp_buffer_t* slot = buf_pool_reserve_tmp_slot(buf_pool, page_compressed);

		memcpy(slot->crypt_buf, dst_frame, size);

		/* decrypt from crypt_buf to dst_frame */
		fil_space_decrypt(bpage->space,
				  slot->crypt_buf,
				  size,
				  dst_frame);

		/* decompress from dst_frame to comp_buf and then copy to
		buffer pool */
		if (page_compressed) {
			fil_decompress_page(slot->comp_buf,
					dst_frame,
					size,
					&bpage->write_size);
		}

		/* Mark this slot as free */
		slot->reserved = false;
	}

	bpage->key_version = key_version;

	return (TRUE);
}<|MERGE_RESOLUTION|>--- conflicted
+++ resolved
@@ -2454,19 +2454,6 @@
 				      == 0xffffffff);
 				break;
 			case BUF_BLOCK_FILE_PAGE:
-				if (block->page.space
-					!= page_get_space_id(page_align(ptr))) {
-				    fprintf(stderr, "Block space id %du page space id %lu page type %s\n",
-					block->page.space, page_get_space_id(page_align(ptr)),
-					fil_get_page_type_name(mach_read_from_4(ptr + FIL_PAGE_TYPE)));
-			        }
-
-			        if (block->page.offset
-					!= page_get_page_no(page_align(ptr))) {
-				fprintf(stderr, "Block offset %du page offset %lu page type %s\n",
-					block->page.offset, page_get_page_no(page_align(ptr)),
-					fil_get_page_type_name(mach_read_from_4(ptr + FIL_PAGE_TYPE)));
-			        }
 				ut_ad(block->page.space
 				      == page_get_space_id(page_align(ptr)));
 				ut_ad(block->page.offset
@@ -5814,17 +5801,11 @@
 		return (TRUE);
 	}
 
-<<<<<<< HEAD
 	ulint zip_size = buf_page_get_zip_size(bpage);
 	ulint size = (zip_size) ? zip_size : UNIV_PAGE_SIZE;
 
 	byte* dst_frame = (zip_size) ? bpage->zip.data :
 		((buf_block_t*) bpage)->frame;
-	const byte* src_frame = bpage->crypt_buf != NULL ?
-		bpage->crypt_buf : dst_frame;
-
-=======
->>>>>>> d2b87801
 	unsigned key_version =
 		mach_read_from_4(dst_frame + FIL_PAGE_FILE_FLUSH_LSN_OR_KEY_VERSION);
 
