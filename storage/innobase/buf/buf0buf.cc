/*****************************************************************************

Copyright (c) 1995, 2016, Oracle and/or its affiliates. All Rights Reserved.
Copyright (c) 2008, Google Inc.
Copyright (c) 2013, 2016, MariaDB Corporation. All Rights Reserved.

Portions of this file contain modifications contributed and copyrighted by
Google, Inc. Those modifications are gratefully acknowledged and are described
briefly in the InnoDB documentation. The contributions by Google are
incorporated with their permission, and subject to the conditions contained in
the file COPYING.Google.

This program is free software; you can redistribute it and/or modify it under
the terms of the GNU General Public License as published by the Free Software
Foundation; version 2 of the License.

This program is distributed in the hope that it will be useful, but WITHOUT
ANY WARRANTY; without even the implied warranty of MERCHANTABILITY or FITNESS
FOR A PARTICULAR PURPOSE. See the GNU General Public License for more details.

You should have received a copy of the GNU General Public License along with
this program; if not, write to the Free Software Foundation, Inc.,
51 Franklin Street, Suite 500, Boston, MA 02110-1335 USA

*****************************************************************************/

/**************************************************//**
@file buf/buf0buf.cc
The database buffer buf_pool

Created 11/5/1995 Heikki Tuuri
*******************************************************/

#include "ha_prototypes.h"

#include "page0size.h"
#include "buf0buf.h"

#ifdef UNIV_NONINL
#include "buf0buf.ic"
#endif
#ifdef UNIV_INNOCHECKSUM
#include "string.h"
#include "mach0data.h"
#endif /* UNIV_INNOCHECKSUM */
#ifndef UNIV_INNOCHECKSUM
#include "mem0mem.h"
#include "btr0btr.h"
#include "fil0fil.h"
#include "fil0crypt.h"
#include "fsp0sysspace.h"
#ifndef UNIV_HOTBACKUP
#include "buf0buddy.h"
#include "lock0lock.h"
#include "sync0rw.h"
#include "btr0sea.h"
#include "ibuf0ibuf.h"
#include "trx0undo.h"
#include "trx0purge.h"
#include "log0log.h"
#include "dict0stats_bg.h"
#endif /* !UNIV_HOTBACKUP */
#include "srv0srv.h"
#include "srv0start.h"
#include "dict0dict.h"
#include "log0recv.h"
#include "srv0mon.h"
#include "fsp0sysspace.h"
#endif /* !UNIV_INNOCHECKSUM */
#include "page0zip.h"
#include "buf0checksum.h"
#include "sync0sync.h"
#include "buf0dump.h"
#include "ut0new.h"
#include <new>
#include <map>
#include <sstream>
#ifndef UNIV_INNOCHECKSUM
#include "fil0pagecompress.h"
#include "fsp0pagecompress.h"
#endif
#include "ha_prototypes.h"
#include "ut0byte.h"
#include <new>

#ifdef HAVE_LZO
#include "lzo/lzo1x.h"
#endif

#if defined(HAVE_LIBNUMA) && defined(WITH_NUMA)
#include <numa.h>
#include <numaif.h>
struct set_numa_interleave_t
{
	set_numa_interleave_t()
	{
		if (srv_numa_interleave) {

			ib::info() << "Setting NUMA memory policy to"
				" MPOL_INTERLEAVE";
			if (set_mempolicy(MPOL_INTERLEAVE,
					  numa_all_nodes_ptr->maskp,
					  numa_all_nodes_ptr->size) != 0) {

				ib::warn() << "Failed to set NUMA memory"
					" policy to MPOL_INTERLEAVE: "
					<< strerror(errno);
			}
		}
	}

	~set_numa_interleave_t()
	{
		if (srv_numa_interleave) {

			ib::info() << "Setting NUMA memory policy to"
				" MPOL_DEFAULT";
			if (set_mempolicy(MPOL_DEFAULT, NULL, 0) != 0) {
				ib::warn() << "Failed to set NUMA memory"
					" policy to MPOL_DEFAULT: "
					<< strerror(errno);
			}
		}
	}
};

#define NUMA_MEMPOLICY_INTERLEAVE_IN_SCOPE set_numa_interleave_t scoped_numa
#else
#define NUMA_MEMPOLICY_INTERLEAVE_IN_SCOPE
#endif /* HAVE_LIBNUMA && WITH_NUMA */

/*
		IMPLEMENTATION OF THE BUFFER POOL
		=================================

Performance improvement:
------------------------
Thread scheduling in NT may be so slow that the OS wait mechanism should
not be used even in waiting for disk reads to complete.
Rather, we should put waiting query threads to the queue of
waiting jobs, and let the OS thread do something useful while the i/o
is processed. In this way we could remove most OS thread switches in
an i/o-intensive benchmark like TPC-C.

A possibility is to put a user space thread library between the database
and NT. User space thread libraries might be very fast.

SQL Server 7.0 can be configured to use 'fibers' which are lightweight
threads in NT. These should be studied.

		Buffer frames and blocks
		------------------------
Following the terminology of Gray and Reuter, we call the memory
blocks where file pages are loaded buffer frames. For each buffer
frame there is a control block, or shortly, a block, in the buffer
control array. The control info which does not need to be stored
in the file along with the file page, resides in the control block.

		Buffer pool struct
		------------------
The buffer buf_pool contains a single mutex which protects all the
control data structures of the buf_pool. The content of a buffer frame is
protected by a separate read-write lock in its control block, though.
These locks can be locked and unlocked without owning the buf_pool->mutex.
The OS events in the buf_pool struct can be waited for without owning the
buf_pool->mutex.

The buf_pool->mutex is a hot-spot in main memory, causing a lot of
memory bus traffic on multiprocessor systems when processors
alternately access the mutex. On our Pentium, the mutex is accessed
maybe every 10 microseconds. We gave up the solution to have mutexes
for each control block, for instance, because it seemed to be
complicated.

A solution to reduce mutex contention of the buf_pool->mutex is to
create a separate mutex for the page hash table. On Pentium,
accessing the hash table takes 2 microseconds, about half
of the total buf_pool->mutex hold time.

		Control blocks
		--------------

The control block contains, for instance, the bufferfix count
which is incremented when a thread wants a file page to be fixed
in a buffer frame. The bufferfix operation does not lock the
contents of the frame, however. For this purpose, the control
block contains a read-write lock.

The buffer frames have to be aligned so that the start memory
address of a frame is divisible by the universal page size, which
is a power of two.

We intend to make the buffer buf_pool size on-line reconfigurable,
that is, the buf_pool size can be changed without closing the database.
Then the database administarator may adjust it to be bigger
at night, for example. The control block array must
contain enough control blocks for the maximum buffer buf_pool size
which is used in the particular database.
If the buf_pool size is cut, we exploit the virtual memory mechanism of
the OS, and just refrain from using frames at high addresses. Then the OS
can swap them to disk.

The control blocks containing file pages are put to a hash table
according to the file address of the page.
We could speed up the access to an individual page by using
"pointer swizzling": we could replace the page references on
non-leaf index pages by direct pointers to the page, if it exists
in the buf_pool. We could make a separate hash table where we could
chain all the page references in non-leaf pages residing in the buf_pool,
using the page reference as the hash key,
and at the time of reading of a page update the pointers accordingly.
Drawbacks of this solution are added complexity and,
possibly, extra space required on non-leaf pages for memory pointers.
A simpler solution is just to speed up the hash table mechanism
in the database, using tables whose size is a power of 2.

		Lists of blocks
		---------------

There are several lists of control blocks.

The free list (buf_pool->free) contains blocks which are currently not
used.

The common LRU list contains all the blocks holding a file page
except those for which the bufferfix count is non-zero.
The pages are in the LRU list roughly in the order of the last
access to the page, so that the oldest pages are at the end of the
list. We also keep a pointer to near the end of the LRU list,
which we can use when we want to artificially age a page in the
buf_pool. This is used if we know that some page is not needed
again for some time: we insert the block right after the pointer,
causing it to be replaced sooner than would normally be the case.
Currently this aging mechanism is used for read-ahead mechanism
of pages, and it can also be used when there is a scan of a full
table which cannot fit in the memory. Putting the pages near the
end of the LRU list, we make sure that most of the buf_pool stays
in the main memory, undisturbed.

The unzip_LRU list contains a subset of the common LRU list.  The
blocks on the unzip_LRU list hold a compressed file page and the
corresponding uncompressed page frame.  A block is in unzip_LRU if and
only if the predicate buf_page_belongs_to_unzip_LRU(&block->page)
holds.  The blocks in unzip_LRU will be in same order as they are in
the common LRU list.  That is, each manipulation of the common LRU
list will result in the same manipulation of the unzip_LRU list.

The chain of modified blocks (buf_pool->flush_list) contains the blocks
holding file pages that have been modified in the memory
but not written to disk yet. The block with the oldest modification
which has not yet been written to disk is at the end of the chain.
The access to this list is protected by buf_pool->flush_list_mutex.

The chain of unmodified compressed blocks (buf_pool->zip_clean)
contains the control blocks (buf_page_t) of those compressed pages
that are not in buf_pool->flush_list and for which no uncompressed
page has been allocated in the buffer pool.  The control blocks for
uncompressed pages are accessible via buf_block_t objects that are
reachable via buf_pool->chunks[].

The chains of free memory blocks (buf_pool->zip_free[]) are used by
the buddy allocator (buf0buddy.cc) to keep track of currently unused
memory blocks of size sizeof(buf_page_t)..UNIV_PAGE_SIZE / 2.  These
blocks are inside the UNIV_PAGE_SIZE-sized memory blocks of type
BUF_BLOCK_MEMORY that the buddy allocator requests from the buffer
pool.  The buddy allocator is solely used for allocating control
blocks for compressed pages (buf_page_t) and compressed page frames.

		Loading a file page
		-------------------

First, a victim block for replacement has to be found in the
buf_pool. It is taken from the free list or searched for from the
end of the LRU-list. An exclusive lock is reserved for the frame,
the io_fix field is set in the block fixing the block in buf_pool,
and the io-operation for loading the page is queued. The io-handler thread
releases the X-lock on the frame and resets the io_fix field
when the io operation completes.

A thread may request the above operation using the function
buf_page_get(). It may then continue to request a lock on the frame.
The lock is granted when the io-handler releases the x-lock.

		Read-ahead
		----------

The read-ahead mechanism is intended to be intelligent and
isolated from the semantically higher levels of the database
index management. From the higher level we only need the
information if a file page has a natural successor or
predecessor page. On the leaf level of a B-tree index,
these are the next and previous pages in the natural
order of the pages.

Let us first explain the read-ahead mechanism when the leafs
of a B-tree are scanned in an ascending or descending order.
When a read page is the first time referenced in the buf_pool,
the buffer manager checks if it is at the border of a so-called
linear read-ahead area. The tablespace is divided into these
areas of size 64 blocks, for example. So if the page is at the
border of such an area, the read-ahead mechanism checks if
all the other blocks in the area have been accessed in an
ascending or descending order. If this is the case, the system
looks at the natural successor or predecessor of the page,
checks if that is at the border of another area, and in this case
issues read-requests for all the pages in that area. Maybe
we could relax the condition that all the pages in the area
have to be accessed: if data is deleted from a table, there may
appear holes of unused pages in the area.

A different read-ahead mechanism is used when there appears
to be a random access pattern to a file.
If a new page is referenced in the buf_pool, and several pages
of its random access area (for instance, 32 consecutive pages
in a tablespace) have recently been referenced, we may predict
that the whole area may be needed in the near future, and issue
the read requests for the whole area.
*/

#if (!(defined(UNIV_HOTBACKUP) || defined(UNIV_INNOCHECKSUM)))
/** Value in microseconds */
static const int WAIT_FOR_READ	= 100;
static const int WAIT_FOR_WRITE = 100;
/** Number of attempts made to read in a page in the buffer pool */
static const ulint	BUF_PAGE_READ_MAX_RETRIES = 100;
/** Number of pages to read ahead */
static const ulint	BUF_READ_AHEAD_PAGES = 64;
/** The maximum portion of the buffer pool that can be used for the
read-ahead buffer.  (Divide buf_pool size by this amount) */
static const ulint	BUF_READ_AHEAD_PORTION = 32;

/** The buffer pools of the database */
buf_pool_t*	buf_pool_ptr;

/** true when resizing buffer pool is in the critical path. */
volatile bool	buf_pool_resizing;

/** true when withdrawing buffer pool pages might cause page relocation */
volatile bool	buf_pool_withdrawing;

/** the clock is incremented every time a pointer to a page may become obsolete;
if the withdrwa clock has not changed, the pointer is still valid in buffer
pool. if changed, the pointer might not be in buffer pool any more. */
volatile ulint	buf_withdraw_clock;

/** Map of buffer pool chunks by its first frame address
This is newly made by initialization of buffer pool and buf_resize_thread.
Currently, no need mutex protection for update. */
typedef std::map<
	const byte*,
	buf_chunk_t*,
	std::less<const byte*>,
	ut_allocator<std::pair<const byte*, buf_chunk_t*> > >
	buf_pool_chunk_map_t;

static buf_pool_chunk_map_t*			buf_chunk_map_reg;

/** Chunk map to be used to lookup.
The map pointed by this should not be updated */
static buf_pool_chunk_map_t*	buf_chunk_map_ref = NULL;

#ifdef UNIV_DEBUG
/** Disable resizing buffer pool to make assertion code not expensive. */
my_bool			buf_disable_resize_buffer_pool_debug = TRUE;
#endif /* UNIV_DEBUG */

#if defined UNIV_DEBUG || defined UNIV_BUF_DEBUG
/** This is used to insert validation operations in execution
in the debug version */
static ulint	buf_dbg_counter	= 0;
#endif /* UNIV_DEBUG || UNIV_BUF_DEBUG */

#if defined UNIV_PFS_MUTEX || defined UNIV_PFS_RWLOCK
# ifndef PFS_SKIP_BUFFER_MUTEX_RWLOCK

/* Buffer block mutexes and rwlocks can be registered
in one group rather than individually. If PFS_GROUP_BUFFER_SYNC
is defined, register buffer block mutex and rwlock
in one group after their initialization. */
#  define PFS_GROUP_BUFFER_SYNC

/* This define caps the number of mutexes/rwlocks can
be registered with performance schema. Developers can
modify this define if necessary. Please note, this would
be effective only if PFS_GROUP_BUFFER_SYNC is defined. */
#  define PFS_MAX_BUFFER_MUTEX_LOCK_REGISTER	ULINT_MAX

# endif /* !PFS_SKIP_BUFFER_MUTEX_RWLOCK */
#endif /* UNIV_PFS_MUTEX || UNIV_PFS_RWLOCK */

/** Macro to determine whether the read of write counter is used depending
on the io_type */
#define MONITOR_RW_COUNTER(io_type, counter)		\
	((io_type == BUF_IO_READ)			\
	 ? (counter##_READ)				\
	 : (counter##_WRITTEN))

/** Registers a chunk to buf_pool_chunk_map
@param[in]	chunk	chunk of buffers */
static
void
buf_pool_register_chunk(
	buf_chunk_t*	chunk)
{
	buf_chunk_map_reg->insert(buf_pool_chunk_map_t::value_type(
		chunk->blocks->frame, chunk));
}

/********************************************************************//**
Check if page is maybe compressed, encrypted or both when we encounter
corrupted page. Note that we can't be 100% sure if page is corrupted
or decrypt/decompress just failed.
*/
static
ibool
buf_page_check_corrupt(
/*===================*/
	buf_page_t*	bpage);	/*!< in/out: buffer page read from
					disk */

/********************************************************************//**
Gets the smallest oldest_modification lsn for any page in the pool. Returns
zero if all modified pages have been flushed to disk.
@return oldest modification in pool, zero if none */
lsn_t
buf_pool_get_oldest_modification(void)
/*==================================*/
{
	lsn_t		lsn = 0;
	lsn_t		oldest_lsn = 0;

	/* When we traverse all the flush lists we don't want another
	thread to add a dirty page to any flush list. */
	log_flush_order_mutex_enter();

	for (ulint i = 0; i < srv_buf_pool_instances; i++) {
		buf_pool_t*	buf_pool;

		buf_pool = buf_pool_from_array(i);

		buf_flush_list_mutex_enter(buf_pool);

		buf_page_t*	bpage;

		/* We don't let log-checkpoint halt because pages from system
		temporary are not yet flushed to the disk. Anyway, object
		residing in system temporary doesn't generate REDO logging. */
		for (bpage = UT_LIST_GET_LAST(buf_pool->flush_list);
		     bpage != NULL
			&& fsp_is_system_temporary(bpage->id.space());
		     bpage = UT_LIST_GET_PREV(list, bpage)) {
			/* Do nothing. */
		}

		if (bpage != NULL) {
			ut_ad(bpage->in_flush_list);
			lsn = bpage->oldest_modification;
		}

		buf_flush_list_mutex_exit(buf_pool);

		if (!oldest_lsn || oldest_lsn > lsn) {
			oldest_lsn = lsn;
		}
	}

	log_flush_order_mutex_exit();

	/* The returned answer may be out of date: the flush_list can
	change after the mutex has been released. */

	return(oldest_lsn);
}

/********************************************************************//**
Get total buffer pool statistics. */
void
buf_get_total_list_len(
/*===================*/
	ulint*		LRU_len,	/*!< out: length of all LRU lists */
	ulint*		free_len,	/*!< out: length of all free lists */
	ulint*		flush_list_len)	/*!< out: length of all flush lists */
{
	ulint		i;

	*LRU_len = 0;
	*free_len = 0;
	*flush_list_len = 0;

	for (i = 0; i < srv_buf_pool_instances; i++) {
		buf_pool_t*	buf_pool;

		buf_pool = buf_pool_from_array(i);

		*LRU_len += UT_LIST_GET_LEN(buf_pool->LRU);
		*free_len += UT_LIST_GET_LEN(buf_pool->free);
		*flush_list_len += UT_LIST_GET_LEN(buf_pool->flush_list);
	}
}

/********************************************************************//**
Get total list size in bytes from all buffer pools. */
void
buf_get_total_list_size_in_bytes(
/*=============================*/
	buf_pools_list_size_t*	buf_pools_list_size)	/*!< out: list sizes
							in all buffer pools */
{
	ut_ad(buf_pools_list_size);
	memset(buf_pools_list_size, 0, sizeof(*buf_pools_list_size));

	for (ulint i = 0; i < srv_buf_pool_instances; i++) {
		buf_pool_t*	buf_pool;

		buf_pool = buf_pool_from_array(i);
		/* We don't need mutex protection since this is
		for statistics purpose */
		buf_pools_list_size->LRU_bytes += buf_pool->stat.LRU_bytes;
		buf_pools_list_size->unzip_LRU_bytes +=
			UT_LIST_GET_LEN(buf_pool->unzip_LRU) * UNIV_PAGE_SIZE;
		buf_pools_list_size->flush_list_bytes +=
			buf_pool->stat.flush_list_bytes;
	}
}

/********************************************************************//**
Get total buffer pool statistics. */
void
buf_get_total_stat(
/*===============*/
	buf_pool_stat_t*	tot_stat)	/*!< out: buffer pool stats */
{
	ulint			i;

	memset(tot_stat, 0, sizeof(*tot_stat));

	for (i = 0; i < srv_buf_pool_instances; i++) {
		buf_pool_stat_t*buf_stat;
		buf_pool_t*	buf_pool;

		buf_pool = buf_pool_from_array(i);

		buf_stat = &buf_pool->stat;
		tot_stat->n_page_gets += buf_stat->n_page_gets;
		tot_stat->n_pages_read += buf_stat->n_pages_read;
		tot_stat->n_pages_written += buf_stat->n_pages_written;
		tot_stat->n_pages_created += buf_stat->n_pages_created;
		tot_stat->n_ra_pages_read_rnd += buf_stat->n_ra_pages_read_rnd;
		tot_stat->n_ra_pages_read += buf_stat->n_ra_pages_read;
		tot_stat->n_ra_pages_evicted += buf_stat->n_ra_pages_evicted;
		tot_stat->n_pages_made_young += buf_stat->n_pages_made_young;

		tot_stat->n_pages_not_made_young +=
			buf_stat->n_pages_not_made_young;
	}
}

/********************************************************************//**
Allocates a buffer block.
@return own: the allocated block, in state BUF_BLOCK_MEMORY */
buf_block_t*
buf_block_alloc(
/*============*/
	buf_pool_t*	buf_pool)	/*!< in/out: buffer pool instance,
					or NULL for round-robin selection
					of the buffer pool */
{
	buf_block_t*	block;
	ulint		index;
	static ulint	buf_pool_index;

	if (buf_pool == NULL) {
		/* We are allocating memory from any buffer pool, ensure
		we spread the grace on all buffer pool instances. */
		index = buf_pool_index++ % srv_buf_pool_instances;
		buf_pool = buf_pool_from_array(index);
	}

	block = buf_LRU_get_free_block(buf_pool);

	buf_block_set_state(block, BUF_BLOCK_MEMORY);

	return(block);
}
#endif /* !UNIV_HOTBACKUP && !UNIV_INNOCHECKSUM */

/** Checks if a page contains only zeroes.
@param[in]	read_buf	database page
@param[in]	page_size	page size
@return true if page is filled with zeroes */
bool
buf_page_is_zeroes(
	const byte*		read_buf,
	const page_size_t&	page_size)
{
	for (ulint i = 0; i < page_size.logical(); i++) {
		if (read_buf[i] != 0) {
			return(false);
		}
	}
	return(true);
}

/** Checks if the page is in crc32 checksum format.
@param[in]	read_buf		database page
@param[in]	checksum_field1		new checksum field
@param[in]	checksum_field2		old checksum field
@param[in]	page_no			page number of given read_buf
@param[in]	is_log_enabled		true if log option is enabled
@param[in]	log_file		file pointer to log_file
@param[in]	curr_algo		current checksum algorithm
@param[in]	use_legacy_big_endian   use legacy big endian algorithm
@return true if the page is in crc32 checksum format. */
UNIV_INLINE
bool
buf_page_is_checksum_valid_crc32(
	const byte*			read_buf,
	ulint				checksum_field1,
	ulint				checksum_field2,
#ifdef UNIV_INNOCHECKSUM
	uintmax_t			page_no,
	bool				is_log_enabled,
	FILE*				log_file,
	const srv_checksum_algorithm_t	curr_algo,
#endif /* UNIV_INNOCHECKSUM */
	bool				use_legacy_big_endian)
{
	const uint32_t	crc32 = buf_calc_page_crc32(read_buf,
						    use_legacy_big_endian);

#ifdef UNIV_INNOCHECKSUM
	if (is_log_enabled
	    && curr_algo == SRV_CHECKSUM_ALGORITHM_STRICT_CRC32) {
		fprintf(log_file, "page::%lu;"
			" crc32 calculated = %u;"
			" recorded checksum field1 = %lu recorded"
			" checksum field2 =%lu\n", page_no,
			crc32, checksum_field1, checksum_field2);
	}
#endif /* UNIV_INNOCHECKSUM */

	if (checksum_field1 != checksum_field2) {
		return(false);
	}

	if (checksum_field1 == crc32) {
		return(true);
	}

	const uint32_t	crc32_legacy = buf_calc_page_crc32(read_buf, true);

	if (checksum_field1 == crc32_legacy) {
		return(true);
	}

	return(false);
}

/** Checks if the page is in innodb checksum format.
@param[in]	read_buf	database page
@param[in]	checksum_field1	new checksum field
@param[in]	checksum_field2	old checksum field
@param[in]	page_no		page number of given read_buf
@param[in]	is_log_enabled	true if log option is enabled
@param[in]	log_file	file pointer to log_file
@param[in]	curr_algo	current checksum algorithm
@return true if the page is in innodb checksum format. */
UNIV_INLINE
bool
buf_page_is_checksum_valid_innodb(
	const byte*			read_buf,
	ulint				checksum_field1,
	ulint				checksum_field2
#ifdef UNIV_INNOCHECKSUM
	,uintmax_t			page_no,
	bool				is_log_enabled,
	FILE*				log_file,
	const srv_checksum_algorithm_t	curr_algo
#endif /* UNIV_INNOCHECKSUM */
	)
{
	/* There are 2 valid formulas for
	checksum_field2 (old checksum field) which algo=innodb could have
	written to the page:

	1. Very old versions of InnoDB only stored 8 byte lsn to the
	start and the end of the page.

	2. Newer InnoDB versions store the old formula checksum
	(buf_calc_page_old_checksum()). */

	ulint	old_checksum = buf_calc_page_old_checksum(read_buf);
	ulint	new_checksum = buf_calc_page_new_checksum(read_buf);

#ifdef UNIV_INNOCHECKSUM
	if (is_log_enabled
	    && curr_algo == SRV_CHECKSUM_ALGORITHM_INNODB) {
		fprintf(log_file, "page::%lu;"
			" old style: calculated ="
			" %lu; recorded = %lu\n",
			page_no, old_checksum,
			checksum_field2);
		fprintf(log_file, "page::%lu;"
			" new style: calculated ="
			" %lu; crc32 = %u; recorded = %lu\n",
			page_no, new_checksum,
			buf_calc_page_crc32(read_buf), checksum_field1);
	}

	if (is_log_enabled
	    && curr_algo == SRV_CHECKSUM_ALGORITHM_STRICT_INNODB) {
		fprintf(log_file, "page::%lu;"
			" old style: calculated ="
			" %lu; recorded checksum = %lu\n",
			page_no, old_checksum,
			checksum_field2);
		fprintf(log_file, "page::%lu;"
			" new style: calculated ="
			" %lu; recorded checksum  = %lu\n",
			page_no, new_checksum,
			checksum_field1);
	}
#endif /* UNIV_INNOCHECKSUM */

	if (checksum_field2 != mach_read_from_4(read_buf + FIL_PAGE_LSN)
	    && checksum_field2 != old_checksum) {
		return(false);
	}

	/* old field is fine, check the new field */

	/* InnoDB versions < 4.0.14 and < 4.1.1 stored the space id
	(always equal to 0), to FIL_PAGE_SPACE_OR_CHKSUM */

	if (checksum_field1 != 0 && checksum_field1 != new_checksum) {
		return(false);
	}

	return(true);
}

/** Checks if the page is in none checksum format.
@param[in]	read_buf	database page
@param[in]	checksum_field1	new checksum field
@param[in]	checksum_field2	old checksum field
@param[in]	page_no		page number of given read_buf
@param[in]	is_log_enabled	true if log option is enabled
@param[in]	log_file	file pointer to log_file
@param[in]	curr_algo	current checksum algorithm
@return true if the page is in none checksum format. */
UNIV_INLINE
bool
buf_page_is_checksum_valid_none(
	const byte*			read_buf,
	ulint				checksum_field1,
	ulint				checksum_field2
#ifdef	UNIV_INNOCHECKSUM
	,uintmax_t			page_no,
	bool				is_log_enabled,
	FILE*				log_file,
	const srv_checksum_algorithm_t	curr_algo
#endif	/* UNIV_INNOCHECKSUM */
	)
{

#ifdef UNIV_INNOCHECKSUM
	if (is_log_enabled
	    && curr_algo == SRV_CHECKSUM_ALGORITHM_STRICT_NONE) {
		fprintf(log_file,
			"page::%lu; none checksum: calculated"
			" = %lu; recorded checksum_field1 = %lu"
			" recorded checksum_field2 = %lu\n",
			page_no, BUF_NO_CHECKSUM_MAGIC,
			checksum_field1, checksum_field2);
	}
#endif /* UNIV_INNOCHECKSUM */


	return(checksum_field1 == checksum_field2
	       && checksum_field1 == BUF_NO_CHECKSUM_MAGIC);
}

/** Checks if a page is corrupt.
@param[in]	check_lsn	true if we need to check and complain about
the LSN
@param[in]	read_buf	database page
@param[in]	page_size	page size
@param[in]	skip_checksum	if true, skip checksum
@param[in]	page_no		page number of given read_buf
@param[in]	strict_check	true if strict-check option is enabled
@param[in]	is_log_enabled	true if log option is enabled
@param[in]	log_file	file pointer to log_file
@return TRUE if corrupted */
ibool
buf_page_is_corrupted(
	bool			check_lsn,
	const byte*		read_buf,
	const page_size_t&	page_size,
	bool			skip_checksum
#ifdef UNIV_INNOCHECKSUM
	,uintmax_t		page_no,
	bool			strict_check,
	bool			is_log_enabled,
	FILE*			log_file
#endif /* UNIV_INNOCHECKSUM */
)
{
	ulint		page_encrypted = (mach_read_from_4(read_buf+FIL_PAGE_FILE_FLUSH_LSN_OR_KEY_VERSION) != 0);
	ulint		checksum_field1;
	ulint		checksum_field2;

	DBUG_EXECUTE_IF("buf_page_is_corrupt_failure", return(TRUE); );

	if (!page_encrypted && !page_size.is_compressed()
	    && memcmp(read_buf + FIL_PAGE_LSN + 4,
		      read_buf + page_size.logical()
		      - FIL_PAGE_END_LSN_OLD_CHKSUM + 4, 4)) {

		/* Stored log sequence numbers at the start and the end
		of page do not match */

		return(TRUE);
	}

#if !defined(UNIV_HOTBACKUP) && !defined(UNIV_INNOCHECKSUM)
	if (check_lsn && recv_lsn_checks_on) {
		lsn_t		current_lsn;
		const lsn_t	page_lsn
			= mach_read_from_8(read_buf + FIL_PAGE_LSN);

		/* Since we are going to reset the page LSN during the import
		phase it makes no sense to spam the log with error messages. */

		if (log_peek_lsn(&current_lsn) && current_lsn < page_lsn) {

			const ulint	space_id = mach_read_from_4(
				read_buf + FIL_PAGE_SPACE_ID);
			const ulint	page_no = mach_read_from_4(
				read_buf + FIL_PAGE_OFFSET);

			ib::error() << "Page " << page_id_t(space_id, page_no)
				<< " log sequence number " << page_lsn
				<< " is in the future! Current system"
				<< " log sequence number "
				<< current_lsn << ".";

			ib::error() << "Your database may be corrupt or"
				" you may have copied the InnoDB"
				" tablespace but not the InnoDB"
				" log files. "
				<< FORCE_RECOVERY_MSG;

		}
	}
#endif /* !UNIV_HOTBACKUP && !UNIV_INNOCHECKSUM */

	/* Check whether the checksum fields have correct values */

	if (srv_checksum_algorithm == SRV_CHECKSUM_ALGORITHM_NONE
	    || skip_checksum) {
		return(FALSE);
	}

	if (page_size.is_compressed()) {
#ifdef UNIV_INNOCHECKSUM
		return(!page_zip_verify_checksum(read_buf,
						 page_size.physical(),
						 page_no, strict_check,
						 is_log_enabled, log_file));
#else
		return(!page_zip_verify_checksum(read_buf,
						 page_size.physical()));
#endif /* UNIV_INNOCHECKSUM */
	}
	if (page_encrypted) {
		return (FALSE);
	}

	checksum_field1 = mach_read_from_4(
		read_buf + FIL_PAGE_SPACE_OR_CHKSUM);

	checksum_field2 = mach_read_from_4(
		read_buf + page_size.logical() - FIL_PAGE_END_LSN_OLD_CHKSUM);

#if FIL_PAGE_LSN % 8
#error "FIL_PAGE_LSN must be 64 bit aligned"
#endif

	/* declare empty pages non-corrupted */
	if (checksum_field1 == 0
	    && checksum_field2 == 0
	    && *reinterpret_cast<const ib_uint64_t*>(
		    read_buf + FIL_PAGE_LSN) == 0) {

		/* make sure that the page is really empty */

		ulint	i;

		for (i = 0; i < page_size.logical(); ++i) {

			/* The FIL_PAGE_ARCH_LOG_NO_OR_SPACE_ID has been
			repurposed for page compression. It can be
			set for uncompressed empty pages. */

			if ((i < FIL_PAGE_FILE_FLUSH_LSN_OR_KEY_VERSION
			     || i >= FIL_PAGE_ARCH_LOG_NO_OR_SPACE_ID)
			    && read_buf[i] != 0) {

				break;
			}
		}
#ifdef UNIV_INNOCHECKSUM
		if (i >= page_size.logical()) {
			if (is_log_enabled) {
				fprintf(log_file, "Page::%lu"
					" is empty and uncorrupted\n",
					page_no);
			}
			return(FALSE);
		}
#else
		return(i < page_size.logical());
#endif /* UNIV_INNOCHECKSUM */
	}

#ifndef UNIV_INNOCHECKSUM
	const page_id_t	page_id(mach_read_from_4(
					read_buf + FIL_PAGE_SPACE_ID),
				mach_read_from_4(
					read_buf + FIL_PAGE_OFFSET));
#endif /* UNIV_INNOCHECKSUM */

	DBUG_EXECUTE_IF("buf_page_import_corrupt_failure", return(TRUE); );
	const srv_checksum_algorithm_t	curr_algo =
		static_cast<srv_checksum_algorithm_t>(srv_checksum_algorithm);

	bool	legacy_checksum_checked = false;

	switch (curr_algo) {
	case SRV_CHECKSUM_ALGORITHM_CRC32:
	case SRV_CHECKSUM_ALGORITHM_STRICT_CRC32:

		if (buf_page_is_checksum_valid_crc32(read_buf,
			checksum_field1, checksum_field2,
#ifdef UNIV_INNOCHECKSUM
			page_no, is_log_enabled, log_file, curr_algo,
#endif /* UNIV_INNOCHECKSUM */
			false)) {
			return(FALSE);
		}

		if (buf_page_is_checksum_valid_none(read_buf,
			checksum_field1, checksum_field2
#ifdef UNIV_INNOCHECKSUM
			, page_no, is_log_enabled, log_file, curr_algo)) {
#else /* UNIV_INNOCHECKSUM */
		)) {
			if (curr_algo
			    == SRV_CHECKSUM_ALGORITHM_STRICT_CRC32) {
				page_warn_strict_checksum(
					curr_algo,
					SRV_CHECKSUM_ALGORITHM_NONE,
					page_id);
			}
#endif /* UNIV_INNOCHECKSUM */

#ifdef UNIV_INNOCHECKSUM
			if (is_log_enabled) {

				fprintf(log_file, "page::%lu;"
					" old style: calculated = " ULINTPF ";"
					" recorded = " ULINTPF "\n", page_no,
					buf_calc_page_old_checksum(read_buf),
					checksum_field2);
				fprintf(log_file, "page::%lu;"
					" new style: calculated = " ULINTPF ";"
					" crc32 = %u; recorded = " ULINTPF "\n",
					page_no,
					buf_calc_page_new_checksum(read_buf),
					buf_calc_page_crc32(read_buf),
					checksum_field1);
			}
#endif /* UNIV_INNOCHECKSUM */
			return(FALSE);
		}

		/* We need to check whether the stored checksum matches legacy
		big endian checksum or Innodb checksum. We optimize the order
		based on earlier results. if earlier we have found pages
		matching legacy big endian checksum, we try to match it first.
		Otherwise we check innodb checksum first. */
		if (legacy_big_endian_checksum) {
			if (buf_page_is_checksum_valid_crc32(read_buf,
				checksum_field1, checksum_field2,
#ifdef UNIV_INNOCHECKSUM
				page_no, is_log_enabled, log_file, curr_algo,
#endif /* UNIV_INNOCHECKSUM */
				true)) {

				return(FALSE);
			}
			legacy_checksum_checked = true;
		}

		if (buf_page_is_checksum_valid_innodb(read_buf,
			checksum_field1, checksum_field2
#ifdef UNIV_INNOCHECKSUM
			, page_no, is_log_enabled, log_file, curr_algo)) {
#else /* UNIV_INNOCHECKSUM */
		)) {
			if (curr_algo
			    == SRV_CHECKSUM_ALGORITHM_STRICT_CRC32) {
				page_warn_strict_checksum(
					curr_algo,
					SRV_CHECKSUM_ALGORITHM_INNODB,
					page_id);
			}
#endif /* UNIV_INNOCHECKSUM */
			return(FALSE);
		}

		/* If legacy checksum is not checked, do it now. */
		if (!legacy_checksum_checked && buf_page_is_checksum_valid_crc32(
			read_buf, checksum_field1, checksum_field2,
#ifdef UNIV_INNOCHECKSUM
			page_no, is_log_enabled, log_file, curr_algo,
#endif /* UNIV_INNOCHECKSUM */
			true)) {

				legacy_big_endian_checksum = true;
				return(FALSE);
		}

#ifdef UNIV_INNOCHECKSUM
		if (is_log_enabled) {
			fprintf(log_file, "Fail; page %lu"
				" invalid (fails crc32 checksum)\n",
				page_no);
		}
#endif /* UNIV_INNOCHECKSUM */
		return(TRUE);

	case SRV_CHECKSUM_ALGORITHM_INNODB:
	case SRV_CHECKSUM_ALGORITHM_STRICT_INNODB:

		if (buf_page_is_checksum_valid_innodb(read_buf,
			checksum_field1, checksum_field2
#ifdef UNIV_INNOCHECKSUM
			, page_no, is_log_enabled, log_file, curr_algo
#endif /* UNIV_INNOCHECKSUM */
		)) {
			return(FALSE);
		}

		if (buf_page_is_checksum_valid_none(read_buf,
			checksum_field1, checksum_field2
#ifdef UNIV_INNOCHECKSUM
			, page_no, is_log_enabled, log_file, curr_algo)) {
#else	/* UNIV_INNOCHECKSUM */
		)) {
			if (curr_algo
			    == SRV_CHECKSUM_ALGORITHM_STRICT_INNODB) {
				page_warn_strict_checksum(
					curr_algo,
					SRV_CHECKSUM_ALGORITHM_NONE,
					page_id);
			}
#endif /* UNIV_INNOCHECKSUM */

#ifdef UNIV_INNOCHECKSUM
			if (is_log_enabled) {
				fprintf(log_file, "page::%lu;"
					" old style: calculated = %lu;"
					" recorded = %lu\n", page_no,
					buf_calc_page_old_checksum(read_buf),
					checksum_field2);
				fprintf(log_file, "page::%lu;"
					" new style: calculated = %lu;"
					" crc32 = %u; recorded = %lu\n",
					page_no,
					buf_calc_page_new_checksum(read_buf),
					buf_calc_page_crc32(read_buf),
					checksum_field1);
			}
#endif /* UNIV_INNOCHECKSUM */
			return(FALSE);
		}

#ifdef UNIV_INNOCHECKSUM
		if (buf_page_is_checksum_valid_crc32(read_buf,
			checksum_field1, checksum_field2,
			page_no, is_log_enabled, log_file, curr_algo, false)
		    || buf_page_is_checksum_valid_crc32(read_buf,
			checksum_field1, checksum_field2,
			page_no, is_log_enabled, log_file, curr_algo, true)) {
#else /* UNIV_INNOCHECKSUM */
		if (buf_page_is_checksum_valid_crc32(read_buf,
			checksum_field1, checksum_field2, false)
		    || buf_page_is_checksum_valid_crc32(read_buf,
			checksum_field1, checksum_field2, true)) {

			if (curr_algo
			    == SRV_CHECKSUM_ALGORITHM_STRICT_INNODB) {
				page_warn_strict_checksum(
					curr_algo,
					SRV_CHECKSUM_ALGORITHM_CRC32,
					page_id);
			}
#endif /* UNIV_INNOCHECKSUM */

			return(FALSE);
		}

#ifdef UNIV_INNOCHECKSUM
		if (is_log_enabled) {
			fprintf(log_file, "Fail; page %lu"
				" invalid (fails innodb checksum)\n",
				page_no);
		}
#endif /* UNIV_INNOCHECKSUM */
		return(TRUE);

	case SRV_CHECKSUM_ALGORITHM_STRICT_NONE:

		if (buf_page_is_checksum_valid_none(read_buf,
			checksum_field1, checksum_field2
#ifdef UNIV_INNOCHECKSUM
			, page_no, is_log_enabled, log_file, curr_algo
#endif /* UNIV_INNOCHECKSUM */
		)) {
			return(false);
		}

#ifdef UNIV_INNOCHECKSUM
		if (buf_page_is_checksum_valid_crc32(read_buf,
			checksum_field1, checksum_field2,
			page_no, is_log_enabled, log_file, curr_algo, false)
		    || buf_page_is_checksum_valid_crc32(read_buf,
			checksum_field1, checksum_field2,
			page_no, is_log_enabled, log_file, curr_algo, true)) {
#else /* UNIV_INNOCHECKSUM */
		if (buf_page_is_checksum_valid_crc32(read_buf,
			checksum_field1, checksum_field2, false)
		    || buf_page_is_checksum_valid_crc32(read_buf,
			checksum_field1, checksum_field2, true)) {

			page_warn_strict_checksum(
				curr_algo,
				SRV_CHECKSUM_ALGORITHM_CRC32,
				page_id);
#endif /* UNIV_INNOCHECKSUM */
			return(FALSE);
		}

		if (buf_page_is_checksum_valid_innodb(read_buf,
			checksum_field1, checksum_field2
#ifdef UNIV_INNOCHECKSUM
			, page_no, is_log_enabled, log_file, curr_algo)) {
#else /* UNIV_INNOCHECKSUM */
		)) {
			page_warn_strict_checksum(
				curr_algo,
				SRV_CHECKSUM_ALGORITHM_INNODB,
				page_id);
#endif /* UNIV_INNOCHECKSUM */
			return(FALSE);
		}

#ifdef UNIV_INNOCHECKSUM
		if (is_log_enabled) {
			fprintf(log_file, "Fail; page %lu"
				" invalid (fails none checksum)\n",
				page_no);
		}
#endif /* UNIV_INNOCHECKSUM */
		return(TRUE);

	case SRV_CHECKSUM_ALGORITHM_NONE:
		/* should have returned FALSE earlier */
		break;
	/* no default so the compiler will emit a warning if new enum
	is added and not handled here */
	}

	ut_error;
	return(FALSE);
}

#ifndef UNIV_INNOCHECKSUM

/** Prints a page to stderr.
@param[in]	read_buf	a database page
@param[in]	page_size	page size
@param[in]	flags		0 or BUF_PAGE_PRINT_NO_CRASH or
BUF_PAGE_PRINT_NO_FULL */
void
buf_page_print(
	const byte*		read_buf,
	const page_size_t&	page_size,
	ulint			flags)
{
#ifndef UNIV_HOTBACKUP
	dict_index_t*	index;
#endif /* !UNIV_HOTBACKUP */

	if (!(flags & BUF_PAGE_PRINT_NO_FULL)) {

		ib::info() << "Page dump in ascii and hex ("
			<< page_size.physical() << " bytes):";

		ut_print_buf(stderr, read_buf, page_size.physical());
		fputs("\nInnoDB: End of page dump\n", stderr);
	}

	if (page_size.is_compressed()) {
		/* Print compressed page. */
		ib::info() << "Compressed page type ("
			<< fil_page_get_type(read_buf)
			<< "); stored checksum in field1 "
			<< mach_read_from_4(
				read_buf + FIL_PAGE_SPACE_OR_CHKSUM)
			<< "; calculated checksums for field1: "
			<< buf_checksum_algorithm_name(
				SRV_CHECKSUM_ALGORITHM_CRC32)
			<< " "
			<< page_zip_calc_checksum(
				read_buf, page_size.physical(),
				SRV_CHECKSUM_ALGORITHM_CRC32)
			<< "/"
			<< page_zip_calc_checksum(
				read_buf, page_size.physical(),
				SRV_CHECKSUM_ALGORITHM_CRC32, true)
			<< ", "
			<< buf_checksum_algorithm_name(
				SRV_CHECKSUM_ALGORITHM_INNODB)
			<< " "
			<< page_zip_calc_checksum(
				read_buf, page_size.physical(),
				SRV_CHECKSUM_ALGORITHM_INNODB)
			<< ", "
			<< buf_checksum_algorithm_name(
				SRV_CHECKSUM_ALGORITHM_NONE)
			<< " "
			<< page_zip_calc_checksum(
				read_buf, page_size.physical(),
				SRV_CHECKSUM_ALGORITHM_NONE)
			<< "; page LSN "
			<< mach_read_from_8(read_buf + FIL_PAGE_LSN)
			<< "; page number (if stored to page"
			<< " already) "
			<< mach_read_from_4(read_buf + FIL_PAGE_OFFSET)
			<< "; space id (if stored to page already) "
			<< mach_read_from_4(
				read_buf + FIL_PAGE_ARCH_LOG_NO_OR_SPACE_ID);

	} else {
		const uint32_t	crc32 = buf_calc_page_crc32(read_buf);

		const uint32_t	crc32_legacy = buf_calc_page_crc32(read_buf,
								   true);
		ulint page_type = fil_page_get_type(read_buf);

		ib::info() << "Uncompressed page, stored checksum in field1 "
			<< mach_read_from_4(
				read_buf + FIL_PAGE_SPACE_OR_CHKSUM)
			<< ", calculated checksums for field1: "
			<< buf_checksum_algorithm_name(
				SRV_CHECKSUM_ALGORITHM_CRC32) << " "
			<< crc32 << "/" << crc32_legacy
			<< ", "
			<< buf_checksum_algorithm_name(
				SRV_CHECKSUM_ALGORITHM_INNODB) << " "
			<< buf_calc_page_new_checksum(read_buf)
			<< ", "
			<< " page type " << page_type << " == "
			<< fil_get_page_type_name(page_type) << "."
			<< buf_checksum_algorithm_name(
				SRV_CHECKSUM_ALGORITHM_NONE) << " "
			<< BUF_NO_CHECKSUM_MAGIC
			<< ", stored checksum in field2 "
			<< mach_read_from_4(read_buf + page_size.logical()
					    - FIL_PAGE_END_LSN_OLD_CHKSUM)
			<< ", calculated checksums for field2: "
			<< buf_checksum_algorithm_name(
				SRV_CHECKSUM_ALGORITHM_CRC32) << " "
			<< crc32 << "/" << crc32_legacy
			<< ", "
			<< buf_checksum_algorithm_name(
				SRV_CHECKSUM_ALGORITHM_INNODB) << " "
			<< buf_calc_page_old_checksum(read_buf)
			<< ", "
			<< buf_checksum_algorithm_name(
				SRV_CHECKSUM_ALGORITHM_NONE) << " "
			<< BUF_NO_CHECKSUM_MAGIC
			<< ",  page LSN "
			<< mach_read_from_4(read_buf + FIL_PAGE_LSN)
			<< " "
			<< mach_read_from_4(read_buf + FIL_PAGE_LSN + 4)
			<< ", low 4 bytes of LSN at page end "
			<< mach_read_from_4(read_buf + page_size.logical()
					    - FIL_PAGE_END_LSN_OLD_CHKSUM + 4)
			<< ", page number (if stored to page already) "
			<< mach_read_from_4(read_buf + FIL_PAGE_OFFSET)
			<< ", space id (if created with >= MySQL-4.1.1"
			   " and stored already) "
			<< mach_read_from_4(
				read_buf + FIL_PAGE_ARCH_LOG_NO_OR_SPACE_ID);
	}

#ifndef UNIV_HOTBACKUP
	if (mach_read_from_2(read_buf + TRX_UNDO_PAGE_HDR + TRX_UNDO_PAGE_TYPE)
	    == TRX_UNDO_INSERT) {
		fprintf(stderr,
			"InnoDB: Page may be an insert undo log page\n");
	} else if (mach_read_from_2(read_buf + TRX_UNDO_PAGE_HDR
				    + TRX_UNDO_PAGE_TYPE)
		   == TRX_UNDO_UPDATE) {
		fprintf(stderr,
			"InnoDB: Page may be an update undo log page\n");
	}
#endif /* !UNIV_HOTBACKUP */

	switch (fil_page_get_type(read_buf)) {
		index_id_t	index_id;
	case FIL_PAGE_INDEX:
	case FIL_PAGE_RTREE:
		index_id = btr_page_get_index_id(read_buf);
		ib::error() <<
			"InnoDB: Page may be an index page where"
			" index id is " << index_id;

#ifndef UNIV_HOTBACKUP
		index = dict_index_find_on_id_low(index_id);
		if (index) {
			ib::info()
				<< "Index " << index_id
				<< " is " << index->name
				<< " in table " << index->table->name;
		}
#endif /* !UNIV_HOTBACKUP */
		break;
	case FIL_PAGE_INODE:
		fputs("InnoDB: Page may be an 'inode' page\n", stderr);
		break;
	case FIL_PAGE_IBUF_FREE_LIST:
		fputs("InnoDB: Page may be an insert buffer free list page\n",
		      stderr);
		break;
	case FIL_PAGE_TYPE_ALLOCATED:
		fputs("InnoDB: Page may be a freshly allocated page\n",
		      stderr);
		break;
	case FIL_PAGE_IBUF_BITMAP:
		fputs("InnoDB: Page may be an insert buffer bitmap page\n",
		      stderr);
		break;
	case FIL_PAGE_TYPE_SYS:
		fputs("InnoDB: Page may be a system page\n",
		      stderr);
		break;
	case FIL_PAGE_TYPE_TRX_SYS:
		fputs("InnoDB: Page may be a transaction system page\n",
		      stderr);
		break;
	case FIL_PAGE_TYPE_FSP_HDR:
		fputs("InnoDB: Page may be a file space header page\n",
		      stderr);
		break;
	case FIL_PAGE_TYPE_XDES:
		fputs("InnoDB: Page may be an extent descriptor page\n",
		      stderr);
		break;
	case FIL_PAGE_TYPE_BLOB:
		fputs("InnoDB: Page may be a BLOB page\n",
		      stderr);
		break;
	case FIL_PAGE_TYPE_ZBLOB:
	case FIL_PAGE_TYPE_ZBLOB2:
		fputs("InnoDB: Page may be a compressed BLOB page\n",
		      stderr);
		break;
	}

	ut_ad(flags & BUF_PAGE_PRINT_NO_CRASH);
}

#ifndef UNIV_HOTBACKUP

# ifdef PFS_GROUP_BUFFER_SYNC
extern mysql_pfs_key_t	buffer_block_mutex_key;

/********************************************************************//**
This function registers mutexes and rwlocks in buffer blocks with
performance schema. If PFS_MAX_BUFFER_MUTEX_LOCK_REGISTER is
defined to be a value less than chunk->size, then only mutexes
and rwlocks in the first PFS_MAX_BUFFER_MUTEX_LOCK_REGISTER
blocks are registered. */
static
void
pfs_register_buffer_block(
/*======================*/
	buf_chunk_t*	chunk)		/*!< in/out: chunk of buffers */
{
	buf_block_t*    block;
	ulint		num_to_register;

	block = chunk->blocks;

	num_to_register = ut_min(
		chunk->size, PFS_MAX_BUFFER_MUTEX_LOCK_REGISTER);

	for (ulint i = 0; i < num_to_register; i++) {
#  ifdef UNIV_PFS_MUTEX
		BPageMutex*	mutex;

		mutex = &block->mutex;
		mutex->pfs_add(buffer_block_mutex_key);
#  endif /* UNIV_PFS_MUTEX */

		rw_lock_t*	rwlock;

#  ifdef UNIV_PFS_RWLOCK
		rwlock = &block->lock;
		ut_a(!rwlock->pfs_psi);
		rwlock->pfs_psi = (PSI_server)
			? PSI_server->init_rwlock(buf_block_lock_key, rwlock)
			: NULL;

#   ifdef UNIV_DEBUG
		rwlock = &block->debug_latch;
		ut_a(!rwlock->pfs_psi);
		rwlock->pfs_psi = (PSI_server)
			? PSI_server->init_rwlock(buf_block_debug_latch_key,
						  rwlock)
			: NULL;
#   endif /* UNIV_DEBUG */

#  endif /* UNIV_PFS_RWLOCK */
		block++;
	}
}
# endif /* PFS_GROUP_BUFFER_SYNC */

/********************************************************************//**
Initializes a buffer control block when the buf_pool is created. */
static
void
buf_block_init(
/*===========*/
	buf_pool_t*	buf_pool,	/*!< in: buffer pool instance */
	buf_block_t*	block,		/*!< in: pointer to control block */
	byte*		frame)		/*!< in: pointer to buffer frame */
{
	UNIV_MEM_DESC(frame, UNIV_PAGE_SIZE);

	block->frame = frame;

	block->page.buf_pool_index = buf_pool_index(buf_pool);
	block->page.state = BUF_BLOCK_NOT_USED;
	block->page.buf_fix_count = 0;
	block->page.io_fix = BUF_IO_NONE;
	block->page.flush_observer = NULL;
	block->page.key_version = 0;
	block->page.page_encrypted = false;
	block->page.page_compressed = false;
	block->page.encrypted = false;
	block->page.stored_checksum = BUF_NO_CHECKSUM_MAGIC;
	block->page.calculated_checksum = BUF_NO_CHECKSUM_MAGIC;
	block->page.real_size = 0;
	block->page.write_size = 0;
	block->modify_clock = 0;
	block->page.slot = NULL;

	ut_d(block->page.file_page_was_freed = FALSE);

	block->index = NULL;
	block->made_dirty_with_no_latch = false;
	block->skip_flush_check = false;

	ut_d(block->page.in_page_hash = FALSE);
	ut_d(block->page.in_zip_hash = FALSE);
	ut_d(block->page.in_flush_list = FALSE);
	ut_d(block->page.in_free_list = FALSE);
	ut_d(block->page.in_LRU_list = FALSE);
	ut_d(block->in_unzip_LRU_list = FALSE);
	ut_d(block->in_withdraw_list = FALSE);

#if defined UNIV_AHI_DEBUG || defined UNIV_DEBUG
	block->n_pointers = 0;
#endif /* UNIV_AHI_DEBUG || UNIV_DEBUG */
	page_zip_des_init(&block->page.zip);

	mutex_create(LATCH_ID_BUF_BLOCK_MUTEX, &block->mutex);

#if defined PFS_SKIP_BUFFER_MUTEX_RWLOCK || defined PFS_GROUP_BUFFER_SYNC
	/* If PFS_SKIP_BUFFER_MUTEX_RWLOCK is defined, skip registration
	of buffer block rwlock with performance schema.

	If PFS_GROUP_BUFFER_SYNC is defined, skip the registration
	since buffer block rwlock will be registered later in
	pfs_register_buffer_block(). */

	rw_lock_create(PFS_NOT_INSTRUMENTED, &block->lock, SYNC_LEVEL_VARYING);

	ut_d(rw_lock_create(
			PFS_NOT_INSTRUMENTED,
			&block->debug_latch, SYNC_NO_ORDER_CHECK));

#else /* PFS_SKIP_BUFFER_MUTEX_RWLOCK || PFS_GROUP_BUFFER_SYNC */

	rw_lock_create(buf_block_lock_key, &block->lock, SYNC_LEVEL_VARYING);

	ut_d(rw_lock_create(
			buf_block_debug_latch_key,
			&block->debug_latch, SYNC_NO_ORDER_CHECK));

#endif /* PFS_SKIP_BUFFER_MUTEX_RWLOCK || PFS_GROUP_BUFFER_SYNC */

	block->lock.is_block_lock = 1;

	ut_ad(rw_lock_validate(&(block->lock)));
}

/********************************************************************//**
Allocates a chunk of buffer frames.
@return chunk, or NULL on failure */
static
buf_chunk_t*
buf_chunk_init(
/*===========*/
	buf_pool_t*	buf_pool,	/*!< in: buffer pool instance */
	buf_chunk_t*	chunk,		/*!< out: chunk of buffers */
	ulint		mem_size)	/*!< in: requested size in bytes */
{
	buf_block_t*	block;
	byte*		frame;
	ulint		i;

	/* Round down to a multiple of page size,
	although it already should be. */
	mem_size = ut_2pow_round(mem_size, UNIV_PAGE_SIZE);
	/* Reserve space for the block descriptors. */
	mem_size += ut_2pow_round((mem_size / UNIV_PAGE_SIZE) * (sizeof *block)
				  + (UNIV_PAGE_SIZE - 1), UNIV_PAGE_SIZE);

	DBUG_EXECUTE_IF("ib_buf_chunk_init_fails", return(NULL););

	chunk->mem = buf_pool->allocator.allocate_large(mem_size,
							&chunk->mem_pfx);

	if (UNIV_UNLIKELY(chunk->mem == NULL)) {

		return(NULL);
	}

#if defined(HAVE_LIBNUMA) && defined(WITH_NUMA)
	if (srv_numa_interleave) {
<<<<<<< HEAD
		struct bitmask *numa_mems_allowed = numa_get_mems_allowed();
		int	st = mbind(chunk->mem, chunk->mem_size,
=======
		int	st = mbind(chunk->mem, chunk->mem_size(),
>>>>>>> 6304c0bf
				   MPOL_INTERLEAVE,
				   numa_mems_allowed->maskp,
				   numa_mems_allowed->size,
				   MPOL_MF_MOVE);
		if (st != 0) {
			ib::warn() << "Failed to set NUMA memory policy of"
				" buffer pool page frames to MPOL_INTERLEAVE"
				" (error: " << strerror(errno) << ").";
		}
	}
#endif /* HAVE_LIBNUMA && WITH_NUMA */


	/* Allocate the block descriptors from
	the start of the memory block. */
	chunk->blocks = (buf_block_t*) chunk->mem;

	/* Align a pointer to the first frame.  Note that when
	os_large_page_size is smaller than UNIV_PAGE_SIZE,
	we may allocate one fewer block than requested.  When
	it is bigger, we may allocate more blocks than requested. */

	frame = (byte*) ut_align(chunk->mem, UNIV_PAGE_SIZE);
	chunk->size = chunk->mem_pfx.m_size / UNIV_PAGE_SIZE
		- (frame != chunk->mem);

	/* Subtract the space needed for block descriptors. */
	{
		ulint	size = chunk->size;

		while (frame < (byte*) (chunk->blocks + size)) {
			frame += UNIV_PAGE_SIZE;
			size--;
		}

		chunk->size = size;
	}

	/* Init block structs and assign frames for them. Then we
	assign the frames to the first blocks (we already mapped the
	memory above). */

	block = chunk->blocks;

	for (i = chunk->size; i--; ) {

		buf_block_init(buf_pool, block, frame);
		UNIV_MEM_INVALID(block->frame, UNIV_PAGE_SIZE);

		/* Add the block to the free list */
		UT_LIST_ADD_LAST(buf_pool->free, &block->page);

		ut_d(block->page.in_free_list = TRUE);
		ut_ad(buf_pool_from_block(block) == buf_pool);

		block++;
		frame += UNIV_PAGE_SIZE;
	}

	buf_pool_register_chunk(chunk);

#ifdef PFS_GROUP_BUFFER_SYNC
	pfs_register_buffer_block(chunk);
#endif /* PFS_GROUP_BUFFER_SYNC */
	return(chunk);
}

#ifdef UNIV_DEBUG
/*********************************************************************//**
Finds a block in the given buffer chunk that points to a
given compressed page.
@return buffer block pointing to the compressed page, or NULL */
static
buf_block_t*
buf_chunk_contains_zip(
/*===================*/
	buf_chunk_t*	chunk,	/*!< in: chunk being checked */
	const void*	data)	/*!< in: pointer to compressed page */
{
	buf_block_t*	block;
	ulint		i;

	block = chunk->blocks;

	for (i = chunk->size; i--; block++) {
		if (block->page.zip.data == data) {

			return(block);
		}
	}

	return(NULL);
}

/*********************************************************************//**
Finds a block in the buffer pool that points to a
given compressed page.
@return buffer block pointing to the compressed page, or NULL */
buf_block_t*
buf_pool_contains_zip(
/*==================*/
	buf_pool_t*	buf_pool,	/*!< in: buffer pool instance */
	const void*	data)		/*!< in: pointer to compressed page */
{
	ulint		n;
	buf_chunk_t*	chunk = buf_pool->chunks;

	ut_ad(buf_pool);
	ut_ad(buf_pool_mutex_own(buf_pool));
	for (n = buf_pool->n_chunks; n--; chunk++) {

		buf_block_t* block = buf_chunk_contains_zip(chunk, data);

		if (block) {
			return(block);
		}
	}

	return(NULL);
}
#endif /* UNIV_DEBUG */

/*********************************************************************//**
Checks that all file pages in the buffer chunk are in a replaceable state.
@return address of a non-free block, or NULL if all freed */
static
const buf_block_t*
buf_chunk_not_freed(
/*================*/
	buf_chunk_t*	chunk)	/*!< in: chunk being checked */
{
	buf_block_t*	block;
	ulint		i;

	block = chunk->blocks;

	for (i = chunk->size; i--; block++) {
		ibool	ready;

		switch (buf_block_get_state(block)) {
		case BUF_BLOCK_POOL_WATCH:
		case BUF_BLOCK_ZIP_PAGE:
		case BUF_BLOCK_ZIP_DIRTY:
			/* The uncompressed buffer pool should never
			contain compressed block descriptors. */
			ut_error;
			break;
		case BUF_BLOCK_NOT_USED:
		case BUF_BLOCK_READY_FOR_USE:
		case BUF_BLOCK_MEMORY:
		case BUF_BLOCK_REMOVE_HASH:
			/* Skip blocks that are not being used for
			file pages. */
			break;
		case BUF_BLOCK_FILE_PAGE:
			buf_page_mutex_enter(block);
			ready = buf_flush_ready_for_replace(&block->page);
			buf_page_mutex_exit(block);

			if (!ready) {

				return(block);
			}

			break;
		}
	}

	return(NULL);
}

/********************************************************************//**
Set buffer pool size variables after resizing it */
static
void
buf_pool_set_sizes(void)
/*====================*/
{
	ulint	i;
	ulint	curr_size = 0;

	buf_pool_mutex_enter_all();

	for (i = 0; i < srv_buf_pool_instances; i++) {
		buf_pool_t*	buf_pool;

		buf_pool = buf_pool_from_array(i);
		curr_size += buf_pool->curr_pool_size;
	}

	srv_buf_pool_curr_size = curr_size;
	srv_buf_pool_old_size = srv_buf_pool_size;
	srv_buf_pool_base_size = srv_buf_pool_size;

	buf_pool_mutex_exit_all();
}

/********************************************************************//**
Initialize a buffer pool instance.
@return DB_SUCCESS if all goes well. */
ulint
buf_pool_init_instance(
/*===================*/
	buf_pool_t*	buf_pool,	/*!< in: buffer pool instance */
	ulint		buf_pool_size,	/*!< in: size in bytes */
	ulint		instance_no)	/*!< in: id of the instance */
{
	ulint		i;
	ulint		chunk_size;
	buf_chunk_t*	chunk;

	ut_ad(buf_pool_size % srv_buf_pool_chunk_unit == 0);

	/* 1. Initialize general fields
	------------------------------- */
	mutex_create(LATCH_ID_BUF_POOL, &buf_pool->mutex);

	mutex_create(LATCH_ID_BUF_POOL_ZIP, &buf_pool->zip_mutex);

	new(&buf_pool->allocator)
		ut_allocator<unsigned char>(mem_key_buf_buf_pool);

	buf_pool_mutex_enter(buf_pool);

	if (buf_pool_size > 0) {
		buf_pool->n_chunks
			= buf_pool_size / srv_buf_pool_chunk_unit;
		chunk_size = srv_buf_pool_chunk_unit;

		buf_pool->chunks =
			reinterpret_cast<buf_chunk_t*>(ut_zalloc_nokey(
				buf_pool->n_chunks * sizeof(*chunk)));
		buf_pool->chunks_old = NULL;

		UT_LIST_INIT(buf_pool->LRU, &buf_page_t::LRU);
		UT_LIST_INIT(buf_pool->free, &buf_page_t::list);
		UT_LIST_INIT(buf_pool->withdraw, &buf_page_t::list);
		buf_pool->withdraw_target = 0;
		UT_LIST_INIT(buf_pool->flush_list, &buf_page_t::list);
		UT_LIST_INIT(buf_pool->unzip_LRU, &buf_block_t::unzip_LRU);

#if defined UNIV_DEBUG || defined UNIV_BUF_DEBUG
		UT_LIST_INIT(buf_pool->zip_clean, &buf_page_t::list);
#endif /* UNIV_DEBUG || UNIV_BUF_DEBUG */

		for (i = 0; i < UT_ARR_SIZE(buf_pool->zip_free); ++i) {
			UT_LIST_INIT(
				buf_pool->zip_free[i], &buf_buddy_free_t::list);
		}

		buf_pool->curr_size = 0;
		chunk = buf_pool->chunks;

		do {
			if (!buf_chunk_init(buf_pool, chunk, chunk_size)) {
				while (--chunk >= buf_pool->chunks) {
					buf_block_t*	block = chunk->blocks;

					for (i = chunk->size; i--; block++) {
						mutex_free(&block->mutex);
						rw_lock_free(&block->lock);

						ut_d(rw_lock_free(
							&block->debug_latch));
					}

					buf_pool->allocator.deallocate_large(
						chunk->mem, &chunk->mem_pfx);
				}
				ut_free(buf_pool->chunks);
				buf_pool_mutex_exit(buf_pool);

				return(DB_ERROR);
			}

			buf_pool->curr_size += chunk->size;
		} while (++chunk < buf_pool->chunks + buf_pool->n_chunks);

		buf_pool->instance_no = instance_no;
		buf_pool->read_ahead_area =
			ut_min(BUF_READ_AHEAD_PAGES,
			       ut_2_power_up(buf_pool->curr_size /
					     BUF_READ_AHEAD_PORTION));
		buf_pool->curr_pool_size = buf_pool->curr_size * UNIV_PAGE_SIZE;

		buf_pool->old_size = buf_pool->curr_size;
		buf_pool->n_chunks_new = buf_pool->n_chunks;

		/* Number of locks protecting page_hash must be a
		power of two */
		srv_n_page_hash_locks = static_cast<ulong>(
			 ut_2_power_up(srv_n_page_hash_locks));
		ut_a(srv_n_page_hash_locks != 0);
		ut_a(srv_n_page_hash_locks <= MAX_PAGE_HASH_LOCKS);

		buf_pool->page_hash = ib_create(
			2 * buf_pool->curr_size,
			LATCH_ID_HASH_TABLE_RW_LOCK,
			srv_n_page_hash_locks, MEM_HEAP_FOR_PAGE_HASH);

		buf_pool->page_hash_old = NULL;

		buf_pool->zip_hash = hash_create(2 * buf_pool->curr_size);

		buf_pool->last_printout_time = ut_time();
	}
	/* 2. Initialize flushing fields
	-------------------------------- */

	mutex_create(LATCH_ID_FLUSH_LIST, &buf_pool->flush_list_mutex);

	for (i = BUF_FLUSH_LRU; i < BUF_FLUSH_N_TYPES; i++) {
		buf_pool->no_flush[i] = os_event_create(0);
	}

	buf_pool->watch = (buf_page_t*) ut_zalloc_nokey(
		sizeof(*buf_pool->watch) * BUF_POOL_WATCH_SIZE);
	for (i = 0; i < BUF_POOL_WATCH_SIZE; i++) {
		buf_pool->watch[i].buf_pool_index = buf_pool->instance_no;
	}

	/* All fields are initialized by ut_zalloc_nokey(). */

	buf_pool->try_LRU_scan = TRUE;

	/* Initialize the hazard pointer for flush_list batches */
	new(&buf_pool->flush_hp)
		FlushHp(buf_pool, &buf_pool->flush_list_mutex);

	/* Initialize the hazard pointer for LRU batches */
	new(&buf_pool->lru_hp) LRUHp(buf_pool, &buf_pool->mutex);

	/* Initialize the iterator for LRU scan search */
	new(&buf_pool->lru_scan_itr) LRUItr(buf_pool, &buf_pool->mutex);

	/* Initialize the iterator for single page scan search */
	new(&buf_pool->single_scan_itr) LRUItr(buf_pool, &buf_pool->mutex);

	/* Initialize the temporal memory array and slots */
	buf_pool->tmp_arr = (buf_tmp_array_t *)ut_malloc_nokey(sizeof(buf_tmp_array_t));
	memset(buf_pool->tmp_arr, 0, sizeof(buf_tmp_array_t));
	ulint n_slots = srv_n_read_io_threads * srv_n_write_io_threads * (8 * OS_AIO_N_PENDING_IOS_PER_THREAD);
	buf_pool->tmp_arr->n_slots = n_slots;
	buf_pool->tmp_arr->slots = (buf_tmp_buffer_t*)ut_malloc_nokey(sizeof(buf_tmp_buffer_t) * n_slots);
	memset(buf_pool->tmp_arr->slots, 0, (sizeof(buf_tmp_buffer_t) * n_slots));

	buf_pool_mutex_exit(buf_pool);

	DBUG_EXECUTE_IF("buf_pool_init_instance_force_oom",
		return(DB_ERROR); );

	return(DB_SUCCESS);
}

/********************************************************************//**
free one buffer pool instance */
static
void
buf_pool_free_instance(
/*===================*/
	buf_pool_t*	buf_pool)	/* in,own: buffer pool instance
					to free */
{
	buf_chunk_t*	chunk;
	buf_chunk_t*	chunks;
	buf_page_t*	bpage;
	buf_page_t*	prev_bpage = 0;

	mutex_free(&buf_pool->mutex);
	mutex_free(&buf_pool->zip_mutex);
	mutex_free(&buf_pool->flush_list_mutex);

	for (bpage = UT_LIST_GET_LAST(buf_pool->LRU);
	     bpage != NULL;
	     bpage = prev_bpage) {

		prev_bpage = UT_LIST_GET_PREV(LRU, bpage);
		buf_page_state	state = buf_page_get_state(bpage);

		ut_ad(buf_page_in_file(bpage));
		ut_ad(bpage->in_LRU_list);

		if (state != BUF_BLOCK_FILE_PAGE) {
			/* We must not have any dirty block except
			when doing a fast shutdown. */
			ut_ad(state == BUF_BLOCK_ZIP_PAGE
			      || srv_fast_shutdown == 2);
			buf_page_free_descriptor(bpage);
		}
	}

	ut_free(buf_pool->watch);
	buf_pool->watch = NULL;

	chunks = buf_pool->chunks;
	chunk = chunks + buf_pool->n_chunks;

	while (--chunk >= chunks) {
		buf_block_t*	block = chunk->blocks;

		for (ulint i = chunk->size; i--; block++) {
			mutex_free(&block->mutex);
			rw_lock_free(&block->lock);

			ut_d(rw_lock_free(&block->debug_latch));
		}

		buf_pool->allocator.deallocate_large(
			chunk->mem, &chunk->mem_pfx);
	}

	for (ulint i = BUF_FLUSH_LRU; i < BUF_FLUSH_N_TYPES; ++i) {
		os_event_destroy(buf_pool->no_flush[i]);
	}

	ut_free(buf_pool->chunks);
	ha_clear(buf_pool->page_hash);
	hash_table_free(buf_pool->page_hash);
	hash_table_free(buf_pool->zip_hash);

	/* Free all used temporary slots */
	if (buf_pool->tmp_arr) {
		for(ulint i = 0; i < buf_pool->tmp_arr->n_slots; i++) {
			buf_tmp_buffer_t* slot = &(buf_pool->tmp_arr->slots[i]);
#ifdef HAVE_LZO
			if (slot && slot->lzo_mem) {
				ut_free(slot->lzo_mem);
				slot->lzo_mem = NULL;
			}
#endif
			if (slot && slot->crypt_buf_free) {
				ut_free(slot->crypt_buf_free);
				slot->crypt_buf_free = NULL;
			}

			if (slot && slot->comp_buf_free) {
				ut_free(slot->comp_buf_free);
				slot->comp_buf_free = NULL;
			}
		}

		ut_free(buf_pool->tmp_arr->slots);
		ut_free(buf_pool->tmp_arr);
		buf_pool->tmp_arr = NULL;
	}

	buf_pool->allocator.~ut_allocator();
}

/********************************************************************//**
Creates the buffer pool.
@return DB_SUCCESS if success, DB_ERROR if not enough memory or error */
dberr_t
buf_pool_init(
/*==========*/
	ulint	total_size,	/*!< in: size of the total pool in bytes */
	ulint	n_instances)	/*!< in: number of instances */
{
	ulint		i;
	const ulint	size	= total_size / n_instances;

	ut_ad(n_instances > 0);
	ut_ad(n_instances <= MAX_BUFFER_POOLS);
	ut_ad(n_instances == srv_buf_pool_instances);

<<<<<<< HEAD
#ifdef HAVE_LIBNUMA
	if (srv_numa_interleave) {
		struct bitmask *numa_mems_allowed = numa_get_mems_allowed();

		ib_logf(IB_LOG_LEVEL_INFO,
			"Setting NUMA memory policy to MPOL_INTERLEAVE");
		if (set_mempolicy(MPOL_INTERLEAVE,
				  numa_mems_allowed->maskp,
				  numa_mems_allowed->size) != 0) {
			ib_logf(IB_LOG_LEVEL_WARN,
				"Failed to set NUMA memory policy to"
				" MPOL_INTERLEAVE (error: %s).",
				strerror(errno));
		}
	}
#endif // HAVE_LIBNUMA
=======
	NUMA_MEMPOLICY_INTERLEAVE_IN_SCOPE;
>>>>>>> 6304c0bf

	buf_pool_resizing = false;
	buf_pool_withdrawing = false;
	buf_withdraw_clock = 0;

	buf_pool_ptr = (buf_pool_t*) ut_zalloc_nokey(
		n_instances * sizeof *buf_pool_ptr);

	buf_chunk_map_reg = UT_NEW_NOKEY(buf_pool_chunk_map_t());

	for (i = 0; i < n_instances; i++) {
		buf_pool_t*	ptr	= &buf_pool_ptr[i];

		if (buf_pool_init_instance(ptr, size, i) != DB_SUCCESS) {

			/* Free all the instances created so far. */
			buf_pool_free(i);

			return(DB_ERROR);
		}
	}

	buf_chunk_map_ref = buf_chunk_map_reg;

	buf_pool_set_sizes();
	buf_LRU_old_ratio_update(100 * 3/ 8, FALSE);

	btr_search_sys_create(buf_pool_get_curr_size() / sizeof(void*) / 64);

	return(DB_SUCCESS);
}

/********************************************************************//**
Frees the buffer pool at shutdown.  This must not be invoked before
freeing all mutexes. */
void
buf_pool_free(
/*==========*/
	ulint	n_instances)	/*!< in: numbere of instances to free */
{
	for (ulint i = 0; i < n_instances; i++) {
		buf_pool_free_instance(buf_pool_from_array(i));
	}

	UT_DELETE(buf_chunk_map_reg);
	buf_chunk_map_reg = buf_chunk_map_ref = NULL;

	ut_free(buf_pool_ptr);
	buf_pool_ptr = NULL;
}

/** Reallocate a control block.
@param[in]	buf_pool	buffer pool instance
@param[in]	block		pointer to control block
@retval false	if failed because of no free blocks. */
static
bool
buf_page_realloc(
	buf_pool_t*	buf_pool,
	buf_block_t*	block)
{
	buf_block_t*	new_block;

	ut_ad(buf_pool_withdrawing);
	ut_ad(buf_pool_mutex_own(buf_pool));
	ut_ad(buf_block_get_state(block) == BUF_BLOCK_FILE_PAGE);

	new_block = buf_LRU_get_free_only(buf_pool);

	if (new_block == NULL) {
		return(false); /* free_list was not enough */
	}

	rw_lock_t*	hash_lock = buf_page_hash_lock_get(buf_pool, block->page.id);

	rw_lock_x_lock(hash_lock);
	mutex_enter(&block->mutex);

	if (buf_page_can_relocate(&block->page)) {
		mutex_enter(&new_block->mutex);

		memcpy(new_block->frame, block->frame, UNIV_PAGE_SIZE);
		memcpy(&new_block->page, &block->page, sizeof block->page);

		/* relocate LRU list */
		ut_ad(block->page.in_LRU_list);
		ut_ad(!block->page.in_zip_hash);
		ut_d(block->page.in_LRU_list = FALSE);

		buf_LRU_adjust_hp(buf_pool, &block->page);

		buf_page_t*	prev_b = UT_LIST_GET_PREV(LRU, &block->page);
		UT_LIST_REMOVE(buf_pool->LRU, &block->page);

		if (prev_b != NULL) {
			UT_LIST_INSERT_AFTER(buf_pool->LRU, prev_b, &new_block->page);
		} else {
			UT_LIST_ADD_FIRST(buf_pool->LRU, &new_block->page);
		}

		if (buf_pool->LRU_old == &block->page) {
			buf_pool->LRU_old = &new_block->page;
		}

		ut_ad(new_block->page.in_LRU_list);

		/* relocate unzip_LRU list */
		if (block->page.zip.data != NULL) {
			ut_ad(block->in_unzip_LRU_list);
			ut_d(new_block->in_unzip_LRU_list = TRUE);
			UNIV_MEM_DESC(&new_block->page.zip.data,
				      page_zip_get_size(&new_block->page.zip));

			buf_block_t*	prev_block = UT_LIST_GET_PREV(unzip_LRU, block);
			UT_LIST_REMOVE(buf_pool->unzip_LRU, block);

			ut_d(block->in_unzip_LRU_list = FALSE);
			block->page.zip.data = NULL;
			page_zip_set_size(&block->page.zip, 0);

			if (prev_block != NULL) {
				UT_LIST_INSERT_AFTER(buf_pool->unzip_LRU, prev_block, new_block);
			} else {
				UT_LIST_ADD_FIRST(buf_pool->unzip_LRU, new_block);
			}
		} else {
			ut_ad(!block->in_unzip_LRU_list);
			ut_d(new_block->in_unzip_LRU_list = FALSE);
		}

		/* relocate buf_pool->page_hash */
		ut_ad(block->page.in_page_hash);
		ut_ad(&block->page == buf_page_hash_get_low(buf_pool,
							    block->page.id));
		ut_d(block->page.in_page_hash = FALSE);
		ulint	fold = block->page.id.fold();
		ut_ad(fold == new_block->page.id.fold());
		HASH_DELETE(buf_page_t, hash, buf_pool->page_hash, fold, (&block->page));
		HASH_INSERT(buf_page_t, hash, buf_pool->page_hash, fold, (&new_block->page));

		ut_ad(new_block->page.in_page_hash);

		buf_block_modify_clock_inc(block);
		memset(block->frame + FIL_PAGE_OFFSET, 0xff, 4);
		memset(block->frame + FIL_PAGE_ARCH_LOG_NO_OR_SPACE_ID, 0xff, 4);
		UNIV_MEM_INVALID(block->frame, UNIV_PAGE_SIZE);
		buf_block_set_state(block, BUF_BLOCK_REMOVE_HASH);
		block->page.id.reset(ULINT32_UNDEFINED, ULINT32_UNDEFINED);

		/* Relocate buf_pool->flush_list. */
		if (block->page.oldest_modification) {
			buf_flush_relocate_on_flush_list(
				&block->page, &new_block->page);
		}

		/* set other flags of buf_block_t */

		ut_ad(!block->index);
		new_block->index	= NULL;
		new_block->n_hash_helps	= 0;
		new_block->n_fields	= 1;
		new_block->left_side	= TRUE;

		new_block->lock_hash_val = block->lock_hash_val;
		ut_ad(new_block->lock_hash_val == lock_rec_hash(
			new_block->page.id.space(),
			new_block->page.id.page_no()));

		rw_lock_x_unlock(hash_lock);
		mutex_exit(&new_block->mutex);

		/* free block */
		buf_block_set_state(block, BUF_BLOCK_MEMORY);
		buf_LRU_block_free_non_file_page(block);

		mutex_exit(&block->mutex);
	} else {
		rw_lock_x_unlock(hash_lock);
		mutex_exit(&block->mutex);

		/* free new_block */
		mutex_enter(&new_block->mutex);
		buf_LRU_block_free_non_file_page(new_block);
		mutex_exit(&new_block->mutex);
	}

	return(true); /* free_list was enough */
}

/** Sets the global variable that feeds MySQL's innodb_buffer_pool_resize_status
to the specified string. The format and the following parameters are the
same as the ones used for printf(3).
@param[in]	fmt	format
@param[in]	...	extra parameters according to fmt */
static
void
buf_resize_status(
	const char*	fmt,
	...)
{
	va_list	ap;

	va_start(ap, fmt);

	ut_vsnprintf(
		export_vars.innodb_buffer_pool_resize_status,
		sizeof(export_vars.innodb_buffer_pool_resize_status),
		fmt, ap);

	va_end(ap);

	ib::info() << export_vars.innodb_buffer_pool_resize_status;
}

/** Determines if a block is intended to be withdrawn.
@param[in]	buf_pool	buffer pool instance
@param[in]	block		pointer to control block
@retval true	if will be withdrawn */
bool
buf_block_will_withdrawn(
	buf_pool_t*		buf_pool,
	const buf_block_t*	block)
{
	ut_ad(buf_pool->curr_size < buf_pool->old_size);
	ut_ad(!buf_pool_resizing || buf_pool_mutex_own(buf_pool));

	const buf_chunk_t*	chunk
		= buf_pool->chunks + buf_pool->n_chunks_new;
	const buf_chunk_t*	echunk
		= buf_pool->chunks + buf_pool->n_chunks;

	while (chunk < echunk) {
		if (block >= chunk->blocks
		    && block < chunk->blocks + chunk->size) {
			return(true);
		}
		++chunk;
	}

	return(false);
}

/** Determines if a frame is intended to be withdrawn.
@param[in]	buf_pool	buffer pool instance
@param[in]	ptr		pointer to a frame
@retval true	if will be withdrawn */
bool
buf_frame_will_withdrawn(
	buf_pool_t*	buf_pool,
	const byte*	ptr)
{
	ut_ad(buf_pool->curr_size < buf_pool->old_size);
	ut_ad(!buf_pool_resizing || buf_pool_mutex_own(buf_pool));

	const buf_chunk_t*	chunk
		= buf_pool->chunks + buf_pool->n_chunks_new;
	const buf_chunk_t*	echunk
		= buf_pool->chunks + buf_pool->n_chunks;

	while (chunk < echunk) {
		if (ptr >= chunk->blocks->frame
		    && ptr < (chunk->blocks + chunk->size - 1)->frame
			     + UNIV_PAGE_SIZE) {
			return(true);
		}
		++chunk;
	}

	return(false);
}

/** Withdraw the buffer pool blocks from end of the buffer pool instance
until withdrawn by buf_pool->withdraw_target.
@param[in]	buf_pool	buffer pool instance
@retval true	if retry is needed */
static
bool
buf_pool_withdraw_blocks(
	buf_pool_t*	buf_pool)
{
	buf_block_t*	block;
	ulint		loop_count = 0;
	ulint		i = buf_pool_index(buf_pool);

	ib::info() << "buffer pool " << i
		<< " : start to withdraw the last "
		<< buf_pool->withdraw_target << " blocks.";

	/* Minimize buf_pool->zip_free[i] lists */
	buf_pool_mutex_enter(buf_pool);
	buf_buddy_condense_free(buf_pool);
	buf_pool_mutex_exit(buf_pool);

	while (UT_LIST_GET_LEN(buf_pool->withdraw)
	       < buf_pool->withdraw_target) {

		/* try to withdraw from free_list */
		ulint	count1 = 0;

		buf_pool_mutex_enter(buf_pool);
		block = reinterpret_cast<buf_block_t*>(
			UT_LIST_GET_FIRST(buf_pool->free));
		while (block != NULL
		       && UT_LIST_GET_LEN(buf_pool->withdraw)
			  < buf_pool->withdraw_target) {
			ut_ad(block->page.in_free_list);
			ut_ad(!block->page.in_flush_list);
			ut_ad(!block->page.in_LRU_list);
			ut_a(!buf_page_in_file(&block->page));

			buf_block_t*	next_block;
			next_block = reinterpret_cast<buf_block_t*>(
				UT_LIST_GET_NEXT(
					list, &block->page));

			if (buf_block_will_withdrawn(buf_pool, block)) {
				/* This should be withdrawn */
				UT_LIST_REMOVE(
					buf_pool->free,
					&block->page);
				UT_LIST_ADD_LAST(
					buf_pool->withdraw,
					&block->page);
				ut_d(block->in_withdraw_list = TRUE);
				count1++;
			}

			block = next_block;
		}
		buf_pool_mutex_exit(buf_pool);

		/* reserve free_list length */
		if (UT_LIST_GET_LEN(buf_pool->withdraw)
		    < buf_pool->withdraw_target) {
			ulint	scan_depth;
			flush_counters_t n;

			/* cap scan_depth with current LRU size. */
			buf_pool_mutex_enter(buf_pool);
			scan_depth = UT_LIST_GET_LEN(buf_pool->LRU);
			buf_pool_mutex_exit(buf_pool);

			scan_depth = ut_min(
				ut_max(buf_pool->withdraw_target
				       - UT_LIST_GET_LEN(buf_pool->withdraw),
				       static_cast<ulint>(srv_LRU_scan_depth)),
				scan_depth);

			buf_flush_do_batch(buf_pool, BUF_FLUSH_LRU,
				scan_depth, 0, &n);
			buf_flush_wait_batch_end(buf_pool, BUF_FLUSH_LRU);

			if (n.flushed) {
				MONITOR_INC_VALUE_CUMULATIVE(
					MONITOR_LRU_BATCH_FLUSH_TOTAL_PAGE,
					MONITOR_LRU_BATCH_FLUSH_COUNT,
					MONITOR_LRU_BATCH_FLUSH_PAGES,
					n.flushed);
			}
		}

		/* relocate blocks/buddies in withdrawn area */
		ulint	count2 = 0;

		buf_pool_mutex_enter(buf_pool);
		buf_page_t*	bpage;
		bpage = UT_LIST_GET_FIRST(buf_pool->LRU);
		while (bpage != NULL) {
			BPageMutex*	block_mutex;
			buf_page_t*	next_bpage;

			block_mutex = buf_page_get_mutex(bpage);
			mutex_enter(block_mutex);

			next_bpage = UT_LIST_GET_NEXT(LRU, bpage);

			if (bpage->zip.data != NULL
			    && buf_frame_will_withdrawn(
				buf_pool,
				static_cast<byte*>(bpage->zip.data))) {

				if (buf_page_can_relocate(bpage)) {
					mutex_exit(block_mutex);
					buf_pool_mutex_exit_forbid(buf_pool);
					if(!buf_buddy_realloc(
						buf_pool, bpage->zip.data,
						page_zip_get_size(
							&bpage->zip))) {

						/* failed to allocate block */
						buf_pool_mutex_exit_allow(
							buf_pool);
						break;
					}
					buf_pool_mutex_exit_allow(buf_pool);
					mutex_enter(block_mutex);
					count2++;
				}
				/* NOTE: if the page is in use,
				not reallocated yet */
			}

			if (buf_page_get_state(bpage)
			    == BUF_BLOCK_FILE_PAGE
			    && buf_block_will_withdrawn(
				buf_pool,
				reinterpret_cast<buf_block_t*>(bpage))) {

				if (buf_page_can_relocate(bpage)) {
					mutex_exit(block_mutex);
					buf_pool_mutex_exit_forbid(buf_pool);
					if(!buf_page_realloc(
						buf_pool,
						reinterpret_cast<buf_block_t*>(
							bpage))) {
						/* failed to allocate block */
						buf_pool_mutex_exit_allow(
							buf_pool);
						break;
					}
					buf_pool_mutex_exit_allow(buf_pool);
					count2++;
				} else {
					mutex_exit(block_mutex);
				}
				/* NOTE: if the page is in use,
				not reallocated yet */
			} else {
				mutex_exit(block_mutex);
			}

			bpage = next_bpage;
		}
		buf_pool_mutex_exit(buf_pool);

		buf_resize_status(
			"buffer pool %lu : withdrawing blocks. (%lu/%lu)",
			i, UT_LIST_GET_LEN(buf_pool->withdraw),
			buf_pool->withdraw_target);

		ib::info() << "buffer pool " << i << " : withdrew "
			<< count1 << " blocks from free list."
			<< " Tried to relocate " << count2 << " pages ("
			<< UT_LIST_GET_LEN(buf_pool->withdraw) << "/"
			<< buf_pool->withdraw_target << ").";

		if (++loop_count >= 10) {
			/* give up for now.
			retried after user threads paused. */

			ib::info() << "buffer pool " << i
				<< " : will retry to withdraw later.";

			/* need retry later */
			return(true);
		}
	}

	/* confirm withdrawn enough */
	const buf_chunk_t*	chunk
		= buf_pool->chunks + buf_pool->n_chunks_new;
	const buf_chunk_t*	echunk
		= buf_pool->chunks + buf_pool->n_chunks;

	while (chunk < echunk) {
		block = chunk->blocks;
		for (ulint j = chunk->size; j--; block++) {
			/* If !=BUF_BLOCK_NOT_USED block in the
			withdrawn area, it means corruption
			something */
			ut_a(buf_block_get_state(block)
				== BUF_BLOCK_NOT_USED);
			ut_ad(block->in_withdraw_list);
		}
		++chunk;
	}

	ib::info() << "buffer pool " << i << " : withdrawn target "
		<< UT_LIST_GET_LEN(buf_pool->withdraw) << " blocks.";

	/* retry is not needed */
	++buf_withdraw_clock;
	os_wmb;

	return(false);
}

/** resize page_hash and zip_hash for a buffer pool instance.
@param[in]	buf_pool	buffer pool instance */
static
void
buf_pool_resize_hash(
	buf_pool_t*	buf_pool)
{
	hash_table_t*	new_hash_table;

	ut_ad(buf_pool->page_hash_old == NULL);

	/* recreate page_hash */
	new_hash_table = ib_recreate(
		buf_pool->page_hash, 2 * buf_pool->curr_size);

	for (ulint i = 0; i < hash_get_n_cells(buf_pool->page_hash); i++) {
		buf_page_t*	bpage;

		bpage = static_cast<buf_page_t*>(
			HASH_GET_FIRST(
				buf_pool->page_hash, i));

		while (bpage) {
			buf_page_t*	prev_bpage = bpage;
			ulint		fold;

			bpage = static_cast<buf_page_t*>(
				HASH_GET_NEXT(
					hash, prev_bpage));

			fold = prev_bpage->id.fold();

			HASH_DELETE(buf_page_t, hash,
				buf_pool->page_hash, fold,
				prev_bpage);

			HASH_INSERT(buf_page_t, hash,
				new_hash_table, fold,
				prev_bpage);
		}
	}

	buf_pool->page_hash_old = buf_pool->page_hash;
	buf_pool->page_hash = new_hash_table;

	/* recreate zip_hash */
	new_hash_table = hash_create(2 * buf_pool->curr_size);

	for (ulint i = 0; i < hash_get_n_cells(buf_pool->zip_hash); i++) {
		buf_page_t*	bpage;

		bpage = static_cast<buf_page_t*>(
			HASH_GET_FIRST(buf_pool->zip_hash, i));

		while (bpage) {
			buf_page_t*	prev_bpage = bpage;
			ulint		fold;

			bpage = static_cast<buf_page_t*>(
				HASH_GET_NEXT(
					hash, prev_bpage));

			fold = BUF_POOL_ZIP_FOLD(
				reinterpret_cast<buf_block_t*>(
					prev_bpage));

			HASH_DELETE(buf_page_t, hash,
				buf_pool->zip_hash, fold,
				prev_bpage);

			HASH_INSERT(buf_page_t, hash,
				new_hash_table, fold,
				prev_bpage);
		}
	}

	hash_table_free(buf_pool->zip_hash);
	buf_pool->zip_hash = new_hash_table;
}

#ifndef DBUG_OFF
/** This is a debug routine to inject an memory allocation failure error. */
static
void
buf_pool_resize_chunk_make_null(buf_chunk_t** new_chunks)
{
	static int count = 0;

	if (count == 1) {
		ut_free(*new_chunks);
		*new_chunks = NULL;
	}

	count++;
}
#endif // DBUG_OFF

/** Resize the buffer pool based on srv_buf_pool_size from
srv_buf_pool_old_size. */
void
buf_pool_resize()
{
	buf_pool_t*	buf_pool;
	ulint		new_instance_size;
	bool		warning = false;

	NUMA_MEMPOLICY_INTERLEAVE_IN_SCOPE;

	ut_ad(!buf_pool_resizing);
	ut_ad(!buf_pool_withdrawing);
	ut_ad(srv_buf_pool_chunk_unit > 0);

	new_instance_size = srv_buf_pool_size / srv_buf_pool_instances;
	new_instance_size /= UNIV_PAGE_SIZE;

	buf_resize_status("Resizing buffer pool from " ULINTPF " to "
			  ULINTPF " (unit=" ULINTPF ").",
			  srv_buf_pool_old_size, srv_buf_pool_size,
			  srv_buf_pool_chunk_unit);

	/* set new limit for all buffer pool for resizing */
	for (ulint i = 0; i < srv_buf_pool_instances; i++) {
		buf_pool = buf_pool_from_array(i);
		buf_pool_mutex_enter(buf_pool);

		ut_ad(buf_pool->curr_size == buf_pool->old_size);
		ut_ad(buf_pool->n_chunks_new == buf_pool->n_chunks);
		ut_ad(UT_LIST_GET_LEN(buf_pool->withdraw) == 0);
		ut_ad(buf_pool->flush_rbt == NULL);

		buf_pool->curr_size = new_instance_size;

		buf_pool->n_chunks_new = new_instance_size * UNIV_PAGE_SIZE
			/ srv_buf_pool_chunk_unit;

		buf_pool_mutex_exit(buf_pool);
	}

	/* disable AHI if needed */
	bool	btr_search_disabled = false;

	buf_resize_status("Disabling adaptive hash index.");

	btr_search_s_lock_all();
	if (btr_search_enabled) {
		btr_search_s_unlock_all();
		btr_search_disabled = true;
	} else {
		btr_search_s_unlock_all();
	}

	btr_search_disable(true);

	if (btr_search_disabled) {
		ib::info() << "disabled adaptive hash index.";
	}

	/* set withdraw target */
	for (ulint i = 0; i < srv_buf_pool_instances; i++) {
		buf_pool = buf_pool_from_array(i);
		if (buf_pool->curr_size < buf_pool->old_size) {
			ulint	withdraw_target = 0;

			const buf_chunk_t*	chunk
				= buf_pool->chunks + buf_pool->n_chunks_new;
			const buf_chunk_t*	echunk
				= buf_pool->chunks + buf_pool->n_chunks;

			while (chunk < echunk) {
				withdraw_target += chunk->size;
				++chunk;
			}

			ut_ad(buf_pool->withdraw_target == 0);
			buf_pool->withdraw_target = withdraw_target;
			buf_pool_withdrawing = true;
		}
	}

	buf_resize_status("Withdrawing blocks to be shrunken.");

	ib_time_t	withdraw_started = ut_time();
	ulint		message_interval = 60;
	ulint		retry_interval = 1;

withdraw_retry:
	bool	should_retry_withdraw = false;

	/* wait for the number of blocks fit to the new size (if needed)*/
	for (ulint i = 0; i < srv_buf_pool_instances; i++) {
		buf_pool = buf_pool_from_array(i);
		if (buf_pool->curr_size < buf_pool->old_size) {

			should_retry_withdraw |=
				buf_pool_withdraw_blocks(buf_pool);
		}
	}

	if (srv_shutdown_state != SRV_SHUTDOWN_NONE) {
		/* abort to resize for shutdown. */
		buf_pool_withdrawing = false;
		return;
	}

	/* abort buffer pool load */
	buf_load_abort();

	if (should_retry_withdraw
	    && ut_difftime(ut_time(), withdraw_started) >= message_interval) {

		if (message_interval > 900) {
			message_interval = 1800;
		} else {
			message_interval *= 2;
		}

		lock_mutex_enter();
		trx_sys_mutex_enter();
		bool	found = false;
		for (trx_t* trx = UT_LIST_GET_FIRST(trx_sys->mysql_trx_list);
		     trx != NULL;
		     trx = UT_LIST_GET_NEXT(mysql_trx_list, trx)) {
			if (trx->state != TRX_STATE_NOT_STARTED
			    && trx->mysql_thd != NULL
			    && ut_difftime(withdraw_started,
					   trx->start_time) > 0) {
				if (!found) {
					ib::warn() <<
						"The following trx might hold"
						" the blocks in buffer pool to"
					        " be withdrawn. Buffer pool"
						" resizing can complete only"
						" after all the transactions"
						" below release the blocks.";
					found = true;
				}

				lock_trx_print_wait_and_mvcc_state(
					stderr, trx);
			}
		}
		trx_sys_mutex_exit();
		lock_mutex_exit();

		withdraw_started = ut_time();
	}

	if (should_retry_withdraw) {
		ib::info() << "Will retry to withdraw " << retry_interval
			<< " seconds later.";
		os_thread_sleep(retry_interval * 1000000);

		if (retry_interval > 5) {
			retry_interval = 10;
		} else {
			retry_interval *= 2;
		}

		goto withdraw_retry;
	}

	buf_pool_withdrawing = false;

	buf_resize_status("Latching whole of buffer pool.");

#ifndef DBUG_OFF
	{
		bool	should_wait = true;

		while (should_wait) {
			should_wait = false;
			DBUG_EXECUTE_IF(
				"ib_buf_pool_resize_wait_before_resize",
				should_wait = true; os_thread_sleep(10000););
		}
	}
#endif /* !DBUG_OFF */

	if (srv_shutdown_state != SRV_SHUTDOWN_NONE) {
		return;
	}

	/* Indicate critical path */
	buf_pool_resizing = true;

	/* Acquire all buf_pool_mutex/hash_lock */
	for (ulint i = 0; i < srv_buf_pool_instances; ++i) {
		buf_pool_t*	buf_pool = buf_pool_from_array(i);

		buf_pool_mutex_enter(buf_pool);
	}
	for (ulint i = 0; i < srv_buf_pool_instances; ++i) {
		buf_pool_t*	buf_pool = buf_pool_from_array(i);

		hash_lock_x_all(buf_pool->page_hash);
	}

	buf_chunk_map_reg = UT_NEW_NOKEY(buf_pool_chunk_map_t());

	/* add/delete chunks */
	for (ulint i = 0; i < srv_buf_pool_instances; ++i) {
		buf_pool_t*	buf_pool = buf_pool_from_array(i);
		buf_chunk_t*	chunk;
		buf_chunk_t*	echunk;

		buf_resize_status("buffer pool %lu :"
			" resizing with chunks %lu to %lu.",
			i, buf_pool->n_chunks, buf_pool->n_chunks_new);

		if (buf_pool->n_chunks_new < buf_pool->n_chunks) {
			/* delete chunks */
			chunk = buf_pool->chunks
				+ buf_pool->n_chunks_new;
			echunk = buf_pool->chunks + buf_pool->n_chunks;

			ulint	sum_freed = 0;

			while (chunk < echunk) {
				buf_block_t*	block = chunk->blocks;

				for (ulint j = chunk->size;
				     j--; block++) {
					mutex_free(&block->mutex);
					rw_lock_free(&block->lock);

					ut_d(rw_lock_free(
						&block->debug_latch));
				}

				buf_pool->allocator.deallocate_large(
					chunk->mem, &chunk->mem_pfx);

				sum_freed += chunk->size;

				++chunk;
			}

			/* discard withdraw list */
			UT_LIST_INIT(buf_pool->withdraw,
				     &buf_page_t::list);
			buf_pool->withdraw_target = 0;

			ib::info() << "buffer pool " << i << " : "
				<< buf_pool->n_chunks - buf_pool->n_chunks_new
				<< " chunks (" << sum_freed
				<< " blocks) were freed.";

			buf_pool->n_chunks = buf_pool->n_chunks_new;
		}

		{
			/* reallocate buf_pool->chunks */
			const ulint	new_chunks_size
				= buf_pool->n_chunks_new * sizeof(*chunk);

			buf_chunk_t*	new_chunks
				= reinterpret_cast<buf_chunk_t*>(
					ut_zalloc_nokey_nofatal(new_chunks_size));

			DBUG_EXECUTE_IF("buf_pool_resize_chunk_null",
				buf_pool_resize_chunk_make_null(&new_chunks););

			if (new_chunks == NULL) {
				ib::error() << "buffer pool " << i
					<< " : failed to allocate"
					" the chunk array.";
				buf_pool->n_chunks_new
					= buf_pool->n_chunks;
				warning = true;
				buf_pool->chunks_old = NULL;
				goto calc_buf_pool_size;
			}

			ulint	n_chunks_copy = ut_min(buf_pool->n_chunks_new,
						       buf_pool->n_chunks);

			memcpy(new_chunks, buf_pool->chunks,
			       n_chunks_copy * sizeof(*chunk));

			for (ulint j = 0; j < n_chunks_copy; j++) {
				buf_pool_register_chunk(&new_chunks[j]);
			}

			buf_pool->chunks_old = buf_pool->chunks;
			buf_pool->chunks = new_chunks;
		}


		if (buf_pool->n_chunks_new > buf_pool->n_chunks) {
			/* add chunks */
			chunk = buf_pool->chunks + buf_pool->n_chunks;
			echunk = buf_pool->chunks
				+ buf_pool->n_chunks_new;

			ulint	sum_added = 0;
			ulint	n_chunks = buf_pool->n_chunks;

			while (chunk < echunk) {
				ulong	unit = srv_buf_pool_chunk_unit;

				if (!buf_chunk_init(buf_pool, chunk, unit)) {

					ib::error() << "buffer pool " << i
						<< " : failed to allocate"
						" new memory.";

					warning = true;

					buf_pool->n_chunks_new
						= n_chunks;

					break;
				}

				sum_added += chunk->size;

				++n_chunks;
				++chunk;
			}

			ib::info() << "buffer pool " << i << " : "
				<< buf_pool->n_chunks_new - buf_pool->n_chunks
				<< " chunks (" << sum_added
				<< " blocks) were added.";

			buf_pool->n_chunks = n_chunks;
		}
calc_buf_pool_size:

		/* recalc buf_pool->curr_size */
		ulint	new_size = 0;

		chunk = buf_pool->chunks;
		do {
			new_size += chunk->size;
		} while (++chunk < buf_pool->chunks
				   + buf_pool->n_chunks);

		buf_pool->curr_size = new_size;
		buf_pool->n_chunks_new = buf_pool->n_chunks;

		if (buf_pool->chunks_old) {
			ut_free(buf_pool->chunks_old);
			buf_pool->chunks_old = NULL;
		}
	}

	buf_pool_chunk_map_t*	chunk_map_old = buf_chunk_map_ref;
	buf_chunk_map_ref = buf_chunk_map_reg;

	/* set instance sizes */
	{
		ulint	curr_size = 0;

		for (ulint i = 0; i < srv_buf_pool_instances; i++) {
			buf_pool = buf_pool_from_array(i);

			ut_ad(UT_LIST_GET_LEN(buf_pool->withdraw) == 0);

			buf_pool->read_ahead_area =
				ut_min(BUF_READ_AHEAD_PAGES,
				       ut_2_power_up(buf_pool->curr_size /
						      BUF_READ_AHEAD_PORTION));
			buf_pool->curr_pool_size
				= buf_pool->curr_size * UNIV_PAGE_SIZE;
			curr_size += buf_pool->curr_pool_size;
			buf_pool->old_size = buf_pool->curr_size;
		}
		srv_buf_pool_curr_size = curr_size;
		innodb_set_buf_pool_size(buf_pool_size_align(curr_size));
	}

	const bool	new_size_too_diff
		= srv_buf_pool_base_size > srv_buf_pool_size * 2
			|| srv_buf_pool_base_size * 2 < srv_buf_pool_size;

	/* Normalize page_hash and zip_hash,
	if the new size is too different */
	if (!warning && new_size_too_diff) {

		buf_resize_status("Resizing hash tables.");

		for (ulint i = 0; i < srv_buf_pool_instances; ++i) {
			buf_pool_t*	buf_pool = buf_pool_from_array(i);

			buf_pool_resize_hash(buf_pool);

			ib::info() << "buffer pool " << i
				<< " : hash tables were resized.";
		}
	}

	/* Release all buf_pool_mutex/page_hash */
	for (ulint i = 0; i < srv_buf_pool_instances; ++i) {
		buf_pool_t*	buf_pool = buf_pool_from_array(i);

		hash_unlock_x_all(buf_pool->page_hash);
		buf_pool_mutex_exit(buf_pool);

		if (buf_pool->page_hash_old != NULL) {
			hash_table_free(buf_pool->page_hash_old);
			buf_pool->page_hash_old = NULL;
		}
	}

	UT_DELETE(chunk_map_old);

	buf_pool_resizing = false;

	/* Normalize other components, if the new size is too different */
	if (!warning && new_size_too_diff) {
		srv_buf_pool_base_size = srv_buf_pool_size;

		buf_resize_status("Resizing also other hash tables.");

		/* normalize lock_sys */
		srv_lock_table_size = 5 * (srv_buf_pool_size / UNIV_PAGE_SIZE);
		lock_sys_resize(srv_lock_table_size);

		/* normalize btr_search_sys */
		btr_search_sys_resize(
			buf_pool_get_curr_size() / sizeof(void*) / 64);

		/* normalize dict_sys */
		dict_resize();

		ib::info() << "Resized hash tables at lock_sys,"
			" adaptive hash index, dictionary.";
	}

	/* normalize ibuf->max_size */
	ibuf_max_size_update(srv_change_buffer_max_size);

	if (srv_buf_pool_old_size != srv_buf_pool_size) {

		ib::info() << "Completed to resize buffer pool from "
			<< srv_buf_pool_old_size
			<< " to " << srv_buf_pool_size << ".";
		srv_buf_pool_old_size = srv_buf_pool_size;
	}

	/* enable AHI if needed */
	if (btr_search_disabled) {
		btr_search_enable();
		ib::info() << "Re-enabled adaptive hash index.";
	}

	char	now[32];

	ut_sprintf_timestamp(now);
	if (!warning) {
		buf_resize_status("Completed resizing buffer pool at %s.",
			now);
	} else {
		buf_resize_status("Resizing buffer pool failed,"
			" finished resizing at %s.", now);
	}

#if defined UNIV_DEBUG || defined UNIV_BUF_DEBUG
	ut_a(buf_validate());
#endif /* UNIV_DEBUG || UNIV_BUF_DEBUG */

	return;
}

/** This is the thread for resizing buffer pool. It waits for an event and
when waked up either performs a resizing and sleeps again.
@param[in]	arg	a dummy parameter required by os_thread_create.
@return	this function does not return, calls os_thread_exit()
*/
extern "C"
os_thread_ret_t
DECLARE_THREAD(buf_resize_thread)(
	void*	arg MY_ATTRIBUTE((unused)))
{
	my_thread_init();

	srv_buf_resize_thread_active = true;

	while (srv_shutdown_state == SRV_SHUTDOWN_NONE) {
		os_event_wait(srv_buf_resize_event);
		os_event_reset(srv_buf_resize_event);

		if (srv_shutdown_state != SRV_SHUTDOWN_NONE) {
			break;
		}

		buf_pool_mutex_enter_all();
		if (srv_buf_pool_old_size == srv_buf_pool_size) {
			buf_pool_mutex_exit_all();
			std::ostringstream sout;
			sout << "Size did not change (old size = new size = "
				<< srv_buf_pool_size << ". Nothing to do.";
			buf_resize_status(sout.str().c_str());

			/* nothing to do */
			continue;
		}
		buf_pool_mutex_exit_all();

		buf_pool_resize();
	}

	srv_buf_resize_thread_active = false;

	my_thread_end();
	os_thread_exit();

	OS_THREAD_DUMMY_RETURN;
}

/********************************************************************//**
Clears the adaptive hash index on all pages in the buffer pool. */
void
buf_pool_clear_hash_index(void)
/*===========================*/
{
	ulint	p;

	ut_ad(btr_search_own_all(RW_LOCK_X));
	ut_ad(!buf_pool_resizing);
	ut_ad(!btr_search_enabled);

	for (p = 0; p < srv_buf_pool_instances; p++) {
		buf_pool_t*	buf_pool = buf_pool_from_array(p);
		buf_chunk_t*	chunks	= buf_pool->chunks;
		buf_chunk_t*	chunk	= chunks + buf_pool->n_chunks;

		while (--chunk >= chunks) {
			buf_block_t*	block	= chunk->blocks;
			ulint		i	= chunk->size;

			for (; i--; block++) {
				dict_index_t*	index	= block->index;

				/* We can set block->index = NULL
				when we have an x-latch on search latch;
				see the comment in buf0buf.h */

				if (!index) {
					/* Not hashed */
					continue;
				}

				block->index = NULL;
# if defined UNIV_AHI_DEBUG || defined UNIV_DEBUG
				block->n_pointers = 0;
# endif /* UNIV_AHI_DEBUG || UNIV_DEBUG */
			}
		}
	}
}

/********************************************************************//**
Relocate a buffer control block.  Relocates the block on the LRU list
and in buf_pool->page_hash.  Does not relocate bpage->list.
The caller must take care of relocating bpage->list. */
static
void
buf_relocate(
/*=========*/
	buf_page_t*	bpage,	/*!< in/out: control block being relocated;
				buf_page_get_state(bpage) must be
				BUF_BLOCK_ZIP_DIRTY or BUF_BLOCK_ZIP_PAGE */
	buf_page_t*	dpage)	/*!< in/out: destination control block */
{
	buf_page_t*	b;
	buf_pool_t*	buf_pool = buf_pool_from_bpage(bpage);

	ut_ad(buf_pool_mutex_own(buf_pool));
	ut_ad(buf_page_hash_lock_held_x(buf_pool, bpage));
	ut_ad(mutex_own(buf_page_get_mutex(bpage)));
	ut_a(buf_page_get_io_fix(bpage) == BUF_IO_NONE);
	ut_a(bpage->buf_fix_count == 0);
	ut_ad(bpage->in_LRU_list);
	ut_ad(!bpage->in_zip_hash);
	ut_ad(bpage->in_page_hash);
	ut_ad(bpage == buf_page_hash_get_low(buf_pool, bpage->id));

	ut_ad(!buf_pool_watch_is_sentinel(buf_pool, bpage));
#ifdef UNIV_DEBUG
	switch (buf_page_get_state(bpage)) {
	case BUF_BLOCK_POOL_WATCH:
	case BUF_BLOCK_NOT_USED:
	case BUF_BLOCK_READY_FOR_USE:
	case BUF_BLOCK_FILE_PAGE:
	case BUF_BLOCK_MEMORY:
	case BUF_BLOCK_REMOVE_HASH:
		ut_error;
	case BUF_BLOCK_ZIP_DIRTY:
	case BUF_BLOCK_ZIP_PAGE:
		break;
	}
#endif /* UNIV_DEBUG */

	memcpy(dpage, bpage, sizeof *dpage);

	/* Important that we adjust the hazard pointer before
	removing bpage from LRU list. */
	buf_LRU_adjust_hp(buf_pool, bpage);

	ut_d(bpage->in_LRU_list = FALSE);
	ut_d(bpage->in_page_hash = FALSE);

	/* relocate buf_pool->LRU */
	b = UT_LIST_GET_PREV(LRU, bpage);
	UT_LIST_REMOVE(buf_pool->LRU, bpage);

	if (b != NULL) {
		UT_LIST_INSERT_AFTER(buf_pool->LRU, b, dpage);
	} else {
		UT_LIST_ADD_FIRST(buf_pool->LRU, dpage);
	}

	if (UNIV_UNLIKELY(buf_pool->LRU_old == bpage)) {
		buf_pool->LRU_old = dpage;
#ifdef UNIV_LRU_DEBUG
		/* buf_pool->LRU_old must be the first item in the LRU list
		whose "old" flag is set. */
		ut_a(buf_pool->LRU_old->old);
		ut_a(!UT_LIST_GET_PREV(LRU, buf_pool->LRU_old)
		     || !UT_LIST_GET_PREV(LRU, buf_pool->LRU_old)->old);
		ut_a(!UT_LIST_GET_NEXT(LRU, buf_pool->LRU_old)
		     || UT_LIST_GET_NEXT(LRU, buf_pool->LRU_old)->old);
	} else {
		/* Check that the "old" flag is consistent in
		the block and its neighbours. */
		buf_page_set_old(dpage, buf_page_is_old(dpage));
#endif /* UNIV_LRU_DEBUG */
	}

        ut_d(CheckInLRUList::validate(buf_pool));

	/* relocate buf_pool->page_hash */
	ulint	fold = bpage->id.fold();
	ut_ad(fold == dpage->id.fold());
	HASH_DELETE(buf_page_t, hash, buf_pool->page_hash, fold, bpage);
	HASH_INSERT(buf_page_t, hash, buf_pool->page_hash, fold, dpage);
}

/** Hazard Pointer implementation. */

/** Set current value
@param bpage	buffer block to be set as hp */
void
HazardPointer::set(buf_page_t* bpage)
{
	ut_ad(mutex_own(m_mutex));
	ut_ad(!bpage || buf_pool_from_bpage(bpage) == m_buf_pool);
	ut_ad(!bpage || buf_page_in_file(bpage));

	m_hp = bpage;
}

/** Checks if a bpage is the hp
@param bpage    buffer block to be compared
@return true if it is hp */

bool
HazardPointer::is_hp(const buf_page_t* bpage)
{
	ut_ad(mutex_own(m_mutex));
	ut_ad(!m_hp || buf_pool_from_bpage(m_hp) == m_buf_pool);
	ut_ad(!bpage || buf_pool_from_bpage(bpage) == m_buf_pool);

	return(bpage == m_hp);
}

/** Adjust the value of hp. This happens when some other thread working
on the same list attempts to remove the hp from the list.
@param bpage	buffer block to be compared */

void
FlushHp::adjust(const buf_page_t* bpage)
{
	ut_ad(bpage != NULL);

	/** We only support reverse traversal for now. */
	if (is_hp(bpage)) {
		m_hp = UT_LIST_GET_PREV(list, m_hp);
	}

	ut_ad(!m_hp || m_hp->in_flush_list);
}

/** Adjust the value of hp. This happens when some other thread working
on the same list attempts to remove the hp from the list.
@param bpage	buffer block to be compared */

void
LRUHp::adjust(const buf_page_t* bpage)
{
	ut_ad(bpage);

	/** We only support reverse traversal for now. */
	if (is_hp(bpage)) {
		m_hp = UT_LIST_GET_PREV(LRU, m_hp);
	}

	ut_ad(!m_hp || m_hp->in_LRU_list);
}

/** Selects from where to start a scan. If we have scanned too deep into
the LRU list it resets the value to the tail of the LRU list.
@return buf_page_t from where to start scan. */

buf_page_t*
LRUItr::start()
{
	ut_ad(mutex_own(m_mutex));

	if (!m_hp || m_hp->old) {
		m_hp = UT_LIST_GET_LAST(m_buf_pool->LRU);
	}

	return(m_hp);
}

/** Determine if a block is a sentinel for a buffer pool watch.
@param[in]	buf_pool	buffer pool instance
@param[in]	bpage		block
@return TRUE if a sentinel for a buffer pool watch, FALSE if not */
ibool
buf_pool_watch_is_sentinel(
	const buf_pool_t*	buf_pool,
	const buf_page_t*	bpage)
{
	/* We must also own the appropriate hash lock. */
	ut_ad(buf_page_hash_lock_held_s_or_x(buf_pool, bpage));
	ut_ad(buf_page_in_file(bpage));

	if (bpage < &buf_pool->watch[0]
	    || bpage >= &buf_pool->watch[BUF_POOL_WATCH_SIZE]) {

		ut_ad(buf_page_get_state(bpage) != BUF_BLOCK_ZIP_PAGE
		      || bpage->zip.data != NULL);

		return(FALSE);
	}

	ut_ad(buf_page_get_state(bpage) == BUF_BLOCK_ZIP_PAGE);
	ut_ad(!bpage->in_zip_hash);
	ut_ad(bpage->in_page_hash);
	ut_ad(bpage->zip.data == NULL);
	return(TRUE);
}

/** Add watch for the given page to be read in. Caller must have
appropriate hash_lock for the bpage. This function may release the
hash_lock and reacquire it.
@param[in]	page_id		page id
@param[in,out]	hash_lock	hash_lock currently latched
@return NULL if watch set, block if the page is in the buffer pool */
buf_page_t*
buf_pool_watch_set(
	const page_id_t&	page_id,
	rw_lock_t**		hash_lock)
{
	buf_page_t*	bpage;
	ulint		i;
	buf_pool_t*	buf_pool = buf_pool_get(page_id);

	ut_ad(*hash_lock == buf_page_hash_lock_get(buf_pool, page_id));

	ut_ad(rw_lock_own(*hash_lock, RW_LOCK_X));

	bpage = buf_page_hash_get_low(buf_pool, page_id);

	if (bpage != NULL) {
page_found:
		if (!buf_pool_watch_is_sentinel(buf_pool, bpage)) {
			/* The page was loaded meanwhile. */
			return(bpage);
		}

		/* Add to an existing watch. */
		buf_block_fix(bpage);
		return(NULL);
	}

	/* From this point this function becomes fairly heavy in terms
	of latching. We acquire the buf_pool mutex as well as all the
	hash_locks. buf_pool mutex is needed because any changes to
	the page_hash must be covered by it and hash_locks are needed
	because we don't want to read any stale information in
	buf_pool->watch[]. However, it is not in the critical code path
	as this function will be called only by the purge thread. */


	/* To obey latching order first release the hash_lock. */
	rw_lock_x_unlock(*hash_lock);

	buf_pool_mutex_enter(buf_pool);
	hash_lock_x_all(buf_pool->page_hash);

	/* If not own buf_pool_mutex, page_hash can be changed. */
	*hash_lock = buf_page_hash_lock_get(buf_pool, page_id);

	/* We have to recheck that the page
	was not loaded or a watch set by some other
	purge thread. This is because of the small
	time window between when we release the
	hash_lock to acquire buf_pool mutex above. */

	bpage = buf_page_hash_get_low(buf_pool, page_id);
	if (UNIV_LIKELY_NULL(bpage)) {
		buf_pool_mutex_exit(buf_pool);
		hash_unlock_x_all_but(buf_pool->page_hash, *hash_lock);
		goto page_found;
	}

	/* The maximum number of purge threads should never exceed
	BUF_POOL_WATCH_SIZE. So there is no way for purge thread
	instance to hold a watch when setting another watch. */
	for (i = 0; i < BUF_POOL_WATCH_SIZE; i++) {
		bpage = &buf_pool->watch[i];

		ut_ad(bpage->access_time == 0);
		ut_ad(bpage->newest_modification == 0);
		ut_ad(bpage->oldest_modification == 0);
		ut_ad(bpage->zip.data == NULL);
		ut_ad(!bpage->in_zip_hash);

		switch (bpage->state) {
		case BUF_BLOCK_POOL_WATCH:
			ut_ad(!bpage->in_page_hash);
			ut_ad(bpage->buf_fix_count == 0);

			/* bpage is pointing to buf_pool->watch[],
			which is protected by buf_pool->mutex.
			Normally, buf_page_t objects are protected by
			buf_block_t::mutex or buf_pool->zip_mutex or both. */

			bpage->state = BUF_BLOCK_ZIP_PAGE;
			bpage->id.copy_from(page_id);
			bpage->buf_fix_count = 1;

			ut_d(bpage->in_page_hash = TRUE);
			HASH_INSERT(buf_page_t, hash, buf_pool->page_hash,
				    page_id.fold(), bpage);

			buf_pool_mutex_exit(buf_pool);
			/* Once the sentinel is in the page_hash we can
			safely release all locks except just the
			relevant hash_lock */
			hash_unlock_x_all_but(buf_pool->page_hash,
						*hash_lock);

			return(NULL);
		case BUF_BLOCK_ZIP_PAGE:
			ut_ad(bpage->in_page_hash);
			ut_ad(bpage->buf_fix_count > 0);
			break;
		default:
			ut_error;
		}
	}

	/* Allocation failed.  Either the maximum number of purge
	threads should never exceed BUF_POOL_WATCH_SIZE, or this code
	should be modified to return a special non-NULL value and the
	caller should purge the record directly. */
	ut_error;

	/* Fix compiler warning */
	return(NULL);
}

/** Remove the sentinel block for the watch before replacing it with a
real block. buf_page_watch_clear() or buf_page_watch_occurred() will notice
that the block has been replaced with the real block.
@param[in,out]	buf_pool	buffer pool instance
@param[in,out]	watch		sentinel for watch
@return reference count, to be added to the replacement block */
static
void
buf_pool_watch_remove(
	buf_pool_t*	buf_pool,
	buf_page_t*	watch)
{
#ifdef UNIV_DEBUG
	/* We must also own the appropriate hash_bucket mutex. */
	rw_lock_t* hash_lock = buf_page_hash_lock_get(buf_pool, watch->id);
	ut_ad(rw_lock_own(hash_lock, RW_LOCK_X));
#endif /* UNIV_DEBUG */

	ut_ad(buf_pool_mutex_own(buf_pool));

	HASH_DELETE(buf_page_t, hash, buf_pool->page_hash, watch->id.fold(),
		    watch);
	ut_d(watch->in_page_hash = FALSE);
	watch->buf_fix_count = 0;
	watch->state = BUF_BLOCK_POOL_WATCH;
}

/** Stop watching if the page has been read in.
buf_pool_watch_set(same_page_id) must have returned NULL before.
@param[in]	page_id	page id */
void
buf_pool_watch_unset(
	const page_id_t&	page_id)
{
	buf_page_t*	bpage;
	buf_pool_t*	buf_pool = buf_pool_get(page_id);

	/* We only need to have buf_pool mutex in case where we end
	up calling buf_pool_watch_remove but to obey latching order
	we acquire it here before acquiring hash_lock. This should
	not cause too much grief as this function is only ever
	called from the purge thread. */
	buf_pool_mutex_enter(buf_pool);

	rw_lock_t*	hash_lock = buf_page_hash_lock_get(buf_pool, page_id);
	rw_lock_x_lock(hash_lock);

	/* The page must exist because buf_pool_watch_set()
	increments buf_fix_count. */
	bpage = buf_page_hash_get_low(buf_pool, page_id);

	if (buf_block_unfix(bpage) == 0
	    && buf_pool_watch_is_sentinel(buf_pool, bpage)) {
		buf_pool_watch_remove(buf_pool, bpage);
	}

	buf_pool_mutex_exit(buf_pool);
	rw_lock_x_unlock(hash_lock);
}

/** Check if the page has been read in.
This may only be called after buf_pool_watch_set(same_page_id)
has returned NULL and before invoking buf_pool_watch_unset(same_page_id).
@param[in]	page_id	page id
@return FALSE if the given page was not read in, TRUE if it was */
ibool
buf_pool_watch_occurred(
	const page_id_t&	page_id)
{
	ibool		ret;
	buf_page_t*	bpage;
	buf_pool_t*	buf_pool = buf_pool_get(page_id);
	rw_lock_t*	hash_lock = buf_page_hash_lock_get(buf_pool, page_id);

	rw_lock_s_lock(hash_lock);

	/* If not own buf_pool_mutex, page_hash can be changed. */
	hash_lock = buf_page_hash_lock_s_confirm(hash_lock, buf_pool, page_id);

	/* The page must exist because buf_pool_watch_set()
	increments buf_fix_count. */
	bpage = buf_page_hash_get_low(buf_pool, page_id);

	ret = !buf_pool_watch_is_sentinel(buf_pool, bpage);
	rw_lock_s_unlock(hash_lock);

	return(ret);
}

/********************************************************************//**
Moves a page to the start of the buffer pool LRU list. This high-level
function can be used to prevent an important page from slipping out of
the buffer pool. */
void
buf_page_make_young(
/*================*/
	buf_page_t*	bpage)	/*!< in: buffer block of a file page */
{
	buf_pool_t*	buf_pool = buf_pool_from_bpage(bpage);

	buf_pool_mutex_enter(buf_pool);

	ut_a(buf_page_in_file(bpage));

	buf_LRU_make_block_young(bpage);

	buf_pool_mutex_exit(buf_pool);
}

/********************************************************************//**
Moves a page to the start of the buffer pool LRU list if it is too old.
This high-level function can be used to prevent an important page from
slipping out of the buffer pool. */
static
void
buf_page_make_young_if_needed(
/*==========================*/
	buf_page_t*	bpage)		/*!< in/out: buffer block of a
					file page */
{
#ifdef UNIV_DEBUG
	buf_pool_t*	buf_pool = buf_pool_from_bpage(bpage);
	ut_ad(!buf_pool_mutex_own(buf_pool));
#endif /* UNIV_DEBUG */
	ut_a(buf_page_in_file(bpage));

	if (buf_page_peek_if_too_old(bpage)) {
		buf_page_make_young(bpage);
	}
}

#ifdef UNIV_DEBUG

/** Sets file_page_was_freed TRUE if the page is found in the buffer pool.
This function should be called when we free a file page and want the
debug version to check that it is not accessed any more unless
reallocated.
@param[in]	page_id	page id
@return control block if found in page hash table, otherwise NULL */
buf_page_t*
buf_page_set_file_page_was_freed(
	const page_id_t&	page_id)
{
	buf_page_t*	bpage;
	buf_pool_t*	buf_pool = buf_pool_get(page_id);
	rw_lock_t*	hash_lock;

	bpage = buf_page_hash_get_s_locked(buf_pool, page_id, &hash_lock);

	if (bpage) {
		BPageMutex*	block_mutex = buf_page_get_mutex(bpage);
		ut_ad(!buf_pool_watch_is_sentinel(buf_pool, bpage));
		mutex_enter(block_mutex);
		rw_lock_s_unlock(hash_lock);
		/* bpage->file_page_was_freed can already hold
		when this code is invoked from dict_drop_index_tree() */
		bpage->file_page_was_freed = TRUE;
		mutex_exit(block_mutex);
	}

	return(bpage);
}

/** Sets file_page_was_freed FALSE if the page is found in the buffer pool.
This function should be called when we free a file page and want the
debug version to check that it is not accessed any more unless
reallocated.
@param[in]	page_id	page id
@return control block if found in page hash table, otherwise NULL */
buf_page_t*
buf_page_reset_file_page_was_freed(
	const page_id_t&	page_id)
{
	buf_page_t*	bpage;
	buf_pool_t*	buf_pool = buf_pool_get(page_id);
	rw_lock_t*	hash_lock;

	bpage = buf_page_hash_get_s_locked(buf_pool, page_id, &hash_lock);
	if (bpage) {
		BPageMutex*	block_mutex = buf_page_get_mutex(bpage);
		ut_ad(!buf_pool_watch_is_sentinel(buf_pool, bpage));
		mutex_enter(block_mutex);
		rw_lock_s_unlock(hash_lock);
		bpage->file_page_was_freed = FALSE;
		mutex_exit(block_mutex);
	}

	return(bpage);
}
#endif /* UNIV_DEBUG */

/** Attempts to discard the uncompressed frame of a compressed page.
The caller should not be holding any mutexes when this function is called.
@param[in]	page_id	page id
@return TRUE if successful, FALSE otherwise. */
static
void
buf_block_try_discard_uncompressed(
	const page_id_t&	page_id)
{
	buf_page_t*	bpage;
	buf_pool_t*	buf_pool = buf_pool_get(page_id);

	/* Since we need to acquire buf_pool mutex to discard
	the uncompressed frame and because page_hash mutex resides
	below buf_pool mutex in sync ordering therefore we must
	first release the page_hash mutex. This means that the
	block in question can move out of page_hash. Therefore
	we need to check again if the block is still in page_hash. */
	buf_pool_mutex_enter(buf_pool);

	bpage = buf_page_hash_get(buf_pool, page_id);

	if (bpage) {
		buf_LRU_free_page(bpage, false);
	}

	buf_pool_mutex_exit(buf_pool);
}

/** Get read access to a compressed page (usually of type
FIL_PAGE_TYPE_ZBLOB or FIL_PAGE_TYPE_ZBLOB2).
The page must be released with buf_page_release_zip().
NOTE: the page is not protected by any latch.  Mutual exclusion has to
be implemented at a higher level.  In other words, all possible
accesses to a given page through this function must be protected by
the same set of mutexes or latches.
@param[in]	page_id		page id
@param[in]	page_size	page size
@return pointer to the block */
buf_page_t*
buf_page_get_zip(
	const page_id_t&	page_id,
	const page_size_t&	page_size)
{
	buf_page_t*	bpage;
	BPageMutex*	block_mutex;
	rw_lock_t*	hash_lock;
	ibool		discard_attempted = FALSE;
	ibool		must_read;
	buf_pool_t*	buf_pool = buf_pool_get(page_id);
	buf_page_t*	rpage = NULL;

	buf_pool->stat.n_page_gets++;

	for (;;) {
lookup:

		/* The following call will also grab the page_hash
		mutex if the page is found. */
		bpage = buf_page_hash_get_s_locked(buf_pool, page_id,
						   &hash_lock);
		if (bpage) {
			ut_ad(!buf_pool_watch_is_sentinel(buf_pool, bpage));
			break;
		}

		/* Page not in buf_pool: needs to be read from file */

		ut_ad(!hash_lock);
		buf_read_page(page_id, page_size, &rpage);

#if defined UNIV_DEBUG || defined UNIV_BUF_DEBUG
		ut_a(++buf_dbg_counter % 5771 || buf_validate());
#endif /* UNIV_DEBUG || UNIV_BUF_DEBUG */
	}

	ut_ad(buf_page_hash_lock_held_s(buf_pool, bpage));

	if (!bpage->zip.data) {
		/* There is no compressed page. */
err_exit:
		rw_lock_s_unlock(hash_lock);
		return(NULL);
	}

	ut_ad(!buf_pool_watch_is_sentinel(buf_pool, bpage));

	switch (buf_page_get_state(bpage)) {
	case BUF_BLOCK_POOL_WATCH:
	case BUF_BLOCK_NOT_USED:
	case BUF_BLOCK_READY_FOR_USE:
	case BUF_BLOCK_MEMORY:
	case BUF_BLOCK_REMOVE_HASH:
		ut_error;

	case BUF_BLOCK_ZIP_PAGE:
	case BUF_BLOCK_ZIP_DIRTY:
		buf_block_fix(bpage);
		block_mutex = &buf_pool->zip_mutex;
		mutex_enter(block_mutex);
		goto got_block;
	case BUF_BLOCK_FILE_PAGE:
		/* Discard the uncompressed page frame if possible. */
		if (!discard_attempted) {
			rw_lock_s_unlock(hash_lock);
			buf_block_try_discard_uncompressed(page_id);
			discard_attempted = TRUE;
			goto lookup;
		}

		buf_block_buf_fix_inc((buf_block_t*) bpage,
				      __FILE__, __LINE__);

		block_mutex = &((buf_block_t*) bpage)->mutex;

		mutex_enter(block_mutex);

		goto got_block;
	}

	ut_error;
	goto err_exit;

got_block:
	must_read = buf_page_get_io_fix(bpage) == BUF_IO_READ;

	rw_lock_s_unlock(hash_lock);

	ut_ad(!bpage->file_page_was_freed);

	buf_page_set_accessed(bpage);

	mutex_exit(block_mutex);

	buf_page_make_young_if_needed(bpage);

#if defined UNIV_DEBUG || defined UNIV_BUF_DEBUG
	ut_a(++buf_dbg_counter % 5771 || buf_validate());
	ut_a(bpage->buf_fix_count > 0);
	ut_a(buf_page_in_file(bpage));
#endif /* UNIV_DEBUG || UNIV_BUF_DEBUG */

	if (must_read) {
		/* Let us wait until the read operation
		completes */

		for (;;) {
			enum buf_io_fix	io_fix;

			mutex_enter(block_mutex);
			io_fix = buf_page_get_io_fix(bpage);
			mutex_exit(block_mutex);

			if (io_fix == BUF_IO_READ) {

				os_thread_sleep(WAIT_FOR_READ);
			} else {
				break;
			}
		}
	}

#ifdef UNIV_IBUF_COUNT_DEBUG
	ut_a(ibuf_count_get(page_id) == 0);
#endif /* UNIV_IBUF_COUNT_DEBUG */

	return(bpage);
}

/********************************************************************//**
Initialize some fields of a control block. */
UNIV_INLINE
void
buf_block_init_low(
/*===============*/
	buf_block_t*	block)	/*!< in: block to init */
{
	block->index		= NULL;
	block->made_dirty_with_no_latch = false;
	block->skip_flush_check = false;

	block->n_hash_helps	= 0;
	block->n_fields		= 1;
	block->n_bytes		= 0;
	block->left_side	= TRUE;
}
#endif /* !UNIV_HOTBACKUP */

/********************************************************************//**
Decompress a block.
@return TRUE if successful */
ibool
buf_zip_decompress(
/*===============*/
	buf_block_t*	block,	/*!< in/out: block */
	ibool		check)	/*!< in: TRUE=verify the page checksum */
{
	const byte*	frame = block->page.zip.data;
	ulint		size = page_zip_get_size(&block->page.zip);

	ut_ad(block->page.size.is_compressed());
	ut_a(block->page.id.space() != 0);

	if (UNIV_UNLIKELY(check && !page_zip_verify_checksum(frame, size))) {

		ib::error() << "Compressed page checksum mismatch "
			<< block->page.id << "): stored: "
			<< mach_read_from_4(frame + FIL_PAGE_SPACE_OR_CHKSUM)
			<< ", crc32: "
			<< page_zip_calc_checksum(
				frame, size, SRV_CHECKSUM_ALGORITHM_CRC32)
			<< "/"
			<< page_zip_calc_checksum(
				frame, size, SRV_CHECKSUM_ALGORITHM_CRC32,
				true)
			<< " innodb: "
			<< page_zip_calc_checksum(
				frame, size, SRV_CHECKSUM_ALGORITHM_INNODB)
			<< ", none: "
			<< page_zip_calc_checksum(
				frame, size, SRV_CHECKSUM_ALGORITHM_NONE);

		return(FALSE);
	}

	switch (fil_page_get_type(frame)) {
	case FIL_PAGE_INDEX:
	case FIL_PAGE_RTREE:
		if (page_zip_decompress(&block->page.zip,
					block->frame, TRUE)) {
			return(TRUE);
		}

		ib::error() << "Unable to decompress space "
			<< block->page.id.space()
			<< " page " << block->page.id.page_no();

		return(FALSE);

	case FIL_PAGE_TYPE_ALLOCATED:
	case FIL_PAGE_INODE:
	case FIL_PAGE_IBUF_BITMAP:
	case FIL_PAGE_TYPE_FSP_HDR:
	case FIL_PAGE_TYPE_XDES:
	case FIL_PAGE_TYPE_ZBLOB:
	case FIL_PAGE_TYPE_ZBLOB2:
		/* Copy to uncompressed storage. */
		memcpy(block->frame, frame, block->page.size.physical());
		return(TRUE);
	}

	ib::error() << "Unknown compressed page type "
		<< fil_page_get_type(frame);

	return(FALSE);
}

#ifndef UNIV_HOTBACKUP
/** Get a buffer block from an adaptive hash index pointer.
This function does not return if the block is not identified.
@param[in]	ptr	pointer to within a page frame
@return pointer to block, never NULL */
buf_block_t*
buf_block_from_ahi(const byte* ptr)
{
	buf_pool_chunk_map_t::iterator it;

	buf_pool_chunk_map_t*	chunk_map = buf_chunk_map_ref;
	ut_ad(buf_chunk_map_ref == buf_chunk_map_reg);
	ut_ad(!buf_pool_resizing);

	const byte* bound = reinterpret_cast<uintptr_t>(ptr)
			    > srv_buf_pool_chunk_unit
			    ? ptr - srv_buf_pool_chunk_unit : 0;
	it = chunk_map->upper_bound(bound);

	ut_a(it != chunk_map->end());

	buf_chunk_t*	chunk = it->second;
	ulint		offs = ptr - chunk->blocks->frame;

	offs >>= UNIV_PAGE_SIZE_SHIFT;

	ut_a(offs < chunk->size);

	buf_block_t*	block = &chunk->blocks[offs];

	/* The function buf_chunk_init() invokes buf_block_init() so that
	block[n].frame == block->frame + n * UNIV_PAGE_SIZE.  Check it. */
	ut_ad(block->frame == page_align(ptr));
	/* Read the state of the block without holding a mutex.
	A state transition from BUF_BLOCK_FILE_PAGE to
	BUF_BLOCK_REMOVE_HASH is possible during this execution. */
	ut_d(const buf_page_state state = buf_block_get_state(block));
	ut_ad(state == BUF_BLOCK_FILE_PAGE || state == BUF_BLOCK_REMOVE_HASH);
	return(block);
}

/********************************************************************//**
Find out if a pointer belongs to a buf_block_t. It can be a pointer to
the buf_block_t itself or a member of it. This functions checks one of
the buffer pool instances.
@return TRUE if ptr belongs to a buf_block_t struct */
static
ibool
buf_pointer_is_block_field_instance(
/*================================*/
	buf_pool_t*	buf_pool,	/*!< in: buffer pool instance */
	const void*	ptr)		/*!< in: pointer not dereferenced */
{
	const buf_chunk_t*		chunk	= buf_pool->chunks;
	const buf_chunk_t* const	echunk	= chunk + ut_min(
		buf_pool->n_chunks, buf_pool->n_chunks_new);

	/* TODO: protect buf_pool->chunks with a mutex (the older pointer will
	currently remain while during buf_pool_resize()) */
	while (chunk < echunk) {
		if (ptr >= (void*) chunk->blocks
		    && ptr < (void*) (chunk->blocks + chunk->size)) {

			return(TRUE);
		}

		chunk++;
	}

	return(FALSE);
}

/********************************************************************//**
Find out if a pointer belongs to a buf_block_t. It can be a pointer to
the buf_block_t itself or a member of it
@return TRUE if ptr belongs to a buf_block_t struct */
ibool
buf_pointer_is_block_field(
/*=======================*/
	const void*	ptr)	/*!< in: pointer not dereferenced */
{
	ulint	i;

	for (i = 0; i < srv_buf_pool_instances; i++) {
		ibool	found;

		found = buf_pointer_is_block_field_instance(
			buf_pool_from_array(i), ptr);
		if (found) {
			return(TRUE);
		}
	}

	return(FALSE);
}

/********************************************************************//**
Find out if a buffer block was created by buf_chunk_init().
@return TRUE if "block" has been added to buf_pool->free by buf_chunk_init() */
static
ibool
buf_block_is_uncompressed(
/*======================*/
	buf_pool_t*		buf_pool,	/*!< in: buffer pool instance */
	const buf_block_t*	block)		/*!< in: pointer to block,
						not dereferenced */
{
	if ((((ulint) block) % sizeof *block) != 0) {
		/* The pointer should be aligned. */
		return(FALSE);
	}

	return(buf_pointer_is_block_field_instance(buf_pool, (void*) block));
}

#if defined UNIV_DEBUG || defined UNIV_IBUF_DEBUG
/********************************************************************//**
Return true if probe is enabled.
@return true if probe enabled. */
static
bool
buf_debug_execute_is_force_flush()
/*==============================*/
{
	DBUG_EXECUTE_IF("ib_buf_force_flush", return(true); );

	/* This is used during queisce testing, we want to ensure maximum
	buffering by the change buffer. */

	if (srv_ibuf_disable_background_merge) {
		return(true);
	}

	return(false);
}
#endif /* UNIV_DEBUG || UNIV_IBUF_DEBUG */

/** Wait for the block to be read in.
@param[in]	block	The block to check */
static
void
buf_wait_for_read(
	buf_block_t*	block)
{
	/* Note:

	We are using the block->lock to check for IO state (and a dirty read).
	We set the IO_READ state under the protection of the hash_lock
	(and block->mutex). This is safe because another thread can only
	access the block (and check for IO state) after the block has been
	added to the page hashtable. */

	if (buf_block_get_io_fix(block) == BUF_IO_READ) {

		/* Wait until the read operation completes */

		BPageMutex*	mutex = buf_page_get_mutex(&block->page);

		for (;;) {
			buf_io_fix	io_fix;

			mutex_enter(mutex);

			io_fix = buf_block_get_io_fix(block);

			mutex_exit(mutex);

			if (io_fix == BUF_IO_READ) {
				/* Wait by temporaly s-latch */
				rw_lock_s_lock(&block->lock);
				rw_lock_s_unlock(&block->lock);
			} else {
				break;
			}
		}
	}
}

/** This is the general function used to get access to a database page.
@param[in]	page_id		page id
@param[in]	rw_latch	RW_S_LATCH, RW_X_LATCH, RW_NO_LATCH
@param[in]	guess		guessed block or NULL
@param[in]	mode		BUF_GET, BUF_GET_IF_IN_POOL,
BUF_PEEK_IF_IN_POOL, BUF_GET_NO_LATCH, or BUF_GET_IF_IN_POOL_OR_WATCH
@param[in]	file		file name
@param[in]	line		line where called
@param[in]	mtr		mini-transaction
@param[in]	dirty_with_no_latch
				mark page as dirty even if page
				is being pinned without any latch
@return pointer to the block or NULL */
buf_block_t*
buf_page_get_gen(
	const page_id_t&	page_id,
	const page_size_t&	page_size,
	ulint			rw_latch,
	buf_block_t*		guess,
	ulint			mode,
	const char*		file,
	ulint			line,
	mtr_t*			mtr,
	dberr_t*		err,
	bool			dirty_with_no_latch)
{
	buf_block_t*	block;
	unsigned	access_time;
	rw_lock_t*	hash_lock;
	buf_block_t*	fix_block;
	ulint		retries = 0;
	buf_pool_t*	buf_pool = buf_pool_get(page_id);

	ut_ad(mtr->is_active());
	ut_ad((rw_latch == RW_S_LATCH)
	      || (rw_latch == RW_X_LATCH)
	      || (rw_latch == RW_SX_LATCH)
	      || (rw_latch == RW_NO_LATCH));

	if (err) {
		*err = DB_SUCCESS;
	}

#ifdef UNIV_DEBUG
	switch (mode) {
	case BUF_GET_NO_LATCH:
		ut_ad(rw_latch == RW_NO_LATCH);
		break;
	case BUF_GET:
	case BUF_GET_IF_IN_POOL:
	case BUF_PEEK_IF_IN_POOL:
	case BUF_GET_IF_IN_POOL_OR_WATCH:
	case BUF_GET_POSSIBLY_FREED:
		break;
	default:
		ut_error;
	}

	bool			found;
	const page_size_t&	space_page_size
		= fil_space_get_page_size(page_id.space(), &found);

	ut_ad(found);

	ut_ad(page_size.equals_to(space_page_size));
#endif /* UNIV_DEBUG */

	ut_ad(!ibuf_inside(mtr)
	      || ibuf_page_low(page_id, page_size, FALSE, file, line, NULL));

	buf_pool->stat.n_page_gets++;
	hash_lock = buf_page_hash_lock_get(buf_pool, page_id);
loop:
	block = guess;

	rw_lock_s_lock(hash_lock);

	/* If not own buf_pool_mutex, page_hash can be changed. */
	hash_lock = buf_page_hash_lock_s_confirm(hash_lock, buf_pool, page_id);

	if (block != NULL) {

		/* If the guess is a compressed page descriptor that
		has been allocated by buf_page_alloc_descriptor(),
		it may have been freed by buf_relocate(). */

		if (!buf_block_is_uncompressed(buf_pool, block)
		    || !page_id.equals_to(block->page.id)
		    || buf_block_get_state(block) != BUF_BLOCK_FILE_PAGE) {

			/* Our guess was bogus or things have changed
			since. */
			block = guess = NULL;
		} else {
			ut_ad(!block->page.in_zip_hash);
		}
	}

	if (block == NULL) {
		block = (buf_block_t*) buf_page_hash_get_low(buf_pool, page_id);
	}

	if (!block || buf_pool_watch_is_sentinel(buf_pool, &block->page)) {
		rw_lock_s_unlock(hash_lock);
		block = NULL;
	}

	if (block == NULL) {
		buf_page_t*	bpage=NULL;

		/* Page not in buf_pool: needs to be read from file */

		if (mode == BUF_GET_IF_IN_POOL_OR_WATCH) {
			rw_lock_x_lock(hash_lock);

			/* If not own buf_pool_mutex,
			page_hash can be changed. */
			hash_lock = buf_page_hash_lock_x_confirm(
				hash_lock, buf_pool, page_id);

			block = (buf_block_t*) buf_pool_watch_set(
				page_id, &hash_lock);

			if (block) {
				/* We can release hash_lock after we
				increment the fix count to make
				sure that no state change takes place. */
				fix_block = block;

				if (fsp_is_system_temporary(page_id.space())) {
					/* For temporary tablespace,
					the mutex is being used for
					synchronization between user
					thread and flush thread,
					instead of block->lock. See
					buf_flush_page() for the flush
					thread counterpart. */

					BPageMutex*	fix_mutex
						= buf_page_get_mutex(
							&fix_block->page);
					mutex_enter(fix_mutex);
					buf_block_fix(fix_block);
					mutex_exit(fix_mutex);
				} else {
					buf_block_fix(fix_block);
				}

				/* Now safe to release page_hash mutex */
				rw_lock_x_unlock(hash_lock);
				goto got_block;
			}

			rw_lock_x_unlock(hash_lock);
		}

		if (mode == BUF_GET_IF_IN_POOL
		    || mode == BUF_PEEK_IF_IN_POOL
		    || mode == BUF_GET_IF_IN_POOL_OR_WATCH) {

			ut_ad(!rw_lock_own(hash_lock, RW_LOCK_X));
			ut_ad(!rw_lock_own(hash_lock, RW_LOCK_S));

			return(NULL);
		}

		if (buf_read_page(page_id, page_size, &bpage)) {
			buf_read_ahead_random(page_id, page_size,
					      ibuf_inside(mtr));

			retries = 0;
		} else if (retries < BUF_PAGE_READ_MAX_RETRIES) {
			++retries;

			bool corrupted = true;

			if (bpage) {
				corrupted = buf_page_check_corrupt(bpage);
			}

			/* Do not try again for encrypted pages */
			if (!corrupted) {
				BPageMutex* pmutex = buf_page_get_mutex(bpage);

				buf_pool = buf_pool_from_bpage(bpage);
				buf_pool_mutex_enter(buf_pool);
				mutex_enter(pmutex);

				ut_ad(buf_pool->n_pend_reads > 0);
				os_atomic_decrement_ulint(&buf_pool->n_pend_reads, 1);
				buf_page_set_io_fix(bpage, BUF_IO_NONE);
				mutex_exit(pmutex);
				buf_LRU_free_page(bpage, true);
				buf_pool_mutex_exit(buf_pool);
				rw_lock_x_unlock_gen(&((buf_block_t*) bpage)->lock,
					     BUF_IO_READ);

				if (err) {
					*err = DB_DECRYPTION_FAILED;
				}

				return (NULL);
			}

			DBUG_EXECUTE_IF(
				"innodb_page_corruption_retries",
				retries = BUF_PAGE_READ_MAX_RETRIES;
			);
		} else {
			bool corrupted = true;

			if (bpage) {
				corrupted = buf_page_check_corrupt(bpage);
			}

			if (corrupted) {
				ib::fatal() << "Unable to read page " << page_id
					    << " into the buffer pool after "
					    << BUF_PAGE_READ_MAX_RETRIES << " attempts."
					" The most probable cause of this error may"
					" be that the table has been corrupted. Or,"
					" the table was compressed with with an"
					" algorithm that is not supported by this"
					" instance. If it is not a decompress failure,"
					" you can try to fix this problem by using"
					" innodb_force_recovery."
					" Please see " REFMAN " for more"
					" details. Aborting...";
			} else {
				BPageMutex* pmutex = buf_page_get_mutex(bpage);

				buf_pool = buf_pool_from_bpage(bpage);
				buf_pool_mutex_enter(buf_pool);
				mutex_enter(pmutex);

				ut_ad(buf_pool->n_pend_reads > 0);
				os_atomic_decrement_ulint(&buf_pool->n_pend_reads, 1);
 				buf_page_set_io_fix(bpage, BUF_IO_NONE);
				mutex_exit(pmutex);
				buf_LRU_free_page(bpage, true);
				buf_pool_mutex_exit(buf_pool);
				rw_lock_x_unlock_gen(&((buf_block_t*) bpage)->lock,
					     BUF_IO_READ);

				if (err) {
					*err = DB_DECRYPTION_FAILED;
				}

				return (NULL);
			}
		}

#if defined UNIV_DEBUG || defined UNIV_BUF_DEBUG
		ut_a(fsp_skip_sanity_check(page_id.space())
		     || ++buf_dbg_counter % 5771
		     || buf_validate());
#endif /* UNIV_DEBUG || UNIV_BUF_DEBUG */
		goto loop;
	} else {
		fix_block = block;
	}

	if (fsp_is_system_temporary(page_id.space())) {
		/* For temporary tablespace, the mutex is being used
		for synchronization between user thread and flush
		thread, instead of block->lock. See buf_flush_page()
		for the flush thread counterpart. */
		BPageMutex*	fix_mutex = buf_page_get_mutex(
			&fix_block->page);
		mutex_enter(fix_mutex);
		buf_block_fix(fix_block);
		mutex_exit(fix_mutex);
	} else {
		buf_block_fix(fix_block);
	}

	/* Now safe to release page_hash mutex */
	rw_lock_s_unlock(hash_lock);

got_block:

	if (mode == BUF_GET_IF_IN_POOL || mode == BUF_PEEK_IF_IN_POOL) {

		buf_page_t*	fix_page = &fix_block->page;
		BPageMutex*	fix_mutex = buf_page_get_mutex(fix_page);
		mutex_enter(fix_mutex);
		const bool	must_read
			= (buf_page_get_io_fix(fix_page) == BUF_IO_READ);
		mutex_exit(fix_mutex);

		if (must_read) {
			/* The page is being read to buffer pool,
			but we cannot wait around for the read to
			complete. */
			buf_block_unfix(fix_block);

			return(NULL);
		}
	}

	switch (buf_block_get_state(fix_block)) {
		buf_page_t*	bpage;

	case BUF_BLOCK_FILE_PAGE:
		bpage = &block->page;
		if (fsp_is_system_temporary(page_id.space())
		    && buf_page_get_io_fix(bpage) != BUF_IO_NONE) {
			/* This suggest that page is being flushed.
			Avoid returning reference to this page.
			Instead wait for flush action to complete.
			For normal page this sync is done using SX
			lock but for intrinsic there is no latching. */
			buf_block_unfix(fix_block);
			os_thread_sleep(WAIT_FOR_WRITE);
			goto loop;
		}
		break;

	case BUF_BLOCK_ZIP_PAGE:
	case BUF_BLOCK_ZIP_DIRTY:
		if (mode == BUF_PEEK_IF_IN_POOL) {
			/* This mode is only used for dropping an
			adaptive hash index.  There cannot be an
			adaptive hash index for a compressed-only
			page, so do not bother decompressing the page. */
			buf_block_unfix(fix_block);

			return(NULL);
		}

		bpage = &block->page;

		/* Note: We have already buffer fixed this block. */
		if (bpage->buf_fix_count > 1
		    || buf_page_get_io_fix(bpage) != BUF_IO_NONE) {

			/* This condition often occurs when the buffer
			is not buffer-fixed, but I/O-fixed by
			buf_page_init_for_read(). */
			buf_block_unfix(fix_block);

			/* The block is buffer-fixed or I/O-fixed.
			Try again later. */
			os_thread_sleep(WAIT_FOR_READ);

			goto loop;
		}

		/* Buffer-fix the block so that it cannot be evicted
		or relocated while we are attempting to allocate an
		uncompressed page. */

		block = buf_LRU_get_free_block(buf_pool);

		buf_pool_mutex_enter(buf_pool);

		/* If not own buf_pool_mutex, page_hash can be changed. */
		hash_lock = buf_page_hash_lock_get(buf_pool, page_id);

		rw_lock_x_lock(hash_lock);

		/* Buffer-fixing prevents the page_hash from changing. */
		ut_ad(bpage == buf_page_hash_get_low(buf_pool, page_id));

		buf_block_unfix(fix_block);

		buf_page_mutex_enter(block);
		mutex_enter(&buf_pool->zip_mutex);

		fix_block = block;

		if (bpage->buf_fix_count > 0
		    || buf_page_get_io_fix(bpage) != BUF_IO_NONE) {

			mutex_exit(&buf_pool->zip_mutex);
			/* The block was buffer-fixed or I/O-fixed while
			buf_pool->mutex was not held by this thread.
			Free the block that was allocated and retry.
			This should be extremely unlikely, for example,
			if buf_page_get_zip() was invoked. */

			buf_LRU_block_free_non_file_page(block);
			buf_pool_mutex_exit(buf_pool);
			rw_lock_x_unlock(hash_lock);
			buf_page_mutex_exit(block);

			/* Try again */
			goto loop;
		}

		/* Move the compressed page from bpage to block,
		and uncompress it. */

		/* Note: this is the uncompressed block and it is not
		accessible by other threads yet because it is not in
		any list or hash table */
		buf_relocate(bpage, &block->page);

		buf_block_init_low(block);

		/* Set after buf_relocate(). */
		block->page.buf_fix_count = 1;

		block->lock_hash_val = lock_rec_hash(page_id.space(),
						     page_id.page_no());

		UNIV_MEM_DESC(&block->page.zip.data,
			      page_zip_get_size(&block->page.zip));

		if (buf_page_get_state(&block->page) == BUF_BLOCK_ZIP_PAGE) {
#if defined UNIV_DEBUG || defined UNIV_BUF_DEBUG
			UT_LIST_REMOVE(buf_pool->zip_clean, &block->page);
#endif /* UNIV_DEBUG || UNIV_BUF_DEBUG */
			ut_ad(!block->page.in_flush_list);
		} else {
			/* Relocate buf_pool->flush_list. */
			buf_flush_relocate_on_flush_list(bpage, &block->page);
		}

		/* Buffer-fix, I/O-fix, and X-latch the block
		for the duration of the decompression.
		Also add the block to the unzip_LRU list. */
		block->page.state = BUF_BLOCK_FILE_PAGE;

		/* Insert at the front of unzip_LRU list */
		buf_unzip_LRU_add_block(block, FALSE);

		buf_block_set_io_fix(block, BUF_IO_READ);
		rw_lock_x_lock_inline(&block->lock, 0, file, line);

		UNIV_MEM_INVALID(bpage, sizeof *bpage);

		rw_lock_x_unlock(hash_lock);
		buf_pool->n_pend_unzip++;
		mutex_exit(&buf_pool->zip_mutex);
		buf_pool_mutex_exit(buf_pool);

		access_time = buf_page_is_accessed(&block->page);

		buf_page_mutex_exit(block);

		buf_page_free_descriptor(bpage);

		/* Decompress the page while not holding
		buf_pool->mutex or block->mutex. */

		/* Page checksum verification is already done when
		the page is read from disk. Hence page checksum
		verification is not necessary when decompressing the page. */
		{
			bool	success = buf_zip_decompress(block, FALSE);
			ut_a(success);
		}

		if (!recv_no_ibuf_operations) {
			if (access_time) {
#ifdef UNIV_IBUF_COUNT_DEBUG
				ut_a(ibuf_count_get(page_id) == 0);
#endif /* UNIV_IBUF_COUNT_DEBUG */
			} else {
				ibuf_merge_or_delete_for_page(
					block, page_id, &page_size, TRUE);
			}
		}

		buf_pool_mutex_enter(buf_pool);

		buf_page_mutex_enter(fix_block);

		buf_block_set_io_fix(fix_block, BUF_IO_NONE);

		buf_page_mutex_exit(fix_block);

		--buf_pool->n_pend_unzip;

		buf_pool_mutex_exit(buf_pool);

		rw_lock_x_unlock(&block->lock);

		break;

	case BUF_BLOCK_POOL_WATCH:
	case BUF_BLOCK_NOT_USED:
	case BUF_BLOCK_READY_FOR_USE:
	case BUF_BLOCK_MEMORY:
	case BUF_BLOCK_REMOVE_HASH:
		ut_error;
		break;
	}

	ut_ad(block == fix_block);
	ut_ad(fix_block->page.buf_fix_count > 0);

	ut_ad(!rw_lock_own(hash_lock, RW_LOCK_X));
	ut_ad(!rw_lock_own(hash_lock, RW_LOCK_S));

	ut_ad(buf_block_get_state(fix_block) == BUF_BLOCK_FILE_PAGE);

#if defined UNIV_DEBUG || defined UNIV_IBUF_DEBUG

	if ((mode == BUF_GET_IF_IN_POOL || mode == BUF_GET_IF_IN_POOL_OR_WATCH)
	    && (ibuf_debug || buf_debug_execute_is_force_flush())) {

		/* Try to evict the block from the buffer pool, to use the
		insert buffer (change buffer) as much as possible. */

		buf_pool_mutex_enter(buf_pool);

		buf_block_unfix(fix_block);

		/* Now we are only holding the buf_pool->mutex,
		not block->mutex or hash_lock. Blocks cannot be
		relocated or enter or exit the buf_pool while we
		are holding the buf_pool->mutex. */

		if (buf_LRU_free_page(&fix_block->page, true)) {

			buf_pool_mutex_exit(buf_pool);

			/* If not own buf_pool_mutex,
			page_hash can be changed. */
			hash_lock = buf_page_hash_lock_get(buf_pool, page_id);

			rw_lock_x_lock(hash_lock);

			/* If not own buf_pool_mutex,
			page_hash can be changed. */
			hash_lock = buf_page_hash_lock_x_confirm(
				hash_lock, buf_pool, page_id);

			if (mode == BUF_GET_IF_IN_POOL_OR_WATCH) {
				/* Set the watch, as it would have
				been set if the page were not in the
				buffer pool in the first place. */
				block = (buf_block_t*) buf_pool_watch_set(
					page_id, &hash_lock);
			} else {
				block = (buf_block_t*) buf_page_hash_get_low(
					buf_pool, page_id);
			}

			rw_lock_x_unlock(hash_lock);

			if (block != NULL) {
				/* Either the page has been read in or
				a watch was set on that in the window
				where we released the buf_pool::mutex
				and before we acquire the hash_lock
				above. Try again. */
				guess = block;

				goto loop;
			}

			ib::info() << "innodb_change_buffering_debug evict "
				<< page_id;

			return(NULL);
		}

		buf_page_mutex_enter(fix_block);

		if (buf_flush_page_try(buf_pool, fix_block)) {

			ib::info() << "innodb_change_buffering_debug flush "
				<< page_id;

			guess = fix_block;

			goto loop;
		}

		buf_page_mutex_exit(fix_block);

		buf_block_fix(fix_block);

		/* Failed to evict the page; change it directly */

		buf_pool_mutex_exit(buf_pool);
	}
#endif /* UNIV_DEBUG || UNIV_IBUF_DEBUG */

	ut_ad(fix_block->page.buf_fix_count > 0);

#ifdef UNIV_DEBUG
	/* We have already buffer fixed the page, and we are committed to
	returning this page to the caller. Register for debugging.
	Avoid debug latching if page/block belongs to system temporary
	tablespace (Not much needed for table with single threaded access.). */
	if (!fsp_is_system_temporary(page_id.space())) {
		ibool   ret;
		ret = rw_lock_s_lock_nowait(
			&fix_block->debug_latch, file, line);
		ut_a(ret);
	}
#endif /* UNIV_DEBUG */

	/* While tablespace is reinited the indexes are already freed but the
	blocks related to it still resides in buffer pool. Trying to remove
	such blocks from buffer pool would invoke removal of AHI entries
	associated with these blocks. Logic to remove AHI entry will try to
	load the block but block is already in free state. Handle the said case
	with mode = BUF_PEEK_IF_IN_POOL that is invoked from
	"btr_search_drop_page_hash_when_freed". */
	ut_ad(mode == BUF_GET_POSSIBLY_FREED
	      || mode == BUF_PEEK_IF_IN_POOL
	      || !fix_block->page.file_page_was_freed);

	/* Check if this is the first access to the page */
	access_time = buf_page_is_accessed(&fix_block->page);

	/* This is a heuristic and we don't care about ordering issues. */
	if (access_time == 0) {
		buf_page_mutex_enter(fix_block);

		buf_page_set_accessed(&fix_block->page);

		buf_page_mutex_exit(fix_block);
	}

	if (mode != BUF_PEEK_IF_IN_POOL) {
		buf_page_make_young_if_needed(&fix_block->page);
	}

#if defined UNIV_DEBUG || defined UNIV_BUF_DEBUG
	ut_a(fsp_skip_sanity_check(page_id.space())
	     || ++buf_dbg_counter % 5771
	     || buf_validate());
	ut_a(buf_block_get_state(fix_block) == BUF_BLOCK_FILE_PAGE);
#endif /* UNIV_DEBUG || UNIV_BUF_DEBUG */

	/* We have to wait here because the IO_READ state was set
	under the protection of the hash_lock and not the block->mutex
	and block->lock. */
	buf_wait_for_read(fix_block);

	/* Mark block as dirty if requested by caller. If not requested (false)
	then we avoid updating the dirty state of the block and retain the
	original one. This is reason why ?
	Same block can be shared/pinned by 2 different mtrs. If first mtr
	set the dirty state to true and second mtr mark it as false the last
	updated dirty state is retained. Which means we can loose flushing of
	a modified block. */
	if (dirty_with_no_latch) {
		fix_block->made_dirty_with_no_latch = dirty_with_no_latch;
	}

	mtr_memo_type_t	fix_type;

	switch (rw_latch) {
	case RW_NO_LATCH:

		fix_type = MTR_MEMO_BUF_FIX;
		break;

	case RW_S_LATCH:
		rw_lock_s_lock_inline(&fix_block->lock, 0, file, line);

		fix_type = MTR_MEMO_PAGE_S_FIX;
		break;

	case RW_SX_LATCH:
		rw_lock_sx_lock_inline(&fix_block->lock, 0, file, line);

		fix_type = MTR_MEMO_PAGE_SX_FIX;
		break;

	default:
		ut_ad(rw_latch == RW_X_LATCH);
		rw_lock_x_lock_inline(&fix_block->lock, 0, file, line);

		fix_type = MTR_MEMO_PAGE_X_FIX;
		break;
	}

	mtr_memo_push(mtr, fix_block, fix_type);

	if (mode != BUF_PEEK_IF_IN_POOL && !access_time) {
		/* In the case of a first access, try to apply linear
		read-ahead */

		buf_read_ahead_linear(page_id, page_size, ibuf_inside(mtr));
	}

#ifdef UNIV_IBUF_COUNT_DEBUG
	ut_a(ibuf_count_get(fix_block->page.id) == 0);
#endif

	ut_ad(!rw_lock_own(hash_lock, RW_LOCK_X));
	ut_ad(!rw_lock_own(hash_lock, RW_LOCK_S));

	return(fix_block);
}

/********************************************************************//**
This is the general function used to get optimistic access to a database
page.
@return TRUE if success */
ibool
buf_page_optimistic_get(
/*====================*/
	ulint		rw_latch,/*!< in: RW_S_LATCH, RW_X_LATCH */
	buf_block_t*	block,	/*!< in: guessed buffer block */
	ib_uint64_t	modify_clock,/*!< in: modify clock value */
	const char*	file,	/*!< in: file name */
	ulint		line,	/*!< in: line where called */
	mtr_t*		mtr)	/*!< in: mini-transaction */
{
	buf_pool_t*	buf_pool;
	unsigned	access_time;
	ibool		success;

	ut_ad(block);
	ut_ad(mtr);
	ut_ad(mtr->is_active());
	ut_ad((rw_latch == RW_S_LATCH) || (rw_latch == RW_X_LATCH));

	buf_page_mutex_enter(block);

	if (UNIV_UNLIKELY(buf_block_get_state(block) != BUF_BLOCK_FILE_PAGE)) {

		buf_page_mutex_exit(block);

		return(FALSE);
	}

	buf_block_buf_fix_inc(block, file, line);

	access_time = buf_page_is_accessed(&block->page);

	buf_page_set_accessed(&block->page);

	buf_page_mutex_exit(block);

	buf_page_make_young_if_needed(&block->page);

	ut_ad(!ibuf_inside(mtr)
	      || ibuf_page(block->page.id, block->page.size, NULL));

	mtr_memo_type_t	fix_type;

	switch (rw_latch) {
	case RW_S_LATCH:
		success = rw_lock_s_lock_nowait(&block->lock, file, line);

		fix_type = MTR_MEMO_PAGE_S_FIX;
		break;
	case RW_X_LATCH:
		success = rw_lock_x_lock_func_nowait_inline(
			&block->lock, file, line);

		fix_type = MTR_MEMO_PAGE_X_FIX;
		break;
	default:
		ut_error; /* RW_SX_LATCH is not implemented yet */
	}

	if (!success) {
		buf_page_mutex_enter(block);
		buf_block_buf_fix_dec(block);
		buf_page_mutex_exit(block);

		return(FALSE);
	}

	if (modify_clock != block->modify_clock) {

		buf_block_dbg_add_level(block, SYNC_NO_ORDER_CHECK);

		if (rw_latch == RW_S_LATCH) {
			rw_lock_s_unlock(&block->lock);
		} else {
			rw_lock_x_unlock(&block->lock);
		}

		buf_page_mutex_enter(block);
		buf_block_buf_fix_dec(block);
		buf_page_mutex_exit(block);

		return(FALSE);
	}

	mtr_memo_push(mtr, block, fix_type);

#if defined UNIV_DEBUG || defined UNIV_BUF_DEBUG
	ut_a(fsp_skip_sanity_check(block->page.id.space())
	     || ++buf_dbg_counter % 5771
	     || buf_validate());
	ut_a(block->page.buf_fix_count > 0);
	ut_a(buf_block_get_state(block) == BUF_BLOCK_FILE_PAGE);
#endif /* UNIV_DEBUG || UNIV_BUF_DEBUG */

	ut_d(buf_page_mutex_enter(block));
	ut_ad(!block->page.file_page_was_freed);
	ut_d(buf_page_mutex_exit(block));

	if (!access_time) {
		/* In the case of a first access, try to apply linear
		read-ahead */
		buf_read_ahead_linear(block->page.id, block->page.size,
				      ibuf_inside(mtr));
	}

#ifdef UNIV_IBUF_COUNT_DEBUG
	ut_a(ibuf_count_get(block->page.id) == 0);
#endif /* UNIV_IBUF_COUNT_DEBUG */

	buf_pool = buf_pool_from_block(block);
	buf_pool->stat.n_page_gets++;

	return(TRUE);
}

/********************************************************************//**
This is used to get access to a known database page, when no waiting can be
done. For example, if a search in an adaptive hash index leads us to this
frame.
@return TRUE if success */
ibool
buf_page_get_known_nowait(
/*======================*/
	ulint		rw_latch,/*!< in: RW_S_LATCH, RW_X_LATCH */
	buf_block_t*	block,	/*!< in: the known page */
	ulint		mode,	/*!< in: BUF_MAKE_YOUNG or BUF_KEEP_OLD */
	const char*	file,	/*!< in: file name */
	ulint		line,	/*!< in: line where called */
	mtr_t*		mtr)	/*!< in: mini-transaction */
{
	buf_pool_t*	buf_pool;
	ibool		success;

	ut_ad(mtr->is_active());
	ut_ad((rw_latch == RW_S_LATCH) || (rw_latch == RW_X_LATCH));

	buf_page_mutex_enter(block);

	if (buf_block_get_state(block) == BUF_BLOCK_REMOVE_HASH) {
		/* Another thread is just freeing the block from the LRU list
		of the buffer pool: do not try to access this page; this
		attempt to access the page can only come through the hash
		index because when the buffer block state is ..._REMOVE_HASH,
		we have already removed it from the page address hash table
		of the buffer pool. */

		buf_page_mutex_exit(block);

		return(FALSE);
	}

	ut_a(buf_block_get_state(block) == BUF_BLOCK_FILE_PAGE);

	buf_block_buf_fix_inc(block, file, line);

	buf_page_set_accessed(&block->page);

	buf_page_mutex_exit(block);

	buf_pool = buf_pool_from_block(block);

	if (mode == BUF_MAKE_YOUNG) {
		buf_page_make_young_if_needed(&block->page);
	}

	ut_ad(!ibuf_inside(mtr) || mode == BUF_KEEP_OLD);

	mtr_memo_type_t	fix_type;

	switch (rw_latch) {
	case RW_S_LATCH:
		success = rw_lock_s_lock_nowait(&block->lock, file, line);
		fix_type = MTR_MEMO_PAGE_S_FIX;
		break;
	case RW_X_LATCH:
		success = rw_lock_x_lock_func_nowait_inline(
			&block->lock, file, line);

		fix_type = MTR_MEMO_PAGE_X_FIX;
		break;
	default:
		ut_error; /* RW_SX_LATCH is not implemented yet */
	}

	if (!success) {
		buf_page_mutex_enter(block);
		buf_block_buf_fix_dec(block);
		buf_page_mutex_exit(block);

		return(FALSE);
	}

	mtr_memo_push(mtr, block, fix_type);

#if defined UNIV_DEBUG || defined UNIV_BUF_DEBUG
	ut_a(++buf_dbg_counter % 5771 || buf_validate());
	ut_a(block->page.buf_fix_count > 0);
	ut_a(buf_block_get_state(block) == BUF_BLOCK_FILE_PAGE);
#endif /* UNIV_DEBUG || UNIV_BUF_DEBUG */

#ifdef UNIV_DEBUG
	if (mode != BUF_KEEP_OLD) {
		/* If mode == BUF_KEEP_OLD, we are executing an I/O
		completion routine.  Avoid a bogus assertion failure
		when ibuf_merge_or_delete_for_page() is processing a
		page that was just freed due to DROP INDEX, or
		deleting a record from SYS_INDEXES. This check will be
		skipped in recv_recover_page() as well. */

		buf_page_mutex_enter(block);
		ut_a(!block->page.file_page_was_freed);
		buf_page_mutex_exit(block);
	}
#endif /* UNIV_DEBUG */

#ifdef UNIV_IBUF_COUNT_DEBUG
	ut_a((mode == BUF_KEEP_OLD) || ibuf_count_get(block->page.id) == 0);
#endif
	buf_pool->stat.n_page_gets++;

	return(TRUE);
}

/** Given a tablespace id and page number tries to get that page. If the
page is not in the buffer pool it is not loaded and NULL is returned.
Suitable for using when holding the lock_sys_t::mutex.
@param[in]	page_id	page id
@param[in]	file	file name
@param[in]	line	line where called
@param[in]	mtr	mini-transaction
@return pointer to a page or NULL */
buf_block_t*
buf_page_try_get_func(
	const page_id_t&	page_id,
	const char*		file,
	ulint			line,
	mtr_t*			mtr)
{
	buf_block_t*	block;
	ibool		success;
	buf_pool_t*	buf_pool = buf_pool_get(page_id);
	rw_lock_t*	hash_lock;

	ut_ad(mtr);
	ut_ad(mtr->is_active());

	block = buf_block_hash_get_s_locked(buf_pool, page_id, &hash_lock);

	if (!block || buf_block_get_state(block) != BUF_BLOCK_FILE_PAGE) {
		if (block) {
			rw_lock_s_unlock(hash_lock);
		}
		return(NULL);
	}

	ut_ad(!buf_pool_watch_is_sentinel(buf_pool, &block->page));

	buf_page_mutex_enter(block);
	rw_lock_s_unlock(hash_lock);

#if defined UNIV_DEBUG || defined UNIV_BUF_DEBUG
	ut_a(buf_block_get_state(block) == BUF_BLOCK_FILE_PAGE);
	ut_a(page_id.equals_to(block->page.id));
#endif /* UNIV_DEBUG || UNIV_BUF_DEBUG */

	buf_block_buf_fix_inc(block, file, line);
	buf_page_mutex_exit(block);

	mtr_memo_type_t	fix_type = MTR_MEMO_PAGE_S_FIX;
	success = rw_lock_s_lock_nowait(&block->lock, file, line);

	if (!success) {
		/* Let us try to get an X-latch. If the current thread
		is holding an X-latch on the page, we cannot get an
		S-latch. */

		fix_type = MTR_MEMO_PAGE_X_FIX;
		success = rw_lock_x_lock_func_nowait_inline(&block->lock,
							    file, line);
	}

	if (!success) {
		buf_page_mutex_enter(block);
		buf_block_buf_fix_dec(block);
		buf_page_mutex_exit(block);

		return(NULL);
	}

	mtr_memo_push(mtr, block, fix_type);

#if defined UNIV_DEBUG || defined UNIV_BUF_DEBUG
	ut_a(fsp_skip_sanity_check(block->page.id.space())
	     || ++buf_dbg_counter % 5771
	     || buf_validate());
	ut_a(block->page.buf_fix_count > 0);
	ut_a(buf_block_get_state(block) == BUF_BLOCK_FILE_PAGE);
#endif /* UNIV_DEBUG || UNIV_BUF_DEBUG */

	ut_d(buf_page_mutex_enter(block));
	ut_d(ut_a(!block->page.file_page_was_freed));
	ut_d(buf_page_mutex_exit(block));

	buf_block_dbg_add_level(block, SYNC_NO_ORDER_CHECK);

	buf_pool->stat.n_page_gets++;

#ifdef UNIV_IBUF_COUNT_DEBUG
	ut_a(ibuf_count_get(block->page.id) == 0);
#endif /* UNIV_IBUF_COUNT_DEBUG */

	return(block);
}

/********************************************************************//**
Initialize some fields of a control block. */
UNIV_INLINE
void
buf_page_init_low(
/*==============*/
	buf_page_t*	bpage)	/*!< in: block to init */
{
	bpage->flush_type = BUF_FLUSH_LRU;
	bpage->io_fix = BUF_IO_NONE;
	bpage->buf_fix_count = 0;
	bpage->freed_page_clock = 0;
	bpage->access_time = 0;
	bpage->newest_modification = 0;
	bpage->oldest_modification = 0;
	bpage->write_size = 0;
	bpage->key_version = 0;
	bpage->stored_checksum = BUF_NO_CHECKSUM_MAGIC;
	bpage->calculated_checksum = BUF_NO_CHECKSUM_MAGIC;
	bpage->page_encrypted = false;
	bpage->page_compressed = false;
	bpage->encrypted = false;
	bpage->real_size = 0;
	bpage->slot = NULL;

	HASH_INVALIDATE(bpage, hash);

	ut_d(bpage->file_page_was_freed = FALSE);
}

/** Inits a page to the buffer buf_pool.
@param[in,out]	buf_pool	buffer pool
@param[in]	page_id		page id
@param[in,out]	block		block to init */
static
void
buf_page_init(
	buf_pool_t*		buf_pool,
	const page_id_t&	page_id,
	const page_size_t&	page_size,
	buf_block_t*		block)
{
	buf_page_t*	hash_page;

	ut_ad(buf_pool == buf_pool_get(page_id));
	ut_ad(buf_pool_mutex_own(buf_pool));

	ut_ad(buf_page_mutex_own(block));
	ut_a(buf_block_get_state(block) != BUF_BLOCK_FILE_PAGE);

	ut_ad(rw_lock_own(buf_page_hash_lock_get(buf_pool, page_id),
			  RW_LOCK_X));

	/* Set the state of the block */
	buf_block_set_file_page(block, page_id);

#ifdef UNIV_DEBUG_VALGRIND
	if (is_system_tablespace(page_id.space())) {
		/* Silence valid Valgrind warnings about uninitialized
		data being written to data files.  There are some unused
		bytes on some pages that InnoDB does not initialize. */
		UNIV_MEM_VALID(block->frame, UNIV_PAGE_SIZE);
	}
#endif /* UNIV_DEBUG_VALGRIND */

	buf_block_init_low(block);

	block->lock_hash_val = lock_rec_hash(page_id.space(),
					     page_id.page_no());

	buf_page_init_low(&block->page);

	/* Insert into the hash table of file pages */

	hash_page = buf_page_hash_get_low(buf_pool, page_id);

	if (hash_page == NULL) {
		/* Block not found in hash table */
	} else if (buf_pool_watch_is_sentinel(buf_pool, hash_page)) {
		/* Preserve the reference count. */
		ib_uint32_t	buf_fix_count = hash_page->buf_fix_count;

		ut_a(buf_fix_count > 0);

		os_atomic_increment_uint32(&block->page.buf_fix_count,
					   buf_fix_count);

		buf_pool_watch_remove(buf_pool, hash_page);
	} else {

		ib::error() << "Page " << page_id
			<< " already found in the hash table: "
			<< hash_page << ", " << block;

		ut_d(buf_page_mutex_exit(block));
		ut_d(buf_pool_mutex_exit(buf_pool));
		ut_d(buf_print());
		ut_d(buf_LRU_print());
		ut_d(buf_validate());
		ut_d(buf_LRU_validate());
		ut_ad(0);
	}

	ut_ad(!block->page.in_zip_hash);
	ut_ad(!block->page.in_page_hash);
	ut_d(block->page.in_page_hash = TRUE);

	block->page.id.copy_from(page_id);
	block->page.size.copy_from(page_size);

	HASH_INSERT(buf_page_t, hash, buf_pool->page_hash,
		    page_id.fold(), &block->page);

	if (page_size.is_compressed()) {
		page_zip_set_size(&block->page.zip, page_size.physical());
	}
}

/** Inits a page for read to the buffer buf_pool. If the page is
(1) already in buf_pool, or
(2) if we specify to read only ibuf pages and the page is not an ibuf page, or
(3) if the space is deleted or being deleted,
then this function does nothing.
Sets the io_fix flag to BUF_IO_READ and sets a non-recursive exclusive lock
on the buffer frame. The io-handler must take care that the flag is cleared
and the lock released later.
@param[out]	err			DB_SUCCESS or DB_TABLESPACE_DELETED
@param[in]	mode			BUF_READ_IBUF_PAGES_ONLY, ...
@param[in]	page_id			page id
@param[in]	unzip			TRUE=request uncompressed page
@return pointer to the block or NULL */
buf_page_t*
buf_page_init_for_read(
	dberr_t*		err,
	ulint			mode,
	const page_id_t&	page_id,
	const page_size_t&	page_size,
	ibool			unzip)
{
	buf_block_t*	block;
	buf_page_t*	bpage	= NULL;
	buf_page_t*	watch_page;
	rw_lock_t*	hash_lock;
	mtr_t		mtr;
	ibool		lru	= FALSE;
	void*		data;
	buf_pool_t*	buf_pool = buf_pool_get(page_id);

	ut_ad(buf_pool);

	*err = DB_SUCCESS;

	if (mode == BUF_READ_IBUF_PAGES_ONLY) {
		/* It is a read-ahead within an ibuf routine */

		ut_ad(!ibuf_bitmap_page(page_id, page_size));

		ibuf_mtr_start(&mtr);

		if (!recv_no_ibuf_operations &&
		    !ibuf_page(page_id, page_size, &mtr)) {

			ibuf_mtr_commit(&mtr);

			return(NULL);
		}
	} else {
		ut_ad(mode == BUF_READ_ANY_PAGE);
	}

	if (page_size.is_compressed() && !unzip && !recv_recovery_is_on()) {
		block = NULL;
	} else {
		block = buf_LRU_get_free_block(buf_pool);
		ut_ad(block);
		ut_ad(buf_pool_from_block(block) == buf_pool);
	}

	buf_pool_mutex_enter(buf_pool);

	hash_lock = buf_page_hash_lock_get(buf_pool, page_id);
	rw_lock_x_lock(hash_lock);

	watch_page = buf_page_hash_get_low(buf_pool, page_id);
	if (watch_page && !buf_pool_watch_is_sentinel(buf_pool, watch_page)) {
		/* The page is already in the buffer pool. */
		watch_page = NULL;
		rw_lock_x_unlock(hash_lock);
		if (block) {
			buf_page_mutex_enter(block);
			buf_LRU_block_free_non_file_page(block);
			buf_page_mutex_exit(block);
		}

		bpage = NULL;
		goto func_exit;
	}

	if (block) {
		bpage = &block->page;

		buf_page_mutex_enter(block);

		ut_ad(buf_pool_from_bpage(bpage) == buf_pool);

		buf_page_init(buf_pool, page_id, page_size, block);

		/* Note: We are using the hash_lock for protection. This is
		safe because no other thread can lookup the block from the
		page hashtable yet. */

		buf_page_set_io_fix(bpage, BUF_IO_READ);

		rw_lock_x_unlock(hash_lock);

		/* The block must be put to the LRU list, to the old blocks */
		buf_LRU_add_block(bpage, TRUE/* to old blocks */);

		/* We set a pass-type x-lock on the frame because then
		the same thread which called for the read operation
		(and is running now at this point of code) can wait
		for the read to complete by waiting for the x-lock on
		the frame; if the x-lock were recursive, the same
		thread would illegally get the x-lock before the page
		read is completed.  The x-lock is cleared by the
		io-handler thread. */

		rw_lock_x_lock_gen(&block->lock, BUF_IO_READ);

		if (page_size.is_compressed()) {
			/* buf_pool->mutex may be released and
			reacquired by buf_buddy_alloc().  Thus, we
			must release block->mutex in order not to
			break the latching order in the reacquisition
			of buf_pool->mutex.  We also must defer this
			operation until after the block descriptor has
			been added to buf_pool->LRU and
			buf_pool->page_hash. */
			buf_page_mutex_exit(block);
			data = buf_buddy_alloc(buf_pool, page_size.physical(),
					       &lru);
			buf_page_mutex_enter(block);
			block->page.zip.data = (page_zip_t*) data;

			/* To maintain the invariant
			block->in_unzip_LRU_list
			== buf_page_belongs_to_unzip_LRU(&block->page)
			we have to add this block to unzip_LRU
			after block->page.zip.data is set. */
			ut_ad(buf_page_belongs_to_unzip_LRU(&block->page));
			buf_unzip_LRU_add_block(block, TRUE);
		}

		buf_page_mutex_exit(block);
	} else {
		rw_lock_x_unlock(hash_lock);

		/* The compressed page must be allocated before the
		control block (bpage), in order to avoid the
		invocation of buf_buddy_relocate_block() on
		uninitialized data. */
		data = buf_buddy_alloc(buf_pool, page_size.physical(), &lru);

		rw_lock_x_lock(hash_lock);

		/* If buf_buddy_alloc() allocated storage from the LRU list,
		it released and reacquired buf_pool->mutex.  Thus, we must
		check the page_hash again, as it may have been modified. */
		if (UNIV_UNLIKELY(lru)) {

			watch_page = buf_page_hash_get_low(buf_pool, page_id);

			if (UNIV_UNLIKELY(watch_page
			    && !buf_pool_watch_is_sentinel(buf_pool,
							   watch_page))) {

				/* The block was added by some other thread. */
				rw_lock_x_unlock(hash_lock);
				watch_page = NULL;
				buf_buddy_free(buf_pool, data,
					       page_size.physical());

				bpage = NULL;
				goto func_exit;
			}
		}

		bpage = buf_page_alloc_descriptor();

		/* Initialize the buf_pool pointer. */
		bpage->buf_pool_index = buf_pool_index(buf_pool);

		page_zip_des_init(&bpage->zip);
		page_zip_set_size(&bpage->zip, page_size.physical());
		bpage->zip.data = (page_zip_t*) data;

		bpage->size.copy_from(page_size);

		mutex_enter(&buf_pool->zip_mutex);
		UNIV_MEM_DESC(bpage->zip.data, bpage->size.physical());

		buf_page_init_low(bpage);

		bpage->state = BUF_BLOCK_ZIP_PAGE;
		bpage->id.copy_from(page_id);
		bpage->flush_observer = NULL;

		ut_d(bpage->in_page_hash = FALSE);
		ut_d(bpage->in_zip_hash = FALSE);
		ut_d(bpage->in_flush_list = FALSE);
		ut_d(bpage->in_free_list = FALSE);
		ut_d(bpage->in_LRU_list = FALSE);

		ut_d(bpage->in_page_hash = TRUE);

		if (watch_page != NULL) {

			/* Preserve the reference count. */
			ib_uint32_t	buf_fix_count;

			buf_fix_count = watch_page->buf_fix_count;

			ut_a(buf_fix_count > 0);

			os_atomic_increment_uint32(
				&bpage->buf_fix_count, buf_fix_count);

			ut_ad(buf_pool_watch_is_sentinel(buf_pool, watch_page));
			buf_pool_watch_remove(buf_pool, watch_page);
		}

		HASH_INSERT(buf_page_t, hash, buf_pool->page_hash,
			    bpage->id.fold(), bpage);

		rw_lock_x_unlock(hash_lock);

		/* The block must be put to the LRU list, to the old blocks.
		The zip size is already set into the page zip */
		buf_LRU_add_block(bpage, TRUE/* to old blocks */);
#if defined UNIV_DEBUG || defined UNIV_BUF_DEBUG
		buf_LRU_insert_zip_clean(bpage);
#endif /* UNIV_DEBUG || UNIV_BUF_DEBUG */

		buf_page_set_io_fix(bpage, BUF_IO_READ);

		mutex_exit(&buf_pool->zip_mutex);
	}

	buf_pool->n_pend_reads++;
func_exit:
	buf_pool_mutex_exit(buf_pool);

	if (mode == BUF_READ_IBUF_PAGES_ONLY) {

		ibuf_mtr_commit(&mtr);
	}

	ut_ad(!rw_lock_own(hash_lock, RW_LOCK_X));
	ut_ad(!rw_lock_own(hash_lock, RW_LOCK_S));
	ut_ad(!bpage || buf_page_in_file(bpage));

	return(bpage);
}

/** Initializes a page to the buffer buf_pool. The page is usually not read
from a file even if it cannot be found in the buffer buf_pool. This is one
of the functions which perform to a block a state transition NOT_USED =>
FILE_PAGE (the other is buf_page_get_gen).
@param[in]	page_id		page id
@param[in]	page_size	page size
@param[in]	mtr		mini-transaction
@return pointer to the block, page bufferfixed */
buf_block_t*
buf_page_create(
	const page_id_t&	page_id,
	const page_size_t&	page_size,
	mtr_t*			mtr)
{
	buf_frame_t*	frame;
	buf_block_t*	block;
	buf_block_t*	free_block	= NULL;
	buf_pool_t*	buf_pool = buf_pool_get(page_id);
	rw_lock_t*	hash_lock;

	ut_ad(mtr->is_active());
	ut_ad(page_id.space() != 0 || !page_size.is_compressed());

	free_block = buf_LRU_get_free_block(buf_pool);

	buf_pool_mutex_enter(buf_pool);

	hash_lock = buf_page_hash_lock_get(buf_pool, page_id);
	rw_lock_x_lock(hash_lock);

	block = (buf_block_t*) buf_page_hash_get_low(buf_pool, page_id);

	if (block
	    && buf_page_in_file(&block->page)
	    && !buf_pool_watch_is_sentinel(buf_pool, &block->page)) {

#ifdef UNIV_IBUF_COUNT_DEBUG
		ut_a(ibuf_count_get(page_id) == 0);
#endif /* UNIV_IBUF_COUNT_DEBUG */

		ut_d(block->page.file_page_was_freed = FALSE);

		/* Page can be found in buf_pool */
		buf_pool_mutex_exit(buf_pool);
		rw_lock_x_unlock(hash_lock);

		buf_block_free(free_block);

		return(buf_page_get_with_no_latch(page_id, page_size, mtr));
	}

	/* If we get here, the page was not in buf_pool: init it there */

	DBUG_PRINT("ib_buf", ("create page %u:%u",
			      page_id.space(), page_id.page_no()));

	block = free_block;

	buf_page_mutex_enter(block);

	buf_page_init(buf_pool, page_id, page_size, block);

	rw_lock_x_unlock(hash_lock);

	/* The block must be put to the LRU list */
	buf_LRU_add_block(&block->page, FALSE);

	buf_block_buf_fix_inc(block, __FILE__, __LINE__);
	buf_pool->stat.n_pages_created++;

	if (page_size.is_compressed()) {
		void*	data;
		ibool	lru;

		/* Prevent race conditions during buf_buddy_alloc(),
		which may release and reacquire buf_pool->mutex,
		by IO-fixing and X-latching the block. */

		buf_page_set_io_fix(&block->page, BUF_IO_READ);
		rw_lock_x_lock(&block->lock);

		buf_page_mutex_exit(block);
		/* buf_pool->mutex may be released and reacquired by
		buf_buddy_alloc().  Thus, we must release block->mutex
		in order not to break the latching order in
		the reacquisition of buf_pool->mutex.  We also must
		defer this operation until after the block descriptor
		has been added to buf_pool->LRU and buf_pool->page_hash. */
		data = buf_buddy_alloc(buf_pool, page_size.physical(), &lru);
		buf_page_mutex_enter(block);
		block->page.zip.data = (page_zip_t*) data;

		/* To maintain the invariant
		block->in_unzip_LRU_list
		== buf_page_belongs_to_unzip_LRU(&block->page)
		we have to add this block to unzip_LRU after
		block->page.zip.data is set. */
		ut_ad(buf_page_belongs_to_unzip_LRU(&block->page));
		buf_unzip_LRU_add_block(block, FALSE);

		buf_page_set_io_fix(&block->page, BUF_IO_NONE);
		rw_lock_x_unlock(&block->lock);
	}

	buf_pool_mutex_exit(buf_pool);

	mtr_memo_push(mtr, block, MTR_MEMO_BUF_FIX);

	buf_page_set_accessed(&block->page);

	buf_page_mutex_exit(block);

	/* Delete possible entries for the page from the insert buffer:
	such can exist if the page belonged to an index which was dropped */
	ibuf_merge_or_delete_for_page(NULL, page_id, &page_size, TRUE);

	frame = block->frame;

	memset(frame + FIL_PAGE_PREV, 0xff, 4);
	memset(frame + FIL_PAGE_NEXT, 0xff, 4);
	mach_write_to_2(frame + FIL_PAGE_TYPE, FIL_PAGE_TYPE_ALLOCATED);

	/* These 8 bytes are also repurposed for PageIO compression and must
	be reset when the frame is assigned to a new page id. See fil0fil.h.


	FIL_PAGE_FILE_FLUSH_LSN is used on the following pages:
	(1) The first page of the InnoDB system tablespace (page 0:0)
	(2) FIL_RTREE_SPLIT_SEQ_NUM on R-tree pages .

	Therefore we don't transparently compress such pages. */

	memset(frame + FIL_PAGE_FILE_FLUSH_LSN_OR_KEY_VERSION, 0, 8);

#if defined UNIV_DEBUG || defined UNIV_BUF_DEBUG
	ut_a(++buf_dbg_counter % 5771 || buf_validate());
#endif /* UNIV_DEBUG || UNIV_BUF_DEBUG */
#ifdef UNIV_IBUF_COUNT_DEBUG
	ut_a(ibuf_count_get(block->page.id) == 0);
#endif
	return(block);
}

/********************************************************************//**
Monitor the buffer page read/write activity, and increment corresponding
counter value if MONITOR_MODULE_BUF_PAGE (module_buf_page) module is
enabled. */
static
void
buf_page_monitor(
/*=============*/
	const buf_page_t*	bpage,	/*!< in: pointer to the block */
	enum buf_io_fix		io_type)/*!< in: io_fix types */
{
	const byte*	frame;
	monitor_id_t	counter;

	/* If the counter module is not turned on, just return */
	if (!MONITOR_IS_ON(MONITOR_MODULE_BUF_PAGE)) {
		return;
	}

	ut_a(io_type == BUF_IO_READ || io_type == BUF_IO_WRITE);

	frame = bpage->zip.data
		? bpage->zip.data
		: ((buf_block_t*) bpage)->frame;

	switch (fil_page_get_type(frame)) {
		ulint	level;

	case FIL_PAGE_INDEX:
	case FIL_PAGE_RTREE:
		level = btr_page_get_level_low(frame);

		/* Check if it is an index page for insert buffer */
		if (btr_page_get_index_id(frame)
		    == (index_id_t)(DICT_IBUF_ID_MIN + IBUF_SPACE_ID)) {
			if (level == 0) {
				counter = MONITOR_RW_COUNTER(
					io_type, MONITOR_INDEX_IBUF_LEAF_PAGE);
			} else {
				counter = MONITOR_RW_COUNTER(
					io_type,
					MONITOR_INDEX_IBUF_NON_LEAF_PAGE);
			}
		} else {
			if (level == 0) {
				counter = MONITOR_RW_COUNTER(
					io_type, MONITOR_INDEX_LEAF_PAGE);
			} else {
				counter = MONITOR_RW_COUNTER(
					io_type, MONITOR_INDEX_NON_LEAF_PAGE);
			}
		}
		break;

	case FIL_PAGE_UNDO_LOG:
		counter = MONITOR_RW_COUNTER(io_type, MONITOR_UNDO_LOG_PAGE);
		break;

	case FIL_PAGE_INODE:
		counter = MONITOR_RW_COUNTER(io_type, MONITOR_INODE_PAGE);
		break;

	case FIL_PAGE_IBUF_FREE_LIST:
		counter = MONITOR_RW_COUNTER(io_type,
					     MONITOR_IBUF_FREELIST_PAGE);
		break;

	case FIL_PAGE_IBUF_BITMAP:
		counter = MONITOR_RW_COUNTER(io_type,
					     MONITOR_IBUF_BITMAP_PAGE);
		break;

	case FIL_PAGE_TYPE_SYS:
		counter = MONITOR_RW_COUNTER(io_type, MONITOR_SYSTEM_PAGE);
		break;

	case FIL_PAGE_TYPE_TRX_SYS:
		counter = MONITOR_RW_COUNTER(io_type, MONITOR_TRX_SYSTEM_PAGE);
		break;

	case FIL_PAGE_TYPE_FSP_HDR:
		counter = MONITOR_RW_COUNTER(io_type, MONITOR_FSP_HDR_PAGE);
		break;

	case FIL_PAGE_TYPE_XDES:
		counter = MONITOR_RW_COUNTER(io_type, MONITOR_XDES_PAGE);
		break;

	case FIL_PAGE_TYPE_BLOB:
		counter = MONITOR_RW_COUNTER(io_type, MONITOR_BLOB_PAGE);
		break;

	case FIL_PAGE_TYPE_ZBLOB:
		counter = MONITOR_RW_COUNTER(io_type, MONITOR_ZBLOB_PAGE);
		break;

	case FIL_PAGE_TYPE_ZBLOB2:
		counter = MONITOR_RW_COUNTER(io_type, MONITOR_ZBLOB2_PAGE);
		break;

	default:
		counter = MONITOR_RW_COUNTER(io_type, MONITOR_OTHER_PAGE);
	}

	MONITOR_INC_NOCHECK(counter);
}

/********************************************************************//**
Mark a table with the specified space pointed by bpage->id.space() corrupted.
Also remove the bpage from LRU list.
@return TRUE if successful */
static
ibool
buf_mark_space_corrupt(
/*===================*/
	buf_page_t*	bpage)	/*!< in: pointer to the block in question */
{
	buf_pool_t*	buf_pool = buf_pool_from_bpage(bpage);
	const ibool	uncompressed = (buf_page_get_state(bpage)
					== BUF_BLOCK_FILE_PAGE);
	ib_uint32_t	space = bpage->id.space();
	ibool		ret = TRUE;

	if (!bpage->encrypted) {
		/* First unfix and release lock on the bpage */
		buf_pool_mutex_enter(buf_pool);
		mutex_enter(buf_page_get_mutex(bpage));
		ut_ad(buf_page_get_io_fix(bpage) == BUF_IO_READ);
		ut_ad(bpage->buf_fix_count == 0);

		/* Set BUF_IO_NONE before we remove the block from LRU list */
		buf_page_set_io_fix(bpage, BUF_IO_NONE);

		if (uncompressed) {
			rw_lock_x_unlock_gen(
				&((buf_block_t*) bpage)->lock,
				BUF_IO_READ);
		}

		mutex_exit(buf_page_get_mutex(bpage));
	}

	/* Find the table with specified space id, and mark it corrupted */
	if (dict_set_corrupted_by_space(space)) {
		if (!bpage->encrypted) {
			buf_LRU_free_one_page(bpage);
		}
	} else {
		ret = FALSE;
	}

	if (!bpage->encrypted) {
		ut_ad(buf_pool->n_pend_reads > 0);
		buf_pool->n_pend_reads--;

		buf_pool_mutex_exit(buf_pool);
	}

	return(ret);
}

/********************************************************************//**
Check if page is maybe compressed, encrypted or both when we encounter
corrupted page. Note that we can't be 100% sure if page is corrupted
or decrypt/decompress just failed.
*/
static
ibool
buf_page_check_corrupt(
/*===================*/
	buf_page_t*	bpage)	/*!< in/out: buffer page read from disk */
{
	byte* dst_frame = (bpage->zip.data) ? bpage->zip.data :
		((buf_block_t*) bpage)->frame;
	unsigned key_version = bpage->key_version;
	bool page_compressed = bpage->page_encrypted;
	ulint stored_checksum = bpage->stored_checksum;
	ulint calculated_checksum = bpage->stored_checksum;
	bool page_compressed_encrypted = bpage->page_compressed;
	ulint space_id = mach_read_from_4(
		dst_frame + FIL_PAGE_ARCH_LOG_NO_OR_SPACE_ID);
	fil_space_crypt_t* crypt_data = fil_space_get_crypt_data(space_id);
	fil_space_t* space = fil_space_found_by_id(space_id);
	bool corrupted = true;

	if (key_version != 0 || page_compressed_encrypted) {
		bpage->encrypted = true;
	}

	if (key_version != 0 ||
		(crypt_data && crypt_data->type != CRYPT_SCHEME_UNENCRYPTED) ||
		page_compressed || page_compressed_encrypted) {

		/* Page is really corrupted if post encryption stored
		checksum does not match calculated checksum after page was
		read. For pages compressed and then encrypted, there is no
		checksum. */
		corrupted = (!page_compressed_encrypted && stored_checksum != calculated_checksum);

		if (corrupted) {
			ib::error() << (page_compressed_encrypted ? "Maybe corruption" : "Corruption")
				    <<  ": Block in space_id " << space_id
				    << " in file " << (space ? space->name : "NULL")
				    << " corrupted.";

			ib::error() <<  "Page based on contents "
				    << ((key_version == 0 && page_compressed_encrypted == false) ? "not" : "maybe")
				    << " encrypted.";

			if (stored_checksum != BUF_NO_CHECKSUM_MAGIC ||
			    calculated_checksum != BUF_NO_CHECKSUM_MAGIC) {
				ib::error() << "Page stored checksum " << stored_checksum
					    << " but calculated checksum "
					    << calculated_checksum << " .";
			}

			ib::error() << "Reason could be that key_version " << key_version
				<< " in page or in crypt_data " << crypt_data
				<< " could not be found.";
			ib::error() << "Reason could be also that key management plugin is not found or"
				" used encryption algorithm or method does not match.";
			ib::error() << "Based on page page compressed"
				    << page_compressed
				    << ", compressed and encrypted "
				    << page_compressed_encrypted << " .";
		} else {
			ib::error() << "Block in space_id "
				    << space_id
				    << " in file "
				    << (space ? space->name : "NULL")
				    << " encrypted.";
			ib::error() << "However key management plugin or used key_id "
				    << key_version
				    << " is not found or"
				    << " used encryption algorithm or method does not match.";
			ib::error() << "Marking tablespace as missing. You may drop this table or"
				    << " install correct key management plugin and key file.";
		}
	}

	return corrupted;
}

/********************************************************************//**
Completes an asynchronous read or write request of a file page to or from
the buffer pool.
@return true if successful */
bool
buf_page_io_complete(
/*=================*/
	buf_page_t*	bpage,	/*!< in: pointer to the block in question */
	bool		evict)	/*!< in: whether or not to evict the page
				from LRU list. */

{
	enum buf_io_fix	io_type;
	buf_pool_t*	buf_pool = buf_pool_from_bpage(bpage);
	const ibool	uncompressed = (buf_page_get_state(bpage)
					== BUF_BLOCK_FILE_PAGE);
	ut_a(buf_page_in_file(bpage));

	/* We do not need protect io_fix here by mutex to read
	it because this is the only function where we can change the value
	from BUF_IO_READ or BUF_IO_WRITE to some other value, and our code
	ensures that this is the only thread that handles the i/o for this
	block. */

	io_type = buf_page_get_io_fix(bpage);
	ut_ad(io_type == BUF_IO_READ || io_type == BUF_IO_WRITE);

	if (io_type == BUF_IO_READ) {
		ulint	read_page_no;
		ulint	read_space_id;
		byte*	frame;
		bool	compressed_page=false;

		ut_ad(bpage->zip.data != NULL || ((buf_block_t*)bpage)->frame != NULL);

		if (!buf_page_decrypt_after_read(bpage)) {
			/* encryption error! */
			if (bpage->size.is_compressed()) {
				frame = bpage->zip.data;
			} else {
				frame = ((buf_block_t*) bpage)->frame;
			}
			goto corrupt;
		}

		if (bpage->size.is_compressed()) {
			frame = bpage->zip.data;
			buf_pool->n_pend_unzip++;

			if (uncompressed
			    && !buf_zip_decompress((buf_block_t*) bpage,
						   FALSE)) {

				buf_pool->n_pend_unzip--;
				compressed_page = false;
				goto corrupt;
			}
			buf_pool->n_pend_unzip--;
		} else {
			ut_a(uncompressed);
			frame = ((buf_block_t*) bpage)->frame;
		}

		/* If this page is not uninitialized and not in the
		doublewrite buffer, then the page number and space id
		should be the same as in block. */
		read_page_no = mach_read_from_4(frame + FIL_PAGE_OFFSET);
		read_space_id = mach_read_from_4(
			frame + FIL_PAGE_ARCH_LOG_NO_OR_SPACE_ID);

		if (bpage->id.space() == TRX_SYS_SPACE
		    && buf_dblwr_page_inside(bpage->id.page_no())) {

			ib::error() << "Reading page " << bpage->id
				<< ", which is in the doublewrite buffer!";

		} else if (read_space_id == 0 && read_page_no == 0) {
			/* This is likely an uninitialized page. */
		} else if ((bpage->id.space() != 0
			    && bpage->id.space() != read_space_id)
			   || bpage->id.page_no() != read_page_no) {
			/* We did not compare space_id to read_space_id
			if bpage->space == 0, because the field on the
			page may contain garbage in MySQL < 4.1.1,
			which only supported bpage->space == 0. */

			ib::error() << "Space id and page no stored in "
				"the page, read in are "
				<< page_id_t(read_space_id, read_page_no)
				<< ", should be " << bpage->id;
		}

#ifdef MYSQL_COMPRESSION
		compressed_page = Compression::is_compressed_page(frame);

		/* If the decompress failed then the most likely case is
		that we are reading in a page for which this instance doesn't
		support the compression algorithm. */
		if (compressed_page) {

			Compression::meta_t	meta;

			Compression::deserialize_header(frame, &meta);

			ib::error()
				<< "Page " << bpage->id << " "
				<< "compressed with "
				<< Compression::to_string(meta) << " "
				<< "that is not supported by this instance";
		}
#endif /* MYSQL_COMPRESSION */

		/* From version 3.23.38 up we store the page checksum
		to the 4 first bytes of the page end lsn field */
		if (compressed_page
		    || buf_page_is_corrupted(
			    true, frame, bpage->size,
			    fsp_is_checksum_disabled(bpage->id.space()))) {

			/* Not a real corruption if it was triggered by
			error injection */
			DBUG_EXECUTE_IF("buf_page_is_corrupt_failure",
				if (bpage->space > TRX_SYS_SPACE
				    && buf_mark_space_corrupt(bpage)) {
					ib::info() <<
						"Simulated page corruption";
					return(true);
				}
				goto page_not_corrupt_1;
				;);
			/* Not a real corruption if it was triggered by
			error injection */
			DBUG_EXECUTE_IF(
				"buf_page_import_corrupt_failure",
				if (bpage->id.space() > TRX_SYS_SPACE
				    && !Tablespace::is_undo_tablespace(
					    bpage->id.space())
				    && buf_mark_space_corrupt(bpage)) {
					ib::info() << "Simulated IMPORT "
						"corruption";
					return(true);
				}
				goto page_not_corrupt;
				;);
corrupt:
			bool corrupted = buf_page_check_corrupt(bpage);

			/* Compressed and encrypted pages are basically gibberish avoid
			printing the contents. */
			if (corrupted && !compressed_page) {

				ib::error()
					<< "Database page corruption on disk"
					" or a failed file read of page "
					<< bpage->id
					<< ". You may have to recover from "
					<< "a backup.";

				ib::info()
					<< "It is also possible that your"
					" operating system has corrupted"
					" its own file cache and rebooting"
					" your computer removes the error."
					" If the corrupt page is an index page."
					" You can also try to fix the"
					" corruption by dumping, dropping,"
					" and reimporting the corrupt table."
					" You can use CHECK TABLE to scan"
					" your table for corruption. "
					<< FORCE_RECOVERY_MSG;
			}

			if (srv_force_recovery < SRV_FORCE_IGNORE_CORRUPT) {

				/* If page space id is larger than TRX_SYS_SPACE
				(0), we will attempt to mark the corresponding
				table as corrupted instead of crashing server */

				if (bpage->id.space() > TRX_SYS_SPACE
				    && buf_mark_space_corrupt(bpage)) {

					return(false);
				} else {
					corrupted = buf_page_check_corrupt(bpage);

					if (corrupted) {
						ib::fatal()
							<< "Aborting because of a"
							" corrupt database page in"
							" the system tablespace. Or, "
							" there was a failure in"
							" tagging the tablespace "
							" as corrupt.";
					}

					ib_push_warning((void *)NULL, DB_DECRYPTION_FAILED,
						"Table in tablespace %lu encrypted."
						"However key management plugin or used key_id %u is not found or"
						" used encryption algorithm or method does not match."
						" Can't continue opening the table.",
						(ulint)bpage->space, bpage->key_version);

					buf_page_print(frame, bpage->size, BUF_PAGE_PRINT_NO_CRASH);

					return (false);
				}
			}
		}

		DBUG_EXECUTE_IF("buf_page_import_corrupt_failure",
				page_not_corrupt:  bpage = bpage; );

		DBUG_EXECUTE_IF("buf_page_is_corrupt_failure",
				page_not_corrupt_1:  bpage = bpage; );

		if (recv_recovery_is_on()) {
			/* Pages must be uncompressed for crash recovery. */
			ut_a(uncompressed);
			recv_recover_page(TRUE, (buf_block_t*) bpage);
		}

		/* If space is being truncated then avoid ibuf operation.
		During re-init we have already freed ibuf entries. */
		if (uncompressed
#ifdef MYSQL_COMPRESSION
		    && !Compression::is_compressed_page(frame)
#endif /* MYSQL_COMPRESSION */
		    && !recv_no_ibuf_operations
		    && !Tablespace::is_undo_tablespace(bpage->id.space())
		    && bpage->id.space() != srv_tmp_space.space_id()
		    && !srv_is_tablespace_truncated(bpage->id.space())
		    && fil_page_get_type(frame) == FIL_PAGE_INDEX
		    && page_is_leaf(frame)) {

		    	if (bpage && bpage->encrypted) {
				fprintf(stderr,
					"InnoDB: Warning: Table in tablespace %lu encrypted."
					"However key management plugin or used key_id %u is not found or"
					" used encryption algorithm or method does not match."
					" Can't continue opening the table.\n",
					(ulint)bpage->space, bpage->key_version);
			} else {
				ibuf_merge_or_delete_for_page(
					(buf_block_t*) bpage, bpage->id,
					&bpage->size, TRUE);
			}
		}
	} else {
		/* io_type == BUF_IO_WRITE */
		if (bpage->slot) {
			/* Mark slot free */
			bpage->slot->reserved = false;
			bpage->slot = NULL;
		}
	}

	buf_pool_mutex_enter(buf_pool);
	mutex_enter(buf_page_get_mutex(bpage));

#ifdef UNIV_IBUF_COUNT_DEBUG
	if (io_type == BUF_IO_WRITE || uncompressed) {
		/* For BUF_IO_READ of compressed-only blocks, the
		buffered operations will be merged by buf_page_get_gen()
		after the block has been uncompressed. */
		ut_a(ibuf_count_get(bpage->id) == 0);
	}
#endif
	/* Because this thread which does the unlocking is not the same that
	did the locking, we use a pass value != 0 in unlock, which simply
	removes the newest lock debug record, without checking the thread
	id. */

	buf_page_set_io_fix(bpage, BUF_IO_NONE);
	buf_page_monitor(bpage, io_type);

	switch (io_type) {
	case BUF_IO_READ:
		/* NOTE that the call to ibuf may have moved the ownership of
		the x-latch to this OS thread: do not let this confuse you in
		debugging! */

		ut_ad(buf_pool->n_pend_reads > 0);
		buf_pool->n_pend_reads--;
		buf_pool->stat.n_pages_read++;

		if (uncompressed) {
			rw_lock_x_unlock_gen(&((buf_block_t*) bpage)->lock,
					     BUF_IO_READ);
		}

		mutex_exit(buf_page_get_mutex(bpage));

		break;

	case BUF_IO_WRITE:
		/* Write means a flush operation: call the completion
		routine in the flush system */

		buf_flush_write_complete(bpage);

		if (uncompressed) {
			rw_lock_sx_unlock_gen(&((buf_block_t*) bpage)->lock,
					      BUF_IO_WRITE);
		}

		buf_pool->stat.n_pages_written++;

		/* We decide whether or not to evict the page from the
		LRU list based on the flush_type.
		* BUF_FLUSH_LIST: don't evict
		* BUF_FLUSH_LRU: always evict
		* BUF_FLUSH_SINGLE_PAGE: eviction preference is passed
		by the caller explicitly. */
		if (buf_page_get_flush_type(bpage) == BUF_FLUSH_LRU) {
			evict = true;
		}

		if (evict) {
			mutex_exit(buf_page_get_mutex(bpage));
			buf_LRU_free_page(bpage, true);
		} else {
			mutex_exit(buf_page_get_mutex(bpage));
		}


		break;

	default:
		ut_error;
	}

	DBUG_PRINT("ib_buf", ("%s page %u:%u",
			      io_type == BUF_IO_READ ? "read" : "wrote",
			      bpage->id.space(), bpage->id.page_no()));

	buf_pool_mutex_exit(buf_pool);

	return(true);
}

/*********************************************************************//**
Asserts that all file pages in the buffer are in a replaceable state.
@return TRUE */
static
ibool
buf_all_freed_instance(
/*===================*/
	buf_pool_t*	buf_pool)	/*!< in: buffer pool instancce */
{
	ulint		i;
	buf_chunk_t*	chunk;

	ut_ad(buf_pool);

	buf_pool_mutex_enter(buf_pool);

	chunk = buf_pool->chunks;

	for (i = buf_pool->n_chunks; i--; chunk++) {

		const buf_block_t* block = buf_chunk_not_freed(chunk);

		if (UNIV_LIKELY_NULL(block)) {
			if (block->page.key_version == 0) {
				ib::fatal() << "Page " << block->page.id
					<< " still fixed or dirty";
			}
		}
	}

	buf_pool_mutex_exit(buf_pool);

	return(TRUE);
}

/*********************************************************************//**
Invalidates file pages in one buffer pool instance */
static
void
buf_pool_invalidate_instance(
/*=========================*/
	buf_pool_t*	buf_pool)	/*!< in: buffer pool instance */
{
	ulint		i;

	buf_pool_mutex_enter(buf_pool);

	for (i = BUF_FLUSH_LRU; i < BUF_FLUSH_N_TYPES; i++) {

		/* As this function is called during startup and
		during redo application phase during recovery, InnoDB
		is single threaded (apart from IO helper threads) at
		this stage. No new write batch can be in intialization
		stage at this point. */
		ut_ad(buf_pool->init_flush[i] == FALSE);

		/* However, it is possible that a write batch that has
		been posted earlier is still not complete. For buffer
		pool invalidation to proceed we must ensure there is NO
		write activity happening. */
		if (buf_pool->n_flush[i] > 0) {
			buf_flush_t	type = static_cast<buf_flush_t>(i);

			buf_pool_mutex_exit(buf_pool);
			buf_flush_wait_batch_end(buf_pool, type);
			buf_pool_mutex_enter(buf_pool);
		}
	}

	buf_pool_mutex_exit(buf_pool);

	ut_ad(buf_all_freed_instance(buf_pool));

	buf_pool_mutex_enter(buf_pool);

	while (buf_LRU_scan_and_free_block(buf_pool, true)) {
	}

	ut_ad(UT_LIST_GET_LEN(buf_pool->LRU) == 0);
	ut_ad(UT_LIST_GET_LEN(buf_pool->unzip_LRU) == 0);

	buf_pool->freed_page_clock = 0;
	buf_pool->LRU_old = NULL;
	buf_pool->LRU_old_len = 0;

	memset(&buf_pool->stat, 0x00, sizeof(buf_pool->stat));
	buf_refresh_io_stats(buf_pool);

	buf_pool_mutex_exit(buf_pool);
}

/*********************************************************************//**
Invalidates the file pages in the buffer pool when an archive recovery is
completed. All the file pages buffered must be in a replaceable state when
this function is called: not latched and not modified. */
void
buf_pool_invalidate(void)
/*=====================*/
{
	ulint   i;

	for (i = 0; i < srv_buf_pool_instances; i++) {
		buf_pool_invalidate_instance(buf_pool_from_array(i));
	}
}

#if defined UNIV_DEBUG || defined UNIV_BUF_DEBUG
/*********************************************************************//**
Validates data in one buffer pool instance
@return TRUE */
static
ibool
buf_pool_validate_instance(
/*=======================*/
	buf_pool_t*	buf_pool)	/*!< in: buffer pool instance */
{
	buf_page_t*	b;
	buf_chunk_t*	chunk;
	ulint		i;
	ulint		n_lru_flush	= 0;
	ulint		n_page_flush	= 0;
	ulint		n_list_flush	= 0;
	ulint		n_lru		= 0;
	ulint		n_flush		= 0;
	ulint		n_free		= 0;
	ulint		n_zip		= 0;

	ut_ad(buf_pool);

	buf_pool_mutex_enter(buf_pool);
	hash_lock_x_all(buf_pool->page_hash);

	chunk = buf_pool->chunks;

	/* Check the uncompressed blocks. */

	for (i = buf_pool->n_chunks; i--; chunk++) {

		ulint		j;
		buf_block_t*	block = chunk->blocks;

		for (j = chunk->size; j--; block++) {

			buf_page_mutex_enter(block);

			switch (buf_block_get_state(block)) {
			case BUF_BLOCK_POOL_WATCH:
			case BUF_BLOCK_ZIP_PAGE:
			case BUF_BLOCK_ZIP_DIRTY:
				/* These should only occur on
				zip_clean, zip_free[], or flush_list. */
				ut_error;
				break;

			case BUF_BLOCK_FILE_PAGE:
				ut_a(buf_page_hash_get_low(
						buf_pool, block->page.id)
				     == &block->page);

#ifdef UNIV_IBUF_COUNT_DEBUG
				ut_a(buf_page_get_io_fix(&block->page)
				     == BUF_IO_READ
				     || !ibuf_count_get(block->page.id));
#endif
				switch (buf_page_get_io_fix(&block->page)) {
				case BUF_IO_NONE:
					break;

				case BUF_IO_WRITE:
					switch (buf_page_get_flush_type(
							&block->page)) {
					case BUF_FLUSH_LRU:
						n_lru_flush++;
						goto assert_s_latched;
					case BUF_FLUSH_SINGLE_PAGE:
						n_page_flush++;
assert_s_latched:
						ut_a(rw_lock_is_locked(
							     &block->lock,
								     RW_LOCK_S)
						     || rw_lock_is_locked(
								&block->lock,
								RW_LOCK_SX));
						break;
					case BUF_FLUSH_LIST:
						n_list_flush++;
						break;
					default:
						ut_error;
					}

					break;

				case BUF_IO_READ:

					ut_a(rw_lock_is_locked(&block->lock,
							       RW_LOCK_X));
					break;

				case BUF_IO_PIN:
					break;
				}

				n_lru++;
				break;

			case BUF_BLOCK_NOT_USED:
				n_free++;
				break;

			case BUF_BLOCK_READY_FOR_USE:
			case BUF_BLOCK_MEMORY:
			case BUF_BLOCK_REMOVE_HASH:
				/* do nothing */
				break;
			}

			buf_page_mutex_exit(block);
		}
	}

	mutex_enter(&buf_pool->zip_mutex);

	/* Check clean compressed-only blocks. */

	for (b = UT_LIST_GET_FIRST(buf_pool->zip_clean); b;
	     b = UT_LIST_GET_NEXT(list, b)) {
		ut_a(buf_page_get_state(b) == BUF_BLOCK_ZIP_PAGE);
		switch (buf_page_get_io_fix(b)) {
		case BUF_IO_NONE:
		case BUF_IO_PIN:
			/* All clean blocks should be I/O-unfixed. */
			break;
		case BUF_IO_READ:
			/* In buf_LRU_free_page(), we temporarily set
			b->io_fix = BUF_IO_READ for a newly allocated
			control block in order to prevent
			buf_page_get_gen() from decompressing the block. */
			break;
		default:
			ut_error;
			break;
		}

		/* It is OK to read oldest_modification here because
		we have acquired buf_pool->zip_mutex above which acts
		as the 'block->mutex' for these bpages. */
		ut_a(!b->oldest_modification);
		ut_a(buf_page_hash_get_low(buf_pool, b->id) == b);
		n_lru++;
		n_zip++;
	}

	/* Check dirty blocks. */

	buf_flush_list_mutex_enter(buf_pool);
	for (b = UT_LIST_GET_FIRST(buf_pool->flush_list); b;
	     b = UT_LIST_GET_NEXT(list, b)) {
		ut_ad(b->in_flush_list);
		ut_a(b->oldest_modification);
		n_flush++;

		switch (buf_page_get_state(b)) {
		case BUF_BLOCK_ZIP_DIRTY:
			n_lru++;
			n_zip++;
			switch (buf_page_get_io_fix(b)) {
			case BUF_IO_NONE:
			case BUF_IO_READ:
			case BUF_IO_PIN:
				break;
			case BUF_IO_WRITE:
				switch (buf_page_get_flush_type(b)) {
				case BUF_FLUSH_LRU:
					n_lru_flush++;
					break;
				case BUF_FLUSH_SINGLE_PAGE:
					n_page_flush++;
					break;
				case BUF_FLUSH_LIST:
					n_list_flush++;
					break;
				default:
					ut_error;
				}
				break;
			}
			break;
		case BUF_BLOCK_FILE_PAGE:
			/* uncompressed page */
			break;
		case BUF_BLOCK_POOL_WATCH:
		case BUF_BLOCK_ZIP_PAGE:
		case BUF_BLOCK_NOT_USED:
		case BUF_BLOCK_READY_FOR_USE:
		case BUF_BLOCK_MEMORY:
		case BUF_BLOCK_REMOVE_HASH:
			ut_error;
			break;
		}
		ut_a(buf_page_hash_get_low(buf_pool, b->id) == b);
	}

	ut_a(UT_LIST_GET_LEN(buf_pool->flush_list) == n_flush);

	hash_unlock_x_all(buf_pool->page_hash);
	buf_flush_list_mutex_exit(buf_pool);

	mutex_exit(&buf_pool->zip_mutex);

	if (buf_pool->curr_size == buf_pool->old_size
	    && n_lru + n_free > buf_pool->curr_size + n_zip) {

		ib::fatal() << "n_LRU " << n_lru << ", n_free " << n_free
			<< ", pool " << buf_pool->curr_size
			<< " zip " << n_zip << ". Aborting...";
	}

	ut_a(UT_LIST_GET_LEN(buf_pool->LRU) == n_lru);
	if (buf_pool->curr_size == buf_pool->old_size
	    && UT_LIST_GET_LEN(buf_pool->free) != n_free) {

		ib::fatal() << "Free list len "
			<< UT_LIST_GET_LEN(buf_pool->free)
			<< ", free blocks " << n_free << ". Aborting...";
	}

	ut_a(buf_pool->n_flush[BUF_FLUSH_LIST] == n_list_flush);
	ut_a(buf_pool->n_flush[BUF_FLUSH_LRU] == n_lru_flush);
	ut_a(buf_pool->n_flush[BUF_FLUSH_SINGLE_PAGE] == n_page_flush);

	buf_pool_mutex_exit(buf_pool);

	ut_a(buf_LRU_validate());
	ut_a(buf_flush_validate(buf_pool));

	return(TRUE);
}

/*********************************************************************//**
Validates the buffer buf_pool data structure.
@return TRUE */
ibool
buf_validate(void)
/*==============*/
{
	ulint	i;

	for (i = 0; i < srv_buf_pool_instances; i++) {
		buf_pool_t*	buf_pool;

		buf_pool = buf_pool_from_array(i);

		buf_pool_validate_instance(buf_pool);
	}
	return(TRUE);
}

#endif /* UNIV_DEBUG || UNIV_BUF_DEBUG */

#if defined UNIV_DEBUG_PRINT || defined UNIV_DEBUG || defined UNIV_BUF_DEBUG
/*********************************************************************//**
Prints info of the buffer buf_pool data structure for one instance. */
static
void
buf_print_instance(
/*===============*/
	buf_pool_t*	buf_pool)
{
	index_id_t*	index_ids;
	ulint*		counts;
	ulint		size;
	ulint		i;
	ulint		j;
	index_id_t	id;
	ulint		n_found;
	buf_chunk_t*	chunk;
	dict_index_t*	index;

	ut_ad(buf_pool);

	size = buf_pool->curr_size;

	index_ids = static_cast<index_id_t*>(
		ut_malloc_nokey(size * sizeof *index_ids));

	counts = static_cast<ulint*>(ut_malloc_nokey(sizeof(ulint) * size));

	buf_pool_mutex_enter(buf_pool);
	buf_flush_list_mutex_enter(buf_pool);

	ib::info() << *buf_pool;

	buf_flush_list_mutex_exit(buf_pool);

	/* Count the number of blocks belonging to each index in the buffer */

	n_found = 0;

	chunk = buf_pool->chunks;

	for (i = buf_pool->n_chunks; i--; chunk++) {
		buf_block_t*	block		= chunk->blocks;
		ulint		n_blocks	= chunk->size;

		for (; n_blocks--; block++) {
			const buf_frame_t* frame = block->frame;

			if (fil_page_index_page_check(frame)) {

				id = btr_page_get_index_id(frame);

				/* Look for the id in the index_ids array */
				j = 0;

				while (j < n_found) {

					if (index_ids[j] == id) {
						counts[j]++;

						break;
					}
					j++;
				}

				if (j == n_found) {
					n_found++;
					index_ids[j] = id;
					counts[j] = 1;
				}
			}
		}
	}

	buf_pool_mutex_exit(buf_pool);

	for (i = 0; i < n_found; i++) {
		index = dict_index_get_if_in_cache(index_ids[i]);

		if (!index) {
			ib::info() << "Block count for index "
				<< index_ids[i] << " in buffer is about "
				<< counts[i];
		} else {
			ib::info() << "Block count for index " << index_ids[i]
				<< " in buffer is about " << counts[i]
				<< ", index " << index->name
				<< " of table " << index->table->name;
		}
	}

	ut_free(index_ids);
	ut_free(counts);

	ut_a(buf_pool_validate_instance(buf_pool));
}

/*********************************************************************//**
Prints info of the buffer buf_pool data structure. */
void
buf_print(void)
/*===========*/
{
	ulint   i;

	for (i = 0; i < srv_buf_pool_instances; i++) {
		buf_pool_t*	buf_pool;

		buf_pool = buf_pool_from_array(i);
		buf_print_instance(buf_pool);
	}
}
#endif /* UNIV_DEBUG_PRINT || UNIV_DEBUG || UNIV_BUF_DEBUG */

#ifdef UNIV_DEBUG
/*********************************************************************//**
Returns the number of latched pages in the buffer pool.
@return number of latched pages */
ulint
buf_get_latched_pages_number_instance(
/*==================================*/
	buf_pool_t*	buf_pool)	/*!< in: buffer pool instance */
{
	buf_page_t*	b;
	ulint		i;
	buf_chunk_t*	chunk;
	ulint		fixed_pages_number = 0;

	buf_pool_mutex_enter(buf_pool);

	chunk = buf_pool->chunks;

	for (i = buf_pool->n_chunks; i--; chunk++) {
		buf_block_t*	block;
		ulint		j;

		block = chunk->blocks;

		for (j = chunk->size; j--; block++) {
			if (buf_block_get_state(block)
			    != BUF_BLOCK_FILE_PAGE) {

				continue;
			}

			buf_page_mutex_enter(block);

			if (block->page.buf_fix_count != 0
			    || buf_page_get_io_fix(&block->page)
			    != BUF_IO_NONE) {
				fixed_pages_number++;
			}

			buf_page_mutex_exit(block);
		}
	}

	mutex_enter(&buf_pool->zip_mutex);

	/* Traverse the lists of clean and dirty compressed-only blocks. */

	for (b = UT_LIST_GET_FIRST(buf_pool->zip_clean); b;
	     b = UT_LIST_GET_NEXT(list, b)) {
		ut_a(buf_page_get_state(b) == BUF_BLOCK_ZIP_PAGE);
		ut_a(buf_page_get_io_fix(b) != BUF_IO_WRITE);

		if (b->buf_fix_count != 0
		    || buf_page_get_io_fix(b) != BUF_IO_NONE) {
			fixed_pages_number++;
		}
	}

	buf_flush_list_mutex_enter(buf_pool);
	for (b = UT_LIST_GET_FIRST(buf_pool->flush_list); b;
	     b = UT_LIST_GET_NEXT(list, b)) {
		ut_ad(b->in_flush_list);

		switch (buf_page_get_state(b)) {
		case BUF_BLOCK_ZIP_DIRTY:
			if (b->buf_fix_count != 0
			    || buf_page_get_io_fix(b) != BUF_IO_NONE) {
				fixed_pages_number++;
			}
			break;
		case BUF_BLOCK_FILE_PAGE:
			/* uncompressed page */
			break;
		case BUF_BLOCK_POOL_WATCH:
		case BUF_BLOCK_ZIP_PAGE:
		case BUF_BLOCK_NOT_USED:
		case BUF_BLOCK_READY_FOR_USE:
		case BUF_BLOCK_MEMORY:
		case BUF_BLOCK_REMOVE_HASH:
			ut_error;
			break;
		}
	}

	buf_flush_list_mutex_exit(buf_pool);
	mutex_exit(&buf_pool->zip_mutex);
	buf_pool_mutex_exit(buf_pool);

	return(fixed_pages_number);
}

/*********************************************************************//**
Returns the number of latched pages in all the buffer pools.
@return number of latched pages */
ulint
buf_get_latched_pages_number(void)
/*==============================*/
{
	ulint	i;
	ulint	total_latched_pages = 0;

	for (i = 0; i < srv_buf_pool_instances; i++) {
		buf_pool_t*	buf_pool;

		buf_pool = buf_pool_from_array(i);

		total_latched_pages += buf_get_latched_pages_number_instance(
			buf_pool);
	}

	return(total_latched_pages);
}

#endif /* UNIV_DEBUG */

/*********************************************************************//**
Returns the number of pending buf pool read ios.
@return number of pending read I/O operations */
ulint
buf_get_n_pending_read_ios(void)
/*============================*/
{
	ulint	pend_ios = 0;

	for (ulint i = 0; i < srv_buf_pool_instances; i++) {
		pend_ios += buf_pool_from_array(i)->n_pend_reads;
	}

	return(pend_ios);
}

/*********************************************************************//**
Returns the ratio in percents of modified pages in the buffer pool /
database pages in the buffer pool.
@return modified page percentage ratio */
double
buf_get_modified_ratio_pct(void)
/*============================*/
{
	double		ratio;
	ulint		lru_len = 0;
	ulint		free_len = 0;
	ulint		flush_list_len = 0;

	buf_get_total_list_len(&lru_len, &free_len, &flush_list_len);

	ratio = static_cast<double>(100 * flush_list_len)
		/ (1 + lru_len + free_len);

	/* 1 + is there to avoid division by zero */

	return(ratio);
}

/*******************************************************************//**
Aggregates a pool stats information with the total buffer pool stats  */
static
void
buf_stats_aggregate_pool_info(
/*==========================*/
	buf_pool_info_t*	total_info,	/*!< in/out: the buffer pool
						info to store aggregated
						result */
	const buf_pool_info_t*	pool_info)	/*!< in: individual buffer pool
						stats info */
{
	ut_a(total_info && pool_info);

	/* Nothing to copy if total_info is the same as pool_info */
	if (total_info == pool_info) {
		return;
	}

	total_info->pool_size += pool_info->pool_size;
	total_info->lru_len += pool_info->lru_len;
	total_info->old_lru_len += pool_info->old_lru_len;
	total_info->free_list_len += pool_info->free_list_len;
	total_info->flush_list_len += pool_info->flush_list_len;
	total_info->n_pend_unzip += pool_info->n_pend_unzip;
	total_info->n_pend_reads += pool_info->n_pend_reads;
	total_info->n_pending_flush_lru += pool_info->n_pending_flush_lru;
	total_info->n_pending_flush_list += pool_info->n_pending_flush_list;
	total_info->n_pages_made_young += pool_info->n_pages_made_young;
	total_info->n_pages_not_made_young += pool_info->n_pages_not_made_young;
	total_info->n_pages_read += pool_info->n_pages_read;
	total_info->n_pages_created += pool_info->n_pages_created;
	total_info->n_pages_written += pool_info->n_pages_written;
	total_info->n_page_gets += pool_info->n_page_gets;
	total_info->n_ra_pages_read_rnd += pool_info->n_ra_pages_read_rnd;
	total_info->n_ra_pages_read += pool_info->n_ra_pages_read;
	total_info->n_ra_pages_evicted += pool_info->n_ra_pages_evicted;
	total_info->page_made_young_rate += pool_info->page_made_young_rate;
	total_info->page_not_made_young_rate +=
		pool_info->page_not_made_young_rate;
	total_info->pages_read_rate += pool_info->pages_read_rate;
	total_info->pages_created_rate += pool_info->pages_created_rate;
	total_info->pages_written_rate += pool_info->pages_written_rate;
	total_info->n_page_get_delta += pool_info->n_page_get_delta;
	total_info->page_read_delta += pool_info->page_read_delta;
	total_info->young_making_delta += pool_info->young_making_delta;
	total_info->not_young_making_delta += pool_info->not_young_making_delta;
	total_info->pages_readahead_rnd_rate += pool_info->pages_readahead_rnd_rate;
	total_info->pages_readahead_rate += pool_info->pages_readahead_rate;
	total_info->pages_evicted_rate += pool_info->pages_evicted_rate;
	total_info->unzip_lru_len += pool_info->unzip_lru_len;
	total_info->io_sum += pool_info->io_sum;
	total_info->io_cur += pool_info->io_cur;
	total_info->unzip_sum += pool_info->unzip_sum;
	total_info->unzip_cur += pool_info->unzip_cur;
}
/*******************************************************************//**
Collect buffer pool stats information for a buffer pool. Also
record aggregated stats if there are more than one buffer pool
in the server */
void
buf_stats_get_pool_info(
/*====================*/
	buf_pool_t*		buf_pool,	/*!< in: buffer pool */
	ulint			pool_id,	/*!< in: buffer pool ID */
	buf_pool_info_t*	all_pool_info)	/*!< in/out: buffer pool info
						to fill */
{
	buf_pool_info_t*	pool_info;
	time_t			current_time;
	double			time_elapsed;

	/* Find appropriate pool_info to store stats for this buffer pool */
	pool_info = &all_pool_info[pool_id];

	buf_pool_mutex_enter(buf_pool);
	buf_flush_list_mutex_enter(buf_pool);

	pool_info->pool_unique_id = pool_id;

	pool_info->pool_size = buf_pool->curr_size;

	pool_info->lru_len = UT_LIST_GET_LEN(buf_pool->LRU);

	pool_info->old_lru_len = buf_pool->LRU_old_len;

	pool_info->free_list_len = UT_LIST_GET_LEN(buf_pool->free);

	pool_info->flush_list_len = UT_LIST_GET_LEN(buf_pool->flush_list);

	pool_info->n_pend_unzip = UT_LIST_GET_LEN(buf_pool->unzip_LRU);

	pool_info->n_pend_reads = buf_pool->n_pend_reads;

	pool_info->n_pending_flush_lru =
		 (buf_pool->n_flush[BUF_FLUSH_LRU]
		  + buf_pool->init_flush[BUF_FLUSH_LRU]);

	pool_info->n_pending_flush_list =
		 (buf_pool->n_flush[BUF_FLUSH_LIST]
		  + buf_pool->init_flush[BUF_FLUSH_LIST]);

	pool_info->n_pending_flush_single_page =
		 (buf_pool->n_flush[BUF_FLUSH_SINGLE_PAGE]
		  + buf_pool->init_flush[BUF_FLUSH_SINGLE_PAGE]);

	buf_flush_list_mutex_exit(buf_pool);

	current_time = time(NULL);
	time_elapsed = 0.001 + difftime(current_time,
					buf_pool->last_printout_time);

	pool_info->n_pages_made_young = buf_pool->stat.n_pages_made_young;

	pool_info->n_pages_not_made_young =
		buf_pool->stat.n_pages_not_made_young;

	pool_info->n_pages_read = buf_pool->stat.n_pages_read;

	pool_info->n_pages_created = buf_pool->stat.n_pages_created;

	pool_info->n_pages_written = buf_pool->stat.n_pages_written;

	pool_info->n_page_gets = buf_pool->stat.n_page_gets;

	pool_info->n_ra_pages_read_rnd = buf_pool->stat.n_ra_pages_read_rnd;
	pool_info->n_ra_pages_read = buf_pool->stat.n_ra_pages_read;

	pool_info->n_ra_pages_evicted = buf_pool->stat.n_ra_pages_evicted;

	pool_info->page_made_young_rate =
		 (buf_pool->stat.n_pages_made_young
		  - buf_pool->old_stat.n_pages_made_young) / time_elapsed;

	pool_info->page_not_made_young_rate =
		 (buf_pool->stat.n_pages_not_made_young
		  - buf_pool->old_stat.n_pages_not_made_young) / time_elapsed;

	pool_info->pages_read_rate =
		(buf_pool->stat.n_pages_read
		  - buf_pool->old_stat.n_pages_read) / time_elapsed;

	pool_info->pages_created_rate =
		(buf_pool->stat.n_pages_created
		 - buf_pool->old_stat.n_pages_created) / time_elapsed;

	pool_info->pages_written_rate =
		(buf_pool->stat.n_pages_written
		 - buf_pool->old_stat.n_pages_written) / time_elapsed;

	pool_info->n_page_get_delta = buf_pool->stat.n_page_gets
				      - buf_pool->old_stat.n_page_gets;

	if (pool_info->n_page_get_delta) {
		pool_info->page_read_delta = buf_pool->stat.n_pages_read
					     - buf_pool->old_stat.n_pages_read;

		pool_info->young_making_delta =
			buf_pool->stat.n_pages_made_young
			- buf_pool->old_stat.n_pages_made_young;

		pool_info->not_young_making_delta =
			buf_pool->stat.n_pages_not_made_young
			- buf_pool->old_stat.n_pages_not_made_young;
	}
	pool_info->pages_readahead_rnd_rate =
		 (buf_pool->stat.n_ra_pages_read_rnd
		  - buf_pool->old_stat.n_ra_pages_read_rnd) / time_elapsed;


	pool_info->pages_readahead_rate =
		 (buf_pool->stat.n_ra_pages_read
		  - buf_pool->old_stat.n_ra_pages_read) / time_elapsed;

	pool_info->pages_evicted_rate =
		(buf_pool->stat.n_ra_pages_evicted
		 - buf_pool->old_stat.n_ra_pages_evicted) / time_elapsed;

	pool_info->unzip_lru_len = UT_LIST_GET_LEN(buf_pool->unzip_LRU);

	pool_info->io_sum = buf_LRU_stat_sum.io;

	pool_info->io_cur = buf_LRU_stat_cur.io;

	pool_info->unzip_sum = buf_LRU_stat_sum.unzip;

	pool_info->unzip_cur = buf_LRU_stat_cur.unzip;

	buf_refresh_io_stats(buf_pool);
	buf_pool_mutex_exit(buf_pool);
}

/*********************************************************************//**
Prints info of the buffer i/o. */
void
buf_print_io_instance(
/*==================*/
	buf_pool_info_t*pool_info,	/*!< in: buffer pool info */
	FILE*		file)		/*!< in/out: buffer where to print */
{
	ut_ad(pool_info);

	fprintf(file,
		"Buffer pool size   %lu\n"
		"Free buffers       %lu\n"
		"Database pages     %lu\n"
		"Old database pages %lu\n"
		"Modified db pages  %lu\n"
		"Percent of dirty pages(LRU & free pages): %.3f\n"
		"Max dirty pages percent: %.3f\n"
		"Pending reads %lu\n"
		"Pending writes: LRU %lu, flush list %lu, single page %lu\n",
		pool_info->pool_size,
		pool_info->free_list_len,
		pool_info->lru_len,
		pool_info->old_lru_len,
		pool_info->flush_list_len,
		(((double) pool_info->flush_list_len) /
		  (pool_info->lru_len + pool_info->free_list_len + 1.0)) * 100.0,
		srv_max_buf_pool_modified_pct,
		pool_info->n_pend_reads,
		pool_info->n_pending_flush_lru,
		pool_info->n_pending_flush_list,
		pool_info->n_pending_flush_single_page);

	fprintf(file,
		"Pages made young %lu, not young %lu\n"
		"%.2f youngs/s, %.2f non-youngs/s\n"
		"Pages read %lu, created %lu, written %lu\n"
		"%.2f reads/s, %.2f creates/s, %.2f writes/s\n",
		pool_info->n_pages_made_young,
		pool_info->n_pages_not_made_young,
		pool_info->page_made_young_rate,
		pool_info->page_not_made_young_rate,
		pool_info->n_pages_read,
		pool_info->n_pages_created,
		pool_info->n_pages_written,
		pool_info->pages_read_rate,
		pool_info->pages_created_rate,
		pool_info->pages_written_rate);

	if (pool_info->n_page_get_delta) {
		double hit_rate = ((1000 * pool_info->page_read_delta)
				/ pool_info->n_page_get_delta);

		if (hit_rate > 1000) {
			hit_rate = 1000;
		}

		hit_rate = 1000 - hit_rate;

		fprintf(file,
			"Buffer pool hit rate %lu / 1000,"
			" young-making rate %lu / 1000 not %lu / 1000\n",
			(ulint) hit_rate,
			(ulint) (1000 * pool_info->young_making_delta
				 / pool_info->n_page_get_delta),
			(ulint) (1000 * pool_info->not_young_making_delta
				 / pool_info->n_page_get_delta));
	} else {
		fputs("No buffer pool page gets since the last printout\n",
		      file);
	}

	/* Statistics about read ahead algorithm */
	fprintf(file, "Pages read ahead %.2f/s,"
		" evicted without access %.2f/s,"
		" Random read ahead %.2f/s\n",

		pool_info->pages_readahead_rate,
		pool_info->pages_evicted_rate,
		pool_info->pages_readahead_rnd_rate);

	/* Print some values to help us with visualizing what is
	happening with LRU eviction. */
	fprintf(file,
		"LRU len: " ULINTPF ", unzip_LRU len: " ULINTPF "\n"
		"I/O sum[" ULINTPF "]:cur[" ULINTPF "], "
		"unzip sum[" ULINTPF "]:cur[" ULINTPF "]\n",
		pool_info->lru_len, pool_info->unzip_lru_len,
		pool_info->io_sum, pool_info->io_cur,
		pool_info->unzip_sum, pool_info->unzip_cur);
}

/*********************************************************************//**
Prints info of the buffer i/o. */
void
buf_print_io(
/*=========*/
	FILE*	file)	/*!< in/out: buffer where to print */
{
	ulint			i;
	buf_pool_info_t*	pool_info;
	buf_pool_info_t*	pool_info_total;

	/* If srv_buf_pool_instances is greater than 1, allocate
	one extra buf_pool_info_t, the last one stores
	aggregated/total values from all pools */
	if (srv_buf_pool_instances > 1) {
		pool_info = (buf_pool_info_t*) ut_zalloc_nokey((
			srv_buf_pool_instances + 1) * sizeof *pool_info);

		pool_info_total = &pool_info[srv_buf_pool_instances];
	} else {
		ut_a(srv_buf_pool_instances == 1);

		pool_info_total = pool_info =
			static_cast<buf_pool_info_t*>(
				ut_zalloc_nokey(sizeof *pool_info));
	}

	for (i = 0; i < srv_buf_pool_instances; i++) {
		buf_pool_t*	buf_pool;

		buf_pool = buf_pool_from_array(i);

		/* Fetch individual buffer pool info and calculate
		aggregated stats along the way */
		buf_stats_get_pool_info(buf_pool, i, pool_info);

		/* If we have more than one buffer pool, store
		the aggregated stats  */
		if (srv_buf_pool_instances > 1) {
			buf_stats_aggregate_pool_info(pool_info_total,
						      &pool_info[i]);
		}
	}

	/* Print the aggreate buffer pool info */
	buf_print_io_instance(pool_info_total, file);

	/* If there are more than one buffer pool, print each individual pool
	info */
	if (srv_buf_pool_instances > 1) {
		fputs("----------------------\n"
		"INDIVIDUAL BUFFER POOL INFO\n"
		"----------------------\n", file);

		for (i = 0; i < srv_buf_pool_instances; i++) {
			fprintf(file, "---BUFFER POOL " ULINTPF "\n", i);
			buf_print_io_instance(&pool_info[i], file);
		}
	}

	ut_free(pool_info);
}

/**********************************************************************//**
Refreshes the statistics used to print per-second averages. */
void
buf_refresh_io_stats(
/*=================*/
	buf_pool_t*	buf_pool)	/*!< in: buffer pool instance */
{
	buf_pool->last_printout_time = ut_time();
	buf_pool->old_stat = buf_pool->stat;
}

/**********************************************************************//**
Refreshes the statistics used to print per-second averages. */
void
buf_refresh_io_stats_all(void)
/*==========================*/
{
	for (ulint i = 0; i < srv_buf_pool_instances; i++) {
		buf_pool_t*	buf_pool;

		buf_pool = buf_pool_from_array(i);

		buf_refresh_io_stats(buf_pool);
	}
}

/**********************************************************************//**
Check if all pages in all buffer pools are in a replacable state.
@return FALSE if not */
ibool
buf_all_freed(void)
/*===============*/
{
	for (ulint i = 0; i < srv_buf_pool_instances; i++) {
		buf_pool_t*	buf_pool;

		buf_pool = buf_pool_from_array(i);

		if (!buf_all_freed_instance(buf_pool)) {
			return(FALSE);
		}
	}

	return(TRUE);
}

/*********************************************************************//**
Checks that there currently are no pending i/o-operations for the buffer
pool.
@return number of pending i/o */
ulint
buf_pool_check_no_pending_io(void)
/*==============================*/
{
	ulint		i;
	ulint		pending_io = 0;

	buf_pool_mutex_enter_all();

	for (i = 0; i < srv_buf_pool_instances; i++) {
		const buf_pool_t*	buf_pool;

		buf_pool = buf_pool_from_array(i);

		pending_io += buf_pool->n_pend_reads
			      + buf_pool->n_flush[BUF_FLUSH_LRU]
			      + buf_pool->n_flush[BUF_FLUSH_SINGLE_PAGE]
			      + buf_pool->n_flush[BUF_FLUSH_LIST];

	}

	buf_pool_mutex_exit_all();

	return(pending_io);
}

#if 0
Code currently not used
/*********************************************************************//**
Gets the current length of the free list of buffer blocks.
@return length of the free list */
ulint
buf_get_free_list_len(void)
/*=======================*/
{
	ulint	len;

	buf_pool_mutex_enter(buf_pool);

	len = UT_LIST_GET_LEN(buf_pool->free);

	buf_pool_mutex_exit(buf_pool);

	return(len);
}
#endif

#else /* !UNIV_HOTBACKUP */

/** Inits a page to the buffer buf_pool, for use in mysqlbackup --restore.
@param[in]	page_id		page id
@param[in]	page_size	page size
@param[in,out]	block		block to init */
void
buf_page_init_for_backup_restore(
	const page_id_t&	page_id,
	const page_size_t&	page_size,
	buf_block_t*		block)
{
	block->page.state = BUF_BLOCK_FILE_PAGE;
	block->page.id = page_id;
	block->page.size.copy_from(page_size);

	page_zip_des_init(&block->page.zip);

	/* We assume that block->page.data has been allocated
	with page_size == univ_page_size. */
	if (page_size.is_compressed()) {
		page_zip_set_size(&block->page.zip, page_size.physical());
		block->page.zip.data = block->frame + page_size.logical();
	} else {
		page_zip_set_size(&block->page.zip, 0);
	}
}

#endif /* !UNIV_HOTBACKUP */

/** Print the given page_id_t object.
@param[in,out]	out	the output stream
@param[in]	page_id	the page_id_t object to be printed
@return the output stream */
std::ostream&
operator<<(
	std::ostream&		out,
	const page_id_t&	page_id)
{
	out << "[page id: space=" << page_id.m_space
		<< ", page number=" << page_id.m_page_no << "]";
	return(out);
}

/** Print the given buf_pool_t object.
@param[in,out]	out		the output stream
@param[in]	buf_pool	the buf_pool_t object to be printed
@return the output stream */
std::ostream&
operator<<(
	std::ostream&		out,
	const buf_pool_t&	buf_pool)
{
	out << "[buffer pool instance: "
		<< "buf_pool size=" << buf_pool.curr_size
		<< ", database pages=" << UT_LIST_GET_LEN(buf_pool.LRU)
		<< ", free pages=" << UT_LIST_GET_LEN(buf_pool.free)
		<< ", modified database pages="
		<< UT_LIST_GET_LEN(buf_pool.flush_list)
		<< ", n pending decompressions=" << buf_pool.n_pend_unzip
		<< ", n pending reads=" << buf_pool.n_pend_reads
		<< ", n pending flush LRU=" << buf_pool.n_flush[BUF_FLUSH_LRU]
		<< " list=" << buf_pool.n_flush[BUF_FLUSH_LIST]
		<< " single page=" << buf_pool.n_flush[BUF_FLUSH_SINGLE_PAGE]
		<< ", pages made young=" << buf_pool.stat.n_pages_made_young
		<< ", not young=" << buf_pool.stat.n_pages_not_made_young
		<< ", pages read=" << buf_pool.stat.n_pages_read
		<< ", created=" << buf_pool.stat.n_pages_created
		<< ", written=" << buf_pool.stat.n_pages_written << "]";
	return(out);
}

/********************************************************************//**
Reserve unused slot from temporary memory array and allocate necessary
temporary memory if not yet allocated.
@return reserved slot */
UNIV_INTERN
buf_tmp_buffer_t*
buf_pool_reserve_tmp_slot(
/*======================*/
	buf_pool_t*	buf_pool,	/*!< in: buffer pool where to
					reserve */
	bool		compressed)	/*!< in: is file space compressed */
{
	buf_tmp_buffer_t *free_slot=NULL;

	/* Array is protected by buf_pool mutex */
	buf_pool_mutex_enter(buf_pool);

	for(ulint i = 0; i < buf_pool->tmp_arr->n_slots; i++) {
		buf_tmp_buffer_t *slot = &buf_pool->tmp_arr->slots[i];

		if(slot->reserved == false) {
			free_slot = slot;
			break;
		}
	}

	/* We assume that free slot is found */
	ut_a(free_slot != NULL);
	free_slot->reserved = true;
	/* Now that we have reserved this slot we can release
	buf_pool mutex */
	buf_pool_mutex_exit(buf_pool);

	/* Allocate temporary memory for encryption/decryption */
	if (free_slot->crypt_buf_free == NULL) {
		free_slot->crypt_buf_free = static_cast<byte *>(ut_malloc_nokey(UNIV_PAGE_SIZE*2));
		free_slot->crypt_buf = static_cast<byte *>(ut_align(free_slot->crypt_buf_free, UNIV_PAGE_SIZE));
		memset(free_slot->crypt_buf_free, 0, UNIV_PAGE_SIZE *2);
	}

	/* For page compressed tables allocate temporary memory for
	compression/decompression */
	if (compressed && free_slot->comp_buf_free == NULL) {
		free_slot->comp_buf_free = static_cast<byte *>(ut_malloc_nokey(UNIV_PAGE_SIZE*2));
		free_slot->comp_buf = static_cast<byte *>(ut_align(free_slot->comp_buf_free, UNIV_PAGE_SIZE));
		memset(free_slot->comp_buf_free, 0, UNIV_PAGE_SIZE *2);
#ifdef HAVE_LZO
		free_slot->lzo_mem = static_cast<byte *>(ut_malloc_nokey(LZO1X_1_15_MEM_COMPRESS));
		memset(free_slot->lzo_mem, 0, LZO1X_1_15_MEM_COMPRESS);
#endif
	}

	return (free_slot);
}

/********************************************************************//**
Encrypts a buffer page right before it's flushed to disk
*/
byte*
buf_page_encrypt_before_write(
/*==========================*/
	buf_page_t*	bpage,		/*!< in/out: buffer page to be flushed */
	byte*		src_frame,	/*!< in: src frame */
	ulint		space_id)	/*!< in: space id */
{
	fil_space_crypt_t*	crypt_data = fil_space_get_crypt_data(space_id);
	const page_size_t&	page_size = bpage->size;
	buf_pool_t* buf_pool = buf_pool_from_bpage(bpage);
	bool page_compressed = fil_space_is_page_compressed(space_id);
	bool encrypted = true;

	bpage->real_size = UNIV_PAGE_SIZE;

	fil_page_type_validate(src_frame);

	if (bpage->id.page_no() == 0) {
		/* Page 0 of a tablespace is not encrypted/compressed */
		ut_ad(bpage->key_version == 0);
		return src_frame;
	}

	if (space_id == TRX_SYS_SPACE && bpage->id.page_no() == TRX_SYS_PAGE_NO) {
		/* don't encrypt/compress page as it contains address to dblwr buffer */
		bpage->key_version = 0;
		return src_frame;
	}

	if (crypt_data != NULL && crypt_data->encryption == FIL_SPACE_ENCRYPTION_OFF) {
		/* Encryption is disabled */
		encrypted = false;
	}

	if (!srv_encrypt_tables && (crypt_data == NULL || crypt_data->encryption == FIL_SPACE_ENCRYPTION_DEFAULT)) {
		/* Encryption is disabled */
		encrypted = false;
	}

	/* Is encryption needed? */
	if (crypt_data == NULL || crypt_data->type == CRYPT_SCHEME_UNENCRYPTED) {
		/* An unencrypted table */
		bpage->key_version = 0;
		encrypted = false;
	}

	if (!encrypted && !page_compressed) {
		/* No need to encrypt or page compress the page */
		return src_frame;
	}

	/* Find free slot from temporary memory array */
	buf_tmp_buffer_t* slot = buf_pool_reserve_tmp_slot(buf_pool, page_compressed);
	slot->out_buf = NULL;
	bpage->slot = slot;

	byte *dst_frame = slot->crypt_buf;

	if (!page_compressed) {
		/* Encrypt page content */
		byte* tmp = fil_space_encrypt(space_id,
					      bpage->id.page_no(),
					      bpage->newest_modification,
					      src_frame,
					      page_size,
					      dst_frame);

		ulint key_version = mach_read_from_4(dst_frame + FIL_PAGE_FILE_FLUSH_LSN_OR_KEY_VERSION);
		ut_ad(key_version == 0 || key_version >= bpage->key_version);
		bpage->key_version = key_version;
		bpage->real_size = page_size.physical();
		slot->out_buf = dst_frame = tmp;

#ifdef UNIV_DEBUG
		fil_page_type_validate(tmp);
#endif

	} else {
		/* First we compress the page content */
		ulint out_len = 0;
		ulint block_size = fil_space_get_block_size(space_id, bpage->id.page_no(), page_size.logical());

		byte *tmp = fil_compress_page(space_id,
					(byte *)src_frame,
					slot->comp_buf,
					page_size.logical(),
					fil_space_get_page_compression_level(space_id),
					block_size,
					encrypted,
					&out_len,
					IF_LZO(slot->lzo_mem, NULL)
					);

		bpage->real_size = out_len;

#ifdef UNIV_DEBUG
		fil_page_type_validate(tmp);
#endif

		if(encrypted) {

			/* And then we encrypt the page content */
			tmp = fil_space_encrypt(space_id,
						bpage->id.page_no(),
						bpage->newest_modification,
						tmp,
						page_size,
						dst_frame);
		}

		slot->out_buf = dst_frame = tmp;
	}

#ifdef UNIV_DEBUG
	fil_page_type_validate(dst_frame);
#endif

	// return dst_frame which will be written
	return dst_frame;
}

/********************************************************************//**
Decrypt page after it has been read from disk
*/
ibool
buf_page_decrypt_after_read(
/*========================*/
	buf_page_t*	bpage)	/*!< in/out: buffer page read from disk */
{
	bool compressed = bpage->size.is_compressed();
	const page_size_t& size = bpage->size;
	byte* dst_frame = compressed ? bpage->zip.data :
		((buf_block_t*) bpage)->frame;
	unsigned key_version =
		mach_read_from_4(dst_frame + FIL_PAGE_FILE_FLUSH_LSN_OR_KEY_VERSION);
	bool page_compressed = fil_page_is_compressed(dst_frame);
	bool page_compressed_encrypted = fil_page_is_compressed_encrypted(dst_frame);
	buf_pool_t* buf_pool = buf_pool_from_bpage(bpage);
	bool success = true;

	/* If page is encrypted read post-encryption checksum */
	if (!page_compressed_encrypted && key_version != 0) {
		bpage->stored_checksum = mach_read_from_4(dst_frame +  + FIL_PAGE_FILE_FLUSH_LSN_OR_KEY_VERSION + 4);
	}

	ut_ad(bpage->key_version == 0);

	if (bpage->id.page_no() == 0) {
		/* File header pages are not encrypted/compressed */
		return (TRUE);
	}

	/* Store these for corruption check */
	bpage->key_version = key_version;
	bpage->page_encrypted = page_compressed_encrypted;
	bpage->page_compressed = page_compressed;
	bpage->space = bpage->id.space();

	if (page_compressed) {
		/* the page we read is unencrypted */
		/* Find free slot from temporary memory array */
		buf_tmp_buffer_t* slot = buf_pool_reserve_tmp_slot(buf_pool, page_compressed);

#ifdef UNIV_DEBUG
		fil_page_type_validate(dst_frame);
#endif

		/* decompress using comp_buf to dst_frame */
		fil_decompress_page(slot->comp_buf,
			dst_frame,
			size.logical(),
			&bpage->write_size);

		/* Mark this slot as free */
		slot->reserved = false;
		key_version = 0;

#ifdef UNIV_DEBUG
		fil_page_type_validate(dst_frame);
#endif
	} else {
		buf_tmp_buffer_t* slot = NULL;

		if (key_version) {
			/* Find free slot from temporary memory array */
			slot = buf_pool_reserve_tmp_slot(buf_pool, page_compressed);

#ifdef UNIV_DEBUG
			fil_page_type_validate(dst_frame);
#endif

			/* Calculate checksum before decrypt, this will be
			used later to find out if incorrect key was used. */
			if (!page_compressed_encrypted) {
				bpage->calculated_checksum = fil_crypt_calculate_checksum(size, dst_frame);
			}

			/* decrypt using crypt_buf to dst_frame */
			byte* res = fil_space_decrypt(bpage->id.space(),
						slot->crypt_buf,
						size,
						dst_frame);


			if (!res) {
				bpage->encrypted = true;
				success = false;
			}
#ifdef UNIV_DEBUG
			fil_page_type_validate(dst_frame);
#endif
		}

		if (page_compressed_encrypted && success) {
			if (!slot) {
				slot = buf_pool_reserve_tmp_slot(buf_pool, page_compressed);
			}

#ifdef UNIV_DEBUG
			fil_page_type_validate(dst_frame);
#endif
			/* decompress using comp_buf to dst_frame */
			fil_decompress_page(slot->comp_buf,
					dst_frame,
					size.logical(),
					&bpage->write_size);

#ifdef UNIV_DEBUG
			fil_page_type_validate(dst_frame);
#endif
		}

		/* Mark this slot as free */
		if (slot) {
			slot->reserved = false;
		}
	}

	bpage->key_version = key_version;

	return (success);
}
#endif /* !UNIV_INNOCHECKSUM */
<|MERGE_RESOLUTION|>--- conflicted
+++ resolved
@@ -96,11 +96,12 @@
 	{
 		if (srv_numa_interleave) {
 
+			struct bitmask *numa_mems_allowed = numa_get_mems_allowed();
 			ib::info() << "Setting NUMA memory policy to"
 				" MPOL_INTERLEAVE";
 			if (set_mempolicy(MPOL_INTERLEAVE,
-					  numa_all_nodes_ptr->maskp,
-					  numa_all_nodes_ptr->size) != 0) {
+					  numa_mems_allowed->maskp,
+					  numa_mems_allowed->size) != 0) {
 
 				ib::warn() << "Failed to set NUMA memory"
 					" policy to MPOL_INTERLEAVE: "
@@ -1555,12 +1556,8 @@
 
 #if defined(HAVE_LIBNUMA) && defined(WITH_NUMA)
 	if (srv_numa_interleave) {
-<<<<<<< HEAD
 		struct bitmask *numa_mems_allowed = numa_get_mems_allowed();
-		int	st = mbind(chunk->mem, chunk->mem_size,
-=======
 		int	st = mbind(chunk->mem, chunk->mem_size(),
->>>>>>> 6304c0bf
 				   MPOL_INTERLEAVE,
 				   numa_mems_allowed->maskp,
 				   numa_mems_allowed->size,
@@ -2026,26 +2023,7 @@
 	ut_ad(n_instances <= MAX_BUFFER_POOLS);
 	ut_ad(n_instances == srv_buf_pool_instances);
 
-<<<<<<< HEAD
-#ifdef HAVE_LIBNUMA
-	if (srv_numa_interleave) {
-		struct bitmask *numa_mems_allowed = numa_get_mems_allowed();
-
-		ib_logf(IB_LOG_LEVEL_INFO,
-			"Setting NUMA memory policy to MPOL_INTERLEAVE");
-		if (set_mempolicy(MPOL_INTERLEAVE,
-				  numa_mems_allowed->maskp,
-				  numa_mems_allowed->size) != 0) {
-			ib_logf(IB_LOG_LEVEL_WARN,
-				"Failed to set NUMA memory policy to"
-				" MPOL_INTERLEAVE (error: %s).",
-				strerror(errno));
-		}
-	}
-#endif // HAVE_LIBNUMA
-=======
 	NUMA_MEMPOLICY_INTERLEAVE_IN_SCOPE;
->>>>>>> 6304c0bf
 
 	buf_pool_resizing = false;
 	buf_pool_withdrawing = false;
