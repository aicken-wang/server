/*****************************************************************************

Copyright (c) 1995, 2016, Oracle and/or its affiliates. All Rights Reserved.
Copyright (c) 2017, 2020, MariaDB Corporation.

This program is free software; you can redistribute it and/or modify it under
the terms of the GNU General Public License as published by the Free Software
Foundation; version 2 of the License.

This program is distributed in the hope that it will be useful, but WITHOUT
ANY WARRANTY; without even the implied warranty of MERCHANTABILITY or FITNESS
FOR A PARTICULAR PURPOSE. See the GNU General Public License for more details.

You should have received a copy of the GNU General Public License along with
this program; if not, write to the Free Software Foundation, Inc.,
51 Franklin Street, Fifth Floor, Boston, MA 02110-1335 USA

*****************************************************************************/

/**************************************************//**
@file buf/buf0lru.cc
The database buffer replacement algorithm

Created 11/5/1995 Heikki Tuuri
*******************************************************/

#include "buf0lru.h"
#include "ut0byte.h"
#include "ut0rnd.h"
#include "sync0rw.h"
#include "hash0hash.h"
#include "os0event.h"
#include "fil0fil.h"
#include "btr0btr.h"
#include "buf0buddy.h"
#include "buf0buf.h"
#include "buf0dblwr.h"
#include "buf0flu.h"
#include "buf0rea.h"
#include "btr0sea.h"
#include "ibuf0ibuf.h"
#include "os0file.h"
#include "page0zip.h"
#include "log0recv.h"
#include "srv0srv.h"
#include "srv0mon.h"

/** The number of blocks from the LRU_old pointer onward, including
the block pointed to, must be buf_pool->LRU_old_ratio/BUF_LRU_OLD_RATIO_DIV
of the whole LRU list length, except that the tolerance defined below
is allowed. Note that the tolerance must be small enough such that for
even the BUF_LRU_OLD_MIN_LEN long LRU list, the LRU_old pointer is not
allowed to point to either end of the LRU list. */

static const ulint BUF_LRU_OLD_TOLERANCE = 20;

/** The minimum amount of non-old blocks when the LRU_old list exists
(that is, when there are more than BUF_LRU_OLD_MIN_LEN blocks).
@see buf_LRU_old_adjust_len */
#define BUF_LRU_NON_OLD_MIN_LEN	5

#ifdef BTR_CUR_HASH_ADAPT
/** When dropping the search hash index entries before deleting an ibd
file, we build a local array of pages belonging to that tablespace
in the buffer pool. Following is the size of that array.
We also release buf_pool->mutex after scanning this many pages of the
flush_list when dropping a table. This is to ensure that other threads
are not blocked for extended period of time when using very large
buffer pools. */
static const ulint BUF_LRU_DROP_SEARCH_SIZE = 1024;
#endif /* BTR_CUR_HASH_ADAPT */

/** We scan these many blocks when looking for a clean page to evict
during LRU eviction. */
static const ulint BUF_LRU_SEARCH_SCAN_THRESHOLD = 100;

/** If we switch on the InnoDB monitor because there are too few available
frames in the buffer pool, we set this to TRUE */
static bool buf_lru_switched_on_innodb_mon = false;

/** True if diagnostic message about difficult to find free blocks
in the buffer bool has already printed. */
static bool	buf_lru_free_blocks_error_printed;

/******************************************************************//**
These statistics are not 'of' LRU but 'for' LRU.  We keep count of I/O
and page_zip_decompress() operations.  Based on the statistics,
buf_LRU_evict_from_unzip_LRU() decides if we want to evict from
unzip_LRU or the regular LRU.  From unzip_LRU, we will only evict the
uncompressed frame (meaning we can evict dirty blocks as well).  From
the regular LRU, we will evict the entire block (i.e.: both the
uncompressed and compressed data), which must be clean. */

/* @{ */

/** Number of intervals for which we keep the history of these stats.
Each interval is 1 second, defined by the rate at which
srv_error_monitor_thread() calls buf_LRU_stat_update(). */
static const ulint BUF_LRU_STAT_N_INTERVAL = 50;

/** Co-efficient with which we multiply I/O operations to equate them
with page_zip_decompress() operations. */
static const ulint BUF_LRU_IO_TO_UNZIP_FACTOR = 50;

/** Sampled values buf_LRU_stat_cur.
Not protected by any mutex.  Updated by buf_LRU_stat_update(). */
static buf_LRU_stat_t		buf_LRU_stat_arr[BUF_LRU_STAT_N_INTERVAL];

/** Cursor to buf_LRU_stat_arr[] that is updated in a round-robin fashion. */
static ulint			buf_LRU_stat_arr_ind;

/** Current operation counters.  Not protected by any mutex.  Cleared
by buf_LRU_stat_update(). */
buf_LRU_stat_t	buf_LRU_stat_cur;

/** Running sum of past values of buf_LRU_stat_cur.
Updated by buf_LRU_stat_update().  Not Protected by any mutex. */
buf_LRU_stat_t	buf_LRU_stat_sum;

/* @} */

/** @name Heuristics for detecting index scan @{ */
/** Move blocks to "new" LRU list only if the first access was at
least this many milliseconds ago.  Not protected by any mutex or latch. */
uint	buf_LRU_old_threshold_ms;
/* @} */

/******************************************************************//**
Takes a block out of the LRU list and page hash table.
If the block is compressed-only (BUF_BLOCK_ZIP_PAGE),
the object will be freed.

The caller must hold buf_pool->mutex, the buf_page_get_mutex() mutex
and the appropriate hash_lock. This function will release the
buf_page_get_mutex() and the hash_lock.

If a compressed page is freed other compressed pages may be relocated.
@retval true if BUF_BLOCK_FILE_PAGE was removed from page_hash. The
caller needs to free the page to the free list
@retval false if BUF_BLOCK_ZIP_PAGE was removed from page_hash. In
this case the block is already returned to the buddy allocator. */
static MY_ATTRIBUTE((warn_unused_result))
bool
buf_LRU_block_remove_hashed(
/*========================*/
	buf_page_t*	bpage,	/*!< in: block, must contain a file page and
				be in a state where it can be freed; there
				may or may not be a hash index to the page */
	bool		zip);	/*!< in: true if should remove also the
				compressed page of an uncompressed page */
/******************************************************************//**
Puts a file page whose has no hash index to the free list. */
static
void
buf_LRU_block_free_hashed_page(
/*===========================*/
	buf_block_t*	block);	/*!< in: block, must contain a file page and
				be in a state where it can be freed */

/******************************************************************//**
Increases LRU size in bytes with page size inline function */
static inline
void
incr_LRU_size_in_bytes(
/*===================*/
	buf_page_t*	bpage,		/*!< in: control block */
	buf_pool_t*	buf_pool)	/*!< in: buffer pool instance */
{
	ut_ad(buf_pool_mutex_own(buf_pool));

	buf_pool->stat.LRU_bytes += bpage->physical_size();

	ut_ad(buf_pool->stat.LRU_bytes <= buf_pool->curr_pool_size);
}

/******************************************************************//**
Determines if the unzip_LRU list should be used for evicting a victim
instead of the general LRU list.
@return TRUE if should use unzip_LRU */
ibool
buf_LRU_evict_from_unzip_LRU(
/*=========================*/
	buf_pool_t*	buf_pool)
{
	ut_ad(buf_pool_mutex_own(buf_pool));

	/* If the unzip_LRU list is empty, we can only use the LRU. */
	if (UT_LIST_GET_LEN(buf_pool->unzip_LRU) == 0) {
		return(FALSE);
	}

	/* If unzip_LRU is at most 10% of the size of the LRU list,
	then use the LRU.  This slack allows us to keep hot
	decompressed pages in the buffer pool. */
	if (UT_LIST_GET_LEN(buf_pool->unzip_LRU)
	    <= UT_LIST_GET_LEN(buf_pool->LRU) / 10) {
		return(FALSE);
	}

	/* If eviction hasn't started yet, we assume by default
	that a workload is disk bound. */
	if (buf_pool->freed_page_clock == 0) {
		return(TRUE);
	}

	/* Calculate the average over past intervals, and add the values
	of the current interval. */
	ulint	io_avg = buf_LRU_stat_sum.io / BUF_LRU_STAT_N_INTERVAL
		+ buf_LRU_stat_cur.io;

	ulint	unzip_avg = buf_LRU_stat_sum.unzip / BUF_LRU_STAT_N_INTERVAL
		+ buf_LRU_stat_cur.unzip;

	/* Decide based on our formula.  If the load is I/O bound
	(unzip_avg is smaller than the weighted io_avg), evict an
	uncompressed frame from unzip_LRU.  Otherwise we assume that
	the load is CPU bound and evict from the regular LRU. */
	return(unzip_avg <= io_avg * BUF_LRU_IO_TO_UNZIP_FACTOR);
}

#ifdef BTR_CUR_HASH_ADAPT
/** Attempts to drop page hash index on a batch of pages belonging to a
particular space id.
@param[in]	space_id	space id
@param[in]	arr		array of page_no
@param[in]	count		number of entries in array */
static
void
buf_LRU_drop_page_hash_batch(ulint space_id, const ulint* arr, ulint count)
{
	ut_ad(count <= BUF_LRU_DROP_SEARCH_SIZE);

	for (const ulint* const end = arr + count; arr != end; ) {
		/* While our only caller
		buf_LRU_drop_page_hash_for_tablespace()
		is being executed for DROP TABLE or similar,
		the table cannot be evicted from the buffer pool. */
		btr_search_drop_page_hash_when_freed(
			page_id_t(space_id, *arr++));
	}
}

/******************************************************************//**
When doing a DROP TABLE/DISCARD TABLESPACE we have to drop all page
hash index entries belonging to that table. This function tries to
do that in batch. Note that this is a 'best effort' attempt and does
not guarantee that ALL hash entries will be removed. */
static
void
buf_LRU_drop_page_hash_for_tablespace(
/*==================================*/
	buf_pool_t*	buf_pool,	/*!< in: buffer pool instance */
	ulint		id)		/*!< in: space id */
{
	ulint*	page_arr = static_cast<ulint*>(ut_malloc_nokey(
			sizeof(ulint) * BUF_LRU_DROP_SEARCH_SIZE));

	ulint	num_entries = 0;

	buf_pool_mutex_enter(buf_pool);

scan_again:
	for (buf_page_t* bpage = UT_LIST_GET_LAST(buf_pool->LRU);
	     bpage != NULL;
	     /* No op */) {

		buf_page_t*	prev_bpage = UT_LIST_GET_PREV(LRU, bpage);

		ut_a(buf_page_in_file(bpage));

		if (buf_page_get_state(bpage) != BUF_BLOCK_FILE_PAGE
		    || bpage->id.space() != id
		    || bpage->io_fix != BUF_IO_NONE) {
			/* Compressed pages are never hashed.
			Skip blocks of other tablespaces.
			Skip I/O-fixed blocks (to be dealt with later). */
next_page:
			bpage = prev_bpage;
			continue;
		}

		buf_block_t*	block = reinterpret_cast<buf_block_t*>(bpage);

		mutex_enter(&block->mutex);

		/* This debug check uses a dirty read that could
		theoretically cause false positives while
		buf_pool_clear_hash_index() is executing.
		(Other conflicting access paths to the adaptive hash
		index should not be possible, because when a
		tablespace is being discarded or dropped, there must
		be no concurrect access to the contained tables.) */
		assert_block_ahi_valid(block);

		bool	skip = bpage->buf_fix_count > 0 || !block->index;

		mutex_exit(&block->mutex);

		if (skip) {
			/* Skip this block, because there are
			no adaptive hash index entries
			pointing to it, or because we cannot
			drop them due to the buffer-fix. */
			goto next_page;
		}

		/* Store the page number so that we can drop the hash
		index in a batch later. */
		page_arr[num_entries] = bpage->id.page_no();
		ut_a(num_entries < BUF_LRU_DROP_SEARCH_SIZE);
		++num_entries;

		if (num_entries < BUF_LRU_DROP_SEARCH_SIZE) {
			goto next_page;
		}

		/* Array full. We release the buf_pool->mutex to obey
		the latching order. */
		buf_pool_mutex_exit(buf_pool);

		buf_LRU_drop_page_hash_batch(id, page_arr, num_entries);

		num_entries = 0;

		buf_pool_mutex_enter(buf_pool);

		/* Note that we released the buf_pool mutex above
		after reading the prev_bpage during processing of a
		page_hash_batch (i.e.: when the array was full).
		Because prev_bpage could belong to a compressed-only
		block, it may have been relocated, and thus the
		pointer cannot be trusted. Because bpage is of type
		buf_block_t, it is safe to dereference.

		bpage can change in the LRU list. This is OK because
		this function is a 'best effort' to drop as many
		search hash entries as possible and it does not
		guarantee that ALL such entries will be dropped. */

		/* If, however, bpage has been removed from LRU list
		to the free list then we should restart the scan.
		bpage->state is protected by buf_pool mutex. */
		if (bpage != NULL
		    && buf_page_get_state(bpage) != BUF_BLOCK_FILE_PAGE) {

			goto scan_again;
		}
	}

	buf_pool_mutex_exit(buf_pool);

	/* Drop any remaining batch of search hashed pages. */
	buf_LRU_drop_page_hash_batch(id, page_arr, num_entries);
	ut_free(page_arr);
}

/** Try to drop the adaptive hash index for a tablespace.
@param[in,out]	table	table
@return	whether anything was dropped */
bool buf_LRU_drop_page_hash_for_tablespace(dict_table_t* table)
{
	for (dict_index_t* index = dict_table_get_first_index(table);
	     index != NULL;
	     index = dict_table_get_next_index(index)) {
		if (btr_search_info_get_ref_count(btr_search_get_info(index),
						  index)) {
			goto drop_ahi;
		}
	}

	return false;
drop_ahi:
	ulint id = table->space_id;
	for (ulint i = 0; i < srv_buf_pool_instances; i++) {
		buf_LRU_drop_page_hash_for_tablespace(buf_pool_from_array(i),
						      id);
	}

	return true;
}

/******************************************************************//**
While flushing (or removing dirty) pages from a tablespace we don't
want to hog the CPU and resources. Release the buffer pool and block
mutex and try to force a context switch. Then reacquire the same mutexes.
The current page is "fixed" before the release of the mutexes and then
"unfixed" again once we have reacquired the mutexes. */
static
void
buf_flush_yield(
/*============*/
	buf_pool_t*	buf_pool,	/*!< in/out: buffer pool instance */
	buf_page_t*	bpage)		/*!< in/out: current page */
{
	BPageMutex*	block_mutex;

	ut_ad(buf_pool_mutex_own(buf_pool));
	ut_ad(buf_page_in_file(bpage));

	block_mutex = buf_page_get_mutex(bpage);

	mutex_enter(block_mutex);

	/* "Fix" the block so that the position cannot be
	changed after we release the buffer pool and
	block mutexes. */
	buf_page_set_sticky(bpage);

	/* Now it is safe to release the buf_pool->mutex. */
	buf_pool_mutex_exit(buf_pool);

	mutex_exit(block_mutex);
	/* Try and force a context switch. */
	os_thread_yield();

	buf_pool_mutex_enter(buf_pool);

	mutex_enter(block_mutex);

	/* "Unfix" the block now that we have both the
	buffer pool and block mutex again. */
	buf_page_unset_sticky(bpage);
	mutex_exit(block_mutex);
}

/******************************************************************//**
If we have hogged the resources for too long then release the buffer
pool and flush list mutex and do a thread yield. Set the current page
to "sticky" so that it is not relocated during the yield.
@return true if yielded */
static	MY_ATTRIBUTE((warn_unused_result))
bool
buf_flush_try_yield(
/*================*/
	buf_pool_t*	buf_pool,	/*!< in/out: buffer pool instance */
	buf_page_t*	bpage,		/*!< in/out: bpage to remove */
	ulint		processed)	/*!< in: number of pages processed */
{
	/* Every BUF_LRU_DROP_SEARCH_SIZE iterations in the
	loop we release buf_pool->mutex to let other threads
	do their job but only if the block is not IO fixed. This
	ensures that the block stays in its position in the
	flush_list. */

	if (bpage != NULL
	    && processed >= BUF_LRU_DROP_SEARCH_SIZE
	    && buf_page_get_io_fix(bpage) == BUF_IO_NONE) {

		buf_flush_list_mutex_exit(buf_pool);

		/* Release the buffer pool and block mutex
		to give the other threads a go. */

		buf_flush_yield(buf_pool, bpage);

		buf_flush_list_mutex_enter(buf_pool);

		/* Should not have been removed from the flush
		list during the yield. However, this check is
		not sufficient to catch a remove -> add. */

		ut_ad(bpage->in_flush_list);

		return(true);
	}

	return(false);
}
#endif /* BTR_CUR_HASH_ADAPT */

/** Remove a single page from flush_list.
@param[in,out]	buf_pool	buffer pool
@param[in,out]	bpage		buffer page to remove
@param[in]	flush		whether to flush the page before removing
@return true if page was removed. */
static bool buf_flush_or_remove_page(buf_pool_t* buf_pool, buf_page_t* bpage,
				     bool flush)
{
	ut_ad(buf_pool_mutex_own(buf_pool));
	ut_ad(buf_flush_list_mutex_own(buf_pool));

	/* bpage->space and bpage->io_fix are protected by
	buf_pool->mutex and block_mutex. It is safe to check
	them while holding buf_pool->mutex only. */

	if (buf_page_get_io_fix(bpage) != BUF_IO_NONE) {

		/* We cannot remove this page during this scan
		yet; maybe the system is currently reading it
		in, or flushing the modifications to the file */
		return(false);

	}

	BPageMutex*	block_mutex;
	bool		processed = false;

	block_mutex = buf_page_get_mutex(bpage);

	/* We have to release the flush_list_mutex to obey the
	latching order. We are however guaranteed that the page
	will stay in the flush_list and won't be relocated because
	buf_flush_remove() and buf_flush_relocate_on_flush_list()
	need buf_pool->mutex as well. */

	buf_flush_list_mutex_exit(buf_pool);

	mutex_enter(block_mutex);

	ut_ad(bpage->oldest_modification != 0);

	if (!flush) {

		buf_flush_remove(bpage);

		mutex_exit(block_mutex);

		processed = true;

	} else if (buf_flush_ready_for_flush(bpage, BUF_FLUSH_SINGLE_PAGE)) {

		/* The following call will release the buffer pool
		and block mutex. */
		processed = buf_flush_page(
			buf_pool, bpage, BUF_FLUSH_SINGLE_PAGE, false);

		if (processed) {
			buf_pool_mutex_enter(buf_pool);
		} else {
			mutex_exit(block_mutex);
		}
	} else {
		mutex_exit(block_mutex);
	}

	buf_flush_list_mutex_enter(buf_pool);

	ut_ad(!mutex_own(block_mutex));
	ut_ad(buf_pool_mutex_own(buf_pool));

	return(processed);
}

/** Remove all dirty pages belonging to a given tablespace inside a specific
buffer pool instance when we are deleting the data file(s) of that
tablespace. The pages still remain a part of LRU and are evicted from
the list as they age towards the tail of the LRU.
@param[in,out]	buf_pool	buffer pool
@param[in]	id		tablespace identifier
@param[in]	flush		whether to flush the pages before removing
@param[in]	first		first page to be flushed or evicted
@return	whether all matching dirty pages were removed */
static bool buf_flush_or_remove_pages(buf_pool_t* buf_pool, ulint id,
				      bool flush, ulint first)
{
	buf_page_t*	prev;
	buf_page_t*	bpage;
	ulint		processed = 0;

	buf_flush_list_mutex_enter(buf_pool);

rescan:
	bool	all_freed = true;

	for (bpage = UT_LIST_GET_LAST(buf_pool->flush_list);
	     bpage != NULL;
	     bpage = prev) {

		ut_a(buf_page_in_file(bpage));

		/* Save the previous link because once we free the
		page we can't rely on the links. */

		prev = UT_LIST_GET_PREV(list, bpage);

		if (id != bpage->id.space()) {
			/* Skip this block, because it is for a
			different tablespace. */
		} else if (bpage->id.page_no() < first) {
			/* Skip this block, because it is below the limit. */
		} else if (!buf_flush_or_remove_page(buf_pool, bpage, flush)) {

			/* Remove was unsuccessful, we have to try again
			by scanning the entire list from the end.
			This also means that we never released the
			buf_pool mutex. Therefore we can trust the prev
			pointer.
			buf_flush_or_remove_page() released the
			flush list mutex but not the buf_pool mutex.
			Therefore it is possible that a new page was
			added to the flush list. For example, in case
			where we are at the head of the flush list and
			prev == NULL. That is OK because we have the
			tablespace quiesced and no new pages for this
			space-id should enter flush_list. This is
			because the only callers of this function are
			DROP TABLE and FLUSH TABLE FOR EXPORT.
			We know that we'll have to do at least one more
			scan but we don't break out of loop here and
			try to do as much work as we can in this
			iteration. */

			all_freed = false;
		} else if (flush) {

			/* The processing was successful. And during the
			processing we have released the buf_pool mutex
			when calling buf_page_flush(). We cannot trust
			prev pointer. */
			goto rescan;
		}

#ifdef BTR_CUR_HASH_ADAPT
		++processed;

		/* Yield if we have hogged the CPU and mutexes for too long. */
		if (buf_flush_try_yield(buf_pool, prev, processed)) {

			/* Reset the batch size counter if we had to yield. */

			processed = 0;
		}
<<<<<<< HEAD
=======
#endif /* BTR_CUR_HASH_ADAPT */

		/* The check for trx is interrupted is expensive, we want
		to check every N iterations. */
		if (!processed && observer) {
			observer->check_interrupted();
		}
>>>>>>> 646d1ec8
	}

	buf_flush_list_mutex_exit(buf_pool);

	return(all_freed);
}

/** Remove or flush all the dirty pages that belong to a given tablespace
inside a specific buffer pool instance. The pages will remain in the LRU
list and will be evicted from the LRU list as they age and move towards
the tail of the LRU list.
@param[in,out]	buf_pool	buffer pool
@param[in]	id		tablespace identifier
@param[in]	flush		whether to flush the pages before removing
@param[in]	first		first page to be flushed or evicted */
static void buf_flush_dirty_pages(buf_pool_t* buf_pool, ulint id, bool flush,
				  ulint first)
{
	for (;;) {
		buf_pool_mutex_enter(buf_pool);

		bool freed = buf_flush_or_remove_pages(buf_pool, id, flush,
						       first);

		buf_pool_mutex_exit(buf_pool);

		ut_ad(buf_flush_validate(buf_pool));

		if (freed) {
			break;
		}

		os_thread_sleep(2000);
		ut_ad(buf_flush_validate(buf_pool));
	}

	ut_ad(first
	      || buf_pool_get_dirty_pages_count(buf_pool, id) == 0);
}

/** Empty the flush list for all pages belonging to a tablespace.
@param[in]	id		tablespace identifier
@param[in]	flush		whether to write the pages to files
@param[in]	first		first page to be flushed or evicted */
void buf_LRU_flush_or_remove_pages(ulint id, bool flush, ulint first)
{
	/* Pages in the system tablespace must never be discarded. */
	ut_ad(id || flush);

	for (ulint i = 0; i < srv_buf_pool_instances; i++) {
		buf_flush_dirty_pages(buf_pool_from_array(i), id, flush,
				      first);
	}

	if (flush) {
		/* Ensure that all asynchronous IO is completed. */
		os_aio_wait_until_no_pending_writes();
		fil_flush(id);
	}
}

#if defined UNIV_DEBUG || defined UNIV_BUF_DEBUG
/********************************************************************//**
Insert a compressed block into buf_pool->zip_clean in the LRU order. */
void
buf_LRU_insert_zip_clean(
/*=====================*/
	buf_page_t*	bpage)	/*!< in: pointer to the block in question */
{
	buf_pool_t*	buf_pool = buf_pool_from_bpage(bpage);

	ut_ad(buf_pool_mutex_own(buf_pool));
	ut_ad(buf_page_get_state(bpage) == BUF_BLOCK_ZIP_PAGE);

	/* Find the first successor of bpage in the LRU list
	that is in the zip_clean list. */
	buf_page_t*	b = bpage;

	do {
		b = UT_LIST_GET_NEXT(LRU, b);
	} while (b && buf_page_get_state(b) != BUF_BLOCK_ZIP_PAGE);

	/* Insert bpage before b, i.e., after the predecessor of b. */
	if (b != NULL) {
		b = UT_LIST_GET_PREV(list, b);
	}

	if (b != NULL) {
		UT_LIST_INSERT_AFTER(buf_pool->zip_clean, b, bpage);
	} else {
		UT_LIST_ADD_FIRST(buf_pool->zip_clean, bpage);
	}
}
#endif /* UNIV_DEBUG || UNIV_BUF_DEBUG */

/******************************************************************//**
Try to free an uncompressed page of a compressed block from the unzip
LRU list.  The compressed page is preserved, and it need not be clean.
@return true if freed */
static
bool
buf_LRU_free_from_unzip_LRU_list(
/*=============================*/
	buf_pool_t*	buf_pool,	/*!< in: buffer pool instance */
	bool		scan_all)	/*!< in: scan whole LRU list
					if true, otherwise scan only
					srv_LRU_scan_depth / 2 blocks. */
{
	ut_ad(buf_pool_mutex_own(buf_pool));

	if (!buf_LRU_evict_from_unzip_LRU(buf_pool)) {
		return(false);
	}

	ulint	scanned = 0;
	bool	freed = false;

	for (buf_block_t* block = UT_LIST_GET_LAST(buf_pool->unzip_LRU);
	     block != NULL
	     && !freed
	     && (scan_all || scanned < srv_LRU_scan_depth);
	     ++scanned) {

		buf_block_t*	prev_block;

		prev_block = UT_LIST_GET_PREV(unzip_LRU, block);

		ut_ad(buf_block_get_state(block) == BUF_BLOCK_FILE_PAGE);
		ut_ad(block->in_unzip_LRU_list);
		ut_ad(block->page.in_LRU_list);

		freed = buf_LRU_free_page(&block->page, false);

		block = prev_block;
	}

	if (scanned) {
		MONITOR_INC_VALUE_CUMULATIVE(
			MONITOR_LRU_UNZIP_SEARCH_SCANNED,
			MONITOR_LRU_UNZIP_SEARCH_SCANNED_NUM_CALL,
			MONITOR_LRU_UNZIP_SEARCH_SCANNED_PER_CALL,
			scanned);
	}

	return(freed);
}

/******************************************************************//**
Try to free a clean page from the common LRU list.
@return true if freed */
static
bool
buf_LRU_free_from_common_LRU_list(
/*==============================*/
	buf_pool_t*	buf_pool,	/*!< in: buffer pool instance */
	bool		scan_all)	/*!< in: scan whole LRU list
					if true, otherwise scan only
					up to BUF_LRU_SEARCH_SCAN_THRESHOLD */
{
	ut_ad(buf_pool_mutex_own(buf_pool));

	ulint		scanned = 0;
	bool		freed = false;

	for (buf_page_t* bpage = buf_pool->lru_scan_itr.start();
	     bpage != NULL
	     && !freed
	     && (scan_all || scanned < BUF_LRU_SEARCH_SCAN_THRESHOLD);
	     ++scanned, bpage = buf_pool->lru_scan_itr.get()) {

		buf_page_t*	prev = UT_LIST_GET_PREV(LRU, bpage);
		BPageMutex*	mutex = buf_page_get_mutex(bpage);

		buf_pool->lru_scan_itr.set(prev);

		mutex_enter(mutex);

		ut_ad(buf_page_in_file(bpage));
		ut_ad(bpage->in_LRU_list);

		unsigned	accessed = buf_page_is_accessed(bpage);

		if (buf_flush_ready_for_replace(bpage)) {
			mutex_exit(mutex);
			freed = buf_LRU_free_page(bpage, true);
		} else {
			mutex_exit(mutex);
		}

		if (freed && !accessed) {
			/* Keep track of pages that are evicted without
			ever being accessed. This gives us a measure of
			the effectiveness of readahead */
			++buf_pool->stat.n_ra_pages_evicted;
		}

		ut_ad(buf_pool_mutex_own(buf_pool));
		ut_ad(!mutex_own(mutex));
	}

	if (scanned) {
		MONITOR_INC_VALUE_CUMULATIVE(
			MONITOR_LRU_SEARCH_SCANNED,
			MONITOR_LRU_SEARCH_SCANNED_NUM_CALL,
			MONITOR_LRU_SEARCH_SCANNED_PER_CALL,
			scanned);
	}

	return(freed);
}

/******************************************************************//**
Try to free a replaceable block.
@return true if found and freed */
bool
buf_LRU_scan_and_free_block(
/*========================*/
	buf_pool_t*	buf_pool,	/*!< in: buffer pool instance */
	bool		scan_all)	/*!< in: scan whole LRU list
					if true, otherwise scan only
					BUF_LRU_SEARCH_SCAN_THRESHOLD
					blocks. */
{
	ut_ad(buf_pool_mutex_own(buf_pool));

	return(buf_LRU_free_from_unzip_LRU_list(buf_pool, scan_all)
	       || buf_LRU_free_from_common_LRU_list(buf_pool, scan_all));
}

/******************************************************************//**
Returns TRUE if less than 25 % of the buffer pool in any instance is
available. This can be used in heuristics to prevent huge transactions
eating up the whole buffer pool for their locks.
@return TRUE if less than 25 % of buffer pool left */
ibool
buf_LRU_buf_pool_running_out(void)
/*==============================*/
{
	ibool	ret = FALSE;

	for (ulint i = 0; i < srv_buf_pool_instances && !ret; i++) {
		buf_pool_t*	buf_pool;

		buf_pool = buf_pool_from_array(i);

		buf_pool_mutex_enter(buf_pool);

		if (!recv_recovery_is_on()
		    && UT_LIST_GET_LEN(buf_pool->free)
		       + UT_LIST_GET_LEN(buf_pool->LRU)
		       < ut_min(buf_pool->curr_size,
				buf_pool->old_size) / 4) {

			ret = TRUE;
		}

		buf_pool_mutex_exit(buf_pool);
	}

	return(ret);
}

/******************************************************************//**
Returns a free block from the buf_pool.  The block is taken off the
free list.  If it is empty, returns NULL.
@return a free control block, or NULL if the buf_block->free list is empty */
buf_block_t*
buf_LRU_get_free_only(
/*==================*/
	buf_pool_t*	buf_pool)
{
	buf_block_t*	block;

	ut_ad(buf_pool_mutex_own(buf_pool));

	block = reinterpret_cast<buf_block_t*>(
		UT_LIST_GET_FIRST(buf_pool->free));

	while (block != NULL) {

		ut_ad(block->page.in_free_list);
		ut_d(block->page.in_free_list = FALSE);
		ut_ad(!block->page.in_flush_list);
		ut_ad(!block->page.in_LRU_list);
		ut_a(!buf_page_in_file(&block->page));
		UT_LIST_REMOVE(buf_pool->free, &block->page);

		if (buf_pool->curr_size >= buf_pool->old_size
		    || UT_LIST_GET_LEN(buf_pool->withdraw)
			>= buf_pool->withdraw_target
		    || !buf_block_will_withdrawn(buf_pool, block)) {
			/* found valid free block */
			buf_page_mutex_enter(block);
			/* No adaptive hash index entries may point to
			a free block. */
			assert_block_ahi_empty(block);

			buf_block_set_state(block, BUF_BLOCK_READY_FOR_USE);
			UNIV_MEM_ALLOC(block->frame, srv_page_size);

			ut_ad(buf_pool_from_block(block) == buf_pool);

			buf_page_mutex_exit(block);
			break;
		}

		/* This should be withdrawn */
		UT_LIST_ADD_LAST(
			buf_pool->withdraw,
			&block->page);
		ut_d(block->in_withdraw_list = TRUE);

		block = reinterpret_cast<buf_block_t*>(
			UT_LIST_GET_FIRST(buf_pool->free));
	}

	return(block);
}

/******************************************************************//**
Checks how much of buf_pool is occupied by non-data objects like
AHI, lock heaps etc. Depending on the size of non-data objects this
function will either assert or issue a warning and switch on the
status monitor. */
static
void
buf_LRU_check_size_of_non_data_objects(
/*===================================*/
	const buf_pool_t*	buf_pool)	/*!< in: buffer pool instance */
{
	ut_ad(buf_pool_mutex_own(buf_pool));

	if (!recv_recovery_is_on()
	    && buf_pool->curr_size == buf_pool->old_size
	    && UT_LIST_GET_LEN(buf_pool->free)
	    + UT_LIST_GET_LEN(buf_pool->LRU) < buf_pool->curr_size / 20) {

		ib::fatal() << "Over 95 percent of the buffer pool is"
			" occupied by lock heaps"
#ifdef BTR_CUR_HASH_ADAPT
			" or the adaptive hash index!"
#endif /* BTR_CUR_HASH_ADAPT */
			" Check that your transactions do not set too many"
			" row locks, or review if"
			" innodb_buffer_pool_size="
			<< (buf_pool->curr_size >> (20U - srv_page_size_shift))
			<< "M could be bigger.";
	} else if (!recv_recovery_is_on()
		   && buf_pool->curr_size == buf_pool->old_size
		   && (UT_LIST_GET_LEN(buf_pool->free)
		       + UT_LIST_GET_LEN(buf_pool->LRU))
		   < buf_pool->curr_size / 3) {

		if (!buf_lru_switched_on_innodb_mon) {

			/* Over 67 % of the buffer pool is occupied by lock
			heaps or the adaptive hash index. This may be a memory
			leak! */

			ib::warn() << "Over 67 percent of the buffer pool is"
				" occupied by lock heaps"
#ifdef BTR_CUR_HASH_ADAPT
				" or the adaptive hash index!"
#endif /* BTR_CUR_HASH_ADAPT */
				" Check that your transactions do not"
				" set too many row locks."
				" innodb_buffer_pool_size="
				<< (buf_pool->curr_size >>
				    (20U - srv_page_size_shift)) << "M."
				" Starting the InnoDB Monitor to print"
				" diagnostics.";

			buf_lru_switched_on_innodb_mon = true;
			srv_print_innodb_monitor = TRUE;
			srv_monitor_timer_schedule_now();
		}

	} else if (buf_lru_switched_on_innodb_mon) {

		/* Switch off the InnoDB Monitor; this is a simple way
		to stop the monitor if the situation becomes less urgent,
		but may also surprise users if the user also switched on the
		monitor! */

		buf_lru_switched_on_innodb_mon = false;
		srv_print_innodb_monitor = FALSE;
	}
}

/******************************************************************//**
Returns a free block from the buf_pool. The block is taken off the
free list. If free list is empty, blocks are moved from the end of the
LRU list to the free list.
This function is called from a user thread when it needs a clean
block to read in a page. Note that we only ever get a block from
the free list. Even when we flush a page or find a page in LRU scan
we put it to free list to be used.
* iteration 0:
  * get a block from free list, success:done
  * if buf_pool->try_LRU_scan is set
    * scan LRU up to srv_LRU_scan_depth to find a clean block
    * the above will put the block on free list
    * success:retry the free list
  * flush one dirty page from tail of LRU to disk
    * the above will put the block on free list
    * success: retry the free list
* iteration 1:
  * same as iteration 0 except:
    * scan whole LRU list
    * scan LRU list even if buf_pool->try_LRU_scan is not set
* iteration > 1:
  * same as iteration 1 but sleep 10ms
@return the free control block, in state BUF_BLOCK_READY_FOR_USE */
buf_block_t*
buf_LRU_get_free_block(
/*===================*/
	buf_pool_t*	buf_pool)	/*!< in/out: buffer pool instance */
{
	buf_block_t*	block		= NULL;
	bool		freed		= false;
	ulint		n_iterations	= 0;
	ulint		flush_failures	= 0;

	MONITOR_INC(MONITOR_LRU_GET_FREE_SEARCH);
loop:
	buf_pool_mutex_enter(buf_pool);

	buf_LRU_check_size_of_non_data_objects(buf_pool);

	DBUG_EXECUTE_IF("ib_lru_force_no_free_page",
		if (!buf_lru_free_blocks_error_printed) {
			n_iterations = 21;
			goto not_found;});

	/* If there is a block in the free list, take it */
	block = buf_LRU_get_free_only(buf_pool);

	if (block != NULL) {

		buf_pool_mutex_exit(buf_pool);
		ut_ad(buf_pool_from_block(block) == buf_pool);
		memset(&block->page.zip, 0, sizeof block->page.zip);

		block->skip_flush_check = false;
		return(block);
	}

	MONITOR_INC( MONITOR_LRU_GET_FREE_LOOPS );
	freed = false;
	if (buf_pool->try_LRU_scan || n_iterations > 0) {
		/* If no block was in the free list, search from the
		end of the LRU list and try to free a block there.
		If we are doing for the first time we'll scan only
		tail of the LRU list otherwise we scan the whole LRU
		list. */
		freed = buf_LRU_scan_and_free_block(
			buf_pool, n_iterations > 0);

		if (!freed && n_iterations == 0) {
			/* Tell other threads that there is no point
			in scanning the LRU list. This flag is set to
			TRUE again when we flush a batch from this
			buffer pool. */
			buf_pool->try_LRU_scan = FALSE;

			/* Also tell the page_cleaner thread that
			there is work for it to do. */
			os_event_set(buf_flush_event);
		}
	}

#ifndef DBUG_OFF
not_found:
#endif

	buf_pool_mutex_exit(buf_pool);

	if (freed) {
		goto loop;
	}

	if (n_iterations > 20 && !buf_lru_free_blocks_error_printed
	    && srv_buf_pool_old_size == srv_buf_pool_size) {

		ib::warn() << "Difficult to find free blocks in the buffer pool"
			" (" << n_iterations << " search iterations)! "
			<< flush_failures << " failed attempts to"
			" flush a page!"
			" Consider increasing innodb_buffer_pool_size."
			" Pending flushes (fsync) log: "
			<< log_sys.get_pending_flushes()
			<< "; buffer pool: "
			<< fil_n_pending_tablespace_flushes
			<< ". " << os_n_file_reads << " OS file reads, "
			<< os_n_file_writes << " OS file writes, "
			<< os_n_fsyncs
			<< " OS fsyncs.";

		buf_lru_free_blocks_error_printed = true;
	}

	/* If we have scanned the whole LRU and still are unable to
	find a free block then we should sleep here to let the
	page_cleaner do an LRU batch for us. */

	if (!srv_read_only_mode) {
		os_event_set(buf_flush_event);
	}

	if (n_iterations > 1) {

		MONITOR_INC( MONITOR_LRU_GET_FREE_WAITS );
		os_thread_sleep(10000);
	}

	/* No free block was found: try to flush the LRU list.
	This call will flush one page from the LRU and put it on the
	free list. That means that the free block is up for grabs for
	all user threads.

	TODO: A more elegant way would have been to return the freed
	up block to the caller here but the code that deals with
	removing the block from page_hash and LRU_list is fairly
	involved (particularly in case of compressed pages). We
	can do that in a separate patch sometime in future. */

	if (!buf_flush_single_page_from_LRU(buf_pool)) {
		MONITOR_INC(MONITOR_LRU_SINGLE_FLUSH_FAILURE_COUNT);
		++flush_failures;
	}

	srv_stats.buf_pool_wait_free.inc();

	n_iterations++;

	goto loop;
}

/*******************************************************************//**
Moves the LRU_old pointer so that the length of the old blocks list
is inside the allowed limits. */
UNIV_INLINE
void
buf_LRU_old_adjust_len(
/*===================*/
	buf_pool_t*	buf_pool)	/*!< in: buffer pool instance */
{
	ulint	old_len;
	ulint	new_len;

	ut_a(buf_pool->LRU_old);
	ut_ad(buf_pool_mutex_own(buf_pool));
	ut_ad(buf_pool->LRU_old_ratio >= BUF_LRU_OLD_RATIO_MIN);
	ut_ad(buf_pool->LRU_old_ratio <= BUF_LRU_OLD_RATIO_MAX);
	compile_time_assert(BUF_LRU_OLD_RATIO_MIN * BUF_LRU_OLD_MIN_LEN
			    > BUF_LRU_OLD_RATIO_DIV
			    * (BUF_LRU_OLD_TOLERANCE + 5));
	compile_time_assert(BUF_LRU_NON_OLD_MIN_LEN < BUF_LRU_OLD_MIN_LEN);

#ifdef UNIV_LRU_DEBUG
	/* buf_pool->LRU_old must be the first item in the LRU list
	whose "old" flag is set. */
	ut_a(buf_pool->LRU_old->old);
	ut_a(!UT_LIST_GET_PREV(LRU, buf_pool->LRU_old)
	     || !UT_LIST_GET_PREV(LRU, buf_pool->LRU_old)->old);
	ut_a(!UT_LIST_GET_NEXT(LRU, buf_pool->LRU_old)
	     || UT_LIST_GET_NEXT(LRU, buf_pool->LRU_old)->old);
#endif /* UNIV_LRU_DEBUG */

	old_len = buf_pool->LRU_old_len;
	new_len = ut_min(UT_LIST_GET_LEN(buf_pool->LRU)
			 * buf_pool->LRU_old_ratio / BUF_LRU_OLD_RATIO_DIV,
			 UT_LIST_GET_LEN(buf_pool->LRU)
			 - (BUF_LRU_OLD_TOLERANCE
			    + BUF_LRU_NON_OLD_MIN_LEN));

	for (;;) {
		buf_page_t*	LRU_old = buf_pool->LRU_old;

		ut_a(LRU_old);
		ut_ad(LRU_old->in_LRU_list);
#ifdef UNIV_LRU_DEBUG
		ut_a(LRU_old->old);
#endif /* UNIV_LRU_DEBUG */

		/* Update the LRU_old pointer if necessary */

		if (old_len + BUF_LRU_OLD_TOLERANCE < new_len) {

			buf_pool->LRU_old = LRU_old = UT_LIST_GET_PREV(
				LRU, LRU_old);
#ifdef UNIV_LRU_DEBUG
			ut_a(!LRU_old->old);
#endif /* UNIV_LRU_DEBUG */
			old_len = ++buf_pool->LRU_old_len;
			buf_page_set_old(LRU_old, TRUE);

		} else if (old_len > new_len + BUF_LRU_OLD_TOLERANCE) {

			buf_pool->LRU_old = UT_LIST_GET_NEXT(LRU, LRU_old);
			old_len = --buf_pool->LRU_old_len;
			buf_page_set_old(LRU_old, FALSE);
		} else {
			return;
		}
	}
}

/*******************************************************************//**
Initializes the old blocks pointer in the LRU list. This function should be
called when the LRU list grows to BUF_LRU_OLD_MIN_LEN length. */
static
void
buf_LRU_old_init(
/*=============*/
	buf_pool_t*	buf_pool)
{
	ut_ad(buf_pool_mutex_own(buf_pool));
	ut_a(UT_LIST_GET_LEN(buf_pool->LRU) == BUF_LRU_OLD_MIN_LEN);

	/* We first initialize all blocks in the LRU list as old and then use
	the adjust function to move the LRU_old pointer to the right
	position */

	for (buf_page_t* bpage = UT_LIST_GET_LAST(buf_pool->LRU);
	     bpage != NULL;
	     bpage = UT_LIST_GET_PREV(LRU, bpage)) {

		ut_ad(bpage->in_LRU_list);
		ut_ad(buf_page_in_file(bpage));

		/* This loop temporarily violates the
		assertions of buf_page_set_old(). */
		bpage->old = TRUE;
	}

	buf_pool->LRU_old = UT_LIST_GET_FIRST(buf_pool->LRU);
	buf_pool->LRU_old_len = UT_LIST_GET_LEN(buf_pool->LRU);

	buf_LRU_old_adjust_len(buf_pool);
}

/******************************************************************//**
Remove a block from the unzip_LRU list if it belonged to the list. */
static
void
buf_unzip_LRU_remove_block_if_needed(
/*=================================*/
	buf_page_t*	bpage)	/*!< in/out: control block */
{
	buf_pool_t*	buf_pool = buf_pool_from_bpage(bpage);

	ut_ad(buf_page_in_file(bpage));
	ut_ad(buf_pool_mutex_own(buf_pool));

	if (buf_page_belongs_to_unzip_LRU(bpage)) {
		buf_block_t*	block = reinterpret_cast<buf_block_t*>(bpage);

		ut_ad(block->in_unzip_LRU_list);
		ut_d(block->in_unzip_LRU_list = FALSE);

		UT_LIST_REMOVE(buf_pool->unzip_LRU, block);
	}
}

/******************************************************************//**
Adjust LRU hazard pointers if needed. */
void
buf_LRU_adjust_hp(
/*==============*/
	buf_pool_t*		buf_pool,/*!< in: buffer pool instance */
	const buf_page_t*	bpage)	/*!< in: control block */
{
	buf_pool->lru_hp.adjust(bpage);
	buf_pool->lru_scan_itr.adjust(bpage);
	buf_pool->single_scan_itr.adjust(bpage);
}

/******************************************************************//**
Removes a block from the LRU list. */
UNIV_INLINE
void
buf_LRU_remove_block(
/*=================*/
	buf_page_t*	bpage)	/*!< in: control block */
{
	buf_pool_t*	buf_pool = buf_pool_from_bpage(bpage);

	ut_ad(buf_pool_mutex_own(buf_pool));

	ut_a(buf_page_in_file(bpage));

	ut_ad(bpage->in_LRU_list);

	/* Important that we adjust the hazard pointers before removing
	bpage from the LRU list. */
	buf_LRU_adjust_hp(buf_pool, bpage);

	/* If the LRU_old pointer is defined and points to just this block,
	move it backward one step */

	if (bpage == buf_pool->LRU_old) {

		/* Below: the previous block is guaranteed to exist,
		because the LRU_old pointer is only allowed to differ
		by BUF_LRU_OLD_TOLERANCE from strict
		buf_pool->LRU_old_ratio/BUF_LRU_OLD_RATIO_DIV of the LRU
		list length. */
		buf_page_t*	prev_bpage = UT_LIST_GET_PREV(LRU, bpage);

		ut_a(prev_bpage);
#ifdef UNIV_LRU_DEBUG
		ut_a(!prev_bpage->old);
#endif /* UNIV_LRU_DEBUG */
		buf_pool->LRU_old = prev_bpage;
		buf_page_set_old(prev_bpage, TRUE);

		buf_pool->LRU_old_len++;
	}

	/* Remove the block from the LRU list */
	UT_LIST_REMOVE(buf_pool->LRU, bpage);
	ut_d(bpage->in_LRU_list = FALSE);

	buf_pool->stat.LRU_bytes -= bpage->physical_size();

	buf_unzip_LRU_remove_block_if_needed(bpage);

	/* If the LRU list is so short that LRU_old is not defined,
	clear the "old" flags and return */
	if (UT_LIST_GET_LEN(buf_pool->LRU) < BUF_LRU_OLD_MIN_LEN) {

		for (buf_page_t* bpage = UT_LIST_GET_FIRST(buf_pool->LRU);
		     bpage != NULL;
		     bpage = UT_LIST_GET_NEXT(LRU, bpage)) {

			/* This loop temporarily violates the
			assertions of buf_page_set_old(). */
			bpage->old = FALSE;
		}

		buf_pool->LRU_old = NULL;
		buf_pool->LRU_old_len = 0;

		return;
	}

	ut_ad(buf_pool->LRU_old);

	/* Update the LRU_old_len field if necessary */
	if (buf_page_is_old(bpage)) {

		buf_pool->LRU_old_len--;
	}

	/* Adjust the length of the old block list if necessary */
	buf_LRU_old_adjust_len(buf_pool);
}

/******************************************************************//**
Adds a block to the LRU list of decompressed zip pages. */
void
buf_unzip_LRU_add_block(
/*====================*/
	buf_block_t*	block,	/*!< in: control block */
	ibool		old)	/*!< in: TRUE if should be put to the end
				of the list, else put to the start */
{
	buf_pool_t*	buf_pool = buf_pool_from_block(block);

	ut_ad(buf_pool_mutex_own(buf_pool));

	ut_a(buf_page_belongs_to_unzip_LRU(&block->page));

	ut_ad(!block->in_unzip_LRU_list);
	ut_d(block->in_unzip_LRU_list = TRUE);

	if (old) {
		UT_LIST_ADD_LAST(buf_pool->unzip_LRU, block);
	} else {
		UT_LIST_ADD_FIRST(buf_pool->unzip_LRU, block);
	}
}

/******************************************************************//**
Adds a block to the LRU list. Please make sure that the page_size is
already set when invoking the function, so that we can get correct
page_size from the buffer page when adding a block into LRU */
UNIV_INLINE
void
buf_LRU_add_block_low(
/*==================*/
	buf_page_t*	bpage,	/*!< in: control block */
	ibool		old)	/*!< in: TRUE if should be put to the old blocks
				in the LRU list, else put to the start; if the
				LRU list is very short, the block is added to
				the start, regardless of this parameter */
{
	buf_pool_t*	buf_pool = buf_pool_from_bpage(bpage);

	ut_ad(buf_pool_mutex_own(buf_pool));

	ut_a(buf_page_in_file(bpage));
	ut_ad(!bpage->in_LRU_list);

	if (!old || (UT_LIST_GET_LEN(buf_pool->LRU) < BUF_LRU_OLD_MIN_LEN)) {

		UT_LIST_ADD_FIRST(buf_pool->LRU, bpage);

		bpage->freed_page_clock = buf_pool->freed_page_clock;
	} else {
#ifdef UNIV_LRU_DEBUG
		/* buf_pool->LRU_old must be the first item in the LRU list
		whose "old" flag is set. */
		ut_a(buf_pool->LRU_old->old);
		ut_a(!UT_LIST_GET_PREV(LRU, buf_pool->LRU_old)
		     || !UT_LIST_GET_PREV(LRU, buf_pool->LRU_old)->old);
		ut_a(!UT_LIST_GET_NEXT(LRU, buf_pool->LRU_old)
		     || UT_LIST_GET_NEXT(LRU, buf_pool->LRU_old)->old);
#endif /* UNIV_LRU_DEBUG */
		UT_LIST_INSERT_AFTER(buf_pool->LRU, buf_pool->LRU_old,
			bpage);

		buf_pool->LRU_old_len++;
	}

	ut_d(bpage->in_LRU_list = TRUE);

	incr_LRU_size_in_bytes(bpage, buf_pool);

	if (UT_LIST_GET_LEN(buf_pool->LRU) > BUF_LRU_OLD_MIN_LEN) {

		ut_ad(buf_pool->LRU_old);

		/* Adjust the length of the old block list if necessary */

		buf_page_set_old(bpage, old);
		buf_LRU_old_adjust_len(buf_pool);

	} else if (UT_LIST_GET_LEN(buf_pool->LRU) == BUF_LRU_OLD_MIN_LEN) {

		/* The LRU list is now long enough for LRU_old to become
		defined: init it */

		buf_LRU_old_init(buf_pool);
	} else {
		buf_page_set_old(bpage, buf_pool->LRU_old != NULL);
	}

	/* If this is a zipped block with decompressed frame as well
	then put it on the unzip_LRU list */
	if (buf_page_belongs_to_unzip_LRU(bpage)) {
		buf_unzip_LRU_add_block((buf_block_t*) bpage, old);
	}
}

/******************************************************************//**
Adds a block to the LRU list. Please make sure that the page_size is
already set when invoking the function, so that we can get correct
page_size from the buffer page when adding a block into LRU */
void
buf_LRU_add_block(
/*==============*/
	buf_page_t*	bpage,	/*!< in: control block */
	ibool		old)	/*!< in: TRUE if should be put to the old
				blocks in the LRU list, else put to the start;
				if the LRU list is very short, the block is
				added to the start, regardless of this
				parameter */
{
	buf_LRU_add_block_low(bpage, old);
}

/******************************************************************//**
Moves a block to the start of the LRU list. */
void
buf_LRU_make_block_young(
/*=====================*/
	buf_page_t*	bpage)	/*!< in: control block */
{
	buf_pool_t*	buf_pool = buf_pool_from_bpage(bpage);

	ut_ad(buf_pool_mutex_own(buf_pool));

	if (bpage->old) {
		buf_pool->stat.n_pages_made_young++;
	}

	buf_LRU_remove_block(bpage);
	buf_LRU_add_block_low(bpage, FALSE);
}

/******************************************************************//**
Try to free a block.  If bpage is a descriptor of a compressed-only
page, the descriptor object will be freed as well.

NOTE: If this function returns true, it will temporarily
release buf_pool->mutex.  Furthermore, the page frame will no longer be
accessible via bpage.

The caller must hold buf_pool->mutex and must not hold any
buf_page_get_mutex() when calling this function.
@return true if freed, false otherwise. */
bool
buf_LRU_free_page(
/*===============*/
	buf_page_t*	bpage,	/*!< in: block to be freed */
	bool		zip)	/*!< in: true if should remove also the
				compressed page of an uncompressed page */
{
	buf_page_t*	b = NULL;
	buf_pool_t*	buf_pool = buf_pool_from_bpage(bpage);

	rw_lock_t*	hash_lock = buf_page_hash_lock_get(buf_pool, bpage->id);

	BPageMutex*	block_mutex = buf_page_get_mutex(bpage);

	ut_ad(buf_pool_mutex_own(buf_pool));
	ut_ad(buf_page_in_file(bpage));
	ut_ad(bpage->in_LRU_list);

	rw_lock_x_lock(hash_lock);
	mutex_enter(block_mutex);

	if (!buf_page_can_relocate(bpage)) {

		/* Do not free buffer fixed and I/O-fixed blocks. */
		goto func_exit;
	}

	if (zip || !bpage->zip.data) {
		/* This would completely free the block. */
		/* Do not completely free dirty blocks. */

		if (bpage->oldest_modification) {
			goto func_exit;
		}
	} else if (bpage->oldest_modification > 0
		   && buf_page_get_state(bpage) != BUF_BLOCK_FILE_PAGE) {

		ut_ad(buf_page_get_state(bpage) == BUF_BLOCK_ZIP_DIRTY);

func_exit:
		rw_lock_x_unlock(hash_lock);
		mutex_exit(block_mutex);
		return(false);

	} else if (buf_page_get_state(bpage) == BUF_BLOCK_FILE_PAGE) {
		b = buf_page_alloc_descriptor();
		ut_a(b);
		new (b) buf_page_t(*bpage);
	}

	ut_ad(buf_pool_mutex_own(buf_pool));
	ut_ad(buf_page_in_file(bpage));
	ut_ad(bpage->in_LRU_list);
	ut_ad(!bpage->in_flush_list == !bpage->oldest_modification);

	DBUG_PRINT("ib_buf", ("free page %u:%u",
			      bpage->id.space(), bpage->id.page_no()));

	ut_ad(rw_lock_own(hash_lock, RW_LOCK_X));
	ut_ad(buf_page_can_relocate(bpage));

	if (!buf_LRU_block_remove_hashed(bpage, zip)) {
		return(true);
	}

	/* buf_LRU_block_remove_hashed() releases the hash_lock */
	ut_ad(!rw_lock_own_flagged(hash_lock,
				   RW_LOCK_FLAG_X | RW_LOCK_FLAG_S));

	/* We have just freed a BUF_BLOCK_FILE_PAGE. If b != NULL
	then it was a compressed page with an uncompressed frame and
	we are interested in freeing only the uncompressed frame.
	Therefore we have to reinsert the compressed page descriptor
	into the LRU and page_hash (and possibly flush_list).
	if b == NULL then it was a regular page that has been freed */

	if (b != NULL) {
		buf_page_t*	prev_b	= UT_LIST_GET_PREV(LRU, b);

		rw_lock_x_lock(hash_lock);

		mutex_enter(block_mutex);

		ut_a(!buf_page_hash_get_low(buf_pool, b->id));

		b->state = b->oldest_modification
			? BUF_BLOCK_ZIP_DIRTY
			: BUF_BLOCK_ZIP_PAGE;

		ut_ad(b->zip_size());

		UNIV_MEM_DESC(b->zip.data, b->zip_size());

		/* The fields in_page_hash and in_LRU_list of
		the to-be-freed block descriptor should have
		been cleared in
		buf_LRU_block_remove_hashed(), which
		invokes buf_LRU_remove_block(). */
		ut_ad(!bpage->in_page_hash);
		ut_ad(!bpage->in_LRU_list);

		/* bpage->state was BUF_BLOCK_FILE_PAGE because
		b != NULL. The type cast below is thus valid. */
		ut_ad(!((buf_block_t*) bpage)->in_unzip_LRU_list);

		/* The fields of bpage were copied to b before
		buf_LRU_block_remove_hashed() was invoked. */
		ut_ad(!b->in_zip_hash);
		ut_ad(b->in_page_hash);
		ut_ad(b->in_LRU_list);

		HASH_INSERT(buf_page_t, hash, buf_pool->page_hash,
			    b->id.fold(), b);

		/* Insert b where bpage was in the LRU list. */
		if (prev_b != NULL) {
			ulint	lru_len;

			ut_ad(prev_b->in_LRU_list);
			ut_ad(buf_page_in_file(prev_b));

			UT_LIST_INSERT_AFTER(buf_pool->LRU, prev_b, b);

			incr_LRU_size_in_bytes(b, buf_pool);

			if (buf_page_is_old(b)) {
				buf_pool->LRU_old_len++;
				if (buf_pool->LRU_old
				    == UT_LIST_GET_NEXT(LRU, b)) {

					buf_pool->LRU_old = b;
				}
			}

			lru_len = UT_LIST_GET_LEN(buf_pool->LRU);

			if (lru_len > BUF_LRU_OLD_MIN_LEN) {
				ut_ad(buf_pool->LRU_old);
				/* Adjust the length of the
				old block list if necessary */
				buf_LRU_old_adjust_len(buf_pool);
			} else if (lru_len == BUF_LRU_OLD_MIN_LEN) {
				/* The LRU list is now long
				enough for LRU_old to become
				defined: init it */
				buf_LRU_old_init(buf_pool);
			}
#ifdef UNIV_LRU_DEBUG
			/* Check that the "old" flag is consistent
			in the block and its neighbours. */
			buf_page_set_old(b, buf_page_is_old(b));
#endif /* UNIV_LRU_DEBUG */
		} else {
			ut_d(b->in_LRU_list = FALSE);
			buf_LRU_add_block_low(b, buf_page_is_old(b));
		}

		if (b->state == BUF_BLOCK_ZIP_PAGE) {
#if defined UNIV_DEBUG || defined UNIV_BUF_DEBUG
			buf_LRU_insert_zip_clean(b);
#endif /* UNIV_DEBUG || UNIV_BUF_DEBUG */
		} else {
			/* Relocate on buf_pool->flush_list. */
			buf_flush_relocate_on_flush_list(bpage, b);
		}

		bpage->zip.data = NULL;

		page_zip_set_size(&bpage->zip, 0);

		mutex_exit(block_mutex);

		/* Prevent buf_page_get_gen() from
		decompressing the block while we release
		buf_pool->mutex and block_mutex. */
		block_mutex = buf_page_get_mutex(b);

		mutex_enter(block_mutex);

		buf_page_set_sticky(b);

		mutex_exit(block_mutex);

		rw_lock_x_unlock(hash_lock);
	}

	buf_pool_mutex_exit(buf_pool);

	/* Remove possible adaptive hash index on the page.
	The page was declared uninitialized by
	buf_LRU_block_remove_hashed().  We need to flag
	the contents of the page valid (which it still is) in
	order to avoid bogus Valgrind warnings.*/

	UNIV_MEM_VALID(((buf_block_t*) bpage)->frame,
		       srv_page_size);
	btr_search_drop_page_hash_index((buf_block_t*) bpage);
	UNIV_MEM_INVALID(((buf_block_t*) bpage)->frame,
			 srv_page_size);

	if (b != NULL) {

		/* Compute and stamp the compressed page
		checksum while not holding any mutex.  The
		block is already half-freed
		(BUF_BLOCK_REMOVE_HASH) and removed from
		buf_pool->page_hash, thus inaccessible by any
		other thread. */

		ut_ad(b->zip_size());

		const uint32_t	checksum = page_zip_calc_checksum(
			b->zip.data,
			b->zip_size(),
			static_cast<srv_checksum_algorithm_t>(
				srv_checksum_algorithm));

		mach_write_to_4(b->zip.data + FIL_PAGE_SPACE_OR_CHKSUM,
				checksum);
	}

	buf_pool_mutex_enter(buf_pool);

	if (b != NULL) {
		mutex_enter(block_mutex);

		buf_page_unset_sticky(b);

		mutex_exit(block_mutex);
	}

	buf_LRU_block_free_hashed_page((buf_block_t*) bpage);

	return(true);
}

/******************************************************************//**
Puts a block back to the free list. */
void
buf_LRU_block_free_non_file_page(
/*=============================*/
	buf_block_t*	block)	/*!< in: block, must not contain a file page */
{
	void*		data;
	buf_pool_t*	buf_pool = buf_pool_from_block(block);

	ut_ad(buf_pool_mutex_own(buf_pool));
	ut_ad(buf_page_mutex_own(block));

	switch (buf_block_get_state(block)) {
	case BUF_BLOCK_MEMORY:
	case BUF_BLOCK_READY_FOR_USE:
		break;
	default:
		ut_error;
	}

	assert_block_ahi_empty(block);
	ut_ad(!block->page.in_free_list);
	ut_ad(!block->page.in_flush_list);
	ut_ad(!block->page.in_LRU_list);

	buf_block_set_state(block, BUF_BLOCK_NOT_USED);

	UNIV_MEM_ALLOC(block->frame, srv_page_size);
#ifdef UNIV_DEBUG
	/* Wipe contents of page to reveal possible stale pointers to it */
	memset(block->frame, '\0', srv_page_size);
#else
	/* Wipe page_no and space_id */
	static_assert(FIL_PAGE_OFFSET % 4 == 0, "alignment");
	memset_aligned<4>(block->frame + FIL_PAGE_OFFSET, 0xfe, 4);
	static_assert(FIL_PAGE_ARCH_LOG_NO_OR_SPACE_ID % 4 == 2,
		      "not perfect alignment");
	memset_aligned<2>(block->frame + FIL_PAGE_ARCH_LOG_NO_OR_SPACE_ID,
			  0xfe, 4);
#endif /* UNIV_DEBUG */
	data = block->page.zip.data;

	if (data != NULL) {
		block->page.zip.data = NULL;
		buf_page_mutex_exit(block);
		buf_pool_mutex_exit_forbid(buf_pool);

		ut_ad(block->zip_size());

		buf_buddy_free(buf_pool, data, block->zip_size());

		buf_pool_mutex_exit_allow(buf_pool);
		buf_page_mutex_enter(block);

		page_zip_set_size(&block->page.zip, 0);
	}

	if (buf_pool->curr_size < buf_pool->old_size
	    && UT_LIST_GET_LEN(buf_pool->withdraw) < buf_pool->withdraw_target
	    && buf_block_will_withdrawn(buf_pool, block)) {
		/* This should be withdrawn */
		UT_LIST_ADD_LAST(
			buf_pool->withdraw,
			&block->page);
		ut_d(block->in_withdraw_list = TRUE);
	} else {
		UT_LIST_ADD_FIRST(buf_pool->free, &block->page);
		ut_d(block->page.in_free_list = TRUE);
	}

	UNIV_MEM_FREE(block->frame, srv_page_size);
}

/******************************************************************//**
Takes a block out of the LRU list and page hash table.
If the block is compressed-only (BUF_BLOCK_ZIP_PAGE),
the object will be freed.

The caller must hold buf_pool->mutex, the buf_page_get_mutex() mutex
and the appropriate hash_lock. This function will release the
buf_page_get_mutex() and the hash_lock.

If a compressed page is freed other compressed pages may be relocated.
@retval true if BUF_BLOCK_FILE_PAGE was removed from page_hash. The
caller needs to free the page to the free list
@retval false if BUF_BLOCK_ZIP_PAGE was removed from page_hash. In
this case the block is already returned to the buddy allocator. */
static
bool
buf_LRU_block_remove_hashed(
/*========================*/
	buf_page_t*	bpage,	/*!< in: block, must contain a file page and
				be in a state where it can be freed; there
				may or may not be a hash index to the page */
	bool		zip)	/*!< in: true if should remove also the
				compressed page of an uncompressed page */
{
	const buf_page_t*	hashed_bpage;
	buf_pool_t*		buf_pool = buf_pool_from_bpage(bpage);
	rw_lock_t*		hash_lock;

	ut_ad(buf_pool_mutex_own(buf_pool));
	ut_ad(mutex_own(buf_page_get_mutex(bpage)));

	hash_lock = buf_page_hash_lock_get(buf_pool, bpage->id);

        ut_ad(rw_lock_own(hash_lock, RW_LOCK_X));

	ut_a(buf_page_get_io_fix(bpage) == BUF_IO_NONE);
	ut_a(bpage->buf_fix_count == 0);

	buf_LRU_remove_block(bpage);

	buf_pool->freed_page_clock += 1;

	switch (buf_page_get_state(bpage)) {
	case BUF_BLOCK_FILE_PAGE:
		UNIV_MEM_ASSERT_W(bpage, sizeof(buf_block_t));
		UNIV_MEM_ASSERT_W(((buf_block_t*) bpage)->frame,
				  srv_page_size);
		buf_block_modify_clock_inc((buf_block_t*) bpage);
		if (bpage->zip.data) {
			const page_t*	page = ((buf_block_t*) bpage)->frame;

			ut_a(!zip || bpage->oldest_modification == 0);
			ut_ad(bpage->zip_size());

			switch (fil_page_get_type(page)) {
			case FIL_PAGE_TYPE_ALLOCATED:
			case FIL_PAGE_INODE:
			case FIL_PAGE_IBUF_BITMAP:
			case FIL_PAGE_TYPE_FSP_HDR:
			case FIL_PAGE_TYPE_XDES:
				/* These are essentially uncompressed pages. */
				if (!zip) {
					/* InnoDB writes the data to the
					uncompressed page frame.  Copy it
					to the compressed page, which will
					be preserved. */
					memcpy(bpage->zip.data, page,
					       bpage->zip_size());
				}
				break;
			case FIL_PAGE_TYPE_ZBLOB:
			case FIL_PAGE_TYPE_ZBLOB2:
				break;
			case FIL_PAGE_INDEX:
			case FIL_PAGE_RTREE:
#if defined UNIV_ZIP_DEBUG && defined BTR_CUR_HASH_ADAPT
				ut_a(page_zip_validate(
					     &bpage->zip, page,
					     ((buf_block_t*) bpage)->index));
#endif /* UNIV_ZIP_DEBUG && BTR_CUR_HASH_ADAPT */
				break;
			default:
				ib::error() << "The compressed page to be"
					" evicted seems corrupt:";
				ut_print_buf(stderr, page, srv_page_size);

				ib::error() << "Possibly older version of"
					" the page:";

				ut_print_buf(stderr, bpage->zip.data,
					     bpage->zip_size());
				putc('\n', stderr);
				ut_error;
			}

			break;
		}
		/* fall through */
	case BUF_BLOCK_ZIP_PAGE:
		ut_a(bpage->oldest_modification == 0);
		UNIV_MEM_ASSERT_W(bpage->zip.data, bpage->zip_size());
		break;
	case BUF_BLOCK_POOL_WATCH:
	case BUF_BLOCK_ZIP_DIRTY:
	case BUF_BLOCK_NOT_USED:
	case BUF_BLOCK_READY_FOR_USE:
	case BUF_BLOCK_MEMORY:
	case BUF_BLOCK_REMOVE_HASH:
		ut_error;
		break;
	}

	hashed_bpage = buf_page_hash_get_low(buf_pool, bpage->id);
	if (bpage != hashed_bpage) {
		ib::error() << "Page " << bpage->id
			<< " not found in the hash table";
		ib::error()
#ifdef UNIV_DEBUG
			<< "in_page_hash:" << bpage->in_page_hash
			<< " in_zip_hash:" << bpage->in_zip_hash
			<< " in_flush_list:" << bpage->in_flush_list
			<< " in_LRU_list:" << bpage->in_LRU_list
#endif
			<< " zip.data:" << bpage->zip.data
			<< " zip_size:" << bpage->zip_size()
			<< " page_state:" << buf_page_get_state(bpage);

		if (hashed_bpage) {

			ib::error() << "In hash table we find block "
				<< hashed_bpage << " of " << hashed_bpage->id
				<< " which is not " << bpage;
		}

#if defined UNIV_DEBUG || defined UNIV_BUF_DEBUG
		mutex_exit(buf_page_get_mutex(bpage));
		rw_lock_x_unlock(hash_lock);
		buf_pool_mutex_exit(buf_pool);
		buf_print();
		buf_LRU_print();
		buf_validate();
		buf_LRU_validate();
#endif /* UNIV_DEBUG || UNIV_BUF_DEBUG */
		ut_error;
	}

	ut_ad(!bpage->in_zip_hash);
	ut_ad(bpage->in_page_hash);
	ut_d(bpage->in_page_hash = FALSE);

	HASH_DELETE(buf_page_t, hash, buf_pool->page_hash, bpage->id.fold(),
		    bpage);

	switch (buf_page_get_state(bpage)) {
	case BUF_BLOCK_ZIP_PAGE:
		ut_ad(!bpage->in_free_list);
		ut_ad(!bpage->in_flush_list);
		ut_ad(!bpage->in_LRU_list);
		ut_a(bpage->zip.data);
		ut_a(bpage->zip.ssize);

#if defined UNIV_DEBUG || defined UNIV_BUF_DEBUG
		UT_LIST_REMOVE(buf_pool->zip_clean, bpage);
#endif /* UNIV_DEBUG || UNIV_BUF_DEBUG */

		mutex_exit(&buf_pool->zip_mutex);
		rw_lock_x_unlock(hash_lock);
		buf_pool_mutex_exit_forbid(buf_pool);

		buf_buddy_free(buf_pool, bpage->zip.data, bpage->zip_size());

		buf_pool_mutex_exit_allow(buf_pool);
		buf_page_free_descriptor(bpage);
		return(false);

	case BUF_BLOCK_FILE_PAGE:
		static_assert(FIL_NULL == 0xffffffffU, "fill pattern");
		static_assert(FIL_PAGE_OFFSET % 4 == 0, "alignment");
		memset_aligned<4>(reinterpret_cast<buf_block_t*>(bpage)->frame
				  + FIL_PAGE_OFFSET, 0xff, 4);
		static_assert(FIL_PAGE_ARCH_LOG_NO_OR_SPACE_ID % 4 == 2,
			      "not perfect alignment");
		memset_aligned<2>(reinterpret_cast<buf_block_t*>(bpage)->frame
				  + FIL_PAGE_ARCH_LOG_NO_OR_SPACE_ID, 0xff, 4);
		UNIV_MEM_INVALID(((buf_block_t*) bpage)->frame,
				 srv_page_size);
		buf_page_set_state(bpage, BUF_BLOCK_REMOVE_HASH);

		/* Question: If we release bpage and hash mutex here
		then what protects us against:
		1) Some other thread buffer fixing this page
		2) Some other thread trying to read this page and
		not finding it in buffer pool attempting to read it
		from the disk.
		Answer:
		1) Cannot happen because the page is no longer in the
		page_hash. Only possibility is when while invalidating
		a tablespace we buffer fix the prev_page in LRU to
		avoid relocation during the scan. But that is not
		possible because we are holding buf_pool mutex.

		2) Not possible because in buf_page_init_for_read()
		we do a look up of page_hash while holding buf_pool
		mutex and since we are holding buf_pool mutex here
		and by the time we'll release it in the caller we'd
		have inserted the compressed only descriptor in the
		page_hash. */
		rw_lock_x_unlock(hash_lock);
		mutex_exit(&((buf_block_t*) bpage)->mutex);

		if (zip && bpage->zip.data) {
			/* Free the compressed page. */
			void*	data = bpage->zip.data;
			bpage->zip.data = NULL;

			ut_ad(!bpage->in_free_list);
			ut_ad(!bpage->in_flush_list);
			ut_ad(!bpage->in_LRU_list);
			buf_pool_mutex_exit_forbid(buf_pool);

			buf_buddy_free(buf_pool, data, bpage->zip_size());

			buf_pool_mutex_exit_allow(buf_pool);

			page_zip_set_size(&bpage->zip, 0);
		}

		return(true);

	case BUF_BLOCK_POOL_WATCH:
	case BUF_BLOCK_ZIP_DIRTY:
	case BUF_BLOCK_NOT_USED:
	case BUF_BLOCK_READY_FOR_USE:
	case BUF_BLOCK_MEMORY:
	case BUF_BLOCK_REMOVE_HASH:
		break;
	}

	ut_error;
	return(false);
}

/******************************************************************//**
Puts a file page whose has no hash index to the free list. */
static
void
buf_LRU_block_free_hashed_page(
/*===========================*/
	buf_block_t*	block)	/*!< in: block, must contain a file page and
				be in a state where it can be freed */
{
	buf_pool_t*	buf_pool = buf_pool_from_block(block);
	ut_ad(buf_pool_mutex_own(buf_pool));

	buf_page_mutex_enter(block);

	if (buf_pool->flush_rbt == NULL) {
		block->page.id
		    = page_id_t(ULINT32_UNDEFINED, ULINT32_UNDEFINED);
	}

	buf_block_set_state(block, BUF_BLOCK_MEMORY);

	buf_LRU_block_free_non_file_page(block);
	buf_page_mutex_exit(block);
}

/** Remove one page from LRU list and put it to free list.
@param[in,out]	bpage		block, must contain a file page and be in
				a freeable state; there may or may not be a
				hash index to the page
@param[in]	old_page_id	page number before bpage->id was invalidated */
void buf_LRU_free_one_page(buf_page_t* bpage, page_id_t old_page_id)
{
	buf_pool_t*	buf_pool = buf_pool_from_bpage(bpage);
	rw_lock_t*	hash_lock = buf_page_hash_lock_get(buf_pool,
							   old_page_id);
	BPageMutex*	block_mutex = buf_page_get_mutex(bpage);

	ut_ad(buf_pool_mutex_own(buf_pool));

	rw_lock_x_lock(hash_lock);

	while (bpage->buf_fix_count > 0) {
		/* Wait for other threads to release the fix count
		before releasing the bpage from LRU list. */
	}

	mutex_enter(block_mutex);

	bpage->id = old_page_id;

	if (buf_LRU_block_remove_hashed(bpage, true)) {
		buf_LRU_block_free_hashed_page((buf_block_t*) bpage);
	}

	/* buf_LRU_block_remove_hashed() releases hash_lock and block_mutex */
	ut_ad(!rw_lock_own_flagged(hash_lock,
				   RW_LOCK_FLAG_X | RW_LOCK_FLAG_S));
	ut_ad(!mutex_own(block_mutex));
}

/**********************************************************************//**
Updates buf_pool->LRU_old_ratio for one buffer pool instance.
@return updated old_pct */
static
uint
buf_LRU_old_ratio_update_instance(
/*==============================*/
	buf_pool_t*	buf_pool,/*!< in: buffer pool instance */
	uint		old_pct,/*!< in: Reserve this percentage of
				the buffer pool for "old" blocks. */
	bool		adjust)	/*!< in: true=adjust the LRU list;
				false=just assign buf_pool->LRU_old_ratio
				during the initialization of InnoDB */
{
	uint	ratio;

	ratio = old_pct * BUF_LRU_OLD_RATIO_DIV / 100;
	if (ratio < BUF_LRU_OLD_RATIO_MIN) {
		ratio = BUF_LRU_OLD_RATIO_MIN;
	} else if (ratio > BUF_LRU_OLD_RATIO_MAX) {
		ratio = BUF_LRU_OLD_RATIO_MAX;
	}

	if (adjust) {
		buf_pool_mutex_enter(buf_pool);

		if (ratio != buf_pool->LRU_old_ratio) {
			buf_pool->LRU_old_ratio = ratio;

			if (UT_LIST_GET_LEN(buf_pool->LRU)
			    >= BUF_LRU_OLD_MIN_LEN) {

				buf_LRU_old_adjust_len(buf_pool);
			}
		}

		buf_pool_mutex_exit(buf_pool);
	} else {
		buf_pool->LRU_old_ratio = ratio;
	}
	/* the reverse of
	ratio = old_pct * BUF_LRU_OLD_RATIO_DIV / 100 */
	return((uint) (ratio * 100 / (double) BUF_LRU_OLD_RATIO_DIV + 0.5));
}

/**********************************************************************//**
Updates buf_pool->LRU_old_ratio.
@return updated old_pct */
uint
buf_LRU_old_ratio_update(
/*=====================*/
	uint	old_pct,/*!< in: Reserve this percentage of
			the buffer pool for "old" blocks. */
	bool	adjust)	/*!< in: true=adjust the LRU list;
			false=just assign buf_pool->LRU_old_ratio
			during the initialization of InnoDB */
{
	uint	new_ratio = 0;

	for (ulint i = 0; i < srv_buf_pool_instances; i++) {
		buf_pool_t*	buf_pool;

		buf_pool = buf_pool_from_array(i);

		new_ratio = buf_LRU_old_ratio_update_instance(
			buf_pool, old_pct, adjust);
	}

	return(new_ratio);
}

/********************************************************************//**
Update the historical stats that we are collecting for LRU eviction
policy at the end of each interval. */
void
buf_LRU_stat_update(void)
/*=====================*/
{
	buf_LRU_stat_t*	item;
	buf_pool_t*	buf_pool;
	bool		evict_started = FALSE;
	buf_LRU_stat_t	cur_stat;

	/* If we haven't started eviction yet then don't update stats. */
	for (ulint i = 0; i < srv_buf_pool_instances; i++) {

		buf_pool = buf_pool_from_array(i);

		if (buf_pool->freed_page_clock != 0) {
			evict_started = true;
			break;
		}
	}

	if (!evict_started) {
		goto func_exit;
	}

	/* Update the index. */
	item = &buf_LRU_stat_arr[buf_LRU_stat_arr_ind];
	buf_LRU_stat_arr_ind++;
	buf_LRU_stat_arr_ind %= BUF_LRU_STAT_N_INTERVAL;

	/* Add the current value and subtract the obsolete entry.
	Since buf_LRU_stat_cur is not protected by any mutex,
	it can be changing between adding to buf_LRU_stat_sum
	and copying to item. Assign it to local variables to make
	sure the same value assign to the buf_LRU_stat_sum
	and item */
	cur_stat = buf_LRU_stat_cur;

	buf_LRU_stat_sum.io += cur_stat.io - item->io;
	buf_LRU_stat_sum.unzip += cur_stat.unzip - item->unzip;

	/* Put current entry in the array. */
	memcpy(item, &cur_stat, sizeof *item);

func_exit:
	/* Clear the current entry. */
	memset(&buf_LRU_stat_cur, 0, sizeof buf_LRU_stat_cur);
}

#if defined UNIV_DEBUG || defined UNIV_BUF_DEBUG
/**********************************************************************//**
Validates the LRU list for one buffer pool instance. */
static
void
buf_LRU_validate_instance(
/*======================*/
	buf_pool_t*	buf_pool)
{
	ulint		old_len;
	ulint		new_len;

	buf_pool_mutex_enter(buf_pool);

	if (UT_LIST_GET_LEN(buf_pool->LRU) >= BUF_LRU_OLD_MIN_LEN) {

		ut_a(buf_pool->LRU_old);
		old_len = buf_pool->LRU_old_len;

		new_len = ut_min(UT_LIST_GET_LEN(buf_pool->LRU)
				 * buf_pool->LRU_old_ratio
				 / BUF_LRU_OLD_RATIO_DIV,
				 UT_LIST_GET_LEN(buf_pool->LRU)
				 - (BUF_LRU_OLD_TOLERANCE
				    + BUF_LRU_NON_OLD_MIN_LEN));

		ut_a(old_len >= new_len - BUF_LRU_OLD_TOLERANCE);
		ut_a(old_len <= new_len + BUF_LRU_OLD_TOLERANCE);
	}

	CheckInLRUList::validate(buf_pool);

	old_len = 0;

	for (buf_page_t* bpage = UT_LIST_GET_FIRST(buf_pool->LRU);
	     bpage != NULL;
             bpage = UT_LIST_GET_NEXT(LRU, bpage)) {

		switch (buf_page_get_state(bpage)) {
		case BUF_BLOCK_POOL_WATCH:
		case BUF_BLOCK_NOT_USED:
		case BUF_BLOCK_READY_FOR_USE:
		case BUF_BLOCK_MEMORY:
		case BUF_BLOCK_REMOVE_HASH:
			ut_error;
			break;
		case BUF_BLOCK_FILE_PAGE:
			ut_ad(((buf_block_t*) bpage)->in_unzip_LRU_list
			      == buf_page_belongs_to_unzip_LRU(bpage));
		case BUF_BLOCK_ZIP_PAGE:
		case BUF_BLOCK_ZIP_DIRTY:
			break;
		}

		if (buf_page_is_old(bpage)) {
			const buf_page_t*	prev
				= UT_LIST_GET_PREV(LRU, bpage);
			const buf_page_t*	next
				= UT_LIST_GET_NEXT(LRU, bpage);

			if (!old_len++) {
				ut_a(buf_pool->LRU_old == bpage);
			} else {
				ut_a(!prev || buf_page_is_old(prev));
			}

			ut_a(!next || buf_page_is_old(next));
		}
	}

	ut_a(buf_pool->LRU_old_len == old_len);

	CheckInFreeList::validate(buf_pool);

	for (buf_page_t* bpage = UT_LIST_GET_FIRST(buf_pool->free);
	     bpage != NULL;
	     bpage = UT_LIST_GET_NEXT(list, bpage)) {

		ut_a(buf_page_get_state(bpage) == BUF_BLOCK_NOT_USED);
	}

	CheckUnzipLRUAndLRUList::validate(buf_pool);

	for (buf_block_t* block = UT_LIST_GET_FIRST(buf_pool->unzip_LRU);
	     block != NULL;
	     block = UT_LIST_GET_NEXT(unzip_LRU, block)) {

		ut_ad(block->in_unzip_LRU_list);
		ut_ad(block->page.in_LRU_list);
		ut_a(buf_page_belongs_to_unzip_LRU(&block->page));
	}

	buf_pool_mutex_exit(buf_pool);
}

/**********************************************************************//**
Validates the LRU list.
@return TRUE */
ibool
buf_LRU_validate(void)
/*==================*/
{
	for (ulint i = 0; i < srv_buf_pool_instances; i++) {
		buf_pool_t*	buf_pool;

		buf_pool = buf_pool_from_array(i);
		buf_LRU_validate_instance(buf_pool);
	}

	return(TRUE);
}
#endif /* UNIV_DEBUG || UNIV_BUF_DEBUG */

#if defined UNIV_DEBUG_PRINT || defined UNIV_DEBUG || defined UNIV_BUF_DEBUG
/**********************************************************************//**
Prints the LRU list for one buffer pool instance. */
static
void
buf_LRU_print_instance(
/*===================*/
	buf_pool_t*	buf_pool)
{
	buf_pool_mutex_enter(buf_pool);

	for (const buf_page_t* bpage = UT_LIST_GET_FIRST(buf_pool->LRU);
	     bpage != NULL;
	     bpage = UT_LIST_GET_NEXT(LRU, bpage)) {

		mutex_enter(buf_page_get_mutex(bpage));

		fprintf(stderr, "BLOCK space %u page %u ",
			bpage->id.space(), bpage->id.page_no());

		if (buf_page_is_old(bpage)) {
			fputs("old ", stderr);
		}

		if (bpage->buf_fix_count) {
			fprintf(stderr, "buffix count %u ",
				uint32_t(bpage->buf_fix_count));
		}

		if (buf_page_get_io_fix(bpage)) {
			fprintf(stderr, "io_fix %d ",
				buf_page_get_io_fix(bpage));
		}

		if (bpage->oldest_modification) {
			fputs("modif. ", stderr);
		}

		switch (buf_page_get_state(bpage)) {
			const byte*	frame;
		case BUF_BLOCK_FILE_PAGE:
			frame = buf_block_get_frame((buf_block_t*) bpage);
			fprintf(stderr, "\ntype %u index id " IB_ID_FMT "\n",
				fil_page_get_type(frame),
				btr_page_get_index_id(frame));
			break;
		case BUF_BLOCK_ZIP_PAGE:
			frame = bpage->zip.data;
			fprintf(stderr, "\ntype %u size " ULINTPF
				" index id " IB_ID_FMT "\n",
				fil_page_get_type(frame),
				bpage->zip_size(),
				btr_page_get_index_id(frame));
			break;

		default:
			fprintf(stderr, "\n!state %d!\n",
				buf_page_get_state(bpage));
			break;
		}

		mutex_exit(buf_page_get_mutex(bpage));
	}

	buf_pool_mutex_exit(buf_pool);
}

/**********************************************************************//**
Prints the LRU list. */
void
buf_LRU_print(void)
/*===============*/
{
	for (ulint i = 0; i < srv_buf_pool_instances; i++) {
		buf_pool_t*	buf_pool;

		buf_pool = buf_pool_from_array(i);
		buf_LRU_print_instance(buf_pool);
	}
}
#endif /* UNIV_DEBUG_PRINT || UNIV_DEBUG || UNIV_BUF_DEBUG */<|MERGE_RESOLUTION|>--- conflicted
+++ resolved
@@ -620,16 +620,7 @@
 
 			processed = 0;
 		}
-<<<<<<< HEAD
-=======
 #endif /* BTR_CUR_HASH_ADAPT */
-
-		/* The check for trx is interrupted is expensive, we want
-		to check every N iterations. */
-		if (!processed && observer) {
-			observer->check_interrupted();
-		}
->>>>>>> 646d1ec8
 	}
 
 	buf_flush_list_mutex_exit(buf_pool);
