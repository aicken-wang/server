--- conflicted
+++ resolved
@@ -171,62 +171,8 @@
                           &new_root);
 
   if (!res && share->now_transactional)
-<<<<<<< HEAD
     res= _ma_write_undo_key_delete(info, keynr, key_buff, key_length,
                                    new_root, &lsn);
-=======
-  {
-    uchar log_data[LSN_STORE_SIZE + FILEID_STORE_SIZE +
-                   KEY_NR_STORE_SIZE + PAGE_STORE_SIZE], *log_pos;
-    LEX_CUSTRING log_array[TRANSLOG_INTERNAL_PARTS + 2];
-    struct st_msg_to_write_hook_for_undo_key msg;
-    enum translog_record_type log_type= LOGREC_UNDO_KEY_DELETE;
-
-    lsn_store(log_data, info->trn->undo_lsn);
-    key_nr_store(log_data + LSN_STORE_SIZE + FILEID_STORE_SIZE, keynr);
-    log_pos= log_data + LSN_STORE_SIZE + FILEID_STORE_SIZE + KEY_NR_STORE_SIZE;
-
-    if (new_root != share->state.key_root[keynr])
-    {
-      my_off_t page;
-      page= ((new_root == HA_OFFSET_ERROR) ? IMPOSSIBLE_PAGE_NO :
-             new_root / share->block_size);
-      page_store(log_pos, page);
-      log_pos+= PAGE_STORE_SIZE;
-      log_type= LOGREC_UNDO_KEY_DELETE_WITH_ROOT;
-    }
-
-    /* Log also position to row */
-    key_length+= share->rec_reflength;
-
-    /*
-      Note that for delete key, we don't log the reference to the record.
-      This is because the row may be inserted at a different place when
-      we exceute the undo
-    */
-    log_array[TRANSLOG_INTERNAL_PARTS + 0].str=    log_data;
-    log_array[TRANSLOG_INTERNAL_PARTS + 0].length= (uint) (log_pos - log_data);
-    log_array[TRANSLOG_INTERNAL_PARTS + 1].str=    key_buff;
-    log_array[TRANSLOG_INTERNAL_PARTS + 1].length= key_length;
-
-    msg.root= &share->state.key_root[keynr];
-    msg.value= new_root;
-    /*
-      set autoincrement to 1 if this is an auto_increment key
-      This is only used if we are now in a rollback of a duplicate key
-    */
-    msg.auto_increment= share->base.auto_key == keynr + 1;
-
-    if (translog_write_record(&lsn, log_type,
-                              info->trn, info,
-                              (translog_size_t)
-                              log_array[TRANSLOG_INTERNAL_PARTS + 0].length +
-                              key_length,
-                              TRANSLOG_INTERNAL_PARTS + 2, log_array,
-                              log_data + LSN_STORE_SIZE, &msg))
-      res= -1;
-  }
->>>>>>> a8ba9cb9
   else
   {
     share->state.key_root[keynr]= new_root;
@@ -1451,7 +1397,6 @@
   struct st_msg_to_write_hook_for_undo_key msg;
   enum translog_record_type log_type= LOGREC_UNDO_KEY_DELETE;
 
-  info->key_delete_undo_lsn[keynr]= info->trn->undo_lsn;
   lsn_store(log_data, info->trn->undo_lsn);
   key_nr_store(log_data + LSN_STORE_SIZE + FILEID_STORE_SIZE, keynr);
   log_pos= log_data + LSN_STORE_SIZE + FILEID_STORE_SIZE + KEY_NR_STORE_SIZE;
