/* Copyright (C) 2000 MySQL AB

   This program is free software; you can redistribute it and/or modify
   it under the terms of the GNU General Public License as published by
   the Free Software Foundation; version 2 of the License.

   This program is distributed in the hope that it will be useful,
   but WITHOUT ANY WARRANTY; without even the implied warranty of
   MERCHANTABILITY or FITNESS FOR A PARTICULAR PURPOSE.  See the
   GNU General Public License for more details.

   You should have received a copy of the GNU General Public License
   along with this program; if not, write to the Free Software
   Foundation, Inc., 59 Temple Place, Suite 330, Boston, MA  02111-1307  USA */

#include "mysys_priv.h"
#include <m_string.h>
#include "my_static.h"
#include "mysys_err.h"
#include <errno.h>
#ifdef HAVE_PATHS_H
#include <paths.h>
#endif

<<<<<<< HEAD
#ifdef HAVE_TEMPNAM
#if !defined(__NETWARE__)
extern char **environ;
#endif
#endif
=======

>>>>>>> aed2a676

/*
  @brief
  Create a temporary file with unique name in a given directory

  @details
  create_temp_file
    to             pointer to buffer where temporary filename will be stored
    dir            directory where to create the file
    prefix         prefix the filename with this
    mode           Flags to use for my_create/my_open
    MyFlags        Magic flags

  @return
    File descriptor of opened file if success
    -1 and sets errno if fails.

  @note
    The behaviour of this function differs a lot between
    implementation, it's main use is to generate a file with
    a name that does not already exist.

    When passing O_TEMPORARY flag in "mode" the file should
    be automatically deleted

    The implementation using mkstemp should be considered the
    reference implementation when adding a new or modifying an
    existing one

*/

File create_temp_file(char *to, const char *dir, const char *prefix,
		      int mode __attribute__((unused)),
		      myf MyFlags __attribute__((unused)))
{
  File file= -1;

  DBUG_ENTER("create_temp_file");
  DBUG_PRINT("enter", ("dir: %s, prefix: %s", dir, prefix));
#if defined (__WIN__)

   /*
     Use GetTempFileName to generate a unique filename, create
     the file and release it's handle
      - uses up to the first three letters from prefix
   */
  if (GetTempFileName(dir, prefix, 0, to) == 0)
    DBUG_RETURN(-1);

  DBUG_PRINT("info", ("name: %s", to));

  /*
    Open the file without the "open only if file doesn't already exist"
    since the file has already been created by GetTempFileName
  */
  if ((file= my_open(to,  (mode & ~O_EXCL), MyFlags)) < 0)
  {
    /* Open failed, remove the file created by GetTempFileName */
    int tmp= my_errno;
    (void) my_delete(to, MYF(0));
    my_errno= tmp;
  }

#elif defined(_ZTC__)
  if (!dir)
    dir=getenv("TMPDIR");
  if ((res=tempnam((char*) dir,(char *) prefix)))
  {
    strmake(to,res,FN_REFLEN-1);
    (*free)(res);
    file=my_create(to, 0, mode | O_EXCL | O_NOFOLLOW, MyFlags);
  }
#elif defined(HAVE_MKSTEMP) && !defined(__NETWARE__)
  {
    char prefix_buff[30];
    uint pfx_len;
    File org_file;

    pfx_len= (uint) (strmov(strnmov(prefix_buff,
				    prefix ? prefix : "tmp.",
				    sizeof(prefix_buff)-7),"XXXXXX") -
		     prefix_buff);
    if (!dir && ! (dir =getenv("TMPDIR")))
      dir=P_tmpdir;
    if (strlen(dir)+ pfx_len > FN_REFLEN-2)
    {
      errno=my_errno= ENAMETOOLONG;
      DBUG_RETURN(file);
    }
    strmov(convert_dirname(to,dir,NullS),prefix_buff);
    org_file=mkstemp(to);
    if (mode & O_TEMPORARY)
      (void) my_delete(to, MYF(MY_WME | ME_NOINPUT));
    file=my_register_filename(org_file, to, FILE_BY_MKSTEMP,
			      EE_CANTCREATEFILE, MyFlags);
    /* If we didn't manage to register the name, remove the temp file */
    if (org_file >= 0 && file < 0)
    {
      int tmp=my_errno;
      (void) my_delete(to, MYF(MY_WME | ME_NOINPUT));
      my_errno=tmp;
    }
  }
#elif defined(HAVE_TEMPNAM)
  {
#if !defined(__NETWARE__)
    extern char **environ;
#endif

    char *res,**old_env,*temp_env[1];
    if (dir && !dir[0])
    {				/* Change empty string to current dir */
      to[0]= FN_CURLIB;
      to[1]= 0;
      dir=to;
    }
#if !defined(__NETWARE__)
    old_env= (char**) environ;
    if (dir)
    {				/* Don't use TMPDIR if dir is given */
      environ=(const char**) temp_env;
      temp_env[0]=0;
    }
#endif
    if ((res=tempnam((char*) dir, (char*) prefix)))
    {
      strmake(to,res,FN_REFLEN-1);
      (*free)(res);
      file=my_create(to,0,
		     (int) (O_RDWR | O_BINARY | O_TRUNC | O_EXCL | O_NOFOLLOW |
			    O_TEMPORARY | O_SHORT_LIVED),
		     MYF(MY_WME));

    }
    else
    {
      DBUG_PRINT("error",("Got error: %d from tempnam",errno));
    }
#if !defined(__NETWARE__)
    environ=(const char**) old_env;
#endif
  }
#else
#error No implementation found for create_temp_file
#endif
  if (file >= 0)
    thread_safe_increment(my_tmp_file_created,&THR_LOCK_open);
  DBUG_RETURN(file);
}<|MERGE_RESOLUTION|>--- conflicted
+++ resolved
@@ -22,15 +22,7 @@
 #include <paths.h>
 #endif
 
-<<<<<<< HEAD
-#ifdef HAVE_TEMPNAM
-#if !defined(__NETWARE__)
-extern char **environ;
-#endif
-#endif
-=======
 
->>>>>>> aed2a676
 
 /*
   @brief
