--- conflicted
+++ resolved
@@ -200,11 +200,7 @@
       
       len= strlen(extra_groups[i]);
       if (!(ptr= alloc_root(ctx->alloc, (uint) (len+instance_len+1))))
-<<<<<<< HEAD
        DBUG_RETURN(2);
-=======
-	goto err;
->>>>>>> 612ffe79
       
       extra_groups[i+group->count]= ptr;
       
@@ -1130,16 +1126,8 @@
   errors += add_directory(alloc, "/etc/", dirs);
   errors += add_directory(alloc, "/etc/mysql/", dirs);
 
-<<<<<<< HEAD
 #if defined(DEFAULT_SYSCONFDIR)
-  if (DEFAULT_SYSCONFDIR != "")
-=======
-#if defined(__EMX__) || defined(OS2)
-  if ((env= getenv("ETC")))
-    errors += add_directory(alloc, env, dirs);
-#elif defined(DEFAULT_SYSCONFDIR)
   if (DEFAULT_SYSCONFDIR[0])
->>>>>>> 612ffe79
     errors += add_directory(alloc, DEFAULT_SYSCONFDIR, dirs);
 #endif /* DEFAULT_SYSCONFDIR */
 
