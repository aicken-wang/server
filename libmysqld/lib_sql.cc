/*
 * Copyright (c)  2000
 * SWsoft  company
 *
 * This material is provided "as is", with absolutely no warranty expressed
 * or implied. Any use is at your own risk.
 *
 * Permission to use or copy this software for any purpose is hereby granted 
 * without fee, provided the above notices are retained on all copies.
 * Permission to modify the code and to distribute modified code is granted,
 * provided the above notices are retained, and a notice that the code was
 * modified is included with the above copyright notice.
 *

  This code was modified by the MySQL team
*/

/*
  The following is needed to not cause conflicts when we include mysqld.cc
*/

#define main main1
#define mysql_unix_port mysql_inix_port1
#define mysql_port mysql_port1

extern "C"
{
  extern unsigned long max_allowed_packet, net_buffer_length;
}

#include "../sql/mysqld.cc"

C_MODE_START

#include <mysql.h>
#undef ER
#include "errmsg.h"
#include <sql_common.h>
#include "embedded_priv.h"

extern unsigned int mysql_server_last_errno;
extern char mysql_server_last_error[MYSQL_ERRMSG_SIZE];
static my_bool emb_read_query_result(MYSQL *mysql);


/*
  Reads error information from the MYSQL_DATA and puts
  it into proper MYSQL members

  SYNOPSIS
    embedded_get_error()
    mysql        connection handler
    data         query result

  NOTES
    after that function error information will be accessible
       with usual functions like mysql_error()
    data is my_free-d in this function
    most of the data is stored in data->embedded_info structure
*/

void embedded_get_error(MYSQL *mysql, MYSQL_DATA *data)
{
  NET *net= &mysql->net;
  struct embedded_query_result *ei= data->embedded_info;
  net->last_errno= ei->last_errno;
  strmake(net->last_error, ei->info, sizeof(net->last_error)-1);
  memcpy(net->sqlstate, ei->sqlstate, sizeof(net->sqlstate));
  mysql->server_status= ei->server_status;
  my_free(data, MYF(0));
}

static my_bool
emb_advanced_command(MYSQL *mysql, enum enum_server_command command,
		     const uchar *header, ulong header_length,
		     const uchar *arg, ulong arg_length, my_bool skip_check,
                     MYSQL_STMT *stmt)
{
  my_bool result= 1;
  THD *thd=(THD *) mysql->thd;
  NET *net= &mysql->net;

#if defined(ENABLED_PROFILING) && defined(COMMUNITY_SERVER)
  thd->profiling.start_new_query();
#endif

  thd->clear_data_list();
  /* Check that we are calling the client functions in right order */
  if (mysql->status != MYSQL_STATUS_READY)
  {
    set_mysql_error(mysql, CR_COMMANDS_OUT_OF_SYNC, unknown_sqlstate);
    return 1;
  }

  /* Clear result variables */
  thd->clear_error();
  thd->main_da.reset_diagnostics_area();
  mysql->affected_rows= ~(my_ulonglong) 0;
  mysql->field_count= 0;
  net_clear_error(net);
  thd->current_stmt= stmt;

  thd->store_globals();				// Fix if more than one connect
  lex_start(thd);
  /* 
     We have to call free_old_query before we start to fill mysql->fields 
     for new query. In the case of embedded server we collect field data
     during query execution (not during data retrieval as it is in remote
     client). So we have to call free_old_query here
  */
  free_old_query(mysql);

  thd->extra_length= arg_length;
  thd->extra_data= (char *)arg;
  if (header)
  {
    arg= header;
    arg_length= header_length;
  }

  result= dispatch_command(command, thd, (char *) arg, arg_length);
  thd->cur_data= 0;

  if (!skip_check)
    result= thd->is_error() ? -1 : 0;

#if defined(ENABLED_PROFILING) && defined(COMMUNITY_SERVER)
  thd->profiling.finish_current_query();
#endif
  return result;
}

static void emb_flush_use_result(MYSQL *mysql)
{
  THD *thd= (THD*) mysql->thd;
  if (thd->cur_data)
  {
    free_rows(thd->cur_data);
    thd->cur_data= 0;
  }
  else if (thd->first_data)
  {
    MYSQL_DATA *data= thd->first_data;
    thd->first_data= data->embedded_info->next;
    free_rows(data);
  }
}


/*
  reads dataset from the next query result

  SYNOPSIS
  emb_read_rows()
  mysql		connection handle
  other parameters are not used

  NOTES
    It just gets next MYSQL_DATA from the result's queue

  RETURN
    pointer to MYSQL_DATA with the coming recordset
*/

static MYSQL_DATA *
emb_read_rows(MYSQL *mysql, MYSQL_FIELD *mysql_fields __attribute__((unused)),
	      unsigned int fields __attribute__((unused)))
{
  MYSQL_DATA *result= ((THD*)mysql->thd)->cur_data;
  ((THD*)mysql->thd)->cur_data= 0;
  if (result->embedded_info->last_errno)
  {
    embedded_get_error(mysql, result);
    return NULL;
  }
  *result->embedded_info->prev_ptr= NULL;
  return result;
}


static MYSQL_FIELD *emb_list_fields(MYSQL *mysql)
{
  MYSQL_DATA *res;
  if (emb_read_query_result(mysql))
    return 0;
  res= ((THD*) mysql->thd)->cur_data;
  ((THD*) mysql->thd)->cur_data= 0;
  mysql->field_alloc= res->alloc;
  my_free(res,MYF(0));
  mysql->status= MYSQL_STATUS_READY;
  return mysql->fields;
}

static my_bool emb_read_prepare_result(MYSQL *mysql, MYSQL_STMT *stmt)
{
  THD *thd= (THD*) mysql->thd;
  MYSQL_DATA *res;

  stmt->stmt_id= thd->client_stmt_id;
  stmt->param_count= thd->client_param_count;
  stmt->field_count= 0;
  mysql->warning_count= thd->total_warn_count;

  if (thd->first_data)
  {
    if (emb_read_query_result(mysql))
      return 1;
    stmt->field_count= mysql->field_count;
    mysql->status= MYSQL_STATUS_READY;
    res= thd->cur_data;
    thd->cur_data= NULL;
    if (!(mysql->server_status & SERVER_STATUS_AUTOCOMMIT))
      mysql->server_status|= SERVER_STATUS_IN_TRANS;

    stmt->fields= mysql->fields;
    stmt->mem_root= res->alloc;
    mysql->fields= NULL;
    my_free(res,MYF(0));
  }

  return 0;
}

/**************************************************************************
  Get column lengths of the current row
  If one uses mysql_use_result, res->lengths contains the length information,
  else the lengths are calculated from the offset between pointers.
**************************************************************************/

static void emb_fetch_lengths(ulong *to, MYSQL_ROW column,
			      unsigned int field_count)
{ 
  MYSQL_ROW end;

  for (end=column + field_count; column != end ; column++,to++)
    *to= *column ? *(uint *)((*column) - sizeof(uint)) : 0;
}

static my_bool emb_read_query_result(MYSQL *mysql)
{
  THD *thd= (THD*) mysql->thd;
  MYSQL_DATA *res= thd->first_data;
  DBUG_ASSERT(!thd->cur_data);
  thd->first_data= res->embedded_info->next;
  if (res->embedded_info->last_errno &&
      !res->embedded_info->fields_list)
  {
    embedded_get_error(mysql, res);
    return 1;
  }

  mysql->warning_count= res->embedded_info->warning_count;
  mysql->server_status= res->embedded_info->server_status;
  mysql->field_count= res->fields;
  if (!(mysql->fields= res->embedded_info->fields_list))
  {
    mysql->affected_rows= res->embedded_info->affected_rows;
    mysql->insert_id= res->embedded_info->insert_id;
  }
  net_clear_error(&mysql->net);
  mysql->info= 0;

  if (res->embedded_info->info[0])
  {
    strmake(mysql->info_buffer, res->embedded_info->info, MYSQL_ERRMSG_SIZE-1);
    mysql->info= mysql->info_buffer;
  }

  if (res->embedded_info->fields_list)
  {
    mysql->status=MYSQL_STATUS_GET_RESULT;
    thd->cur_data= res;
  }
  else
    my_free(res, MYF(0));

  return 0;
}

static int emb_stmt_execute(MYSQL_STMT *stmt)
{
  DBUG_ENTER("emb_stmt_execute");
  uchar header[5];
  THD *thd;
  my_bool res;

  int4store(header, stmt->stmt_id);
<<<<<<< HEAD
  header[4]= (char)stmt->flags;
=======
  header[4]= (uchar)stmt->flags;
>>>>>>> 1e1fc6d4
  thd= (THD*)stmt->mysql->thd;
  thd->client_param_count= stmt->param_count;
  thd->client_params= stmt->params;

  res= test(emb_advanced_command(stmt->mysql, COM_STMT_EXECUTE, 0, 0,
                                 header, sizeof(header), 1, stmt) ||
            emb_read_query_result(stmt->mysql));
  stmt->affected_rows= stmt->mysql->affected_rows;
  stmt->insert_id= stmt->mysql->insert_id;
  stmt->server_status= stmt->mysql->server_status;
  if (res)
  {
    NET *net= &stmt->mysql->net;
    set_stmt_errmsg(stmt, net);
    DBUG_RETURN(1);
  }
  DBUG_RETURN(0);
}

int emb_read_binary_rows(MYSQL_STMT *stmt)
{
  MYSQL_DATA *data;
  if (!(data= emb_read_rows(stmt->mysql, 0, 0)))
  {
    set_stmt_errmsg(stmt, &stmt->mysql->net);
    return 1;
  }
  stmt->result= *data;
  my_free((char *) data, MYF(0));
  set_stmt_errmsg(stmt, &stmt->mysql->net);
  return 0;
}

int emb_read_rows_from_cursor(MYSQL_STMT *stmt)
{
  MYSQL *mysql= stmt->mysql;
  THD *thd= (THD*) mysql->thd;
  MYSQL_DATA *res= thd->first_data;
  DBUG_ASSERT(!thd->first_data->embedded_info->next);
  thd->first_data= 0;
  if (res->embedded_info->last_errno)
  {
    embedded_get_error(mysql, res);
    set_stmt_errmsg(stmt, &mysql->net);
    return 1;
  }

  thd->cur_data= res;
  mysql->warning_count= res->embedded_info->warning_count;
  mysql->server_status= res->embedded_info->server_status;
  net_clear_error(&mysql->net);

  return emb_read_binary_rows(stmt);
}

int emb_unbuffered_fetch(MYSQL *mysql, char **row)
{
  THD *thd= (THD*) mysql->thd;
  MYSQL_DATA *data= thd->cur_data;
  if (data && data->embedded_info->last_errno)
  {
    embedded_get_error(mysql, data);
    thd->cur_data= 0;
    return 1;
  }
  if (!data || !data->data)
  {
    *row= NULL;
    if (data)
    {
      thd->cur_data= thd->first_data;
      thd->first_data= data->embedded_info->next;
      free_rows(data);
    }
  }
  else
  {
    *row= (char *)data->data->data;
    data->data= data->data->next;
  }
  return 0;
}

static void emb_free_embedded_thd(MYSQL *mysql)
{
  THD *thd= (THD*)mysql->thd;
  thd->clear_data_list();
  thread_count--;
  thd->store_globals();
  delete thd;
  mysql->thd=0;
}

static const char * emb_read_statistics(MYSQL *mysql)
{
  THD *thd= (THD*)mysql->thd;
  return thd->is_error() ? thd->main_da.message() : "";
}


static MYSQL_RES * emb_store_result(MYSQL *mysql)
{
  return mysql_store_result(mysql);
}

int emb_read_change_user_result(MYSQL *mysql, 
				char *buff __attribute__((unused)),
				const char *passwd __attribute__((unused)))
{
  return mysql_errno(mysql);
}

MYSQL_METHODS embedded_methods= 
{
  emb_read_query_result,
  emb_advanced_command,
  emb_read_rows,
  emb_store_result,
  emb_fetch_lengths, 
  emb_flush_use_result,
  emb_list_fields,
  emb_read_prepare_result,
  emb_stmt_execute,
  emb_read_binary_rows,
  emb_unbuffered_fetch,
  emb_free_embedded_thd,
  emb_read_statistics,
  emb_read_query_result,
  emb_read_change_user_result,
  emb_read_rows_from_cursor
};

/*
  Make a copy of array and the strings array points to
*/

char **copy_arguments(int argc, char **argv)
{
  uint length= 0;
  char **from, **res, **end= argv+argc;

  for (from=argv ; from != end ; from++)
    length+= strlen(*from);

  if ((res= (char**) my_malloc(sizeof(argv)*(argc+1)+length+argc,
			       MYF(MY_WME))))
  {
    char **to= res, *to_str= (char*) (res+argc+1);
    for (from=argv ; from != end ;)
    {
      *to++= to_str;
      to_str= strmov(to_str, *from++)+1;
    }
    *to= 0;					// Last ptr should be null
  }
  return res;
}

char **		copy_arguments_ptr= 0;

int init_embedded_server(int argc, char **argv, char **groups)
{
  /*
    This mess is to allow people to call the init function without
    having to mess with a fake argv
   */
  int *argcp;
  char ***argvp;
  int fake_argc = 1;
  char *fake_argv[] = { (char *)"", 0 };
  const char *fake_groups[] = { "server", "embedded", 0 };
  my_bool acl_error;
  if (argc)
  {
    argcp= &argc;
    argvp= (char***) &argv;
  }
  else
  {
    argcp= &fake_argc;
    argvp= (char ***) &fake_argv;
  }
  if (!groups)
    groups= (char**) fake_groups;

  my_progname= (char *)"mysql_embedded";

  /*
    Perform basic logger initialization logger. Should be called after
    MY_INIT, as it initializes mutexes. Log tables are inited later.
  */
  logger.init_base();

  if (init_common_variables("my", *argcp, *argvp, (const char **)groups))
  {
    mysql_server_end();
    return 1;
  }
    
  /* Get default temporary directory */
  opt_mysql_tmpdir=getenv("TMPDIR");	/* Use this if possible */
#if defined( __WIN__) || defined(OS2)
  if (!opt_mysql_tmpdir)
    opt_mysql_tmpdir=getenv("TEMP");
  if (!opt_mysql_tmpdir)
    opt_mysql_tmpdir=getenv("TMP");
#endif
  if (!opt_mysql_tmpdir || !opt_mysql_tmpdir[0])
    opt_mysql_tmpdir=(char*) P_tmpdir;		/* purecov: inspected */

  umask(((~my_umask) & 0666));
  if (init_server_components())
  {
    mysql_server_end();
    return 1;
  }

  error_handler_hook = my_message_sql;

  acl_error= 0;
#ifndef NO_EMBEDDED_ACCESS_CHECKS
  if (!(acl_error= acl_init(opt_noacl)) &&
      !opt_noacl)
    (void) grant_init();
#endif
  if (acl_error || my_tz_init((THD *)0, default_tz_name, opt_bootstrap))
  {
    mysql_server_end();
    return 1;
  }

  init_max_user_conn();
  init_update_queries();

#ifdef HAVE_DLOPEN
#ifndef NO_EMBEDDED_ACCESS_CHECKS
  if (!opt_noacl)
#endif
    udf_init();
#endif

  (void) thr_setconcurrency(concurrency);	// 10 by default

  if (flush_time && flush_time != ~(ulong) 0L)
  {
    pthread_t hThread;
    if (pthread_create(&hThread,&connection_attrib,handle_manager,0))
      sql_print_error("Warning: Can't create thread to manage maintenance");
  }

  // FIXME initialize binlog_filter and rpl_filter if not already done
  //       corresponding delete is in clean_up()
  if(!binlog_filter) binlog_filter = new Rpl_filter;
  if(!rpl_filter) rpl_filter = new Rpl_filter;

  if (opt_init_file)
  {
    if (read_init_file(opt_init_file))
    {
      mysql_server_end();
      return 1;
    }
  }

  execute_ddl_log_recovery();
  return 0;
}

void end_embedded_server()
{
  my_free((char*) copy_arguments_ptr, MYF(MY_ALLOW_ZERO_PTR));
  copy_arguments_ptr=0;
  clean_up(0);
}


void init_embedded_mysql(MYSQL *mysql, int client_flag)
{
  THD *thd = (THD *)mysql->thd;
  thd->mysql= mysql;
  mysql->server_version= server_version;
  init_alloc_root(&mysql->field_alloc, 8192, 0);
}

/**
  @brief Initialize a new THD for a connection in the embedded server

  @param client_flag  Client capabilities which this thread supports
  @return pointer to the created THD object

  @todo
  This function copies code from several places in the server, including
  create_new_thread(), and prepare_new_connection_state().  This should
  be refactored to avoid code duplication.
*/
void *create_embedded_thd(int client_flag)
{
  THD * thd= new THD;
  thd->thread_id= thd->variables.pseudo_thread_id= thread_id++;

  thd->thread_stack= (char*) &thd;
  if (thd->store_globals())
  {
    fprintf(stderr,"store_globals failed.\n");
    goto err;
  }
  lex_start(thd);

  /* TODO - add init_connect command execution */

  if (thd->variables.max_join_size == HA_POS_ERROR)
    thd->options |= OPTION_BIG_SELECTS;
  thd->proc_info=0;				// Remove 'login'
  thd->command=COM_SLEEP;
  thd->version=refresh_version;
  thd->set_time();
  thd->init_for_queries();
  thd->client_capabilities= client_flag;
  thd->real_id= pthread_self();

  thd->db= NULL;
  thd->db_length= 0;
#ifndef NO_EMBEDDED_ACCESS_CHECKS
  thd->security_ctx->db_access= DB_ACLS;
  thd->security_ctx->master_access= ~NO_ACCESS;
#endif
  thd->cur_data= 0;
  thd->first_data= 0;
  thd->data_tail= &thd->first_data;
  bzero((char*) &thd->net, sizeof(thd->net));

  thread_count++;
  return thd;
err:
  delete(thd);
  return NULL;
}


#ifdef NO_EMBEDDED_ACCESS_CHECKS
int check_embedded_connection(MYSQL *mysql, const char *db)
{
  int result;
  THD *thd= (THD*)mysql->thd;
  thd_init_client_charset(thd, mysql->charset->number);
  thd->update_charset();
  Security_context *sctx= thd->security_ctx;
  sctx->host_or_ip= sctx->host= (char*) my_localhost;
  strmake(sctx->priv_host, (char*) my_localhost,  MAX_HOSTNAME-1);
  sctx->priv_user= sctx->user= my_strdup(mysql->user, MYF(0));
  result= check_user(thd, COM_CONNECT, NULL, 0, db, true);
  net_end_statement(thd);
  emb_read_query_result(mysql);
  return result;
}

#else
int check_embedded_connection(MYSQL *mysql, const char *db)
{
  THD *thd= (THD*)mysql->thd;
  Security_context *sctx= thd->security_ctx;
  int result;
  char scramble_buff[SCRAMBLE_LENGTH];
  int passwd_len;

  thd_init_client_charset(thd, mysql->charset->number);
  thd->update_charset();
  if (mysql->options.client_ip)
  {
    sctx->host= my_strdup(mysql->options.client_ip, MYF(0));
    sctx->ip= my_strdup(sctx->host, MYF(0));
  }
  else
    sctx->host= (char*)my_localhost;
  sctx->host_or_ip= sctx->host;

  if (acl_check_host(sctx->host, sctx->ip))
  {
    result= ER_HOST_NOT_PRIVILEGED;
    goto err;
  }

  sctx->user= my_strdup(mysql->user, MYF(0));
  if (mysql->passwd && mysql->passwd[0])
  {
    memset(thd->scramble, 55, SCRAMBLE_LENGTH); // dummy scramble
    thd->scramble[SCRAMBLE_LENGTH]= 0;
    scramble(scramble_buff, thd->scramble, mysql->passwd);
    passwd_len= SCRAMBLE_LENGTH;
  }
  else
    passwd_len= 0;

  if((result= check_user(thd, COM_CONNECT, 
			 scramble_buff, passwd_len, db, true)))
     goto err;

  return 0;
err:
  {
    NET *net= &mysql->net;
    strmake(net->last_error, thd->main_da.message(), sizeof(net->last_error)-1);
    memcpy(net->sqlstate,
           mysql_errno_to_sqlstate(thd->main_da.sql_errno()),
           sizeof(net->sqlstate)-1);
  }
  return result;
}
#endif

C_MODE_END

void THD::clear_data_list()
{
  while (first_data)
  {
    MYSQL_DATA *data= first_data;
    first_data= data->embedded_info->next;
    free_rows(data);
  }
  data_tail= &first_data;
  free_rows(cur_data);
  cur_data= 0;
}

void THD::clear_error()
{
  if (main_da.is_error())
    main_da.reset_diagnostics_area();
}

static char *dup_str_aux(MEM_ROOT *root, const char *from, uint length,
			 CHARSET_INFO *fromcs, CHARSET_INFO *tocs)
{
  uint32 dummy32;
  uint dummy_err;
  char *result;

  /* 'tocs' is set 0 when client issues SET character_set_results=NULL */
  if (tocs && String::needs_conversion(0, fromcs, tocs, &dummy32))
  {
    uint new_len= (tocs->mbmaxlen * length) / fromcs->mbminlen + 1;
    result= (char *)alloc_root(root, new_len);
    length= copy_and_convert(result, new_len,
                             tocs, from, length, fromcs, &dummy_err);
  }
  else
  {
    result= (char *)alloc_root(root, length + 1);
    memcpy(result, from, length);
  }

  result[length]= 0;
  return result;
}


/*
  creates new result and hooks it to the list

  SYNOPSIS
  alloc_new_dataset()

  NOTES
    allocs the MYSQL_DATA + embedded_query_result couple
    to store the next query result,
    links these two and attach it to the THD::data_tail

  RETURN
    pointer to the newly created query result
*/

MYSQL_DATA *THD::alloc_new_dataset()
{
  MYSQL_DATA *data;
  struct embedded_query_result *emb_data;
  if (!my_multi_malloc(MYF(MY_WME | MY_ZEROFILL),
                       &data, sizeof(*data),
                       &emb_data, sizeof(*emb_data),
                       NULL))
    return NULL;

  emb_data->prev_ptr= &data->data;
  cur_data= data;
  *data_tail= data;
  data_tail= &emb_data->next;
  data->embedded_info= emb_data;
  return data;
}


/**
  Stores server_status and warning_count in the current
  query result structures.

  @param thd            current thread

  @note Should be called after we get the recordset-result.
*/

static
void
write_eof_packet(THD *thd, uint server_status, uint total_warn_count)
{
  if (!thd->mysql)            // bootstrap file handling
    return;
  /*
    The following test should never be true, but it's better to do it
    because if 'is_fatal_error' is set the server is not going to execute
    other queries (see the if test in dispatch_command / COM_QUERY)
  */
  if (thd->is_fatal_error)
    thd->server_status&= ~SERVER_MORE_RESULTS_EXISTS;
  thd->cur_data->embedded_info->server_status= server_status;
  /*
    Don't send warn count during SP execution, as the warn_list
    is cleared between substatements, and mysqltest gets confused
  */
  thd->cur_data->embedded_info->warning_count=
    (thd->spcont ? 0 : min(total_warn_count, 65535));
}


/*
  allocs new query result and initialises Protocol::alloc

  SYNOPSIS
  Protocol::begin_dataset()

  RETURN
    0 if success
    1 if memory allocation failed
*/

int Protocol::begin_dataset()
{
  MYSQL_DATA *data= thd->alloc_new_dataset();
  if (!data)
    return 1;
  alloc= &data->alloc;
  init_alloc_root(alloc,8192,0);	/* Assume rowlength < 8192 */
  alloc->min_malloc=sizeof(MYSQL_ROWS);
  return 0;
}


/*
  remove last row of current recordset

  SYNOPSIS
  Protocol_text::remove_last_row()

  NOTES
    does the loop from the beginning of the current recordset to
    the last record and cuts it off.
    Not supposed to be frequently called.
*/

void Protocol_text::remove_last_row()
{
  MYSQL_DATA *data= thd->cur_data;
  MYSQL_ROWS **last_row_hook= &data->data;
  my_ulonglong count= data->rows;
  DBUG_ENTER("Protocol_text::remove_last_row");
  while (--count)
    last_row_hook= &(*last_row_hook)->next;

  *last_row_hook= 0;
  data->embedded_info->prev_ptr= last_row_hook;
  data->rows--;

  DBUG_VOID_RETURN;
}


bool Protocol::send_fields(List<Item> *list, uint flags)
{
  List_iterator_fast<Item> it(*list);
  Item                     *item;
  MYSQL_FIELD              *client_field;
  MEM_ROOT                 *field_alloc;
  CHARSET_INFO             *thd_cs= thd->variables.character_set_results;
  CHARSET_INFO             *cs= system_charset_info;
  MYSQL_DATA               *data;
  DBUG_ENTER("send_fields");

  if (!thd->mysql)            // bootstrap file handling
    DBUG_RETURN(0);

  if (begin_dataset())
    goto err;

  data= thd->cur_data;
  data->fields= field_count= list->elements;
  field_alloc= &data->alloc;

  if (!(client_field= data->embedded_info->fields_list= 
	(MYSQL_FIELD*)alloc_root(field_alloc, sizeof(MYSQL_FIELD)*field_count)))
    goto err;

  while ((item= it++))
  {
    Send_field server_field;
    item->make_field(&server_field);

    /* Keep things compatible for old clients */
    if (server_field.type == MYSQL_TYPE_VARCHAR)
      server_field.type= MYSQL_TYPE_VAR_STRING;

    client_field->db= dup_str_aux(field_alloc, server_field.db_name,
                                  strlen(server_field.db_name), cs, thd_cs);
    client_field->table= dup_str_aux(field_alloc, server_field.table_name,
                                     strlen(server_field.table_name), cs, thd_cs);
    client_field->name= dup_str_aux(field_alloc, server_field.col_name,
                                    strlen(server_field.col_name), cs, thd_cs);
    client_field->org_table= dup_str_aux(field_alloc, server_field.org_table_name,
                                         strlen(server_field.org_table_name), cs, thd_cs);
    client_field->org_name= dup_str_aux(field_alloc, server_field.org_col_name,
                                        strlen(server_field.org_col_name), cs, thd_cs);
    if (item->collation.collation == &my_charset_bin || thd_cs == NULL)
    {
      /* No conversion */
      client_field->charsetnr= server_field.charsetnr;
      client_field->length= server_field.length;
    }
    else
    {
      uint max_char_len;
      /* With conversion */
      client_field->charsetnr= thd_cs->number;
      max_char_len= (server_field.type >= (int) MYSQL_TYPE_TINY_BLOB &&
                     server_field.type <= (int) MYSQL_TYPE_BLOB) ?
                     server_field.length / item->collation.collation->mbminlen :
                     server_field.length / item->collation.collation->mbmaxlen;
      client_field->length= max_char_len * thd_cs->mbmaxlen;
    }
    client_field->type=   server_field.type;
    client_field->flags= server_field.flags;
    client_field->decimals= server_field.decimals;
    client_field->db_length=		strlen(client_field->db);
    client_field->table_length=		strlen(client_field->table);
    client_field->name_length=		strlen(client_field->name);
    client_field->org_name_length=	strlen(client_field->org_name);
    client_field->org_table_length=	strlen(client_field->org_table);

    client_field->catalog= dup_str_aux(field_alloc, "def", 3, cs, thd_cs);
    client_field->catalog_length= 3;

    if (INTERNAL_NUM_FIELD(client_field))
      client_field->flags|= NUM_FLAG;

    if (flags & (int) Protocol::SEND_DEFAULTS)
    {
      char buff[80];
      String tmp(buff, sizeof(buff), default_charset_info), *res;

      if (!(res=item->val_str(&tmp)))
      {
	client_field->def_length= 0;
	client_field->def= strmake_root(field_alloc, "",0);
      }
      else
      {
	client_field->def_length= res->length();
	client_field->def= strmake_root(field_alloc, res->ptr(),
					client_field->def_length);
      }
    }
    else
      client_field->def=0;
    client_field->max_length= 0;
    ++client_field;
  }

  if (flags & SEND_EOF)
    write_eof_packet(thd, thd->server_status, thd->total_warn_count);

  DBUG_RETURN(prepare_for_send(list));
 err:
  my_error(ER_OUT_OF_RESOURCES, MYF(0));        /* purecov: inspected */
  DBUG_RETURN(1);				/* purecov: inspected */
}

bool Protocol::write()
{
  if (!thd->mysql)            // bootstrap file handling
    return false;

  *next_field= 0;
  return false;
}

bool Protocol_binary::write()
{
  MYSQL_ROWS *cur;
  MYSQL_DATA *data= thd->cur_data;

  data->rows++;
  if (!(cur= (MYSQL_ROWS *)alloc_root(alloc,
                                      sizeof(MYSQL_ROWS)+packet->length())))
  {
    my_error(ER_OUT_OF_RESOURCES,MYF(0));
    return true;
  }
  cur->data= (MYSQL_ROW)(((char *)cur) + sizeof(MYSQL_ROWS));
  memcpy(cur->data, packet->ptr()+1, packet->length()-1);
  cur->length= packet->length();       /* To allow us to do sanity checks */

  *data->embedded_info->prev_ptr= cur;
  data->embedded_info->prev_ptr= &cur->next;
  cur->next= 0;
  
  return false;
}


/**
  Embedded library implementation of OK response.

  This function is used by the server to write 'OK' packet to
  the "network" when the server is compiled as an embedded library.
  Since there is no network in the embedded configuration,
  a different implementation is necessary.
  Instead of marshalling response parameters to a network representation
  and then writing it to the socket, here we simply copy the data to the
  corresponding client-side connection structures. 

  @sa Server implementation of net_send_ok in protocol.cc for
  description of the arguments.

  @return The function does not return errors.
*/

void
net_send_ok(THD *thd,
            uint server_status, uint total_warn_count,
            ha_rows affected_rows, ulonglong id, const char *message)
{
  DBUG_ENTER("emb_net_send_ok");
  MYSQL_DATA *data;
  MYSQL *mysql= thd->mysql;

  if (!mysql)            // bootstrap file handling
    DBUG_VOID_RETURN;
  if (!(data= thd->alloc_new_dataset()))
    return;
  data->embedded_info->affected_rows= affected_rows;
  data->embedded_info->insert_id= id;
  if (message)
    strmake(data->embedded_info->info, message,
            sizeof(data->embedded_info->info)-1);

  write_eof_packet(thd, server_status, total_warn_count);
  thd->cur_data= 0;
  DBUG_VOID_RETURN;
}


/**
  Embedded library implementation of EOF response.

  @sa net_send_ok

  @return This function does not return errors.
*/

void
net_send_eof(THD *thd, uint server_status, uint total_warn_count)
{
  write_eof_packet(thd, server_status, total_warn_count);
  thd->cur_data= 0;
}


void net_send_error_packet(THD *thd, uint sql_errno, const char *err)
{
  MYSQL_DATA *data= thd->cur_data ? thd->cur_data : thd->alloc_new_dataset();
  struct embedded_query_result *ei= data->embedded_info;

  ei->last_errno= sql_errno;
  strmake(ei->info, err, sizeof(ei->info)-1);
  strmov(ei->sqlstate, mysql_errno_to_sqlstate(sql_errno));
  ei->server_status= thd->server_status;
  thd->cur_data= 0;
}


void Protocol_text::prepare_for_resend()
{
  MYSQL_ROWS *cur;
  MYSQL_DATA *data= thd->cur_data;
  DBUG_ENTER("send_data");

  if (!thd->mysql)            // bootstrap file handling
    DBUG_VOID_RETURN;

  data->rows++;
  if (!(cur= (MYSQL_ROWS *)alloc_root(alloc, sizeof(MYSQL_ROWS)+(field_count + 1) * sizeof(char *))))
  {
    my_error(ER_OUT_OF_RESOURCES,MYF(0));
    DBUG_VOID_RETURN;
  }
  cur->data= (MYSQL_ROW)(((char *)cur) + sizeof(MYSQL_ROWS));

  *data->embedded_info->prev_ptr= cur;
  data->embedded_info->prev_ptr= &cur->next;
  next_field=cur->data;
  next_mysql_field= data->embedded_info->fields_list;

  DBUG_VOID_RETURN;
}

bool Protocol_text::store_null()
{
  *(next_field++)= NULL;
  ++next_mysql_field;
  return false;
}

bool Protocol::net_store_data(const uchar *from, size_t length)
{
  char *field_buf;
  if (!thd->mysql)            // bootstrap file handling
    return FALSE;

  if (!(field_buf= (char*) alloc_root(alloc, length + sizeof(uint) + 1)))
    return TRUE;
  *(uint *)field_buf= length;
  *next_field= field_buf + sizeof(uint);
  memcpy((uchar*) *next_field, from, length);
  (*next_field)[length]= 0;
  if (next_mysql_field->max_length < length)
    next_mysql_field->max_length=length;
  ++next_field;
  ++next_mysql_field;
  return FALSE;
}

#if defined(_MSC_VER) && _MSC_VER < 1400
#define vsnprintf _vsnprintf
#endif

int vprint_msg_to_log(enum loglevel level __attribute__((unused)),
                       const char *format, va_list argsi)
{
  vsnprintf(mysql_server_last_error, sizeof(mysql_server_last_error),
           format, argsi);
  mysql_server_last_errno= CR_UNKNOWN_ERROR;
  return 0;
}<|MERGE_RESOLUTION|>--- conflicted
+++ resolved
@@ -285,11 +285,7 @@
   my_bool res;
 
   int4store(header, stmt->stmt_id);
-<<<<<<< HEAD
-  header[4]= (char)stmt->flags;
-=======
   header[4]= (uchar)stmt->flags;
->>>>>>> 1e1fc6d4
   thd= (THD*)stmt->mysql->thd;
   thd->client_param_count= stmt->param_count;
   thd->client_params= stmt->params;
