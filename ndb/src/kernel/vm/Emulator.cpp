/* Copyright (C) 2003 MySQL AB

   This program is free software; you can redistribute it and/or modify
   it under the terms of the GNU General Public License as published by
   the Free Software Foundation; either version 2 of the License, or
   (at your option) any later version.

   This program is distributed in the hope that it will be useful,
   but WITHOUT ANY WARRANTY; without even the implied warranty of
   MERCHANTABILITY or FITNESS FOR A PARTICULAR PURPOSE.  See the
   GNU General Public License for more details.

   You should have received a copy of the GNU General Public License
   along with this program; if not, write to the Free Software
   Foundation, Inc., 59 Temple Place, Suite 330, Boston, MA  02111-1307  USA */

#include <ndb_global.h>

#include "Emulator.hpp"
#include <FastScheduler.hpp>
#include <SignalLoggerManager.hpp>
#include <TransporterRegistry.hpp>
#include <TimeQueue.hpp>

#include "Configuration.hpp"
#include "WatchDog.hpp"
#include "ThreadConfig.hpp"
#include "SimBlockList.hpp"

#include <NodeState.hpp>

#include <NdbMem.h>
#include <NdbMutex.h>
#include <NdbSleep.h>

#include <EventLogger.hpp>

extern "C" {
  extern void (* ndb_new_handler)();
}
extern EventLogger g_eventLogger;
<<<<<<< HEAD
=======
extern my_bool opt_core;
>>>>>>> 00789501

/**
 * Declare the global variables 
 */

#ifndef NO_EMULATED_JAM
Uint8 theEmulatedJam[EMULATED_JAM_SIZE * 4];
Uint32 theEmulatedJamIndex = 0;
Uint32 theEmulatedJamBlockNumber = 0;
#endif

   GlobalData globalData;

   TimeQueue globalTimeQueue;
   FastScheduler globalScheduler;
   TransporterRegistry globalTransporterRegistry;

#ifdef VM_TRACE
   SignalLoggerManager globalSignalLoggers;
#endif

EmulatorData globalEmulatorData;
NdbMutex * theShutdownMutex = 0;
int simulate_error_during_shutdown= 0;

EmulatorData::EmulatorData(){
  theConfiguration = 0;
  theWatchDog      = 0;
  theThreadConfig  = 0;
  theSimBlockList  = 0;
  theShutdownMutex = 0;
  m_socket_server = 0;
}

void
ndb_new_handler_impl(){
  ERROR_SET(fatal, ERR_MEMALLOC, "New handler", "");
}

void
EmulatorData::create(){
  NdbMem_Create();

  theConfiguration = new Configuration();
  theWatchDog      = new WatchDog();
  theThreadConfig  = new ThreadConfig();
  theSimBlockList  = new SimBlockList();
  m_socket_server  = new SocketServer();

  theShutdownMutex = NdbMutex_Create();

  ndb_new_handler = ndb_new_handler_impl;
}

void
EmulatorData::destroy(){
  if(theConfiguration)
    delete theConfiguration; theConfiguration = 0;
  if(theWatchDog)
    delete theWatchDog; theWatchDog = 0;
  if(theThreadConfig)
    delete theThreadConfig; theThreadConfig = 0;
  if(theSimBlockList)
    delete theSimBlockList; theSimBlockList = 0;
  if(m_socket_server)
    delete m_socket_server; m_socket_server = 0;
  NdbMem_Destroy();
}

void
NdbShutdown(NdbShutdownType type,
	    NdbRestartType restartType){
  
  if(type == NST_ErrorInsert){
    type = NST_Restart;
    restartType = (NdbRestartType)
      globalEmulatorData.theConfiguration->getRestartOnErrorInsert();
    if(restartType == NRT_Default){
      type = NST_ErrorHandler;
      globalEmulatorData.theConfiguration->stopOnError(true);
    }
  }
  
  if((type == NST_ErrorHandlerSignal) || // Signal handler has already locked mutex
     (NdbMutex_Trylock(theShutdownMutex) == 0)){
    globalData.theRestartFlag = perform_stop;

    bool restart = false;
#if ! ( defined NDB_OSE || defined NDB_SOFTOSE) 
    if((type != NST_Normal && 
	globalEmulatorData.theConfiguration->stopOnError() == false) ||
       type == NST_Restart) {
      
      restart  = true;
    }
#endif
    
    const char * shutting = "shutting down";
    if(restart){
      shutting = "restarting";
    }
    
    switch(type){
    case NST_Normal:
      g_eventLogger.info("Shutdown initiated");
      break;
    case NST_Watchdog:
      g_eventLogger.info("Watchdog %s system", shutting);
      break;
    case NST_ErrorHandler:
      g_eventLogger.info("Error handler %s system", shutting);
      break;
    case NST_ErrorHandlerSignal:
      g_eventLogger.info("Error handler signal %s system", shutting);
<<<<<<< HEAD
=======
      break;
    case NST_ErrorHandlerStartup:
      g_eventLogger.info("Error handler startup %s system", shutting);
>>>>>>> 00789501
      break;
    case NST_Restart:
      g_eventLogger.info("Restarting system");
      break;
    default:
      g_eventLogger.info("Error handler %s system (unknown type: %u)",
			 shutting, (unsigned)type);
      type = NST_ErrorHandler;
      break;
    }
    
    const char * exitAbort = 0;
    if (opt_core)
      exitAbort = "aborting";
    else
      exitAbort = "exiting";
    
    if(type == NST_Watchdog){
      /**
       * Very serious, don't attempt to free, just die!!
       */
      g_eventLogger.info("Watchdog shutdown completed - %s", exitAbort);
<<<<<<< HEAD
#if defined VM_TRACE && ( ! ( defined NDB_OSE || defined NDB_SOFTOSE) )
      signal(6, SIG_DFL);
      abort();
#else
      exit(-1);
#endif
=======
      if (opt_core)
      {
	signal(6, SIG_DFL);
	abort();
      }
      else
      {
	exit(-1);
      }
>>>>>>> 00789501
    }

#ifndef NDB_WIN32
    if (simulate_error_during_shutdown) {
      kill(getpid(), simulate_error_during_shutdown);
      while(true)
	NdbSleep_MilliSleep(10);
    }
#endif

    globalEmulatorData.theWatchDog->doStop();
    
#ifdef VM_TRACE
    FILE * outputStream = globalSignalLoggers.setOutputStream(0);
    if(outputStream != 0)
      fclose(outputStream);
#endif
    
    /**
     * Stop all transporter connection attempts and accepts
     */
    globalEmulatorData.m_socket_server->stopServer();
    globalEmulatorData.m_socket_server->stopSessions();
    globalTransporterRegistry.stop_clients();

    /**
     * Stop transporter communication with other nodes
     */
    globalTransporterRegistry.stopSending();
    globalTransporterRegistry.stopReceiving();
    
    /**
     * Remove all transporters
     */
    globalTransporterRegistry.removeAll();
    
#ifdef VM_TRACE
#define UNLOAD (type != NST_ErrorHandler && type != NST_Watchdog)
#else
#define UNLOAD true
#endif
    if(UNLOAD){
      globalEmulatorData.theSimBlockList->unload();    
      globalEmulatorData.destroy();
    }
    
    if(type != NST_Normal && type != NST_Restart){
<<<<<<< HEAD
      g_eventLogger.info("Error handler shutdown completed - %s", exitAbort);
#if ( defined VM_TRACE || defined ERROR_INSERT ) && ( ! ( defined NDB_OSE || defined NDB_SOFTOSE) )
      signal(6, SIG_DFL);
      abort();
#else
      exit(-1);
#endif
=======
      // Signal parent that error occured during startup
      if (type == NST_ErrorHandlerStartup)
	kill(getppid(), SIGUSR1);
      g_eventLogger.info("Error handler shutdown completed - %s", exitAbort);
      if (opt_core)
      {
	signal(6, SIG_DFL);
	abort();
      }
      else
      {
	exit(-1);
      }
>>>>>>> 00789501
    }
    
    /**
     * This is a normal restart, depend on angel
     */
    if(type == NST_Restart){
      exit(restartType);
    }
    
    g_eventLogger.info("Shutdown completed - exiting");
  } else {
    /**
     * Shutdown is already in progress
     */
    
    /** 
     * If this is the watchdog, kill system the hard way
     */
    if (type== NST_Watchdog){
      g_eventLogger.info("Watchdog is killing system the hard way");
#if defined VM_TRACE && ( ! ( defined NDB_OSE || defined NDB_SOFTOSE) )
      signal(6, SIG_DFL);
      abort();
#else
      exit(-1);
#endif
    }
    
    while(true)
      NdbSleep_MilliSleep(10);
  }
}
<|MERGE_RESOLUTION|>--- conflicted
+++ resolved
@@ -39,10 +39,7 @@
   extern void (* ndb_new_handler)();
 }
 extern EventLogger g_eventLogger;
-<<<<<<< HEAD
-=======
 extern my_bool opt_core;
->>>>>>> 00789501
 
 /**
  * Declare the global variables 
@@ -157,12 +154,9 @@
       break;
     case NST_ErrorHandlerSignal:
       g_eventLogger.info("Error handler signal %s system", shutting);
-<<<<<<< HEAD
-=======
       break;
     case NST_ErrorHandlerStartup:
       g_eventLogger.info("Error handler startup %s system", shutting);
->>>>>>> 00789501
       break;
     case NST_Restart:
       g_eventLogger.info("Restarting system");
@@ -185,14 +179,6 @@
        * Very serious, don't attempt to free, just die!!
        */
       g_eventLogger.info("Watchdog shutdown completed - %s", exitAbort);
-<<<<<<< HEAD
-#if defined VM_TRACE && ( ! ( defined NDB_OSE || defined NDB_SOFTOSE) )
-      signal(6, SIG_DFL);
-      abort();
-#else
-      exit(-1);
-#endif
-=======
       if (opt_core)
       {
 	signal(6, SIG_DFL);
@@ -202,7 +188,6 @@
       {
 	exit(-1);
       }
->>>>>>> 00789501
     }
 
 #ifndef NDB_WIN32
@@ -250,15 +235,6 @@
     }
     
     if(type != NST_Normal && type != NST_Restart){
-<<<<<<< HEAD
-      g_eventLogger.info("Error handler shutdown completed - %s", exitAbort);
-#if ( defined VM_TRACE || defined ERROR_INSERT ) && ( ! ( defined NDB_OSE || defined NDB_SOFTOSE) )
-      signal(6, SIG_DFL);
-      abort();
-#else
-      exit(-1);
-#endif
-=======
       // Signal parent that error occured during startup
       if (type == NST_ErrorHandlerStartup)
 	kill(getppid(), SIGUSR1);
@@ -272,7 +248,6 @@
       {
 	exit(-1);
       }
->>>>>>> 00789501
     }
     
     /**
