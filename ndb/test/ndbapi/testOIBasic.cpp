--- conflicted
+++ resolved
@@ -259,15 +259,12 @@
   bool m_verify;
   // deadlock possible
   bool m_deadlock;
-<<<<<<< HEAD
+  // abort percentabge
+  unsigned m_abortpct;
   NdbOperation::LockMode m_lockmode;
   // ordered range scan
   bool m_ordered;
   bool m_descending;
-=======
-  // abort percentabge
-  unsigned m_abortpct;
->>>>>>> 6778b029
   // timer location
   Par(const Opt& opt) :
     Opt(opt),
@@ -286,13 +283,10 @@
     m_randomkey(false),
     m_verify(false),
     m_deadlock(false),
-<<<<<<< HEAD
+    m_abortpct(0),
     m_lockmode(NdbOperation::LM_Read),
     m_ordered(false),
     m_descending(false) {
-=======
-    m_abortpct(0) {
->>>>>>> 6778b029
   }
 };
 
@@ -1181,15 +1175,9 @@
   int endFilter();
   int setFilter(int num, int cond, const void* value, unsigned len);
   int execute(ExecType t);
-<<<<<<< HEAD
-  int execute(ExecType t, bool& deadlock);
+  int execute(ExecType t, bool& deadlock, bool& nospace);
   int readTuples(Par par);
   int readIndexTuples(Par par);
-=======
-  int execute(ExecType t, bool& deadlock, bool& nospace);
-  int openScanRead(unsigned scanbat, unsigned scanpar);
-  int openScanExclusive(unsigned scanbat, unsigned scanpar);
->>>>>>> 6778b029
   int executeScan();
   int nextScanResult(bool fetchAllowed);
   int nextScanResult(bool fetchAllowed, bool& deadlock);
@@ -1665,8 +1653,6 @@
 
 // data sets
 
-<<<<<<< HEAD
-=======
 static unsigned
 urandom(unsigned n)
 {
@@ -1697,7 +1683,6 @@
   return urandom(100) < pct;
 }
 
->>>>>>> 6778b029
 // Val - typed column value
 
 struct Val {
@@ -2531,22 +2516,15 @@
   unsigned count() const;
   // old and new values
   bool exist(unsigned i) const;
-<<<<<<< HEAD
   void dbsave(unsigned i);
   void calc(Par par, unsigned i, unsigned mask = 0);
   bool pending(unsigned i, unsigned mask) const;
-  void notpending(unsigned i);
-  void notpending(const Lst& lst);
+  void notpending(unsigned i, ExecType et = Commit);
+  void notpending(const Lst& lst, ExecType et = Commit);
   void dbdiscard(unsigned i);
   void dbdiscard(const Lst& lst);
   const Row& dbrow(unsigned i) const;
   // operations
-=======
-  Row::Op pending(unsigned i) const;
-  void notpending(unsigned i, ExecType et = Commit);
-  void notpending(const Lst& lst, ExecType et = Commit);
-  void calc(Par par, unsigned i);
->>>>>>> 6778b029
   int insrow(Par par, unsigned i);
   int updrow(Par par, unsigned i);
   int updrow(Par par, const ITab& itab, unsigned i);
@@ -2892,9 +2870,6 @@
   return 0;
 }
 
-<<<<<<< HEAD
-// verify
-=======
 void
 Set::notpending(unsigned i, ExecType et)
 {
@@ -2922,7 +2897,6 @@
     notpending(i, et);
   }
 }
->>>>>>> 6778b029
 
 int
 Set::verify(Par par, const Set& set2) const
@@ -3304,14 +3278,20 @@
     lst.push(i);
     if (lst.cnt() == par.m_batch) {
       bool deadlock = par.m_deadlock;
-      CHK(con.execute(Commit, deadlock) == 0);
+      bool nospace = true;
+      ExecType et = randompct(par.m_abortpct) ? Rollback : Commit;
+      CHK(con.execute(et, deadlock, nospace) == 0);
       con.closeTransaction();
       if (deadlock) {
         LL1("pkinsert: stop on deadlock [at 1]");
         return 0;
       }
+      if (nospace) {
+        LL1("pkinsert: cnt=" << j << " stop on nospace");
+        return 0;
+      }
       set.lock();
-      set.notpending(lst);
+      set.notpending(lst, et);
       set.unlock();
       lst.reset();
       CHK(con.startTransaction() == 0);
@@ -3319,14 +3299,20 @@
   }
   if (lst.cnt() != 0) {
     bool deadlock = par.m_deadlock;
-    CHK(con.execute(Commit, deadlock) == 0);
+    bool nospace = true;
+    ExecType et = randompct(par.m_abortpct) ? Rollback : Commit;
+    CHK(con.execute(et, deadlock, nospace) == 0);
     con.closeTransaction();
     if (deadlock) {
       LL1("pkinsert: stop on deadlock [at 2]");
       return 0;
     }
+    if (nospace) {
+      LL1("pkinsert: end: stop on nospace");
+      return 0;
+    }
     set.lock();
-    set.notpending(lst);
+    set.notpending(lst, et);
     set.unlock();
     return 0;
   }
@@ -3344,6 +3330,7 @@
   CHK(con.startTransaction() == 0);
   Lst lst;
   bool deadlock = false;
+  bool nospace = false;
   for (unsigned j = 0; j < par.m_rows; j++) {
     unsigned j2 = ! par.m_randomkey ? j : urandom(par.m_rows);
     unsigned i = thrrow(par, j2);
@@ -3360,28 +3347,38 @@
     lst.push(i);
     if (lst.cnt() == par.m_batch) {
       deadlock = par.m_deadlock;
-      CHK(con.execute(Commit, deadlock) == 0);
+      nospace = true;
+      ExecType et = randompct(par.m_abortpct) ? Rollback : Commit;
+      CHK(con.execute(et, deadlock, nospace) == 0);
       if (deadlock) {
         LL1("pkupdate: stop on deadlock [at 1]");
         break;
       }
+      if (nospace) {
+        LL1("pkupdate: cnt=" << j << " stop on nospace [at 1]");
+        break;
+      }
       con.closeTransaction();
       set.lock();
-      set.notpending(lst);
+      set.notpending(lst, et);
       set.dbdiscard(lst);
       set.unlock();
       lst.reset();
       CHK(con.startTransaction() == 0);
     }
   }
-  if (! deadlock && lst.cnt() != 0) {
+  if (! deadlock && ! nospace && lst.cnt() != 0) {
     deadlock = par.m_deadlock;
-    CHK(con.execute(Commit, deadlock) == 0);
+    nospace = true;
+    ExecType et = randompct(par.m_abortpct) ? Rollback : Commit;
+    CHK(con.execute(et, deadlock, nospace) == 0);
     if (deadlock) {
-      LL1("pkupdate: stop on deadlock [at 1]");
+      LL1("pkupdate: stop on deadlock [at 2]");
+    } else if (nospace) {
+      LL1("pkupdate: end: stop on nospace [at 2]");
     } else {
       set.lock();
-      set.notpending(lst);
+      set.notpending(lst, et);
       set.dbdiscard(lst);
       set.unlock();
     }
@@ -3400,6 +3397,7 @@
   CHK(con.startTransaction() == 0);
   Lst lst;
   bool deadlock = false;
+  bool nospace = false;
   for (unsigned j = 0; j < par.m_rows; j++) {
     unsigned j2 = ! par.m_randomkey ? j : urandom(par.m_rows);
     unsigned i = thrrow(par, j2);
@@ -3413,28 +3411,15 @@
     LL4("pkdelete " << i << ": " << *set.m_row[i]);
     lst.push(i);
     if (lst.cnt() == par.m_batch) {
-<<<<<<< HEAD
       deadlock = par.m_deadlock;
-      CHK(con.execute(Commit, deadlock) == 0);
-=======
-      bool deadlock = par.m_deadlock;
-      bool nospace = true;
+      nospace = true;
       ExecType et = randompct(par.m_abortpct) ? Rollback : Commit;
       CHK(con.execute(et, deadlock, nospace) == 0);
-      con.closeTransaction();
->>>>>>> 6778b029
       if (deadlock) {
         LL1("pkdelete: stop on deadlock [at 1]");
         break;
       }
-<<<<<<< HEAD
       con.closeTransaction();
-=======
-      if (nospace) {
-        LL1("pkinsert: cnt=" << j << " stop on nospace");
-        return 0;
-      }
->>>>>>> 6778b029
       set.lock();
       set.notpending(lst, et);
       set.unlock();
@@ -3442,26 +3427,18 @@
       CHK(con.startTransaction() == 0);
     }
   }
-<<<<<<< HEAD
-  if (! deadlock && lst.cnt() != 0) {
+  if (! deadlock && ! nospace && lst.cnt() != 0) {
     deadlock = par.m_deadlock;
-    CHK(con.execute(Commit, deadlock) == 0);
-=======
-  if (lst.cnt() != 0) {
-    bool deadlock = par.m_deadlock;
-    bool nospace = true;
+    nospace = true;
     ExecType et = randompct(par.m_abortpct) ? Rollback : Commit;
     CHK(con.execute(et, deadlock, nospace) == 0);
-    con.closeTransaction();
->>>>>>> 6778b029
     if (deadlock) {
       LL1("pkdelete: stop on deadlock [at 2]");
     } else {
       set.lock();
-      set.notpending(lst);
+      set.notpending(lst, et);
       set.unlock();
     }
-<<<<<<< HEAD
   }
   con.closeTransaction();
   return 0;
@@ -3483,14 +3460,6 @@
       set.unlock();
       continue;
     }
-=======
-    if (nospace) {
-      LL1("pkinsert: end: stop on nospace");
-      return 0;
-    }
-    set.lock();
-    set.notpending(lst, et);
->>>>>>> 6778b029
     set.unlock();
     CHK(con.startTransaction() == 0);
     CHK(set2.selrow(par, *set1.m_row[i]) == 0);
@@ -3542,7 +3511,6 @@
   CHK(con.startTransaction() == 0);
   Lst lst;
   bool deadlock = false;
-  bool nospace = false;
   for (unsigned j = 0; j < par.m_rows; j++) {
     unsigned j2 = ! par.m_randomkey ? j : urandom(par.m_rows);
     unsigned i = thrrow(par, j2);
@@ -3560,50 +3528,29 @@
     lst.push(i);
     if (lst.cnt() == par.m_batch) {
       deadlock = par.m_deadlock;
-      nospace = true;
-      ExecType et = randompct(par.m_abortpct) ? Rollback : Commit;
-      CHK(con.execute(et, deadlock, nospace) == 0);
+      CHK(con.execute(Commit, deadlock) == 0);
       if (deadlock) {
         LL1("hashindexupdate: stop on deadlock [at 1]");
         break;
       }
-      if (nospace) {
-        LL1("pkupdate: cnt=" << j << " stop on nospace");
-        break;
-      }
       con.closeTransaction();
       set.lock();
-<<<<<<< HEAD
       set.notpending(lst);
       set.dbdiscard(lst);
-=======
-      set.notpending(lst, et);
->>>>>>> 6778b029
       set.unlock();
       lst.reset();
       CHK(con.startTransaction() == 0);
     }
   }
-  if (! deadlock && ! nospace && lst.cnt() != 0) {
+  if (! deadlock && lst.cnt() != 0) {
     deadlock = par.m_deadlock;
-    nospace = true;
-    ExecType et = randompct(par.m_abortpct) ? Rollback : Commit;
-    CHK(con.execute(et, deadlock, nospace) == 0);
+    CHK(con.execute(Commit, deadlock) == 0);
     if (deadlock) {
-<<<<<<< HEAD
       LL1("hashindexupdate: stop on deadlock [at 1]");
     } else {
       set.lock();
       set.notpending(lst);
       set.dbdiscard(lst);
-=======
-      LL1("pkupdate: stop on deadlock");
-    } else if (nospace) {
-      LL1("pkupdate: end: stop on nospace");
-    } else {
-      set.lock();
-      set.notpending(lst, et);
->>>>>>> 6778b029
       set.unlock();
     }
   }
@@ -3620,7 +3567,6 @@
   CHK(con.startTransaction() == 0);
   Lst lst;
   bool deadlock = false;
-  bool nospace = false;
   for (unsigned j = 0; j < par.m_rows; j++) {
     unsigned j2 = ! par.m_randomkey ? j : urandom(par.m_rows);
     unsigned i = thrrow(par, j2);
@@ -3635,31 +3581,27 @@
     lst.push(i);
     if (lst.cnt() == par.m_batch) {
       deadlock = par.m_deadlock;
-      nospace = true;
-      ExecType et = randompct(par.m_abortpct) ? Rollback : Commit;
-      CHK(con.execute(et, deadlock, nospace) == 0);
+      CHK(con.execute(Commit, deadlock) == 0);
       if (deadlock) {
         LL1("hashindexdelete: stop on deadlock [at 1]");
         break;
       }
       con.closeTransaction();
       set.lock();
-      set.notpending(lst, et);
+      set.notpending(lst);
       set.unlock();
       lst.reset();
       CHK(con.startTransaction() == 0);
     }
   }
-  if (! deadlock && ! nospace && lst.cnt() != 0) {
+  if (! deadlock && lst.cnt() != 0) {
     deadlock = par.m_deadlock;
-    nospace = true;
-    ExecType et = randompct(par.m_abortpct) ? Rollback : Commit;
-    CHK(con.execute(et, deadlock, nospace) == 0);
+    CHK(con.execute(Commit, deadlock) == 0);
     if (deadlock) {
       LL1("hashindexdelete: stop on deadlock [at 2]");
     } else {
       set.lock();
-      set.notpending(lst, et);
+      set.notpending(lst);
       set.unlock();
     }
   }
@@ -4245,14 +4187,11 @@
   if (par.m_noverify)
     return 0;
   par.m_verify = true;
-<<<<<<< HEAD
-  par.m_lockmode = NdbOperation::LM_CommittedRead;
-=======
   if (par.m_abortpct != 0) {
     LL2("skip verify in this version"); // implement in 5.0 version
     par.m_verify = false;
   }
->>>>>>> 6778b029
+  par.m_lockmode = NdbOperation::LM_CommittedRead;
   CHK(pkread(par) == 0);
   CHK(scanreadall(par) == 0);
   return 0;
@@ -4264,6 +4203,10 @@
   if (par.m_noverify)
     return 0;
   par.m_verify = true;
+  if (par.m_abortpct != 0) {
+    LL2("skip verify in this version"); // implement in 5.0 version
+    par.m_verify = false;
+  }
   par.m_lockmode = NdbOperation::LM_CommittedRead;
   const Tab& tab = par.tab();
   if (par.m_no == 0) {
@@ -4883,19 +4826,12 @@
 static const TCase
 tcaselist[] = {
   TCase("a", tbuild, "index build"),
-<<<<<<< HEAD
   TCase("b", tindexscan, "index scans"),
-=======
-  // "b" in 5.0
->>>>>>> 6778b029
   TCase("c", tpkops, "pk operations"),
   TCase("d", tpkopsread, "pk operations and scan reads"),
   TCase("e", tmixedops, "pk operations and scan operations"),
   TCase("f", tbusybuild, "pk operations and index build"),
-<<<<<<< HEAD
-=======
   TCase("g", trollback, "operations with random rollbacks"),
->>>>>>> 6778b029
   TCase("t", ttimebuild, "time index build"),
   TCase("u", ttimemaint, "time index maintenance"),
   TCase("v", ttimescan, "time full scan table vs index on pk"),
