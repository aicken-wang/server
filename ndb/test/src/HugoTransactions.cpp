--- conflicted
+++ resolved
@@ -68,20 +68,20 @@
     pOp = getScanOperation(pTrans);
     if (pOp == NULL) {
       ERR(pTrans->getNdbError());
-      pNdb->closeTransaction(pTrans);
+      closeTransaction(pNdb);
       return NDBT_FAILED;
     }
 
     if( pOp ->readTuples(lm, 0, parallelism) ) {
       ERR(pTrans->getNdbError());
-      pNdb->closeTransaction(pTrans);
+      closeTransaction(pNdb);
       return NDBT_FAILED;
     }
     
     check = pOp->interpret_exit_ok();
     if( check == -1 ) {
       ERR(pTrans->getNdbError());
-      pNdb->closeTransaction(pTrans);
+      closeTransaction(pNdb);
       return NDBT_FAILED;
     }
   
@@ -404,13 +404,13 @@
     pOp = getScanOperation(pTrans);
     if (pOp == NULL) {
       ERR(pTrans->getNdbError());
-      pNdb->closeTransaction(pTrans);
+      closeTransaction(pNdb);
       return NDBT_FAILED;
     }
     
     if( pOp->readTuplesExclusive(parallelism) ) {
       ERR(pTrans->getNdbError());
-      pNdb->closeTransaction(pTrans);
+      closeTransaction(pNdb);
       return NDBT_FAILED;
     }
     
@@ -575,7 +575,7 @@
     if(pkInsertRecord(pNdb, c, batch) != NDBT_OK)
     { 
       ERR(pTrans->getNdbError());
-      pNdb->closeTransaction(pTrans);
+      closeTransaction(pNdb);
       return NDBT_FAILED;
     }
     
@@ -591,7 +591,7 @@
     }
     if(check == -1 ) {
       const NdbError err = pTrans->getNdbError();
-      pNdb->closeTransaction(pTrans);
+      closeTransaction(pNdb);
       pTrans= 0;
       switch(err.status){
       case NdbError::Success:
@@ -633,7 +633,7 @@
     }
     else{
       if (closeTrans) {
-        pNdb->closeTransaction(pTrans);
+        closeTransaction(pNdb);
 	pTrans= 0;
       }
     }
@@ -644,7 +644,7 @@
   }
 
   if(pTrans)
-    pNdb->closeTransaction(pTrans);
+    closeTransaction(pNdb);
   return NDBT_OK;
 }
 
@@ -696,7 +696,7 @@
     if(pkInsertRecord(pNdb, c, batch) != NDBT_OK)
     {
       ERR(pTrans->getNdbError());
-      pNdb->closeTransaction(pTrans);
+      closeTransaction(pNdb);
       return NDBT_FAILED;
     }
     
@@ -704,7 +704,7 @@
     check = pTrans->execute( Commit, CommitAsMuchAsPossible ); 
     if(check == -1 ) {
       const NdbError err = pTrans->getNdbError();
-      pNdb->closeTransaction(pTrans);
+      closeTransaction(pNdb);
       
       switch(err.status){
       case NdbError::Success:
@@ -756,7 +756,7 @@
       }
     }
     else{      
-      pNdb->closeTransaction(pTrans);
+      closeTransaction(pNdb);
     }
     
     // Step to next record
@@ -1088,7 +1088,7 @@
     if(pkReadRecord(pNdb, r, batch, lm) != NDBT_OK)
     {
       ERR(pTrans->getNdbError());
-      pNdb->closeTransaction(pTrans);
+      closeTransaction(pNdb);
       return NDBT_FAILED;
     }
     
@@ -1098,7 +1098,7 @@
       
       if (err.status == NdbError::TemporaryError){
 	ERR(err);
-	pNdb->closeTransaction(pTrans);
+	closeTransaction(pNdb);
 	NdbSleep_MilliSleep(50);
 	retryAttempt++;
 	continue;
@@ -1111,7 +1111,7 @@
 
       default:
 	ERR(err);
-	pNdb->closeTransaction(pTrans);
+	closeTransaction(pNdb);
 	return NDBT_FAILED;
       }
     } else {
@@ -1122,13 +1122,13 @@
 	{
 	  rows_found++;
 	  if (calc.verifyRowValues(rows[0]) != 0){
-	    pNdb->closeTransaction(pTrans);
+	    closeTransaction(pNdb);
 	    return NDBT_FAILED;
 	  }
 	}
 	if(check != 1 || rows_found > batch)
 	{
-	  pNdb->closeTransaction(pTrans);
+	  closeTransaction(pNdb);
 	  return NDBT_FAILED;
 	}
 	else if(rows_found < batch)
@@ -1146,7 +1146,7 @@
       {
 	for (int b=0; (b<batch) && (r+b<records); b++){ 
 	  if (calc.verifyRowValues(rows[b]) != 0){
-	    pNdb->closeTransaction(pTrans);
+	    closeTransaction(pNdb);
 	    return NDBT_FAILED;
 	  }
 	  reads++;
@@ -1155,7 +1155,7 @@
       }
     }
     
-    pNdb->closeTransaction(pTrans);
+    closeTransaction(pNdb);
   }
   deallocRows();
   g_info << reads << " records read" << endl;
@@ -1209,7 +1209,7 @@
     if(pkReadRecord(pNdb, r, batch, NdbOperation::LM_Exclusive) != NDBT_OK)
     {
       ERR(pTrans->getNdbError());
-      pNdb->closeTransaction(pTrans);
+      closeTransaction(pNdb);
       return NDBT_FAILED;
     }
     
@@ -1219,13 +1219,13 @@
       
       if (err.status == NdbError::TemporaryError){
 	ERR(err);
-	pNdb->closeTransaction(pTrans);
-	NdbSleep_MilliSleep(50);
-	retryAttempt++;
-	continue;
-      }
-      ERR(err);
-      pNdb->closeTransaction(pTrans);
+	closeTransaction(pNdb);
+	NdbSleep_MilliSleep(50);
+	retryAttempt++;
+	continue;
+      }
+      ERR(err);
+      closeTransaction(pNdb);
       return NDBT_FAILED;
     }
 
@@ -1237,7 +1237,7 @@
 	do {
 	  
 	  if (calc.verifyRowValues(rows[0]) != 0){
-	    pNdb->closeTransaction(pTrans);
+	    closeTransaction(pNdb);
 	    return NDBT_FAILED;
 	  }
 	  
@@ -1246,7 +1246,7 @@
 	  if(pkUpdateRecord(pNdb, r+rows_found, 1, updates) != NDBT_OK)
 	  {
 	    ERR(pTrans->getNdbError());
-	    pNdb->closeTransaction(pTrans);
+	    closeTransaction(pNdb);
 	    return NDBT_FAILED;
 	  }
 	  rows_found++;
@@ -1259,7 +1259,7 @@
       }
       if(check != 1 || rows_found != batch)
       {
-	pNdb->closeTransaction(pTrans);
+	closeTransaction(pNdb);
 	return NDBT_FAILED;
       }
     }
@@ -1269,7 +1269,7 @@
       {
 	if (calc.verifyRowValues(rows[b]) != 0)
 	{
-	  pNdb->closeTransaction(pTrans);
+	  closeTransaction(pNdb);
 	  return NDBT_FAILED;
 	}
 	
@@ -1278,7 +1278,7 @@
 	if(pkUpdateRecord(pNdb, r+b, 1, updates) != NDBT_OK)
 	{
 	  ERR(pTrans->getNdbError());
-	  pNdb->closeTransaction(pTrans);
+	  closeTransaction(pNdb);
 	  return NDBT_FAILED;
 	}
       }
@@ -1289,21 +1289,21 @@
 
       if (err.status == NdbError::TemporaryError){
 	ERR(err);
-	pNdb->closeTransaction(pTrans);
+	closeTransaction(pNdb);
 	NdbSleep_MilliSleep(50);
 	retryAttempt++;
 	continue;
       }
       ERR(err);
       ndbout << "r = " << r << endl;
-      pNdb->closeTransaction(pTrans);
+      closeTransaction(pNdb);
       return NDBT_FAILED;
     }
     else{
       updated += batch;
     }
     
-    pNdb->closeTransaction(pTrans);
+    closeTransaction(pNdb);
     
     r += batch; // Read next record
   }
@@ -1348,15 +1348,15 @@
    NdbOperation* pOp = pTrans->getNdbOperation(tab.getName());	
    if (pOp == NULL) {
      ERR(pTrans->getNdbError());
-     pNdb->closeTransaction(pTrans);
+     closeTransaction(pNdb);
      return NDBT_FAILED;
    }
    
    check = pOp->readTupleExclusive();
    if( check == -1 ) {
      ERR(pTrans->getNdbError());
-     pNdb->closeTransaction(pTrans);
-      return NDBT_FAILED;
+     closeTransaction(pNdb);
+     return NDBT_FAILED;
    }
    
    // Define primary keys
@@ -1364,7 +1364,7 @@
      if (tab.getColumn(a)->getPrimaryKey() == true){
        if(equalForAttr(pOp, a, r) != 0){
 	 ERR(pTrans->getNdbError());
-	 pNdb->closeTransaction(pTrans);
+	 closeTransaction(pNdb);
 	 return NDBT_FAILED;
        }
      }
@@ -1376,7 +1376,7 @@
        if((row.attributeStore(a) = 
 	   pOp->getValue(tab.getColumn(a)->getName())) == 0) {
 	 ERR(pTrans->getNdbError());
-	 pNdb->closeTransaction(pTrans);
+	 closeTransaction(pNdb);
 	 return NDBT_FAILED;
        }
      }
@@ -1388,13 +1388,13 @@
 
       if (err.status == NdbError::TemporaryError){
 	ERR(err);
-	pNdb->closeTransaction(pTrans);
-	NdbSleep_MilliSleep(50);
-	retryAttempt++;
-	continue;
-      }
-      ERR(err);
-      pNdb->closeTransaction(pTrans);
+	closeTransaction(pNdb);
+	NdbSleep_MilliSleep(50);
+	retryAttempt++;
+	continue;
+      }
+      ERR(err);
+      closeTransaction(pNdb);
       return NDBT_FAILED;
     }
 
@@ -1411,7 +1411,7 @@
     check = pUpdOp->interpretedUpdateTuple();
     if( check == -1 ) {
       ERR(pTrans->getNdbError());
-      pNdb->closeTransaction(pTrans);
+      closeTransaction(pNdb);
       return NDBT_FAILED;
     }
 
@@ -1463,14 +1463,14 @@
 
       if (err.status == NdbError::TemporaryError){
 	ERR(err);
-	pNdb->closeTransaction(pTrans);
+	closeTransaction(pNdb);
 	NdbSleep_MilliSleep(50);
 	retryAttempt++;
 	continue;
       }
       ERR(err);
       ndbout << "r = " << r << endl;
-      pNdb->closeTransaction(pTrans);
+      closeTransaction(pNdb);
       return NDBT_FAILED;
     }
     else{
@@ -1530,22 +1530,10 @@
       return NDBT_FAILED;
     }
 
-<<<<<<< HEAD
     if(pkDeleteRecord(pNdb, r, batch) != NDBT_OK)
     {
-=======
-    pOp = pTrans->getNdbOperation(tab.getName());	
-    if (pOp == NULL) {
       ERR(pTrans->getNdbError());
       closeTransaction(pNdb);
-      return NDBT_FAILED;
-    }
-
-    check = pOp->deleteTuple();
-    if( check == -1 ) {
->>>>>>> 9f30d0a5
-      ERR(pTrans->getNdbError());
-      pNdb->closeTransaction(pTrans);
       return NDBT_FAILED;
     }
 
@@ -1575,20 +1563,20 @@
 	  }
 	}
 	ERR(err);
-	pNdb->closeTransaction(pTrans);
+	closeTransaction(pNdb);
 	return NDBT_FAILED;
 	break;
 	
       default:
 	ERR(err);
-	pNdb->closeTransaction(pTrans);
+	closeTransaction(pNdb);
 	return NDBT_FAILED;
       }
     }
     else {
       deleted += batch;
     }
-    pNdb->closeTransaction(pTrans);
+    closeTransaction(pNdb);
     
     r += batch; // Read next record
 
@@ -1653,7 +1641,7 @@
     if(pkReadRecord(pNdb, r, lockBatch, lm) != NDBT_OK)
     {
       ERR(pTrans->getNdbError());
-      pNdb->closeTransaction(pTrans);
+      closeTransaction(pNdb);
       return NDBT_FAILED;
     }
     
@@ -1694,26 +1682,26 @@
       
       if (err.status == NdbError::TemporaryError){
 	ERR(err);
-	pNdb->closeTransaction(pTrans);
-	NdbSleep_MilliSleep(50);
-	retryAttempt++;
-	continue;
-      }
-      ERR(err);
-      pNdb->closeTransaction(pTrans);
+	closeTransaction(pNdb);
+	NdbSleep_MilliSleep(50);
+	retryAttempt++;
+	continue;
+      }
+      ERR(err);
+      closeTransaction(pNdb);
       return NDBT_FAILED;
     }
     else{
       for (int b=0; (b<lockBatch) && (r<records); b++){ 
 	if (calc.verifyRowValues(rows[b]) != 0){
-	  pNdb->closeTransaction(pTrans);
+	  closeTransaction(pNdb);
 	  return NDBT_FAILED;
 	}
 	r++; // Read next record
       }
     }
     
-    pNdb->closeTransaction(pTrans);
+    closeTransaction(pNdb);
     
   }
   deallocRows();
@@ -1826,7 +1814,7 @@
       
       if (err.status == NdbError::TemporaryError){
 	ERR(err);
-	pNdb->closeTransaction(pTrans);
+	closeTransaction(pNdb);
 	NdbSleep_MilliSleep(50);
 	retryAttempt++;
 	continue;
@@ -1839,13 +1827,13 @@
 	  
       default:
 	ERR(err);
-	pNdb->closeTransaction(pTrans);
+	closeTransaction(pNdb);
 	return NDBT_FAILED;
       }
     } else{
       for (int b=0; (b<batch) && (r+b<records); b++){ 
 	if (calc.verifyRowValues(rows[b]) != 0){
-	  pNdb->closeTransaction(pTrans);
+	  closeTransaction(pNdb);
 	  return NDBT_FAILED;
 	}
 	reads++;
@@ -1955,7 +1943,7 @@
 	if((rows[b]->attributeStore(a) = 
 	    pOp->getValue(tab.getColumn(a)->getName())) == 0) {
 	  ERR(pTrans->getNdbError());
-	  pNdb->closeTransaction(pTrans);
+	  closeTransaction(pNdb);
 	  return NDBT_FAILED;
 	}
       }
@@ -1978,13 +1966,13 @@
 
     if(ordered && check != 0){
       g_err << check << " - Row: " << r << " not found!!" << endl;
-      pNdb->closeTransaction(pTrans);
+      closeTransaction(pNdb);
       return NDBT_FAILED;    
     }
     
     for(b = 0; b<batch && (b+r)<records; b++){
       if (calc.verifyRowValues(rows[b]) != 0){
-	pNdb->closeTransaction(pTrans);
+	closeTransaction(pNdb);
 	return NDBT_FAILED;
       }
       
@@ -2037,7 +2025,7 @@
     if( check == -1 ) {
       const NdbError err = pTrans->getNdbError();
       ERR(err);
-      pNdb->closeTransaction(pTrans);
+      closeTransaction(pNdb);
       
       if (err.status == NdbError::TemporaryError){
 	NdbSleep_MilliSleep(50);
