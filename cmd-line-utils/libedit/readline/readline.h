--- conflicted
+++ resolved
@@ -66,11 +66,7 @@
 
 #ifndef CTRL
 #include <sys/ioctl.h>
-<<<<<<< HEAD
-#if !defined(__sun) && !defined(__hpux) && !defined(_AIX)
-=======
 #if !defined(__sun) && !defined(__hpux) && !defined(_AIX) && !defined(__QNXNTO__) && !defined(__USLC__)
->>>>>>> 141b6bfa
 #include <sys/ttydefaults.h>
 #endif
 #ifndef CTRL
