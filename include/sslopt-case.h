#ifndef SSLOPT_CASE_INCLUDED
#define SSLOPT_CASE_INCLUDED

/* Copyright (c) 2000, 2010, Oracle and/or its affiliates. All rights reserved.

   This program is free software; you can redistribute it and/or modify
   it under the terms of the GNU General Public License as published by
   the Free Software Foundation; version 2 of the License.

   This program is distributed in the hope that it will be useful,
   but WITHOUT ANY WARRANTY; without even the implied warranty of
   MERCHANTABILITY or FITNESS FOR A PARTICULAR PURPOSE.  See the
   GNU General Public License for more details.

   You should have received a copy of the GNU General Public License
   along with this program; if not, write to the Free Software
   Foundation, Inc., 51 Franklin St, Fifth Floor, Boston, MA 02110-1335  USA */

#if defined(HAVE_OPENSSL) && !defined(EMBEDDED_LIBRARY)
    case OPT_SSL_KEY:
    case OPT_SSL_CERT:
    case OPT_SSL_CA:
    case OPT_SSL_CAPATH:
    case OPT_SSL_CIPHER:
    case OPT_SSL_CRL:
    case OPT_SSL_CRLPATH:
    /*
      Enable use of SSL if we are using any ssl option
      One can disable SSL later by using --skip-ssl or --ssl=0
    */
      opt_use_ssl= 1;
<<<<<<< HEAD
#ifdef HAVE_WOLFSSL
      /* CRL does not work with WolfSSL */ 
=======
    /* crl has no effect in yaSSL */  
#if defined (HAVE_YASSL) && (!defined (_WIN32) || defined (MYSQL_SERVER))
>>>>>>> 3466b47b
      opt_ssl_crl= NULL;
      opt_ssl_crlpath= NULL;
#endif
      break;
#endif
#endif /* SSLOPT_CASE_INCLUDED */<|MERGE_RESOLUTION|>--- conflicted
+++ resolved
@@ -29,13 +29,8 @@
       One can disable SSL later by using --skip-ssl or --ssl=0
     */
       opt_use_ssl= 1;
-<<<<<<< HEAD
-#ifdef HAVE_WOLFSSL
-      /* CRL does not work with WolfSSL */ 
-=======
-    /* crl has no effect in yaSSL */  
-#if defined (HAVE_YASSL) && (!defined (_WIN32) || defined (MYSQL_SERVER))
->>>>>>> 3466b47b
+#if defined (HAVE_WOLFSSL) && (!defined (_WIN32) || defined (MYSQL_SERVER))
+      /* CRL does not work with WolfSSL */
       opt_ssl_crl= NULL;
       opt_ssl_crlpath= NULL;
 #endif
