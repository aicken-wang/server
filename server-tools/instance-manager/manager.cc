--- conflicted
+++ resolved
@@ -51,19 +51,13 @@
     return 1;
   }
 
-  if (fprintf(pid_file, "%d\n", (int) getpid()) <= 0)
-  {
-<<<<<<< HEAD
-    fprintf(pid_file, "%d\n", (int) pid);
-    my_fclose(pid_file, MYF(0));
-    return 0;
-=======
+  if (fprintf(pid_file, "%d\n", (int) pid) <= 0)
+  {
     log_error("Error: can not write to pid file '%s': %s (errno: %d)",
               (const char *) pid_file_name,
               (const char *) strerror(errno),
               (int) errno);
     return 1;
->>>>>>> 64166ebf
   }
 
   my_fclose(pid_file, MYF(0));
@@ -195,20 +189,14 @@
     }
   }
 
-<<<<<<< HEAD
   /* write Instance Manager pid file */
 
   log_info("IM pid file: '%s'; PID: %d.",
-           (const char *) options.pid_file_name,
+           (const char *) Options::Main::pid_file_name,
            (int) manager_pid);
 
-  if (create_pid_file(options.pid_file_name, manager_pid))
-    return;
-=======
-  /* write pid file */
-  if (create_pid_file(Options::Main::pid_file_name))
+  if (create_pid_file(Options::Main::pid_file_name, manager_pid))
     return; /* necessary logging has been already done. */
->>>>>>> 64166ebf
 
   sigset_t mask;
   set_signals(&mask);
