--- conflicted
+++ resolved
@@ -748,7 +748,7 @@
 MYSQL_CHECK_ZLIB_WITH_COMPRESS
 
 # For large pages support
-if test "$IS_LINUX" = "true"
+if test "$TARGET_LINUX" = "true"
 then
   # For SHM_HUGETLB on Linux
   AC_CHECK_DECLS(SHM_HUGETLB, 
@@ -850,11 +850,7 @@
     [ USE_PSTACK=no ])
   pstack_libs=
   pstack_dirs=
-<<<<<<< HEAD
-  if test "$USE_PSTACK" = yes -a "$IS_LINUX" = "true" -a "$BASE_MACHINE_TYPE" = "i386"
-=======
-  if test "$USE_PSTACK" = yes -a "$TARGET_LINUX" = "true" -a "$BASE_MACHINE_TYPE" = "i386" -a "$with_mit_threads" = "no"
->>>>>>> eab2f10a
+  if test "$USE_PSTACK" = yes -a "$TARGET_LINUX" = "true" -a "$BASE_MACHINE_TYPE" = "i386"
   then
     have_libiberty= have_libbfd=
     my_save_LIBS="$LIBS"
@@ -1236,13 +1232,8 @@
 # We have to check libc last because else it fails on Solaris 2.6
 
 with_posix_threads="no"
-<<<<<<< HEAD
-# Hack for DEC-UNIX (OSF1)
+# Search thread lib on Linux
 if test "$with_named_thread" = "no"
-=======
-# Search thread lib on Linux
-if test "$with_named_thread" = "no" -a "$with_mit_threads" = "no"
->>>>>>> eab2f10a
 then
     AC_MSG_CHECKING("Linux threads")
     if test "$TARGET_LINUX" = "true"
