--- conflicted
+++ resolved
@@ -118,16 +118,10 @@
 SET GLOBAL wsrep_load_data_splitting = ON;
 CREATE TABLE t1 (pk INT PRIMARY KEY)
 ENGINE=INNODB PARTITION BY HASH(pk) PARTITIONS 2;
-<<<<<<< HEAD
 connection node_2;
-SELECT COUNT(*) = 20002 FROM t1;
-COUNT(*) = 20002
-1
-=======
 SELECT COUNT(*) FROM t1;
 COUNT(*)
 20002
->>>>>>> 8324e5e8
 wsrep_last_committed_diff
 1
 DROP TABLE t1;
@@ -136,16 +130,10 @@
 SET GLOBAL wsrep_load_data_splitting = ON;
 CREATE TABLE t1 (pk INT PRIMARY KEY)
 ENGINE=INNODB PARTITION BY HASH(pk) PARTITIONS 2;
-<<<<<<< HEAD
 connection node_2;
-SELECT COUNT(*) = 101 FROM t1;
-COUNT(*) = 101
-1
-=======
 SELECT COUNT(*) FROM t1;
 COUNT(*)
 101
->>>>>>> 8324e5e8
 wsrep_last_committed_diff
 1
 DROP TABLE t1;
@@ -155,16 +143,10 @@
 SET GLOBAL wsrep_load_data_splitting = OFF;
 CREATE TABLE t1 (pk INT PRIMARY KEY)
 ENGINE=INNODB PARTITION BY HASH(pk) PARTITIONS 2;
-<<<<<<< HEAD
 connection node_2;
-SELECT COUNT(*) = 20002 FROM t1;
-COUNT(*) = 20002
-1
-=======
 SELECT COUNT(*) FROM t1;
 COUNT(*)
 20002
->>>>>>> 8324e5e8
 wsrep_last_committed_diff
 1
 DROP TABLE t1;
