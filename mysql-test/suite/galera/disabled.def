--- conflicted
+++ resolved
@@ -23,29 +23,14 @@
 galera_ssl_upgrade : MDEV-13549 Galera test failures
 MW-329 : wsrep_local_replays not stable
 MW-416 : MDEV-13549 Galera test failures
-<<<<<<< HEAD
-MW-388 : MDEV-13549 Galera test failures
 MW-44 : MDEV-15809 Test failure on galera.MW-44
 galera_pc_ignore_sb : MDEV-15811 Test failure on galera_pc_ignore_sb
-=======
-galera.MW-44 : MDEV-15809 Test failure on galera.MW-44
-galera.galera_pc_ignore_sb : MDEV-15811 Test failure on galera_pc_ignore_sb
->>>>>>> 74d648db
 galera_kill_applier : race condition at the start of the test
 galera_ist_progress: MDEV-15236 galera_ist_progress fails when trying to read transfer status
 pxc-421: Lock timeout exceeded
 galera_sst_mysqldump_with_key : MDEV-16890 Galera test failure
-<<<<<<< HEAD
-galera_gcs_fc_limit : Timeouts
-pool_of_threads: WSREP has not yet prepared node for application use
-galera_var_innodb_disallow_writes : Timeout
-MW-336 : nondeterministic wsrep_thread_count
 galera_kill_ddl : MDEV-17108 Test failure on galera.galera_kill_ddl
 galera_var_node_address : MDEV-17151 Galera test failure on galera.galera_var_node_address
-=======
-galera.galera_kill_ddl : MDEV-17108 Test failure on galera.galera_kill_ddl
-galera.galera_var_node_address : MDEV-17151 Galera test failure on galera.galera_var_node_address
->>>>>>> 74d648db
 galera_gc_fc_limit : MDEV-17061 Test failure on galera.galera_gc_fc_limit
 galera_as_slave_replication_budle : MDEV-15785 Test case galera_as_slave_replication_bundle caused debug assertion
 galera_wan : MDEV-17259: Test failure on galera.galera_wan
