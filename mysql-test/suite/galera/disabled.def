##############################################################################
#
#  List the test cases that are to be disabled temporarily.
#
#  Separate the test case name and the comment with ':'.
#
#    <testcasename> : MDEV-<xxxx> <comment>
#
#  Do not use any TAB characters for whitespace.
#
##############################################################################

MW-286 : MDEV-19992 Galera test failure on MW-286
MW-329 : MDEV-19962 Galera test failure on MW-329
MW-388: MDEV-19803 Long semaphore wait error on galera.MW-388	
galera_account_management : MariaDB 10.0 does not support ALTER USER
galera_as_master_gtid : Requires MySQL GTID
galera_as_master_gtid_change_master : Requires MySQL GTID
galera_as_slave_preordered : wsrep-preordered feature not merged to MariaDB
galera_as_slave_replication_bundle : MDEV-15785 OPTION_GTID_BEGIN is set in Gtid_log_event::do_apply_event()
galera_binlog_rows_query_log_events: MariaDB does not support binlog_rows_query_log_events
galera_binlog_stmt_autoinc: MDEV-19959 Galera test failure on galera_binlog_stmt_autoinc
galera_flush :  MariaDB does not have global.thread_statistics
galera_gcache_recover_manytrx : MDEV-18834 Galera test failure
galera_ist_mariabackup : MDEV-18829 test leaves port open
galera_ist_progress : MDEV-15236 fails when trying to read transfer status
galera_migrate : MariaDB does not support START SLAVE USER
<<<<<<< HEAD
galera_pc_ignore_sb : MDEV-15811/MDEV-17357 Test failure
galera_ssl_upgrade : MDEV-13549 Galera test failures
galera_sst_mysqldump_with_key : MDEV-16890 Galera test failure
galera_var_node_address : MDEV-17151 Galera test failure
galera_var_notify_cmd : MDEV-13549 Galera test failures
galera_var_slave_threads : MDEV-19746 Galera test failures because of wsrep_slave_threads identification
galera_sst_mariabackup_encrypt_with_key : MDEV-19926 Galera SST tests fail
galera_var_node_address : MDEV-20485 Galera test failure on galera.galera_var_node_address
=======
galera_ssl_upgrade : MDEV-19950 Galera test failure on galera_ssl_upgrade
>>>>>>> 879c9ddc
galera_wan : MDEV-17259 Test failure on galera.galera_wan
partition : MDEV-19958 Galera test failure on galera.partition
query_cache: MDEV-15805 Test failure on galera.query_cache<|MERGE_RESOLUTION|>--- conflicted
+++ resolved
@@ -25,18 +25,13 @@
 galera_ist_mariabackup : MDEV-18829 test leaves port open
 galera_ist_progress : MDEV-15236 fails when trying to read transfer status
 galera_migrate : MariaDB does not support START SLAVE USER
-<<<<<<< HEAD
 galera_pc_ignore_sb : MDEV-15811/MDEV-17357 Test failure
 galera_ssl_upgrade : MDEV-13549 Galera test failures
 galera_sst_mysqldump_with_key : MDEV-16890 Galera test failure
 galera_var_node_address : MDEV-17151 Galera test failure
 galera_var_notify_cmd : MDEV-13549 Galera test failures
 galera_var_slave_threads : MDEV-19746 Galera test failures because of wsrep_slave_threads identification
-galera_sst_mariabackup_encrypt_with_key : MDEV-19926 Galera SST tests fail
 galera_var_node_address : MDEV-20485 Galera test failure on galera.galera_var_node_address
-=======
-galera_ssl_upgrade : MDEV-19950 Galera test failure on galera_ssl_upgrade
->>>>>>> 879c9ddc
 galera_wan : MDEV-17259 Test failure on galera.galera_wan
 partition : MDEV-19958 Galera test failure on galera.partition
 query_cache: MDEV-15805 Test failure on galera.query_cache