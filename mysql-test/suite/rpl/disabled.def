##############################################################################
#
#  List the test cases that are to be disabled temporarily.
#
#  Separate the test case name and the comment with ':'.
#
#    <testcasename> : BUG#<xxxx> <date disabled> <disabler> <comment>
#
#  Do not use any TAB characters for whitespace.
#
##############################################################################

rpl_spec_variables        : BUG#11755836 2009-10-27 jasonh rpl_spec_variables fails on PB2 hpux
rpl_get_master_version_and_clock : Bug#11766137 Jan 05 2011 joro Valgrind warnings rpl_get_master_version_and_clock
rpl_partition_archive     : MDEV-5077 2013-09-27 svoj Cannot exchange partition with archive table
rpl_row_binlog_max_cache_size : MDEV-11092
rpl_blackhole             : MDEV-11094
rpl_row_mysqlbinlog       : MDEV-11095
rpl_row_index_choice      : MDEV-11666
<<<<<<< HEAD
rpl_parallel2             : fails after MDEV-16172
rpl_semi_sync_after_sync  : fails after MDEV-16172
=======
rpl_delayed_slave         : MDEV-14528
>>>>>>> e82ebb8f
<|MERGE_RESOLUTION|>--- conflicted
+++ resolved
@@ -17,9 +17,6 @@
 rpl_blackhole             : MDEV-11094
 rpl_row_mysqlbinlog       : MDEV-11095
 rpl_row_index_choice      : MDEV-11666
-<<<<<<< HEAD
+rpl_delayed_slave         : MDEV-14528
 rpl_parallel2             : fails after MDEV-16172
-rpl_semi_sync_after_sync  : fails after MDEV-16172
-=======
-rpl_delayed_slave         : MDEV-14528
->>>>>>> e82ebb8f
+rpl_semi_sync_after_sync  : fails after MDEV-16172