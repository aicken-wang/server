--- conflicted
+++ resolved
@@ -8,7 +8,7 @@
 connection master;
 CREATE TABLE t1(n INT NOT NULL AUTO_INCREMENT PRIMARY KEY);
 INSERT INTO t1 VALUES (1),(2),(3),(4);
-# Save master log postion for query DROP TABLE t1
+# Save master log position for query DROP TABLE t1
 let $master_pos_drop_t1= query_get_value(SHOW MASTER STATUS, Position, 1);
 DROP TABLE t1;
 # Save master log position for query DROP TABLE t1
@@ -16,47 +16,25 @@
 let $master_pos_drop_t1= query_get_value(SHOW BINLOG EVENTS, Pos, 7);
 let $master_log_file= query_get_value(SHOW BINLOG EVENTS, Log_name, 7);
 
-<<<<<<< HEAD
-# Save master log postion for query CREATE TABLE t2
+# Save master log position for query CREATE TABLE t2
 let $master_pos_create_t2= query_get_value(SHOW MASTER STATUS, Position, 1);
 CREATE TABLE t2(n INT NOT NULL AUTO_INCREMENT PRIMARY KEY);
 #show binlog events;
 
 INSERT INTO t2 VALUES (1),(2);
-# Save master log postion for query INSERT INTO t2 VALUES (1),(2);
+# Save master log position for query INSERT INTO t2 VALUES (1),(2);
 let $master_pos_insert1_t2= query_get_value(SHOW MASTER STATUS, Position, 1);
-=======
-CREATE TABLE t2(n INT NOT NULL AUTO_INCREMENT PRIMARY KEY);
-# Save master log position for query CREATE TABLE t2
-save_master_pos;
-let $master_pos_create_t2= query_get_value(SHOW BINLOG EVENTS, Pos, 8);
-
-INSERT INTO t2 VALUES (1),(2);
-save_master_pos;
-# Save master log position for query INSERT INTO t2 VALUES (1),(2);
-let $master_pos_insert1_t2= query_get_value(SHOW BINLOG EVENTS, End_log_pos, 12);
->>>>>>> d9398200
 sync_slave_with_master;
 #show binlog events;
 
-<<<<<<< HEAD
-# Save relay log postion for query INSERT INTO t2 VALUES (1),(2);
+# Save relay log position for query INSERT INTO t2 VALUES (1),(2);
 let $relay_pos_insert1_t2= query_get_value(SHOW SLAVE STATUS, Relay_Log_Pos, 1);
-=======
-# Save relay log position for query INSERT INTO t2 VALUES (1),(2);
-let $relay_pos_insert1_t2= query_get_value(show slave status, Relay_Log_Pos, 1);
->>>>>>> d9398200
 
 connection master;
 INSERT INTO t2 VALUES (3),(4);
 DROP TABLE t2;
-<<<<<<< HEAD
-# Save master log postion for query DROP TABLE t2;
+# Save master log position for query DROP TABLE t2;
 let $master_pos_drop_t2= query_get_value(SHOW MASTER STATUS, Position, 1);
-=======
-# Save master log position for query INSERT INTO t2 VALUES (1),(2);
-let $master_pos_drop_t2= query_get_value(SHOW BINLOG EVENTS, End_log_pos, 17);
->>>>>>> d9398200
 sync_slave_with_master;
 #show binlog events;
 
