--- conflicted
+++ resolved
@@ -20,15 +20,10 @@
 1
 [on slave]
 ---- Wait until slave stops with an error ----
-<<<<<<< HEAD
-Last_SQL_Error (expected "duplicate key" error)
-Could not execute Write_rows event on table test.t1; Duplicate entry '1' for key 'PRIMARY', Error_code: 1062; handler error HA_ERR_FOUND_DUPP_KEY; the event's master log master-bin.000001, end_log_pos END_LOG_POS
-=======
 include/wait_for_slave_sql_error.inc [errno=1062]
 Last_SQL_Error (expected "duplicate key" error)
 Could not execute Write_rows event on table test.t1; Duplicate entry '1' for key 'PRIMARY', Error_code: 1062; handler error HA_ERR_FOUND_DUPP_KEY; the event's master log master-bin.000001, end_log_pos END_LOG_POS
 call mtr.add_suppression("Slave SQL.*Duplicate entry .1. for key .PRIMARY.* Error_code: 1062");
->>>>>>> 5a0e7394
 SELECT * FROM t1;
 a
 1
@@ -55,14 +50,10 @@
 a
 [on slave]
 ---- Wait until slave stops with an error ----
-<<<<<<< HEAD
-Last_SQL_Error = Could not execute Delete_rows event on table test.t1; Can't find record in 't1', Error_code: 1032; handler error HA_ERR_KEY_NOT_FOUND; the event's master log master-bin.000001, end_log_pos 983 (expected "can't find record" error)
-=======
 call mtr.add_suppression("Slave SQL.*Can.t find record in .t1., Error_code: 1032");
 include/wait_for_slave_sql_error.inc [errno=1032]
 Last_SQL_Error (expected "duplicate key" error)
 Could not execute Delete_rows event on table test.t1; Can't find record in 't1', Error_code: 1032; handler error HA_ERR_KEY_NOT_FOUND; the event's master log master-bin.000001, end_log_pos END_LOG_POS
->>>>>>> 5a0e7394
 SELECT * FROM t1;
 a
 ---- Resolve the conflict on the slave and restart SQL thread ----
