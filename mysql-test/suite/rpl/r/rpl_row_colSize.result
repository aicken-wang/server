--- conflicted
+++ resolved
@@ -18,51 +18,7 @@
 RESET MASTER;
 INSERT INTO t1 VALUES (901251.90125);
 START SLAVE;
-<<<<<<< HEAD
-SHOW SLAVE STATUS;
-Slave_IO_State	#
-Master_Host	127.0.0.1
-Master_User	root
-Master_Port	#
-Connect_Retry	1
-Master_Log_File	master-bin.000001
-Read_Master_Log_Pos	#
-Relay_Log_File	#
-Relay_Log_Pos	#
-Relay_Master_Log_File	master-bin.000001
-Slave_IO_Running	Yes
-Slave_SQL_Running	No
-Replicate_Do_DB	
-Replicate_Ignore_DB	
-Replicate_Do_Table	
-Replicate_Ignore_Table	#
-Replicate_Wild_Do_Table	
-Replicate_Wild_Ignore_Table	
-Last_Errno	1677
-Last_Error	Column 0 of table 'test.t1' cannot be converted from type 'decimal(20,10)' to type 'decimal(5,2)'
-Skip_Counter	0
-Exec_Master_Log_Pos	#
-Relay_Log_Space	#
-Until_Condition	None
-Until_Log_File	
-Until_Log_Pos	0
-Master_SSL_Allowed	No
-Master_SSL_CA_File	
-Master_SSL_CA_Path	
-Master_SSL_Cert	
-Master_SSL_Cipher	
-Master_SSL_Key	
-Seconds_Behind_Master	#
-Master_SSL_Verify_Server_Cert	No
-Last_IO_Errno	#
-Last_IO_Error	#
-Last_SQL_Errno	1677
-Last_SQL_Error	Column 0 of table 'test.t1' cannot be converted from type 'decimal(20,10)' to type 'decimal(5,2)'
-Replicate_Ignore_Server_Ids	
-Master_Server_Id	1
-=======
-Last_SQL_Error = Table definition on master and slave does not match: Column 0 size mismatch - master has size 10, test.t1 on slave has size 3. Master's column size should be <= the slave's column size.
->>>>>>> 8f8e1d6f
+Last_SQL_Error = Column 0 of table 'test.t1' cannot be converted from type 'decimal(20,10)' to type 'decimal(5,2)'
 SELECT COUNT(*) FROM t1;
 COUNT(*)
 0
@@ -78,51 +34,7 @@
 RESET MASTER;
 INSERT INTO t1 VALUES (901251.90125);
 START SLAVE;
-<<<<<<< HEAD
-SHOW SLAVE STATUS;
-Slave_IO_State	#
-Master_Host	127.0.0.1
-Master_User	root
-Master_Port	#
-Connect_Retry	1
-Master_Log_File	master-bin.000001
-Read_Master_Log_Pos	#
-Relay_Log_File	#
-Relay_Log_Pos	#
-Relay_Master_Log_File	master-bin.000001
-Slave_IO_Running	Yes
-Slave_SQL_Running	No
-Replicate_Do_DB	
-Replicate_Ignore_DB	
-Replicate_Do_Table	
-Replicate_Ignore_Table	#
-Replicate_Wild_Do_Table	
-Replicate_Wild_Ignore_Table	
-Last_Errno	1677
-Last_Error	Column 0 of table 'test.t1' cannot be converted from type 'decimal(27,18)' to type 'decimal(27,9)'
-Skip_Counter	0
-Exec_Master_Log_Pos	#
-Relay_Log_Space	#
-Until_Condition	None
-Until_Log_File	
-Until_Log_Pos	0
-Master_SSL_Allowed	No
-Master_SSL_CA_File	
-Master_SSL_CA_Path	
-Master_SSL_Cert	
-Master_SSL_Cipher	
-Master_SSL_Key	
-Seconds_Behind_Master	#
-Master_SSL_Verify_Server_Cert	No
-Last_IO_Errno	#
-Last_IO_Error	#
-Last_SQL_Errno	1677
-Last_SQL_Error	Column 0 of table 'test.t1' cannot be converted from type 'decimal(27,18)' to type 'decimal(27,9)'
-Replicate_Ignore_Server_Ids	
-Master_Server_Id	1
-=======
-Last_SQL_Error = Table definition on master and slave does not match: Column 0 size mismatch - master has size 12, test.t1 on slave has size 12. Master's column size should be <= the slave's column size.
->>>>>>> 8f8e1d6f
+Last_SQL_Error = Column 0 of table 'test.t1' cannot be converted from type 'decimal(27,18)' to type 'decimal(27,9)'
 SELECT COUNT(*) FROM t1;
 COUNT(*)
 0
@@ -138,51 +50,7 @@
 RESET MASTER;
 INSERT INTO t1 VALUES (901251.90125);
 START SLAVE;
-<<<<<<< HEAD
-SHOW SLAVE STATUS;
-Slave_IO_State	#
-Master_Host	127.0.0.1
-Master_User	root
-Master_Port	#
-Connect_Retry	1
-Master_Log_File	master-bin.000001
-Read_Master_Log_Pos	#
-Relay_Log_File	#
-Relay_Log_Pos	#
-Relay_Master_Log_File	master-bin.000001
-Slave_IO_Running	Yes
-Slave_SQL_Running	No
-Replicate_Do_DB	
-Replicate_Ignore_DB	
-Replicate_Do_Table	
-Replicate_Ignore_Table	#
-Replicate_Wild_Do_Table	
-Replicate_Wild_Ignore_Table	
-Last_Errno	1677
-Last_Error	Column 0 of table 'test.t1' cannot be converted from type 'decimal(20,10)' to type 'decimal(5,2)'
-Skip_Counter	0
-Exec_Master_Log_Pos	#
-Relay_Log_Space	#
-Until_Condition	None
-Until_Log_File	
-Until_Log_Pos	0
-Master_SSL_Allowed	No
-Master_SSL_CA_File	
-Master_SSL_CA_Path	
-Master_SSL_Cert	
-Master_SSL_Cipher	
-Master_SSL_Key	
-Seconds_Behind_Master	#
-Master_SSL_Verify_Server_Cert	No
-Last_IO_Errno	#
-Last_IO_Error	#
-Last_SQL_Errno	1677
-Last_SQL_Error	Column 0 of table 'test.t1' cannot be converted from type 'decimal(20,10)' to type 'decimal(5,2)'
-Replicate_Ignore_Server_Ids	
-Master_Server_Id	1
-=======
-Last_SQL_Error = Table definition on master and slave does not match: Column 0 size mismatch - master has size 10, test.t1 on slave has size 3. Master's column size should be <= the slave's column size.
->>>>>>> 8f8e1d6f
+Last_SQL_Error = Column 0 of table 'test.t1' cannot be converted from type 'decimal(20,10)' to type 'decimal(5,2)'
 SELECT COUNT(*) FROM t1;
 COUNT(*)
 0
@@ -199,51 +67,7 @@
 RESET MASTER;
 INSERT INTO t1 VALUES (901251.90125);
 START SLAVE;
-<<<<<<< HEAD
-SHOW SLAVE STATUS;
-Slave_IO_State	#
-Master_Host	127.0.0.1
-Master_User	root
-Master_Port	#
-Connect_Retry	1
-Master_Log_File	master-bin.000001
-Read_Master_Log_Pos	#
-Relay_Log_File	#
-Relay_Log_Pos	#
-Relay_Master_Log_File	master-bin.000001
-Slave_IO_Running	Yes
-Slave_SQL_Running	No
-Replicate_Do_DB	
-Replicate_Ignore_DB	
-Replicate_Do_Table	
-Replicate_Ignore_Table	#
-Replicate_Wild_Do_Table	
-Replicate_Wild_Ignore_Table	
-Last_Errno	1677
-Last_Error	Column 0 of table 'test.t1' cannot be converted from type 'double' to type 'float'
-Skip_Counter	0
-Exec_Master_Log_Pos	#
-Relay_Log_Space	#
-Until_Condition	None
-Until_Log_File	
-Until_Log_Pos	0
-Master_SSL_Allowed	No
-Master_SSL_CA_File	
-Master_SSL_CA_Path	
-Master_SSL_Cert	
-Master_SSL_Cipher	
-Master_SSL_Key	
-Seconds_Behind_Master	#
-Master_SSL_Verify_Server_Cert	No
-Last_IO_Errno	#
-Last_IO_Error	#
-Last_SQL_Errno	1677
-Last_SQL_Error	Column 0 of table 'test.t1' cannot be converted from type 'double' to type 'float'
-Replicate_Ignore_Server_Ids	
-Master_Server_Id	1
-=======
-Last_SQL_Error = Table definition on master and slave does not match: Column 0 type mismatch - received type 5, test.t1 has type 4
->>>>>>> 8f8e1d6f
+Last_SQL_Error = Column 0 of table 'test.t1' cannot be converted from type 'double' to type 'float'
 SELECT COUNT(*) FROM t1;
 COUNT(*)
 0
@@ -260,51 +84,7 @@
 RESET MASTER;
 INSERT INTO t1 VALUES (B'10101');
 START SLAVE;
-<<<<<<< HEAD
-SHOW SLAVE STATUS;
-Slave_IO_State	#
-Master_Host	127.0.0.1
-Master_User	root
-Master_Port	#
-Connect_Retry	1
-Master_Log_File	master-bin.000001
-Read_Master_Log_Pos	#
-Relay_Log_File	#
-Relay_Log_Pos	#
-Relay_Master_Log_File	master-bin.000001
-Slave_IO_Running	Yes
-Slave_SQL_Running	No
-Replicate_Do_DB	
-Replicate_Ignore_DB	
-Replicate_Do_Table	
-Replicate_Ignore_Table	#
-Replicate_Wild_Do_Table	
-Replicate_Wild_Ignore_Table	
-Last_Errno	1677
-Last_Error	Column 0 of table 'test.t1' cannot be converted from type 'bit(64)' to type 'bit(5)'
-Skip_Counter	0
-Exec_Master_Log_Pos	#
-Relay_Log_Space	#
-Until_Condition	None
-Until_Log_File	
-Until_Log_Pos	0
-Master_SSL_Allowed	No
-Master_SSL_CA_File	
-Master_SSL_CA_Path	
-Master_SSL_Cert	
-Master_SSL_Cipher	
-Master_SSL_Key	
-Seconds_Behind_Master	#
-Master_SSL_Verify_Server_Cert	No
-Last_IO_Errno	#
-Last_IO_Error	#
-Last_SQL_Errno	1677
-Last_SQL_Error	Column 0 of table 'test.t1' cannot be converted from type 'bit(64)' to type 'bit(5)'
-Replicate_Ignore_Server_Ids	
-Master_Server_Id	1
-=======
-Last_SQL_Error = Table definition on master and slave does not match: Column 0 size mismatch - master has size 8, test.t1 on slave has size 1. Master's column size should be <= the slave's column size.
->>>>>>> 8f8e1d6f
+Last_SQL_Error = Column 0 of table 'test.t1' cannot be converted from type 'bit(64)' to type 'bit(5)'
 SELECT COUNT(*) FROM t1;
 COUNT(*)
 0
@@ -320,51 +100,7 @@
 RESET MASTER;
 INSERT INTO t1 VALUES (B'10101');
 START SLAVE;
-<<<<<<< HEAD
-SHOW SLAVE STATUS;
-Slave_IO_State	#
-Master_Host	127.0.0.1
-Master_User	root
-Master_Port	#
-Connect_Retry	1
-Master_Log_File	master-bin.000001
-Read_Master_Log_Pos	#
-Relay_Log_File	#
-Relay_Log_Pos	#
-Relay_Master_Log_File	master-bin.000001
-Slave_IO_Running	Yes
-Slave_SQL_Running	No
-Replicate_Do_DB	
-Replicate_Ignore_DB	
-Replicate_Do_Table	
-Replicate_Ignore_Table	#
-Replicate_Wild_Do_Table	
-Replicate_Wild_Ignore_Table	
-Last_Errno	1677
-Last_Error	Column 0 of table 'test.t1' cannot be converted from type 'bit(12)' to type 'bit(11)'
-Skip_Counter	0
-Exec_Master_Log_Pos	#
-Relay_Log_Space	#
-Until_Condition	None
-Until_Log_File	
-Until_Log_Pos	0
-Master_SSL_Allowed	No
-Master_SSL_CA_File	
-Master_SSL_CA_Path	
-Master_SSL_Cert	
-Master_SSL_Cipher	
-Master_SSL_Key	
-Seconds_Behind_Master	#
-Master_SSL_Verify_Server_Cert	No
-Last_IO_Errno	#
-Last_IO_Error	#
-Last_SQL_Errno	1677
-Last_SQL_Error	Column 0 of table 'test.t1' cannot be converted from type 'bit(12)' to type 'bit(11)'
-Replicate_Ignore_Server_Ids	
-Master_Server_Id	1
-=======
-Last_SQL_Error = Table definition on master and slave does not match: Column 0 size mismatch - master has size 2, test.t1 on slave has size 2. Master's column size should be <= the slave's column size.
->>>>>>> 8f8e1d6f
+Last_SQL_Error = Column 0 of table 'test.t1' cannot be converted from type 'bit(12)' to type 'bit(11)'
 SELECT COUNT(*) FROM t1;
 COUNT(*)
 0
@@ -381,51 +117,7 @@
 RESET MASTER;
 INSERT INTO t1 VALUES ('4');
 START SLAVE;
-<<<<<<< HEAD
-SHOW SLAVE STATUS;
-Slave_IO_State	#
-Master_Host	127.0.0.1
-Master_User	root
-Master_Port	#
-Connect_Retry	1
-Master_Log_File	master-bin.000001
-Read_Master_Log_Pos	#
-Relay_Log_File	#
-Relay_Log_Pos	#
-Relay_Master_Log_File	master-bin.000001
-Slave_IO_Running	Yes
-Slave_SQL_Running	No
-Replicate_Do_DB	
-Replicate_Ignore_DB	
-Replicate_Do_Table	
-Replicate_Ignore_Table	#
-Replicate_Wild_Do_Table	
-Replicate_Wild_Ignore_Table	
-Last_Errno	1677
-Last_Error	Column 0 of table 'test.t1' cannot be converted from type 'set' to type 'set('4')'
-Skip_Counter	0
-Exec_Master_Log_Pos	#
-Relay_Log_Space	#
-Until_Condition	None
-Until_Log_File	
-Until_Log_Pos	0
-Master_SSL_Allowed	No
-Master_SSL_CA_File	
-Master_SSL_CA_Path	
-Master_SSL_Cert	
-Master_SSL_Cipher	
-Master_SSL_Key	
-Seconds_Behind_Master	#
-Master_SSL_Verify_Server_Cert	No
-Last_IO_Errno	#
-Last_IO_Error	#
-Last_SQL_Errno	1677
-Last_SQL_Error	Column 0 of table 'test.t1' cannot be converted from type 'set' to type 'set('4')'
-Replicate_Ignore_Server_Ids	
-Master_Server_Id	1
-=======
-Last_SQL_Error = Table definition on master and slave does not match: Column 0 size mismatch - master has size 2, test.t1 on slave has size 1. Master's column size should be <= the slave's column size.
->>>>>>> 8f8e1d6f
+Last_SQL_Error = Column 0 of table 'test.t1' cannot be converted from type 'set' to type 'set('4')'
 SELECT COUNT(*) FROM t1;
 COUNT(*)
 0
@@ -442,51 +134,7 @@
 RESET MASTER;
 INSERT INTO t1 VALUES ('This is a test.');
 START SLAVE;
-<<<<<<< HEAD
-SHOW SLAVE STATUS;
-Slave_IO_State	#
-Master_Host	127.0.0.1
-Master_User	root
-Master_Port	#
-Connect_Retry	1
-Master_Log_File	master-bin.000001
-Read_Master_Log_Pos	#
-Relay_Log_File	#
-Relay_Log_Pos	#
-Relay_Master_Log_File	master-bin.000001
-Slave_IO_Running	Yes
-Slave_SQL_Running	No
-Replicate_Do_DB	
-Replicate_Ignore_DB	
-Replicate_Do_Table	
-Replicate_Ignore_Table	#
-Replicate_Wild_Do_Table	
-Replicate_Wild_Ignore_Table	
-Last_Errno	1677
-Last_Error	Column 0 of table 'test.t1' cannot be converted from type 'char(20)' to type 'char(10)'
-Skip_Counter	0
-Exec_Master_Log_Pos	#
-Relay_Log_Space	#
-Until_Condition	None
-Until_Log_File	
-Until_Log_Pos	0
-Master_SSL_Allowed	No
-Master_SSL_CA_File	
-Master_SSL_CA_Path	
-Master_SSL_Cert	
-Master_SSL_Cipher	
-Master_SSL_Key	
-Seconds_Behind_Master	#
-Master_SSL_Verify_Server_Cert	No
-Last_IO_Errno	#
-Last_IO_Error	#
-Last_SQL_Errno	1677
-Last_SQL_Error	Column 0 of table 'test.t1' cannot be converted from type 'char(20)' to type 'char(10)'
-Replicate_Ignore_Server_Ids	
-Master_Server_Id	1
-=======
-Last_SQL_Error = Table definition on master and slave does not match: Column 0 size mismatch - master has size 20, test.t1 on slave has size 11. Master's column size should be <= the slave's column size.
->>>>>>> 8f8e1d6f
+Last_SQL_Error = Column 0 of table 'test.t1' cannot be converted from type 'char(20)' to type 'char(10)'
 SELECT COUNT(*) FROM t1;
 COUNT(*)
 0
@@ -534,51 +182,7 @@
 RESET MASTER;
 INSERT INTO t1 VALUES ('44');
 START SLAVE;
-<<<<<<< HEAD
-SHOW SLAVE STATUS;
-Slave_IO_State	#
-Master_Host	127.0.0.1
-Master_User	root
-Master_Port	#
-Connect_Retry	1
-Master_Log_File	master-bin.000001
-Read_Master_Log_Pos	#
-Relay_Log_File	#
-Relay_Log_Pos	#
-Relay_Master_Log_File	master-bin.000001
-Slave_IO_Running	Yes
-Slave_SQL_Running	No
-Replicate_Do_DB	
-Replicate_Ignore_DB	
-Replicate_Do_Table	
-Replicate_Ignore_Table	#
-Replicate_Wild_Do_Table	
-Replicate_Wild_Ignore_Table	
-Last_Errno	1677
-Last_Error	Column 0 of table 'test.t1' cannot be converted from type 'enum' to type 'enum('44','54')'
-Skip_Counter	0
-Exec_Master_Log_Pos	#
-Relay_Log_Space	#
-Until_Condition	None
-Until_Log_File	
-Until_Log_Pos	0
-Master_SSL_Allowed	No
-Master_SSL_CA_File	
-Master_SSL_CA_Path	
-Master_SSL_Cert	
-Master_SSL_Cipher	
-Master_SSL_Key	
-Seconds_Behind_Master	#
-Master_SSL_Verify_Server_Cert	No
-Last_IO_Errno	#
-Last_IO_Error	#
-Last_SQL_Errno	1677
-Last_SQL_Error	Column 0 of table 'test.t1' cannot be converted from type 'enum' to type 'enum('44','54')'
-Replicate_Ignore_Server_Ids	
-Master_Server_Id	1
-=======
-Last_SQL_Error = Table definition on master and slave does not match: Column 0 size mismatch - master has size 2, test.t1 on slave has size 1. Master's column size should be <= the slave's column size.
->>>>>>> 8f8e1d6f
+Last_SQL_Error = Column 0 of table 'test.t1' cannot be converted from type 'enum' to type 'enum('44','54')'
 SELECT COUNT(*) FROM t1;
 COUNT(*)
 0
@@ -595,51 +199,7 @@
 RESET MASTER;
 INSERT INTO t1 VALUES ('This is a test.');
 START SLAVE;
-<<<<<<< HEAD
-SHOW SLAVE STATUS;
-Slave_IO_State	#
-Master_Host	127.0.0.1
-Master_User	root
-Master_Port	#
-Connect_Retry	1
-Master_Log_File	master-bin.000001
-Read_Master_Log_Pos	#
-Relay_Log_File	#
-Relay_Log_Pos	#
-Relay_Master_Log_File	master-bin.000001
-Slave_IO_Running	Yes
-Slave_SQL_Running	No
-Replicate_Do_DB	
-Replicate_Ignore_DB	
-Replicate_Do_Table	
-Replicate_Ignore_Table	#
-Replicate_Wild_Do_Table	
-Replicate_Wild_Ignore_Table	
-Last_Errno	1677
-Last_Error	Column 0 of table 'test.t1' cannot be converted from type 'varchar(2000)' to type 'varchar(100)'
-Skip_Counter	0
-Exec_Master_Log_Pos	#
-Relay_Log_Space	#
-Until_Condition	None
-Until_Log_File	
-Until_Log_Pos	0
-Master_SSL_Allowed	No
-Master_SSL_CA_File	
-Master_SSL_CA_Path	
-Master_SSL_Cert	
-Master_SSL_Cipher	
-Master_SSL_Key	
-Seconds_Behind_Master	#
-Master_SSL_Verify_Server_Cert	No
-Last_IO_Errno	#
-Last_IO_Error	#
-Last_SQL_Errno	1677
-Last_SQL_Error	Column 0 of table 'test.t1' cannot be converted from type 'varchar(2000)' to type 'varchar(100)'
-Replicate_Ignore_Server_Ids	
-Master_Server_Id	1
-=======
-Last_SQL_Error = Table definition on master and slave does not match: Column 0 size mismatch - master has size 2000, test.t1 on slave has size 100. Master's column size should be <= the slave's column size.
->>>>>>> 8f8e1d6f
+Last_SQL_Error = Column 0 of table 'test.t1' cannot be converted from type 'varchar(2000)' to type 'varchar(100)'
 SELECT COUNT(*) FROM t1;
 COUNT(*)
 0
@@ -655,51 +215,7 @@
 RESET MASTER;
 INSERT INTO t1 VALUES ('This is a test.');
 START SLAVE;
-<<<<<<< HEAD
-SHOW SLAVE STATUS;
-Slave_IO_State	#
-Master_Host	127.0.0.1
-Master_User	root
-Master_Port	#
-Connect_Retry	1
-Master_Log_File	master-bin.000001
-Read_Master_Log_Pos	#
-Relay_Log_File	#
-Relay_Log_Pos	#
-Relay_Master_Log_File	master-bin.000001
-Slave_IO_Running	Yes
-Slave_SQL_Running	No
-Replicate_Do_DB	
-Replicate_Ignore_DB	
-Replicate_Do_Table	
-Replicate_Ignore_Table	#
-Replicate_Wild_Do_Table	
-Replicate_Wild_Ignore_Table	
-Last_Errno	1677
-Last_Error	Column 0 of table 'test.t1' cannot be converted from type 'varchar(200)' to type 'varchar(10)'
-Skip_Counter	0
-Exec_Master_Log_Pos	#
-Relay_Log_Space	#
-Until_Condition	None
-Until_Log_File	
-Until_Log_Pos	0
-Master_SSL_Allowed	No
-Master_SSL_CA_File	
-Master_SSL_CA_Path	
-Master_SSL_Cert	
-Master_SSL_Cipher	
-Master_SSL_Key	
-Seconds_Behind_Master	#
-Master_SSL_Verify_Server_Cert	No
-Last_IO_Errno	#
-Last_IO_Error	#
-Last_SQL_Errno	1677
-Last_SQL_Error	Column 0 of table 'test.t1' cannot be converted from type 'varchar(200)' to type 'varchar(10)'
-Replicate_Ignore_Server_Ids	
-Master_Server_Id	1
-=======
-Last_SQL_Error = Table definition on master and slave does not match: Column 0 size mismatch - master has size 200, test.t1 on slave has size 10. Master's column size should be <= the slave's column size.
->>>>>>> 8f8e1d6f
+Last_SQL_Error = Column 0 of table 'test.t1' cannot be converted from type 'varchar(200)' to type 'varchar(10)'
 SELECT COUNT(*) FROM t1;
 COUNT(*)
 0
@@ -715,51 +231,7 @@
 RESET MASTER;
 INSERT INTO t1 VALUES ('This is a test.');
 START SLAVE;
-<<<<<<< HEAD
-SHOW SLAVE STATUS;
-Slave_IO_State	#
-Master_Host	127.0.0.1
-Master_User	root
-Master_Port	#
-Connect_Retry	1
-Master_Log_File	master-bin.000001
-Read_Master_Log_Pos	#
-Relay_Log_File	#
-Relay_Log_Pos	#
-Relay_Master_Log_File	master-bin.000001
-Slave_IO_Running	Yes
-Slave_SQL_Running	No
-Replicate_Do_DB	
-Replicate_Ignore_DB	
-Replicate_Do_Table	
-Replicate_Ignore_Table	#
-Replicate_Wild_Do_Table	
-Replicate_Wild_Ignore_Table	
-Last_Errno	1677
-Last_Error	Column 0 of table 'test.t1' cannot be converted from type 'varchar(2000)' to type 'varchar(1000)'
-Skip_Counter	0
-Exec_Master_Log_Pos	#
-Relay_Log_Space	#
-Until_Condition	None
-Until_Log_File	
-Until_Log_Pos	0
-Master_SSL_Allowed	No
-Master_SSL_CA_File	
-Master_SSL_CA_Path	
-Master_SSL_Cert	
-Master_SSL_Cipher	
-Master_SSL_Key	
-Seconds_Behind_Master	#
-Master_SSL_Verify_Server_Cert	No
-Last_IO_Errno	#
-Last_IO_Error	#
-Last_SQL_Errno	1677
-Last_SQL_Error	Column 0 of table 'test.t1' cannot be converted from type 'varchar(2000)' to type 'varchar(1000)'
-Replicate_Ignore_Server_Ids	
-Master_Server_Id	1
-=======
-Last_SQL_Error = Table definition on master and slave does not match: Column 0 size mismatch - master has size 2000, test.t1 on slave has size 1000. Master's column size should be <= the slave's column size.
->>>>>>> 8f8e1d6f
+Last_SQL_Error = Column 0 of table 'test.t1' cannot be converted from type 'varchar(2000)' to type 'varchar(1000)'
 SELECT COUNT(*) FROM t1;
 COUNT(*)
 0
@@ -776,51 +248,7 @@
 RESET MASTER;
 INSERT INTO t1 VALUES ('This is a test.');
 START SLAVE;
-<<<<<<< HEAD
-SHOW SLAVE STATUS;
-Slave_IO_State	#
-Master_Host	127.0.0.1
-Master_User	root
-Master_Port	#
-Connect_Retry	1
-Master_Log_File	master-bin.000001
-Read_Master_Log_Pos	#
-Relay_Log_File	#
-Relay_Log_Pos	#
-Relay_Master_Log_File	master-bin.000001
-Slave_IO_Running	Yes
-Slave_SQL_Running	No
-Replicate_Do_DB	
-Replicate_Ignore_DB	
-Replicate_Do_Table	
-Replicate_Ignore_Table	#
-Replicate_Wild_Do_Table	
-Replicate_Wild_Ignore_Table	
-Last_Errno	1677
-Last_Error	Column 0 of table 'test.t1' cannot be converted from type 'tinyblob' to type 'tinyblob'
-Skip_Counter	0
-Exec_Master_Log_Pos	#
-Relay_Log_Space	#
-Until_Condition	None
-Until_Log_File	
-Until_Log_Pos	0
-Master_SSL_Allowed	No
-Master_SSL_CA_File	
-Master_SSL_CA_Path	
-Master_SSL_Cert	
-Master_SSL_Cipher	
-Master_SSL_Key	
-Seconds_Behind_Master	#
-Master_SSL_Verify_Server_Cert	No
-Last_IO_Errno	#
-Last_IO_Error	#
-Last_SQL_Errno	1677
-Last_SQL_Error	Column 0 of table 'test.t1' cannot be converted from type 'tinyblob' to type 'tinyblob'
-Replicate_Ignore_Server_Ids	
-Master_Server_Id	1
-=======
-Last_SQL_Error = Table definition on master and slave does not match: Column 0 size mismatch - master has size 4, test.t1 on slave has size 1. Master's column size should be <= the slave's column size.
->>>>>>> 8f8e1d6f
+Last_SQL_Error = Column 0 of table 'test.t1' cannot be converted from type 'tinyblob' to type 'tinyblob'
 SELECT COUNT(*) FROM t1;
 COUNT(*)
 0
