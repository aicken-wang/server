CREATE TABLE t1 (a INT) ENGINE=InnoDB;
INSERT INTO t1 VALUES (1);
XA START 'x';
UPDATE t1 set a=2;
XA END 'x';
XA PREPARE 'x';
<<<<<<< HEAD
call mtr.add_suppression("Found 1 prepared XA transactions");
# Kill the server
=======
# Kill and restart
>>>>>>> 4e82aaab
SELECT * FROM t1 LOCK IN SHARE MODE;
SET TRANSACTION ISOLATION LEVEL READ UNCOMMITTED;
SELECT * FROM t1;
a
2
XA ROLLBACK 'x';
SELECT * FROM t1;
a
1
DROP TABLE t1;<|MERGE_RESOLUTION|>--- conflicted
+++ resolved
@@ -4,12 +4,7 @@
 UPDATE t1 set a=2;
 XA END 'x';
 XA PREPARE 'x';
-<<<<<<< HEAD
-call mtr.add_suppression("Found 1 prepared XA transactions");
-# Kill the server
-=======
 # Kill and restart
->>>>>>> 4e82aaab
 SELECT * FROM t1 LOCK IN SHARE MODE;
 SET TRANSACTION ISOLATION LEVEL READ UNCOMMITTED;
 SELECT * FROM t1;
