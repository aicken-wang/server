--- conflicted
+++ resolved
@@ -62,37 +62,6 @@
 let $message= Testcase x.x.x.2:;
 --source include/show_msg.inc
 
-<<<<<<< HEAD
-	--disable_warnings
-	DROP TABLE IF EXISTS t1, t2;
-	--enable_warnings
-
-	eval CREATE TABLE t1 (id INT NOT NULL, col1 char(50),
-		PRIMARY KEY (id)) ENGINE=$engine_type;
-	eval CREATE TABLE t2 (id INT PRIMARY KEY, f_id INT,
-		INDEX par_ind (f_id), col1 char(50),
-		FOREIGN KEY (f_id) REFERENCES t1(id)
-		ON UPDATE CASCADE) ENGINE=$engine_type;
-
-	insert into t1 values (1,'Department A');
-	insert into t1 values (2,'Department B');
-	insert into t1 values (3,'Department C');
-	insert into t2 values (1,2,'Emp 1');
-	insert into t2 values (2,3,'Emp 2');
-
-	--error ER_NO_REFERENCED_ROW_2
-	insert into t2 values (3,4,'Emp 3');
-
-	create trigger tr_t2 before insert on t2 for each row
-		insert into t1 values(new.f_id, concat('New Department ', new.f_id));
-
-lock tables t1 write, t2 write;
-	insert into t2 values (3,4,'Emp 3');
-unlock tables;
-
-	select * from t1;
-	select * from t2;
-=======
 --disable_warnings
 DROP TABLE IF EXISTS t1, t2;
 --enable_warnings
@@ -128,7 +97,6 @@
 SELECT * FROM t1;
 --sorted_result
 SELECT * FROM t2;
->>>>>>> 9b6a012c
 
 # Cleanup
 DROP TRIGGER tr_t2;
