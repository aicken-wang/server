DROP VIEW  IF EXISTS v1,v2;
DROP TABLE IF EXISTS t1,t2,t3;
DROP PROCEDURE IF EXISTS p1;
DROP FUNCTION IF EXISTS f1;
DROP TRIGGER IF EXISTS trg1;
DROP TRIGGER IF EXISTS trg2;
set sql_warnings = 0;
SET @@session.default_storage_engine = 'MyISAM';
SET optimizer_switch='derived_merge=off';
create table t1 (a int,
b int generated always as (-a) virtual,
c int generated always as (-a) stored,
index (c));
insert into t1 (a) values (2), (1), (1), (3), (NULL);
create table t2 like t1;
insert into t2 (a) values (1);
create table t3 (a int primary key,
b int generated always as (-a) virtual,
c int generated always as (-a) stored unique);
insert into t3 (a) values (2),(1),(3),(5),(4),(7);
analyze table t1,t2,t3;
Table	Op	Msg_type	Msg_text
test.t1	analyze	status	Engine-independent statistics collected
test.t1	analyze	status	OK
test.t2	analyze	status	Engine-independent statistics collected
test.t2	analyze	status	OK
test.t3	analyze	status	Engine-independent statistics collected
test.t3	analyze	status	OK
# select_type=SIMPLE, type=system
select * from t2;
a	b	c
1	-1	-1
explain select * from t2;
id	select_type	table	type	possible_keys	key	key_len	ref	rows	Extra
1	SIMPLE	t2	system	NULL	NULL	NULL	NULL	1	
select * from t2 where c=-1;
a	b	c
1	-1	-1
explain select * from t2 where c=-1;
id	select_type	table	type	possible_keys	key	key_len	ref	rows	Extra
1	SIMPLE	t2	system	c	NULL	NULL	NULL	1	
# select_type=SIMPLE, type=ALL
select * from t1 where b=-1;
a	b	c
1	-1	-1
1	-1	-1
explain select * from t1 where b=-1;
id	select_type	table	type	possible_keys	key	key_len	ref	rows	Extra
1	SIMPLE	t1	ALL	NULL	NULL	NULL	NULL	5	Using where
# select_type=SIMPLE, type=const
select * from t3 where a=1;
a	b	c
1	-1	-1
explain select * from t3 where a=1;
id	select_type	table	type	possible_keys	key	key_len	ref	rows	Extra
1	SIMPLE	t3	const	PRIMARY	PRIMARY	4	const	1	
# select_type=SIMPLE, type=range
select * from t3 where c>=-1;
a	b	c
1	-1	-1
explain select * from t3 where c>=-1;
id	select_type	table	type	possible_keys	key	key_len	ref	rows	Extra
1	SIMPLE	t3	range	c	c	5	NULL	1	Using index condition
# select_type=SIMPLE, type=ref
select * from t1,t3 where t1.c=t3.c and t3.c=-1;
a	b	c	a	b	c
1	-1	-1	1	-1	-1
1	-1	-1	1	-1	-1
explain select * from t1,t3 where t1.c=t3.c and t3.c=-1;
id	select_type	table	type	possible_keys	key	key_len	ref	rows	Extra
1	SIMPLE	t3	const	c	c	5	const	1	
1	SIMPLE	t1	ref	c	c	5	const	2	
# select_type=PRIMARY, type=index,ALL
select * from t1 where b in (select c from t3);
a	b	c
1	-1	-1
1	-1	-1
2	-2	-2
3	-3	-3
explain select * from t1 where b in (select c from t3);
id	select_type	table	type	possible_keys	key	key_len	ref	rows	Extra
1	PRIMARY	t1	ALL	NULL	NULL	NULL	NULL	5	Using where
1	PRIMARY	t3	ref	c	c	5	test.t1.b	1	Using index
# select_type=PRIMARY, type=range,ref
select * from t1 where c in (select c from t3 where c between -2 and -1);
a	b	c
1	-1	-1
1	-1	-1
2	-2	-2
explain select * from t1 where c in (select c from t3 where c between -2 and -1);
id	select_type	table	type	possible_keys	key	key_len	ref	rows	Extra
1	PRIMARY	t3	index	c	c	5	NULL	6	Using where; Using index
1	PRIMARY	t1	ref	c	c	5	test.t3.c	1	
# select_type=UNION, type=system
# select_type=UNION RESULT, type=<union1,2>
select * from t1 union select * from t2;
a	b	c
1	-1	-1
2	-2	-2
3	-3	-3
NULL	NULL	NULL
explain select * from t1 union select * from t2;
id	select_type	table	type	possible_keys	key	key_len	ref	rows	Extra
1	PRIMARY	t1	ALL	NULL	NULL	NULL	NULL	5	
2	UNION	t2	system	NULL	NULL	NULL	NULL	1	
NULL	UNION RESULT	<union1,2>	ALL	NULL	NULL	NULL	NULL	NULL	
# select_type=DERIVED, type=system
select * from (select a,b,c from t1) as t11;
a	b	c
1	-1	-1
1	-1	-1
2	-2	-2
3	-3	-3
NULL	NULL	NULL
explain select * from (select a,b,c from t1) as t11;
id	select_type	table	type	possible_keys	key	key_len	ref	rows	Extra
1	PRIMARY	<derived2>	ALL	NULL	NULL	NULL	NULL	5	
2	DERIVED	t1	ALL	NULL	NULL	NULL	NULL	5	
###
### Using aggregate functions with/without DISTINCT
###
# SELECT COUNT(*) FROM tbl_name
select count(*) from t1;
count(*)
5
explain select count(*) from t1;
id	select_type	table	type	possible_keys	key	key_len	ref	rows	Extra
1	SIMPLE	NULL	NULL	NULL	NULL	NULL	NULL	NULL	Select tables optimized away
# SELECT COUNT(DISTINCT <non-gcol>) FROM tbl_name
select count(distinct a) from t1;
count(distinct a)
3
explain select count(distinct a) from t1;
id	select_type	table	type	possible_keys	key	key_len	ref	rows	Extra
1	SIMPLE	t1	ALL	NULL	NULL	NULL	NULL	5	
# SELECT COUNT(DISTINCT <non-stored gcol>) FROM tbl_name
select count(distinct b) from t1;
count(distinct b)
3
explain select count(distinct b) from t1;
id	select_type	table	type	possible_keys	key	key_len	ref	rows	Extra
1	SIMPLE	t1	ALL	NULL	NULL	NULL	NULL	5	
# SELECT COUNT(DISTINCT <stored gcol>) FROM tbl_name
select count(distinct c) from t1;
count(distinct c)
3
explain select count(distinct c) from t1;
id	select_type	table	type	possible_keys	key	key_len	ref	rows	Extra
1	SIMPLE	t1	range	NULL	c	5	NULL	6	Using index for group-by (scanning)
###
### filesort & range-based utils
###
# SELECT * FROM tbl_name WHERE <gcol expr>
select * from t3 where c >= -2;
a	b	c
1	-1	-1
2	-2	-2
explain select * from t3 where c >= -2;
id	select_type	table	type	possible_keys	key	key_len	ref	rows	Extra
1	SIMPLE	t3	range	c	c	5	NULL	2	Using index condition
# SELECT * FROM tbl_name WHERE <non-gcol expr>
select * from t3 where a between 1 and 2;
a	b	c
1	-1	-1
2	-2	-2
explain select * from t3 where a between 1 and 2;
id	select_type	table	type	possible_keys	key	key_len	ref	rows	Extra
1	SIMPLE	t3	range	PRIMARY	PRIMARY	4	NULL	2	Using index condition
# SELECT * FROM tbl_name WHERE <non-indexed gcol expr>
select * from t3 where b between -2 and -1;
a	b	c
1	-1	-1
2	-2	-2
explain select * from t3 where b between -2 and -1;
id	select_type	table	type	possible_keys	key	key_len	ref	rows	Extra
1	SIMPLE	t3	ALL	NULL	NULL	NULL	NULL	6	Using where
# SELECT * FROM tbl_name WHERE <indexed gcol expr>
select * from t3 where c between -2 and -1;
a	b	c
1	-1	-1
2	-2	-2
explain select * from t3 where c between -2 and -1;
id	select_type	table	type	possible_keys	key	key_len	ref	rows	Extra
1	SIMPLE	t3	range	c	c	5	NULL	2	Using index condition
# bug#20022189: WL411:DEBUG ASSERT AT FIELD_LONG::VAL_INT IN SQL/FIELD.CC
CREATE TABLE t4 (
`pk` int(11) NOT NULL ,
`col_int_nokey` int(11) GENERATED ALWAYS AS (pk + col_int_key) STORED,
`col_int_key` int(11) DEFAULT NULL,
`col_date_nokey` date DEFAULT NULL,
`col_datetime_key` datetime DEFAULT NULL,
PRIMARY KEY (`pk`),
KEY `col_int_key` (`col_int_key`),
KEY `col_datetime_key` (`col_datetime_key`)
);
INSERT INTO t4 VALUES
(1,default,4,'2008-12-05','1900-01-01 00:00:00');
SELECT
SQL_BIG_RESULT
GRANDPARENT1 . `col_int_nokey` AS g1
FROM t4 AS GRANDPARENT1 LEFT JOIN t4 AS GRANDPARENT2 ON ( GRANDPARENT2 .
`col_datetime_key` <= GRANDPARENT1 . `col_date_nokey` )
GROUP BY GRANDPARENT1 . `pk`;
g1
5
DROP TABLE t4;
# SELECT * FROM tbl_name WHERE <non-gcol expr> ORDER BY <indexed gcol>
select * from t3 where a between 1 and 2 order by c;
a	b	c
2	-2	-2
1	-1	-1
explain select * from t3 where a between 1 and 2 order by c;
id	select_type	table	type	possible_keys	key	key_len	ref	rows	Extra
1	SIMPLE	t3	range	PRIMARY	PRIMARY	4	NULL	2	Using index condition; Using filesort
# SELECT * FROM tbl_name WHERE <non-indexed gcol expr> ORDER BY <non-gcol>
select * from t3 where b between -2 and -1 order by a;
a	b	c
1	-1	-1
2	-2	-2
explain select * from t3 where b between -2 and -1 order by a;
id	select_type	table	type	possible_keys	key	key_len	ref	rows	Extra
1	SIMPLE	t3	ALL	NULL	NULL	NULL	NULL	6	Using where; Using filesort
# SELECT * FROM tbl_name WHERE <indexed gcol expr> ORDER BY <non-gcol>
select * from t3 where c between -2 and -1 order by a;
a	b	c
1	-1	-1
2	-2	-2
explain select * from t3 where c between -2 and -1 order by a;
id	select_type	table	type	possible_keys	key	key_len	ref	rows	Extra
1	SIMPLE	t3	range	c	c	5	NULL	2	Using index condition; Using filesort
# SELECT * FROM tbl_name WHERE <non-indexed gcol expr> ORDER BY <non-indexed gcol>
select * from t3 where b between -2 and -1 order by b;
a	b	c
2	-2	-2
1	-1	-1
explain select * from t3 where b between -2 and -1 order by b;
id	select_type	table	type	possible_keys	key	key_len	ref	rows	Extra
1	SIMPLE	t3	ALL	NULL	NULL	NULL	NULL	6	Using where; Using filesort
# SELECT * FROM tbl_name WHERE <indexed gcol expr> ORDER BY <non-indexed gcol>
select * from t3 where c between -2 and -1 order by b;
a	b	c
2	-2	-2
1	-1	-1
explain select * from t3 where c between -2 and -1 order by b;
id	select_type	table	type	possible_keys	key	key_len	ref	rows	Extra
1	SIMPLE	t3	range	c	c	5	NULL	2	Using index condition; Using filesort
# SELECT * FROM tbl_name WHERE <non-indexed gcol expr> ORDER BY <indexed gcol>
select * from t3 where b between -2 and -1 order by c;
a	b	c
2	-2	-2
1	-1	-1
explain select * from t3 where b between -2 and -1 order by c;
id	select_type	table	type	possible_keys	key	key_len	ref	rows	Extra
1	SIMPLE	t3	ALL	NULL	NULL	NULL	NULL	6	Using where; Using filesort
# SELECT * FROM tbl_name WHERE <indexed gcol expr> ORDER BY <indexed gcol>
select * from t3 where c between -2 and -1 order by c;
a	b	c
2	-2	-2
1	-1	-1
explain select * from t3 where c between -2 and -1 order by c;
id	select_type	table	type	possible_keys	key	key_len	ref	rows	Extra
1	SIMPLE	t3	range	c	c	5	NULL	2	Using index condition
# SELECT sum(<non-indexed gcol>) FROM tbl_name GROUP BY <non-indexed gcol>
select sum(b) from t1 group by b;
sum(b)
NULL
-3
-2
-2
explain select sum(b) from t1 group by b;
id	select_type	table	type	possible_keys	key	key_len	ref	rows	Extra
1	SIMPLE	t1	ALL	NULL	NULL	NULL	NULL	5	Using temporary; Using filesort
# SELECT sum(<indexed gcol>) FROM tbl_name GROUP BY <indexed gcol>
select sum(c) from t1 group by c;
sum(c)
NULL
-3
-2
-2
explain select sum(c) from t1 group by c;
id	select_type	table	type	possible_keys	key	key_len	ref	rows	Extra
1	SIMPLE	t1	index	NULL	c	5	NULL	5	Using index
# SELECT sum(<non-indexed gcol>) FROM tbl_name GROUP BY <indexed gcol>
select sum(b) from t1 group by c;
sum(b)
NULL
-3
-2
-2
explain select sum(b) from t1 group by c;
id	select_type	table	type	possible_keys	key	key_len	ref	rows	Extra
1	SIMPLE	t1	ALL	NULL	NULL	NULL	NULL	5	Using temporary; Using filesort
# SELECT sum(<indexed gcol>) FROM tbl_name GROUP BY <non-indexed gcol>
select sum(c) from t1 group by b;
sum(c)
NULL
-3
-2
-2
explain select sum(c) from t1 group by b;
id	select_type	table	type	possible_keys	key	key_len	ref	rows	Extra
1	SIMPLE	t1	ALL	NULL	NULL	NULL	NULL	5	Using temporary; Using filesort
drop table t1;
#
# Bug#20241655: WL411:FAILING ASSERTION ASSERTION
#
CREATE TABLE BB (
col_time_key time NOT NULL,
col_time_nokey time GENERATED ALWAYS AS (ADDTIME(col_datetime_key, col_time_key)) VIRTUAL,
col_datetime_key datetime NOT NULL);
INSERT INTO BB VALUES('23:28:02', default, '2005-03-15 22:48:25');
Warnings:
Note	1265	Data truncated for column 'col_time_nokey' at row 1
CREATE TABLE CC (
col_time_key time NOT NULL,
col_time_nokey time GENERATED ALWAYS AS (ADDTIME(col_datetime_key, col_time_key)) VIRTUAL,
col_datetime_key datetime NOT NULL
);
INSERT INTO CC VALUES('16:22:51', default, '1900-01-01 00:00:00');
Warnings:
Note	1265	Data truncated for column 'col_time_nokey' at row 1
SELECT 1 AS g1 FROM BB AS gp1 LEFT JOIN BB AS gp2 USING ( col_time_nokey);
g1
1
DROP TABLE BB, CC;
#
# Bug#20328786: WL411:VALGRIND WARNINGS OF CONDITIONAL
#               JUMP WHILE SELECTING FROM VIEW
#
CREATE TABLE A (
pk INTEGER AUTO_INCREMENT,
col_int_nokey INTEGER,
col_int_key INTEGER GENERATED ALWAYS AS (2 + 2 + col_int_nokey) STORED,
PRIMARY KEY (pk)
);
CREATE TABLE C (
pk INTEGER AUTO_INCREMENT,
col_int_nokey INTEGER,
col_int_key INTEGER GENERATED ALWAYS AS (2 + 2 + col_int_nokey) STORED,
col_varchar_nokey VARCHAR(1),
col_varchar_key VARCHAR(2) GENERATED ALWAYS AS
(CONCAT(col_varchar_nokey, col_varchar_nokey)) STORED,
PRIMARY KEY (pk),
KEY (col_int_key),
KEY (col_varchar_key, col_int_key)
);
INSERT INTO C (
col_int_nokey,
col_varchar_nokey
) VALUES (4, 'v'),(62, 'v'),(7, 'c'),(1, NULL),(0, 'x'),(7, 'i'),(7, 'e'),(1, 'p'),(7, 's'),(1, 'j'),(5, 'z'),(2, 'c'),(0, 'a'),(1, 'q'),(8, 'y'),(1, NULL),(1, 'r'),(9, 'v'),(1, NULL),(5, 'r');
CREATE OR REPLACE ALGORITHM=MERGE VIEW V1 AS SELECT alias1.
col_varchar_key AS field1 , alias1.pk AS field2, alias2.
col_int_nokey AS field3 FROM  C AS alias1  LEFT  JOIN A AS alias2 ON
alias1.pk =  alias2.col_int_key  WHERE  alias1.pk > 8 AND alias1
.pk < ( 9 + 2 ) AND  alias1.col_int_key <> 1 OR alias1.col_int_key
> 0 AND alias1.col_int_key <= ( 3 + 2 )  ORDER BY field1, field2, field3
LIMIT 100 OFFSET 6;
Warnings:
Warning	1354	View merge algorithm can't be used here for now (assumed undefined algorithm)
SELECT * FROM V1;
field1	field2	field3
qq	14	NULL
rr	17	NULL
ss	9	NULL
xx	5	NULL
DROP VIEW V1;
DROP TABLE A,C;
#
# Bug#20406510: WL411:VALGRIND WARNINGS WITH
#    COUNT DISTINCT QUERY ON VIRTUAL GC VARCHAR COLUMN
#
CREATE TABLE A (
pk INTEGER AUTO_INCREMENT,
col_time_key TIME NOT NULL,
col_datetime_key DATETIME NOT NULL,
PRIMARY KEY (pk),
KEY (col_time_key),
KEY (col_datetime_key)
);
CREATE TABLE C (
pk INTEGER AUTO_INCREMENT,
col_int_key INTEGER NOT NULL,
col_varchar_key VARCHAR(1) NOT NULL,
col_varchar_nokey VARCHAR(2) GENERATED ALWAYS AS
(CONCAT(col_varchar_key, col_varchar_key)),
PRIMARY KEY (pk),
KEY (col_int_key),
KEY (col_varchar_key, col_int_key)
);
INSERT INTO C (col_int_key,col_varchar_key) VALUES (0, 'j'),(8, 'v'),(1, 'c'),(8, 'm'),(9, 'd');
SELECT MIN(  alias2 . col_int_key ) AS field1,
COUNT( DISTINCT alias2 . col_varchar_nokey ) AS field2
FROM ( A AS alias1 , C AS alias2 )
ORDER BY alias1.col_time_key, alias1.col_datetime_key, alias1.pk ASC;
field1	field2
NULL	0
DROP TABLE A,C;
#
# Bug#20566325: WL8149: INNODB: FAILING ASSERTION:
#               COL_NR < TABLE->N_DEF
#
CREATE TABLE A (
pk INTEGER AUTO_INCREMENT,
col_varchar_nokey VARCHAR(1) NOT NULL,
col_varchar_key VARCHAR(2) GENERATED ALWAYS AS
(CONCAT(col_varchar_nokey, col_varchar_nokey)),
PRIMARY KEY (pk)
);
INSERT /*! IGNORE */ INTO A (col_varchar_nokey) VALUES ('k');
CREATE TABLE CC (
pk INTEGER AUTO_INCREMENT,
col_datetime_nokey DATETIME /*! NULL */,
col_time_nokey TIME /*! NULL */,
col_time_key TIME GENERATED ALWAYS AS
(ADDTIME(col_datetime_nokey, col_time_nokey)),
col_varchar_nokey VARCHAR(1) /*! NULL */,
col_varchar_key VARCHAR(2) GENERATED ALWAYS AS
(CONCAT(col_varchar_nokey, col_varchar_nokey)),
PRIMARY KEY (pk));
INSERT INTO CC (col_time_nokey,col_datetime_nokey,col_varchar_nokey) VALUES
('13:06:13.033877','1900-01-01 00:00:00', 'p'),
(NULL, '2007-05-25 11:58:54.015689', 'g');
SELECT
table1.col_time_key AS field1,
'z' AS field2
FROM
(CC AS table1 LEFT OUTER JOIN (A AS table2 STRAIGHT_JOIN CC AS table3 ON
(table3.col_varchar_key = table2.col_varchar_nokey)) ON
(table3.col_varchar_key = table2.col_varchar_nokey))
WHERE
table2.pk != 6
AND table1.col_varchar_key IN ('l', 's' , 'b' )
AND table3.col_varchar_key != table1.col_varchar_key
ORDER BY table1.col_varchar_key , field1 , field2;
field1	field2
DROP TABLE A,CC;
#
# Bug#20573302: WL8149: SEGV IN HA_INNOBASE::
#               BUILD_TEMPLATE AT INNOBASE/HANDLER/HA_INNODB.CC:665
#
CREATE TABLE c (
pk INTEGER AUTO_INCREMENT,
col_int_nokey INTEGER NOT NULL,
col_int_key INTEGER GENERATED ALWAYS AS (col_int_nokey) VIRTUAL,
col_date_nokey DATE NOT NULL,
col_date_key DATE GENERATED ALWAYS AS (DATE_ADD(col_date_nokey,interval 30 day)) VIRTUAL,
col_datetime_nokey DATETIME NOT NULL,
col_time_nokey TIME NOT NULL,
col_datetime_key DATETIME GENERATED ALWAYS AS (ADDTIME(col_datetime_nokey, col_time_nokey)),
col_time_key TIME GENERATED ALWAYS AS (ADDTIME(col_datetime_nokey, col_time_nokey)),
col_varchar_nokey VARCHAR(1) NOT NULL,
col_varchar_key VARCHAR(2) GENERATED ALWAYS AS (CONCAT(col_varchar_nokey, col_varchar_nokey)),
PRIMARY KEY (pk),
KEY (col_int_key),
KEY (col_varchar_key),
KEY (col_date_key),
KEY (col_time_key),
KEY (col_datetime_key),
KEY (col_int_key, col_varchar_key),
KEY (col_int_key, col_varchar_key, col_date_key,
col_time_key, col_datetime_key));
INSERT /*! IGNORE */ INTO c (
col_int_nokey,
col_date_nokey,
col_time_nokey,
col_datetime_nokey,
col_varchar_nokey
) VALUES
(1, '2009-12-01', '00:21:38.058143', '2007-05-28 00:00:00', 'c'),
(8, '2004-12-17', '04:08:02.046897', '2009-07-25 09:21:20.064099', 'm'),
(9, '2000-03-14', '16:25:11.040240', '2002-01-16 00:00:00', 'd'),
(24, '2000-10-08', '10:14:58.018534', '2006-10-12 04:32:53.031976', 'd'),
(6, '2006-05-25', '19:47:59.011283', '2001-02-15 03:08:38.035426', 'y'),
(1, '2008-01-23', '11:14:24.032949', '2004-10-02 20:31:15.022553', 't'),
(6, '2007-06-18', NULL, '2002-08-20 22:48:00.035785', 'd'),
(2, '2002-10-13', '00:00:00', '1900-01-01 00:00:00', 's'),
(4, '1900-01-01', '15:57:25.019666', '2005-08-15 00:00:00', 'r'),
(8, NULL, '07:05:51.006712', '1900-01-01 00:00:00', 'm'),
(4, '2006-03-09', '19:22:21.057406', '2008-05-16 08:09:06.002924', 'b'),
(4, '2001-06-05', '03:53:16.001370', '2001-01-20 12:47:23.022022', 'x'),
(7, '2006-05-28', '09:16:38.034570', '2008-07-02 00:00:00', 'g'),
(4, '2001-04-19', '15:37:26.028315', '1900-01-01 00:00:00', 'p'),
(1, '1900-01-01', '00:00:00', '2002-12-08 11:34:58.001571', 'q'),
(9, '2004-08-20', '05:03:03.047452', '1900-01-01 00:00:00', 'w'),
(4, '2004-10-10', '02:59:24.063764', '1900-01-01 00:00:00', 'd'),
(8, '2000-04-02', '00:01:58.064243', '2002-08-25 20:35:06.064634', 'e'),
(4, '2006-11-02', '00:00:00', '2001-10-22 11:13:24.048128', 'b'),
(8, '2009-01-28', '02:20:16.024931', '2003-03-12 02:00:34.029335', 'y');
Warnings:
Note	1265	Data truncated for column 'col_time_key' at row 1
Note	1265	Data truncated for column 'col_time_key' at row 2
Note	1265	Data truncated for column 'col_time_key' at row 3
Note	1265	Data truncated for column 'col_time_key' at row 4
Note	1265	Data truncated for column 'col_time_key' at row 5
Note	1265	Data truncated for column 'col_time_key' at row 6
Warning	1048	Column 'col_time_nokey' cannot be null
Note	1265	Data truncated for column 'col_time_key' at row 7
Note	1265	Data truncated for column 'col_time_key' at row 8
Note	1265	Data truncated for column 'col_time_key' at row 9
Warning	1048	Column 'col_date_nokey' cannot be null
Warning	1292	Incorrect datetime value: '0000-00-00'
Note	1265	Data truncated for column 'col_time_key' at row 10
Note	1265	Data truncated for column 'col_time_key' at row 11
Note	1265	Data truncated for column 'col_time_key' at row 12
Note	1265	Data truncated for column 'col_time_key' at row 13
Note	1265	Data truncated for column 'col_time_key' at row 14
Note	1265	Data truncated for column 'col_time_key' at row 15
Note	1265	Data truncated for column 'col_time_key' at row 16
Note	1265	Data truncated for column 'col_time_key' at row 17
Note	1265	Data truncated for column 'col_time_key' at row 18
Note	1265	Data truncated for column 'col_time_key' at row 19
Note	1265	Data truncated for column 'col_time_key' at row 20
CREATE TABLE cc (
pk INTEGER AUTO_INCREMENT,
col_int_nokey INTEGER NOT NULL,
col_int_key INTEGER GENERATED ALWAYS AS (col_int_nokey) VIRTUAL,
col_date_nokey DATE NOT NULL,
col_date_key DATE GENERATED ALWAYS AS (DATE_ADD(col_date_nokey,interval 30 day)) VIRTUAL,
col_datetime_nokey DATETIME NOT NULL,
col_time_nokey TIME NOT NULL,
col_datetime_key DATETIME GENERATED ALWAYS AS (ADDTIME(col_datetime_nokey, col_time_nokey)),
col_time_key TIME GENERATED ALWAYS AS (ADDTIME(col_datetime_nokey, col_time_nokey)),
col_varchar_nokey VARCHAR(1) NOT NULL,
col_varchar_key VARCHAR(2) GENERATED ALWAYS AS (CONCAT(col_varchar_nokey, col_varchar_nokey)),
PRIMARY KEY (pk),
KEY (col_int_key),
KEY (col_varchar_key),
KEY (col_date_key),
KEY (col_time_key),
KEY (col_datetime_key),
KEY (col_int_key, col_varchar_key),
KEY (col_int_key, col_varchar_key, col_date_key,
col_time_key, col_datetime_key));
INSERT /*! IGNORE */ INTO cc (
col_int_nokey,
col_date_nokey,
col_time_nokey,
col_datetime_nokey,
col_varchar_nokey
) VALUES
(0, '2003-02-06', '22:02:09.059926', '2003-08-07 14:43:09.011144', 'x'),
(0, '2005-04-16', '19:33:15.014160', '2005-12-11 00:00:00', 'n'),
(1, '2005-07-23', '22:03:16.058787', '2005-12-26 20:48:07.043628', 'w'),
(7, '2001-11-15', '06:31:23.027263', '2008-06-12 06:41:21.012493', 's'),
(0, '2006-03-24', '02:19:08.013275', '2007-10-11 18:46:28.030000', 'a'),
(4, '2008-07-10', NULL, '2006-04-04 22:22:40.057947', 'd'),
(1, '2009-12-07', NULL, '2002-08-10 20:52:58.035137', 'w'),
(1, '2008-05-01', '10:28:01.038587', '2008-10-03 11:17:23.005299', 'j'),
(1, '2008-06-22', '00:00:00', '2009-01-06 20:11:01.034339', 'm'),
(4, '2001-11-11', '15:02:50.048785', '2009-09-19 00:00:00', 'k'),
(7, '2000-12-21', '05:29:13.012729', '2007-09-02 12:14:27.029187', 't'),
(4, '2007-09-03', '23:45:33.048507', '2003-09-26 00:00:00', 'k'),
(2, '2003-02-18', '19:10:53.057455', '2001-11-18 18:10:16.063189', 'e'),
(0, '2008-12-01', '01:45:27.037313', '2005-02-15 04:08:17.015554', 'i'),
(1, '2008-10-18', '03:56:03.060218', '2009-06-13 23:04:40.013006', 't'),
(91, '2004-08-28', '12:43:17.023797', '1900-01-01 00:00:00', 'm'),
(6, '2006-10-05', '13:33:46.053634', '2005-03-20 02:48:24.045653', 'z'),
(3, '2003-05-16', NULL, '2002-03-16 11:47:27.045297', 'c'),
(6, '2008-10-10', NULL, '2000-05-22 00:00:00', 'i'),
(8, '2002-01-19', '05:18:40.006865', '2009-02-12 00:00:00', 'v');
Warnings:
Note	1265	Data truncated for column 'col_time_key' at row 1
Note	1265	Data truncated for column 'col_time_key' at row 2
Note	1265	Data truncated for column 'col_time_key' at row 3
Note	1265	Data truncated for column 'col_time_key' at row 4
Note	1265	Data truncated for column 'col_time_key' at row 5
Warning	1048	Column 'col_time_nokey' cannot be null
Note	1265	Data truncated for column 'col_time_key' at row 6
Warning	1048	Column 'col_time_nokey' cannot be null
Note	1265	Data truncated for column 'col_time_key' at row 7
Note	1265	Data truncated for column 'col_time_key' at row 8
Note	1265	Data truncated for column 'col_time_key' at row 9
Note	1265	Data truncated for column 'col_time_key' at row 10
Note	1265	Data truncated for column 'col_time_key' at row 11
Note	1265	Data truncated for column 'col_time_key' at row 12
Note	1265	Data truncated for column 'col_time_key' at row 13
Note	1265	Data truncated for column 'col_time_key' at row 14
Note	1265	Data truncated for column 'col_time_key' at row 15
Note	1265	Data truncated for column 'col_time_key' at row 16
Note	1265	Data truncated for column 'col_time_key' at row 17
Warning	1048	Column 'col_time_nokey' cannot be null
Note	1265	Data truncated for column 'col_time_key' at row 18
Warning	1048	Column 'col_time_nokey' cannot be null
Note	1265	Data truncated for column 'col_time_key' at row 19
Note	1265	Data truncated for column 'col_time_key' at row 20
EXPLAIN
SELECT subquery2_t2.col_int_key AS subquery2_field1
FROM (c AS subquery2_t1 RIGHT JOIN
(c AS subquery2_t2 LEFT JOIN cc AS subquery2_t3 ON
(subquery2_t3.col_int_nokey = subquery2_t2.col_int_key )) ON
(subquery2_t3.col_varchar_key = subquery2_t2.col_varchar_key))
ORDER BY subquery2_field1;
id	select_type	table	type	possible_keys	key	key_len	ref	rows	Extra
1	SIMPLE	subquery2_t2	index	NULL	col_int_key_2	10	NULL	20	#
1	SIMPLE	subquery2_t3	ALL	NULL	NULL	NULL	NULL	20	#
1	SIMPLE	subquery2_t1	index	NULL	PRIMARY	4	NULL	20	#
SELECT subquery2_t2.col_int_key AS subquery2_field1
FROM (c AS subquery2_t1 RIGHT JOIN
(c AS subquery2_t2 LEFT JOIN cc AS subquery2_t3 ON
(subquery2_t3.col_int_nokey = subquery2_t2.col_int_key )) ON
(subquery2_t3.col_varchar_key = subquery2_t2.col_varchar_key))
ORDER BY subquery2_field1;
subquery2_field1
1
1
1
1
1
1
1
1
1
1
1
1
1
1
1
1
1
1
1
1
1
1
1
1
1
1
1
1
1
1
1
1
1
1
2
4
4
4
4
4
4
4
4
4
4
4
4
4
4
4
4
4
4
4
4
4
4
4
4
4
4
4
4
4
4
4
4
4
4
4
4
4
6
6
6
6
7
7
8
8
8
8
9
9
24
SELECT subquery2_t2.col_int_key AS subquery2_field1
FROM (c AS subquery2_t1 RIGHT JOIN
(c AS subquery2_t2 LEFT JOIN cc AS subquery2_t3 ON
(subquery2_t3.col_int_nokey = subquery2_t2.col_int_key )) ON
(subquery2_t3.col_varchar_key = subquery2_t2.col_varchar_key))
ORDER BY subquery2_field1;
subquery2_field1
1
1
1
1
1
1
1
1
1
1
1
1
1
1
1
1
1
1
1
1
1
1
1
1
1
1
1
1
1
1
1
1
1
1
2
4
4
4
4
4
4
4
4
4
4
4
4
4
4
4
4
4
4
4
4
4
4
4
4
4
4
4
4
4
4
4
4
4
4
4
4
4
6
6
6
6
7
7
8
8
8
8
9
9
24
DROP TABLE c,cc;
#
# Bug#2081065: WL8149:RESULT DIFF SEEN FOR SIMPLE
#              RANGE QUERIES WITH ORDER BY
#
CREATE TABLE cc (
pk INTEGER AUTO_INCREMENT,
col_int_nokey INTEGER NOT NULL,
col_int_key INTEGER GENERATED ALWAYS AS
(col_int_nokey + col_int_nokey) VIRTUAL,
PRIMARY KEY (pk),
KEY (col_int_key)
);
INSERT INTO cc (col_int_nokey) VALUES (0),(1),(7),(0),(4),(5);
EXPLAIN SELECT pk FROM cc WHERE col_int_key > 3;
id	select_type	table	type	possible_keys	key	key_len	ref	rows	Extra
1	SIMPLE	cc	range	col_int_key	col_int_key	5	NULL	3	#
SELECT pk FROM cc WHERE col_int_key > 3;
pk
5
6
3
EXPLAIN SELECT pk FROM cc WHERE col_int_key > 3 ORDER BY 1;
id	select_type	table	type	possible_keys	key	key_len	ref	rows	Extra
1	SIMPLE	cc	range	col_int_key	col_int_key	5	NULL	3	#
SELECT pk FROM cc WHERE col_int_key > 3 ORDER BY 1;
pk
3
5
6
DROP TABLE cc;
#
# Bug#20849676 :WL8149:ASSERTION `!TABLE || (!TABLE->READ_SET
#  || BITMAP_IS_SET(TABLE->READ_SET
#
CREATE TABLE c (
pk INTEGER AUTO_INCREMENT,
col_int_nokey INTEGER NOT NULL,
col_int_key INTEGER GENERATED ALWAYS AS
(col_int_nokey + col_int_nokey) VIRTUAL,
col_varchar_nokey VARCHAR(1) NOT NULL,
col_varchar_key VARCHAR(2) GENERATED ALWAYS AS
(CONCAT(col_varchar_nokey, col_varchar_nokey)),
PRIMARY KEY (pk),
KEY (col_int_key),
KEY (col_varchar_key),
KEY (col_int_key, col_varchar_key)
) ;
INSERT INTO c (col_int_nokey, col_varchar_nokey) VALUES
(1, 'c'),(8, 'm'),(9, 'd'),(24, 'd'),(6, 'y'),(1, 't'),(6, 'd'),
(2, 'r'),(8, 'm'),(4, 'b'),(4, 'x'),(7, 'g'),(4, 'p'),(1, 'q'),
(9, 'w'),(4, 'd'),(8, 'e'),(4, 'b'),(8, 'y');
CREATE TABLE a (
pk INTEGER AUTO_INCREMENT,
col_datetime_nokey DATETIME NOT NULL,
col_time_nokey TIME NOT NULL,
col_datetime_key DATETIME GENERATED ALWAYS AS
(ADDTIME(col_datetime_nokey, col_time_nokey)),
col_time_key TIME GENERATED ALWAYS AS
(ADDTIME(col_datetime_nokey, col_time_nokey)),
col_varchar_nokey VARCHAR(1) NOT NULL,
col_varchar_key VARCHAR(2) GENERATED ALWAYS AS
(CONCAT(col_varchar_nokey, col_varchar_nokey)),
PRIMARY KEY (pk),
KEY (col_varchar_key),
KEY (col_time_key),
KEY (col_datetime_key),
KEY (col_varchar_key, col_time_key, col_datetime_key)
);
INSERT INTO a (
col_time_nokey,
col_datetime_nokey,
col_varchar_nokey) VALUES
('04:08:02.046897', '2001-11-04 19:07:55.051133', 'k');
Warnings:
Note	1265	Data truncated for column 'col_time_key' at row 1
ANALYZE TABLE a, c;
Table	Op	Msg_type	Msg_text
test.a	analyze	status	Engine-independent statistics collected
test.a	analyze	status	OK
test.c	analyze	status	Engine-independent statistics collected
test.c	analyze	status	OK
EXPLAIN
SELECT
table1.pk AS field1 ,
table1.col_datetime_key AS field2
FROM
( a AS table1 LEFT JOIN ( ( c AS table2 STRAIGHT_JOIN (  SELECT
SUBQUERY1_t1.* FROM ( c AS SUBQUERY1_t1 INNER JOIN ( c AS SUBQUERY1_t2
STRAIGHT_JOIN c AS SUBQUERY1_t3 ON (SUBQUERY1_t3.col_varchar_key =
SUBQUERY1_t2.col_varchar_key  ) )
ON (SUBQUERY1_t3.pk = SUBQUERY1_t2.col_int_key
OR SUBQUERY1_t1.col_int_key <> 1 ) )
WHERE SUBQUERY1_t2.pk >= 9 ) AS table3
ON (table3.col_int_key = table2.col_int_key  ) ) )
ON (table3.col_int_nokey = table2.pk  ) )
GROUP BY field1, field2;
id	select_type	table	type	possible_keys	key	key_len	ref	rows	Extra
1	PRIMARY	table1	system	NULL	NULL	NULL	NULL	1	#
1	PRIMARY	table2	ALL	PRIMARY,col_int_key,col_int_key_2	NULL	NULL	NULL	19	#
1	PRIMARY	<derived2>	ref	key0	key0	9	test.table2.pk,test.table2.col_int_key	10	#
2	DERIVED	SUBQUERY1_t2	ALL	PRIMARY,col_int_key,col_varchar_key,col_int_key_2	NULL	NULL	NULL	19	#
2	DERIVED	SUBQUERY1_t3	ref	PRIMARY,col_varchar_key	col_varchar_key	5	test.SUBQUERY1_t2.col_varchar_key	1	#
2	DERIVED	SUBQUERY1_t1	ALL	col_int_key,col_int_key_2	NULL	NULL	NULL	19	#
SELECT
table1.pk AS field1 ,
table1.col_datetime_key AS field2
FROM
( a AS table1 LEFT JOIN ( ( c AS table2 STRAIGHT_JOIN (  SELECT
SUBQUERY1_t1.* FROM ( c AS SUBQUERY1_t1 INNER JOIN ( c AS SUBQUERY1_t2
STRAIGHT_JOIN c AS SUBQUERY1_t3 ON (SUBQUERY1_t3.col_varchar_key =
SUBQUERY1_t2.col_varchar_key  ) )
ON (SUBQUERY1_t3.pk = SUBQUERY1_t2.col_int_key
OR SUBQUERY1_t1.col_int_key <> 1 ) )
WHERE SUBQUERY1_t2.pk >= 9 ) AS table3
ON (table3.col_int_key = table2.col_int_key  ) ) )
ON (table3.col_int_nokey = table2.pk  ) )
GROUP BY field1, field2;
field1	field2
1	2001-11-04 23:15:57
DROP TABLE IF EXISTS c,a;
CREATE TABLE c (
col_int_nokey INTEGER NOT NULL,
col_int_key INTEGER GENERATED ALWAYS AS
(col_int_nokey + col_int_nokey) VIRTUAL,
col_varchar_nokey VARCHAR(1) NOT NULL,
col_varchar_key VARCHAR(2) GENERATED ALWAYS AS
(CONCAT(col_varchar_nokey, col_varchar_nokey)),
KEY (col_int_key),
KEY (col_int_key, col_varchar_key)
) ;
INSERT INTO c (
col_int_nokey,
col_varchar_nokey
) VALUES (1, 'c'),(8, 'm'),(9, 'd'),(24, 'd'),(6, 'y'),(1, 't'),
(6, 'd'),(2, 's'),(4, 'r'),(8, 'm'),(4, 'b'),(4, 'x'),(7, 'g'),(4, 'p'),
(1, 'q'),(9, 'w'),(4, 'd'),(8, 'e'),(4, 'b'),(8, 'y');
CREATE TABLE cc (
col_int_nokey INTEGER,
col_int_key INTEGER GENERATED ALWAYS AS
(col_int_nokey + col_int_nokey) VIRTUAL,
col_varchar_nokey VARCHAR(1),
col_varchar_key VARCHAR(2) GENERATED ALWAYS AS
(CONCAT(col_varchar_nokey, col_varchar_nokey)),
KEY (col_int_key),
KEY (col_varchar_key),
KEY (col_int_key, col_varchar_key),
KEY (col_int_key, col_int_nokey),
KEY (col_varchar_key, col_varchar_nokey)
);
INSERT INTO cc (
col_int_nokey,
col_varchar_nokey
) VALUES (8, 'p'),(9, 'g'),(9, 'i'),(4, 'p'),(7, 'h'),(1, 'e'),(8, 'e'),(6, 'u'),
(6, 'j'),(6, 'e'),(1, 'z'),(227, 'w'),(NULL, 't'),(9, 'i'),(1, 'i'),(8, 'i'),
(5, 'b'),(8,'m'),(7, 'j'),(2, 'v');
ANALYZE TABLE c, cc;
Table	Op	Msg_type	Msg_text
test.c	analyze	status	Engine-independent statistics collected
test.c	analyze	status	OK
test.cc	analyze	status	Engine-independent statistics collected
test.cc	analyze	status	OK
EXPLAIN SELECT
alias2 . col_varchar_key AS field1
FROM ( cc AS alias1 , cc AS alias2 )
WHERE
( alias2 . col_int_key , alias1 . col_int_nokey )
NOT IN
(
SELECT
DISTINCT  SQ1_alias2 . col_int_nokey AS SQ1_field1 ,
SQ1_alias1 . col_int_key AS SQ1_field2
FROM ( cc AS SQ1_alias1 , c AS SQ1_alias2 )
GROUP BY SQ1_field1 , SQ1_field2
)
GROUP BY field1;
id	select_type	table	type	possible_keys	key	key_len	ref	rows	Extra
1	PRIMARY	alias1	index	NULL	col_int_key_3	10	NULL	20	#
1	PRIMARY	alias2	index	NULL	col_int_key_2	10	NULL	20	#
2	MATERIALIZED	SQ1_alias1	index	col_int_key,col_int_key_2,col_int_key_3	col_int_key	5	NULL	20	#
2	MATERIALIZED	SQ1_alias2	ALL	NULL	NULL	NULL	NULL	20	#
SELECT
alias2 . col_varchar_key AS field1
FROM ( cc AS alias1 , cc AS alias2 )
WHERE
( alias2 . col_int_key , alias1 . col_int_nokey )
NOT IN
(
SELECT
DISTINCT  SQ1_alias2 . col_int_nokey AS SQ1_field1 ,
SQ1_alias1 . col_int_key AS SQ1_field2
FROM ( cc AS SQ1_alias1 , c AS SQ1_alias2 )
GROUP BY SQ1_field1 , SQ1_field2
)
GROUP BY field1;
field1
bb
ee
gg
hh
ii
jj
mm
pp
uu
ww
DROP TABLE IF EXISTS c,cc;
SET @save_old_sql_mode= @@sql_mode;
SET sql_mode="";
CREATE TABLE d (
col_int int(11) DEFAULT NULL,
col_varchar_10_utf8 varchar(10) CHARACTER SET utf8 DEFAULT NULL,
pk int(11) NOT NULL AUTO_INCREMENT,
col_int_key int(11) GENERATED ALWAYS AS (col_int+col_int) VIRTUAL,
col_varchar_10_utf8_key varchar(10) CHARACTER SET utf8 GENERATED ALWAYS AS (REPEAT(SUBSTRING(col_varchar_10_utf8, -1), 5)) VIRTUAL,
PRIMARY KEY (pk),
KEY col_int_key (col_int_key),
KEY col_varchar_10_utf8_key (col_varchar_10_utf8_key),
KEY cover_key1 (col_int_key, col_varchar_10_utf8_key)
);
INSERT INTO d (col_int, col_varchar_10_utf8) VALUES  ('qhlhtrovam',1),('how',2),('htrovamzqr',3),('rovamzqrdc',4),('well',5),('g',6),('rdcenchyhu',7),('want',8);
SELECT table1.pk AS field1 FROM d AS table1 LEFT JOIN d AS table2 ON table1.col_varchar_10_utf8_key = table2.col_varchar_10_utf8_key WHERE table1.col_int_key IS NULL GROUP BY table1.pk ;
field1
DROP TABLE d;
#
# Bug#21153237: WL8149: QUERIES USING FILESORT
#   ON VIRTUAL GC HAVING INDEX GIVES WRONG RESULTS
#
CREATE TABLE j (
col_int int(11),
pk int(11) NOT NULL,
col_varchar_10_utf8 varchar(10) CHARACTER SET utf8 DEFAULT NULL,
col_varchar_255_utf8_key varchar(255) CHARACTER SET utf8 GENERATED ALWAYS AS
(col_varchar_10_utf8) VIRTUAL,
PRIMARY KEY (pk),
KEY cover_key1 (col_int, col_varchar_255_utf8_key));
INSERT INTO j(col_int, pk, col_varchar_10_utf8) VALUES(9, 1, '951910400'),
(-1934295040, 2, '1235025920'),(-584581120, 3, '-1176633344'),(3, 4, '1074462720');
EXPLAIN SELECT col_varchar_255_utf8_key FROM j ORDER BY 1;
id	select_type	table	type	possible_keys	key	key_len	ref	rows	Extra
1	SIMPLE	j	index	NULL	cover_key1	773	NULL	4	#
SELECT col_varchar_255_utf8_key FROM j ORDER BY col_varchar_255_utf8_key;
col_varchar_255_utf8_key
-117663334
1074462720
1235025920
951910400
DROP TABLE j;
set sql_mode= @save_old_sql_mode;
CREATE TABLE cc (
pk int(11) NOT NULL AUTO_INCREMENT,
col_int_nokey int(11) NOT NULL,
col_int_key int(11) GENERATED ALWAYS AS (col_int_nokey) STORED,
col_date_nokey date NOT NULL,
col_date_key date GENERATED ALWAYS AS (col_date_nokey) STORED,
col_datetime_nokey datetime NOT NULL,
col_time_nokey time NOT NULL,
col_datetime_key datetime GENERATED ALWAYS AS (col_datetime_nokey)STORED,
col_time_key time GENERATED ALWAYS AS (col_time_nokey) STORED,
col_varchar_nokey varchar(1) NOT NULL,
col_varchar_key varchar(1) GENERATED ALWAYS AS (col_varchar_nokey)STORED,
PRIMARY KEY (pk),
KEY gc_idx1 (col_int_key),
KEY gc_idx2 (col_varchar_key),
KEY gc_idx3 (col_date_key),
KEY gc_idx4 (col_time_key),
KEY gc_idx5 (col_datetime_key),
KEY gc_idx6 (col_varchar_key,col_int_key),
KEY gc_idx7 (col_date_key,col_datetime_key,col_time_key),
KEY gc_idx8(col_int_key,col_varchar_key,col_date_key,col_time_key,
col_datetime_key)
);
INSERT INTO cc (
col_int_nokey,
col_date_nokey,
col_time_nokey,
col_datetime_nokey,
col_varchar_nokey
) VALUES (1, '2009-12-01', '00:21:38.058143', '2007-05-28 00:00:00', 'c'),
(8, '2004-12-17', '04:08:02.046897', '2009-07-25 09:21:20.064099', 'm'),
(9, '2000-03-14', '16:25:11.040240', '2002-01-16 00:00:00', 'd'),
(24, '2000-10-08', '10:14:58.018534', '2006-10-12 04:32:53.031976', 'd'),
(6, '2006-05-25', '19:47:59.011283', '2001-02-15 03:08:38.035426', 'y'),
(1, '2008-01-23', '11:14:24.032949', '2004-10-02 20:31:15.022553', 't');
SET @save_old_sql_mode= @@sql_mode;
SET sql_mode="";
SELECT DISTINCT alias1.col_varchar_key AS field1
FROM ( cc AS alias1 STRAIGHT_JOIN
(( cc AS alias2 STRAIGHT_JOIN cc AS alias3 ON
(alias3.col_varchar_key > alias2.col_varchar_key ) ) ) ON
(( alias3 .pk >= alias2.col_int_nokey ) AND
(alias3 .pk >= alias2.col_int_nokey ) ))
WHERE alias1.col_varchar_key <= 'v'
GROUP BY field1 HAVING field1 = 91
ORDER BY field1, alias1.col_date_key, field1 ASC, field1 DESC,
alias1.col_time_key ASC, field1;
field1
Warnings:
Warning	1292	Truncated incorrect DOUBLE value: 'c'
Warning	1292	Truncated incorrect DOUBLE value: 't'
Warning	1292	Truncated incorrect DOUBLE value: 'm'
Warning	1292	Truncated incorrect DOUBLE value: 'd'
Warning	1292	Truncated incorrect DOUBLE value: 'd'
DROP TABLE cc;
SET sql_mode=@save_old_sql_mode;
#
# Bug#20797941: WL8149:ASSERTION !TABLE ||
#  (!TABLE->READ_SET || BITMAP_IS_SET(TABLE->READ_SET
#
CREATE TABLE t(a int, b int as(a+1));
INSERT INTO t(a) values(1),(2);
SELECT * FROM t ORDER BY b;
a	b
1	2
2	3
DROP TABLE t;
#
# Testing a few index-based accesses on the virtual column
#
CREATE TABLE t1 (
id int(11) NOT NULL,
b int(11) GENERATED ALWAYS AS (id+1) VIRTUAL,
UNIQUE KEY (b) );
INSERT INTO t1 (id) VALUES(NULL);
ERROR 23000: Column 'id' cannot be null
INSERT INTO t1 (id) VALUES(2),(3);
EXPLAIN SELECT * FROM t1 FORCE INDEX(b) WHERE b=3;
id	select_type	table	type	possible_keys	key	key_len	ref	rows	Extra
1	SIMPLE	t1	const	b	b	5	const	1	
EXPLAIN SELECT * FROM t1 AS t2 STRAIGHT_JOIN t1 FORCE INDEX(b) WHERE t1.b=t2.b;
id	select_type	table	type	possible_keys	key	key_len	ref	rows	Extra
1	SIMPLE	t2	ALL	b	NULL	NULL	NULL	2	Using where
1	SIMPLE	t1	ref	b	b	5	test.t2.b	1	
EXPLAIN SELECT b FROM t1 FORCE INDEX(b);
id	select_type	table	type	possible_keys	key	key_len	ref	rows	Extra
1	SIMPLE	t1	index	NULL	b	5	NULL	2	Using index
INSERT INTO t1 (id) VALUES(4),(5),(6),(7),(8),(9),(10);
EXPLAIN SELECT b FROM t1 FORCE INDEX(b) WHERE b BETWEEN 1 AND 5;
id	select_type	table	type	possible_keys	key	key_len	ref	rows	Extra
1	SIMPLE	t1	range	b	b	5	NULL	3	Using where; Using index
EXPLAIN SELECT * FROM t2 AS t1 WHERE b NOT IN (SELECT b FROM t1 FORCE INDEX(b));
id	select_type	table	type	possible_keys	key	key_len	ref	rows	Extra
1	PRIMARY	t1	system	NULL	NULL	NULL	NULL	1	
2	SUBQUERY	t1	index_subquery	b	b	5	func	2	Using index; Full scan on NULL key
DROP TABLE t1;
DROP TABLE t2, t3;
#
# Bug#21317507:GC: STORED COLUMN REJECTED, BUT VIRTUAL IS ACCEPTED
#
CREATE TABLE t1(a INT);
INSERT INTO t1 VALUES(2147483647);
ALTER TABLE t1 ADD COLUMN b SMALLINT AS (a) VIRTUAL;
ERROR 22003: Out of range value for column 'b' at row 1
ALTER TABLE t1 DROP COLUMN b;
ERROR 42000: Can't DROP COLUMN `b`; check that it exists
ALTER TABLE t1 ADD COLUMN c SMALLINT AS (a) VIRTUAL;
ERROR 22003: Out of range value for column 'c' at row 1
ALTER TABLE t1 DROP COLUMN c;
ERROR 42000: Can't DROP COLUMN `c`; check that it exists
ALTER TABLE t1 ADD COLUMN d SMALLINT AS (a) VIRTUAL;
ERROR 22003: Out of range value for column 'd' at row 1
ALTER TABLE t1 DROP COLUMN d;
ERROR 42000: Can't DROP COLUMN `d`; check that it exists
ALTER TABLE t1 ADD COLUMN c INT AS(a) VIRTUAL;
ALTER TABLE t1 CHANGE c c SMALLINT AS(a) VIRTUAL;
ERROR 22003: Out of range value for column 'c' at row 1
ALTER TABLE t1 MODIFY c TINYINT AS(a) VIRTUAL;
ERROR 22003: Out of range value for column 'c' at row 1
SELECT * FROM t1;
a	c
2147483647	2147483647
DROP TABLE t1;
CREATE TABLE t1(a INT);
INSERT INTO t1 VALUES(2147483647);
ALTER TABLE t1 ADD COLUMN h INT AS (a) VIRTUAL;
ALTER TABLE t1 CHANGE h i INT AS (a) VIRTUAL, ALGORITHM=COPY;
ALTER TABLE t1 ADD COLUMN b SMALLINT AS (a) VIRTUAL, ALGORITHM=COPY, LOCK=NONE;
ERROR 0A000: LOCK=NONE is not supported. Reason: COPY algorithm requires a lock. Try LOCK=SHARED
ALTER TABLE t1 ADD COLUMN e SMALLINT AS (a) VIRTUAL, ALGORITHM=COPY, LOCK=NONE;
ERROR 0A000: LOCK=NONE is not supported. Reason: COPY algorithm requires a lock. Try LOCK=SHARED
ALTER TABLE t1 ADD COLUMN f SMALLINT AS (a) VIRTUAL, ALGORITHM=COPY, LOCK=SHARED;
ERROR 22003: Out of range value for column 'f' at row 1
ALTER TABLE t1 ADD COLUMN g SMALLINT AS (a) VIRTUAL, ALGORITHM=COPY, LOCK=EXCLUSIVE;
ERROR 22003: Out of range value for column 'g' at row 1
DROP TABLE t1;
#
# Bug#21980430 GCOLS: CRASHING
#
CREATE TABLE t (
a INT,
b BLOB,
c BLOB GENERATED ALWAYS AS (a+b) VIRTUAL,
UNIQUE KEY i0008 (a)
);
INSERT INTO t(a,b) VALUES(1,'cccc');
EXPLAIN SELECT /*+ bka() */ 1 AS c FROM t AS b RIGHT JOIN t AS c ON b.a > c.c
WHERE b.b>c.a;
id	select_type	table	type	possible_keys	key	key_len	ref	rows	Extra
1	SIMPLE	NULL	NULL	NULL	NULL	NULL	NULL	NULL	Impossible WHERE noticed after reading const tables
Warnings:
Warning	1292	Truncated incorrect DOUBLE value: 'cccc'
Warning	1292	Truncated incorrect DOUBLE value: 'cccc'
SELECT /*+ bka() */ 1 AS c FROM t AS b RIGHT JOIN t AS c ON b.a > c.c
WHERE b.b>c.a;
c
Warnings:
Warning	1292	Truncated incorrect DOUBLE value: 'cccc'
Warning	1292	Truncated incorrect DOUBLE value: 'cccc'
DROP TABLE t;
set @optimizer_switch_save = @@optimizer_switch;
set optimizer_switch='mrr_cost_based=off';
set @read_rnd_buffer_size_save= @@read_rnd_buffer_size;
set read_rnd_buffer_size=32;
CREATE TABLE t0 (
i1 INTEGER NOT NULL
);
INSERT INTO t0 VALUES (0),(1),(2),(3),(4),(5),(6),(7),(8),(9);
CREATE TABLE t1 (
pk INTEGER NOT NULL,
i1 INTEGER NOT NULL,
i2 INTEGER NOT NULL,
v1 INTEGER GENERATED ALWAYS AS (i2 + 1) VIRTUAL,
v2 INTEGER GENERATED ALWAYS AS (i1 / (i1 - i2 + 57)) VIRTUAL,
PRIMARY KEY (pk),
INDEX idx(i1)
);
INSERT INTO t1 (pk, i1, i2)
SELECT a0.i1 + a1.i1*10 + a2.i1*100,
a0.i1 + a1.i1*10,
a0.i1 + a1.i1*10
FROM t0 AS a0, t0 AS a1, t0 AS a2;
EXPLAIN SELECT * FROM t1
WHERE i1 > 41 AND i1 <= 43;
id	select_type	table	type	possible_keys	key	key_len	ref	rows	Extra
1	SIMPLE	t1	range	idx	idx	4	NULL	20	Using index condition
SELECT * FROM t1
WHERE i1 > 41 AND i1 <= 43;
pk	i1	i2	v1	v2
142	42	42	43	1
143	43	43	44	1
242	42	42	43	1
243	43	43	44	1
342	42	42	43	1
343	43	43	44	1
42	42	42	43	1
43	43	43	44	1
442	42	42	43	1
443	43	43	44	1
542	42	42	43	1
543	43	43	44	1
642	42	42	43	1
643	43	43	44	1
742	42	42	43	1
743	43	43	44	1
842	42	42	43	1
843	43	43	44	1
942	42	42	43	1
943	43	43	44	1
ALTER TABLE t1 ADD INDEX idx2(v1);
EXPLAIN SELECT * FROM t1
WHERE v1 > 41 AND v1 <= 43;
id	select_type	table	type	possible_keys	key	key_len	ref	rows	Extra
1	SIMPLE	t1	range	idx2	idx2	5	NULL	#	Using index condition
SELECT * FROM t1
WHERE v1 > 41 AND v1 <= 43;
pk	i1	i2	v1	v2
141	41	41	42	1
142	42	42	43	1
241	41	41	42	1
242	42	42	43	1
341	41	41	42	1
342	42	42	43	1
41	41	41	42	1
42	42	42	43	1
441	41	41	42	1
442	42	42	43	1
541	41	41	42	1
542	42	42	43	1
641	41	41	42	1
642	42	42	43	1
741	41	41	42	1
742	42	42	43	1
841	41	41	42	1
842	42	42	43	1
941	41	41	42	1
942	42	42	43	1
DROP TABLE t0, t1;
set optimizer_switch= @optimizer_switch_save;
set @@read_rnd_buffer_size= @read_rnd_buffer_size_save;
#
# Bug#21872184 CONDITIONAL JUMP AT JOIN_CACHE::WRITE_RECORD_DATA IN
#              SQL_JOIN_BUFFER.CC
#
#
# Test 1: Dynamic range scan with one covering index
#
CREATE TABLE t1 (
i1 INTEGER NOT NULL,
c1 VARCHAR(1) NOT NULL
);
INSERT INTO t1
VALUES (10, 'c'), (10, 'i'), (2, 't'), (4, 'g');
CREATE TABLE t2 (
i1 INTEGER NOT NULL,
c1 VARCHAR(1) NOT NULL
);
INSERT INTO t2
VALUES (2, 'k'), (9, 'k'), (7, 'o'), (5, 'n'), (7, 'e');
CREATE TABLE t3 (
pk INTEGER NOT NULL,
i1 INTEGER,
i2_key INTEGER GENERATED ALWAYS AS (i1 + i1) VIRTUAL,
PRIMARY KEY (pk)
);
# Add a covering index. The reason for this index being covering is that
# secondary indexes in InnoDB include the primary key.
ALTER TABLE t3 ADD INDEX v_idx (i2_key);
INSERT INTO t3 (pk, i1)
VALUES (1, 1), (2, 48), (3, 228), (4, 3), (5, 5),
(6, 39), (7, 6), (8, 8), (9, 3);
CREATE TABLE t4 (
i1 INTEGER NOT NULL,
c1 VARCHAR(1) NOT NULL
);
INSERT INTO t4
VALUES (1, 'j'), (2, 'c'), (0, 'a');
ANALYZE TABLE t1, t2, t3, t4;
Table	Op	Msg_type	Msg_text
test.t1	analyze	status	Engine-independent statistics collected
test.t1	analyze	status	OK
test.t2	analyze	status	Engine-independent statistics collected
test.t2	analyze	status	OK
test.t3	analyze	status	Engine-independent statistics collected
test.t3	analyze	status	OK
test.t4	analyze	status	Engine-independent statistics collected
test.t4	analyze	status	OK
EXPLAIN SELECT /*+ NO_SEMIJOIN(@subq1) */ t1.c1, t2.i1
FROM t1 STRAIGHT_JOIN t3 STRAIGHT_JOIN t2
WHERE ( t3.pk IN
(
SELECT /*+ QB_NAME(subq1) */ t4.i1
FROM t4
WHERE t4.c1 < 'o'
  )
)
AND t1.i1 <= t3.i2_key;
id	select_type	table	type	possible_keys	key	key_len	ref	rows	Extra
<<<<<<< HEAD
1	PRIMARY	<subquery2>	ALL	distinct_key	NULL	NULL	NULL	2	
1	PRIMARY	t1	ALL	NULL	NULL	NULL	NULL	4	Using join buffer (flat, BNL join)
=======
1	PRIMARY	t1	ALL	NULL	NULL	NULL	NULL	4	
1	PRIMARY	<subquery2>	ALL	distinct_key	NULL	NULL	NULL	3	
>>>>>>> 396da1a7
1	PRIMARY	t3	eq_ref	PRIMARY,v_idx	PRIMARY	4	test.t4.i1	1	Using where
1	PRIMARY	t2	ALL	NULL	NULL	NULL	NULL	5	Using join buffer (flat, BNL join)
2	MATERIALIZED	t4	ALL	NULL	NULL	NULL	NULL	3	Using where
SELECT /*+ NO_SEMIJOIN(@subq1) */ t1.c1, t2.i1
FROM t1 STRAIGHT_JOIN t3 STRAIGHT_JOIN t2
WHERE ( t3.pk IN
(
SELECT /*+ QB_NAME(subq1) */ t4.i1
FROM t4
WHERE t4.c1 < 'o'
  )
)
AND t1.i1 <= t3.i2_key;
c1	i1
c	2
c	5
c	7
c	7
c	9
g	2
g	5
g	7
g	7
g	9
i	2
i	5
i	7
i	7
i	9
t	2
t	2
t	5
t	5
t	7
t	7
t	7
t	7
t	9
t	9
#
# Test 2: Two alternative covering indexes for the range scan
#
ALTER TABLE t3 ADD INDEX v_idx2 (i2_key, i1);
EXPLAIN SELECT /*+ NO_SEMIJOIN(@subq1) */ t1.c1, t2.i1
FROM t1 STRAIGHT_JOIN t3 STRAIGHT_JOIN t2
WHERE ( t3.pk IN
(
SELECT /*+ QB_NAME(subq1) */ t4.i1
FROM t4
WHERE t4.c1 < 'o'
  )
)
AND t1.i1 <= t3.i2_key;
id	select_type	table	type	possible_keys	key	key_len	ref	rows	Extra
<<<<<<< HEAD
1	PRIMARY	<subquery2>	ALL	distinct_key	NULL	NULL	NULL	2	
1	PRIMARY	t1	ALL	NULL	NULL	NULL	NULL	4	Using join buffer (flat, BNL join)
=======
1	PRIMARY	t1	ALL	NULL	NULL	NULL	NULL	4	
1	PRIMARY	<subquery2>	ALL	distinct_key	NULL	NULL	NULL	3	
>>>>>>> 396da1a7
1	PRIMARY	t3	eq_ref	PRIMARY,v_idx,v_idx2	PRIMARY	4	test.t4.i1	1	Using where
1	PRIMARY	t2	ALL	NULL	NULL	NULL	NULL	5	Using join buffer (flat, BNL join)
2	MATERIALIZED	t4	ALL	NULL	NULL	NULL	NULL	3	Using where
SELECT /*+ NO_SEMIJOIN(@subq1) */ t1.c1, t2.i1
FROM t1 STRAIGHT_JOIN t3 STRAIGHT_JOIN t2
WHERE ( t3.pk IN
(
SELECT /*+ QB_NAME(subq1) */ t4.i1
FROM t4
WHERE t4.c1 < 'o'
  )
)
AND t1.i1 <= t3.i2_key;
c1	i1
c	2
c	5
c	7
c	7
c	9
g	2
g	5
g	7
g	7
g	9
i	2
i	5
i	7
i	7
i	9
t	2
t	2
t	5
t	5
t	7
t	7
t	7
t	7
t	9
t	9
#
# Test 3: One covering index including the base column for the virtual
#         column
#
# Drop the index with only the virtual column
ALTER TABLE t3 DROP INDEX v_idx;
EXPLAIN SELECT /*+ NO_SEMIJOIN(@subq1) */ t1.c1, t2.i1
FROM t1 STRAIGHT_JOIN t3 STRAIGHT_JOIN t2
WHERE ( t3.pk IN
(
SELECT /*+ QB_NAME(subq1) */ t4.i1
FROM t4
WHERE t4.c1 < 'o'
  )
)
AND t1.i1 <= t3.i2_key;
id	select_type	table	type	possible_keys	key	key_len	ref	rows	Extra
<<<<<<< HEAD
1	PRIMARY	<subquery2>	ALL	distinct_key	NULL	NULL	NULL	2	
1	PRIMARY	t1	ALL	NULL	NULL	NULL	NULL	4	Using join buffer (flat, BNL join)
=======
1	PRIMARY	t1	ALL	NULL	NULL	NULL	NULL	4	
1	PRIMARY	<subquery2>	ALL	distinct_key	NULL	NULL	NULL	3	
>>>>>>> 396da1a7
1	PRIMARY	t3	eq_ref	PRIMARY,v_idx2	PRIMARY	4	test.t4.i1	1	Using where
1	PRIMARY	t2	ALL	NULL	NULL	NULL	NULL	5	Using join buffer (flat, BNL join)
2	MATERIALIZED	t4	ALL	NULL	NULL	NULL	NULL	3	Using where
SELECT /*+ NO_SEMIJOIN(@subq1) */ t1.c1, t2.i1
FROM t1 STRAIGHT_JOIN t3 STRAIGHT_JOIN t2
WHERE ( t3.pk IN
(
SELECT /*+ QB_NAME(subq1) */ t4.i1
FROM t4
WHERE t4.c1 < 'o'
  )
)
AND t1.i1 <= t3.i2_key;
c1	i1
c	2
c	5
c	7
c	7
c	9
g	2
g	5
g	7
g	7
g	9
i	2
i	5
i	7
i	7
i	9
t	2
t	2
t	5
t	5
t	7
t	7
t	7
t	7
t	9
t	9
#
# Test 4: One non-covering index
#
# Drop the index on two columns, add index on just one virtual column
ALTER TABLE t3 DROP INDEX v_idx2;
ALTER TABLE t3 ADD INDEX v_idx (i2_key);
# Add more data to the table so that it will run the dynamic range scan
# as both table scan and range scan (the purpose of this is to make the
# table scan more expensive).
INSERT INTO t3 (pk, i1)
VALUES (10,1), (11,1), (12,1), (13,1), (14,1),(15,1), (16,1),(17,1), (18,1),
(19,1), (20,1), (21,1), (22,1), (23,1), (24,1),(25,1),(26,1),(27,1),
(28,1), (29,1);
# Change the query to read an extra column (t3.i1) making the index
# non-covering.
EXPLAIN SELECT /*+ NO_SEMIJOIN(@subq1) */ t1.c1, t2.i1, t3.i1
FROM t1 STRAIGHT_JOIN t3 STRAIGHT_JOIN t2
WHERE ( t3.pk IN
(
SELECT /*+ QB_NAME(subq1) */ t4.i1
FROM t4
WHERE t4.c1 < 'o'
  )
)
AND t1.i1 <= t3.i2_key;
id	select_type	table	type	possible_keys	key	key_len	ref	rows	Extra
<<<<<<< HEAD
1	PRIMARY	<subquery2>	ALL	distinct_key	NULL	NULL	NULL	2	
1	PRIMARY	t1	ALL	NULL	NULL	NULL	NULL	4	Using join buffer (flat, BNL join)
=======
1	PRIMARY	t1	ALL	NULL	NULL	NULL	NULL	4	
1	PRIMARY	<subquery2>	ALL	distinct_key	NULL	NULL	NULL	3	
>>>>>>> 396da1a7
1	PRIMARY	t3	eq_ref	PRIMARY,v_idx	PRIMARY	4	test.t4.i1	1	Using where
1	PRIMARY	t2	ALL	NULL	NULL	NULL	NULL	5	Using join buffer (flat, BNL join)
2	MATERIALIZED	t4	ALL	NULL	NULL	NULL	NULL	3	Using where
SELECT /*+ NO_SEMIJOIN(@subq1) */ t1.c1, t2.i1, t3.i1
FROM t1 STRAIGHT_JOIN t3 STRAIGHT_JOIN t2
WHERE ( t3.pk IN
(
SELECT /*+ QB_NAME(subq1) */ t4.i1
FROM t4
WHERE t4.c1 < 'o'
  )
)
AND t1.i1 <= t3.i2_key;
c1	i1	i1
c	2	48
c	5	48
c	7	48
c	7	48
c	9	48
g	2	48
g	5	48
g	7	48
g	7	48
g	9	48
i	2	48
i	5	48
i	7	48
i	7	48
i	9	48
t	2	1
t	2	48
t	5	1
t	5	48
t	7	1
t	7	1
t	7	48
t	7	48
t	9	1
t	9	48
#
# Test 5: Test where the added primary key to secondary indexes is
#         used after it has been included in the join buffer
#
EXPLAIN SELECT /*+ NO_SEMIJOIN(@subq1) */ t1.c1, t2.i1
FROM t1 STRAIGHT_JOIN t3 STRAIGHT_JOIN t2
WHERE ( t3.pk IN
(
SELECT /*+ QB_NAME(subq1) */ t4.i1
FROM t4
WHERE t4.c1 < 'o' and t4.i1 < (t2.i1 + 1)
)
)
AND t1.i1 <= t3.i2_key;
id	select_type	table	type	possible_keys	key	key_len	ref	rows	Extra
1	PRIMARY	t4	ALL	NULL	NULL	NULL	NULL	3	Using where; Start temporary
1	PRIMARY	t1	ALL	NULL	NULL	NULL	NULL	4	Using join buffer (flat, BNL join)
1	PRIMARY	t3	eq_ref	PRIMARY,v_idx	PRIMARY	4	test.t4.i1	1	Using where
1	PRIMARY	t2	ALL	NULL	NULL	NULL	NULL	5	Using where; End temporary; Using join buffer (flat, BNL join)
SELECT /*+ NO_SEMIJOIN(@subq1) */ t1.c1, t2.i1
FROM t1 STRAIGHT_JOIN t3 STRAIGHT_JOIN t2
WHERE ( t3.pk IN
(
SELECT /*+ QB_NAME(subq1) */ t4.i1
FROM t4
WHERE t4.c1 < 'o' and t4.i1 < (t2.i1 + 1)
)
)
AND t1.i1 <= t3.i2_key;
c1	i1
c	2
c	5
c	7
c	7
c	9
g	2
g	5
g	7
g	7
g	9
i	2
i	5
i	7
i	7
i	9
t	2
t	2
t	5
t	5
t	7
t	7
t	7
t	7
t	9
t	9
DROP TABLE t1, t2, t3, t4;
SET optimizer_switch='derived_merge=default';
DROP VIEW  IF EXISTS v1,v2;
DROP TABLE IF EXISTS t1,t2,t3;
DROP PROCEDURE IF EXISTS p1;
DROP FUNCTION IF EXISTS f1;
DROP TRIGGER IF EXISTS trg1;
DROP TRIGGER IF EXISTS trg2;
set sql_warnings = 0;<|MERGE_RESOLUTION|>--- conflicted
+++ resolved
@@ -1325,13 +1325,8 @@
 )
 AND t1.i1 <= t3.i2_key;
 id	select_type	table	type	possible_keys	key	key_len	ref	rows	Extra
-<<<<<<< HEAD
+1	PRIMARY	t1	ALL	NULL	NULL	NULL	NULL	4	
 1	PRIMARY	<subquery2>	ALL	distinct_key	NULL	NULL	NULL	2	
-1	PRIMARY	t1	ALL	NULL	NULL	NULL	NULL	4	Using join buffer (flat, BNL join)
-=======
-1	PRIMARY	t1	ALL	NULL	NULL	NULL	NULL	4	
-1	PRIMARY	<subquery2>	ALL	distinct_key	NULL	NULL	NULL	3	
->>>>>>> 396da1a7
 1	PRIMARY	t3	eq_ref	PRIMARY,v_idx	PRIMARY	4	test.t4.i1	1	Using where
 1	PRIMARY	t2	ALL	NULL	NULL	NULL	NULL	5	Using join buffer (flat, BNL join)
 2	MATERIALIZED	t4	ALL	NULL	NULL	NULL	NULL	3	Using where
@@ -1386,13 +1381,8 @@
 )
 AND t1.i1 <= t3.i2_key;
 id	select_type	table	type	possible_keys	key	key_len	ref	rows	Extra
-<<<<<<< HEAD
+1	PRIMARY	t1	ALL	NULL	NULL	NULL	NULL	4	
 1	PRIMARY	<subquery2>	ALL	distinct_key	NULL	NULL	NULL	2	
-1	PRIMARY	t1	ALL	NULL	NULL	NULL	NULL	4	Using join buffer (flat, BNL join)
-=======
-1	PRIMARY	t1	ALL	NULL	NULL	NULL	NULL	4	
-1	PRIMARY	<subquery2>	ALL	distinct_key	NULL	NULL	NULL	3	
->>>>>>> 396da1a7
 1	PRIMARY	t3	eq_ref	PRIMARY,v_idx,v_idx2	PRIMARY	4	test.t4.i1	1	Using where
 1	PRIMARY	t2	ALL	NULL	NULL	NULL	NULL	5	Using join buffer (flat, BNL join)
 2	MATERIALIZED	t4	ALL	NULL	NULL	NULL	NULL	3	Using where
@@ -1449,13 +1439,8 @@
 )
 AND t1.i1 <= t3.i2_key;
 id	select_type	table	type	possible_keys	key	key_len	ref	rows	Extra
-<<<<<<< HEAD
+1	PRIMARY	t1	ALL	NULL	NULL	NULL	NULL	4	
 1	PRIMARY	<subquery2>	ALL	distinct_key	NULL	NULL	NULL	2	
-1	PRIMARY	t1	ALL	NULL	NULL	NULL	NULL	4	Using join buffer (flat, BNL join)
-=======
-1	PRIMARY	t1	ALL	NULL	NULL	NULL	NULL	4	
-1	PRIMARY	<subquery2>	ALL	distinct_key	NULL	NULL	NULL	3	
->>>>>>> 396da1a7
 1	PRIMARY	t3	eq_ref	PRIMARY,v_idx2	PRIMARY	4	test.t4.i1	1	Using where
 1	PRIMARY	t2	ALL	NULL	NULL	NULL	NULL	5	Using join buffer (flat, BNL join)
 2	MATERIALIZED	t4	ALL	NULL	NULL	NULL	NULL	3	Using where
@@ -1521,13 +1506,8 @@
 )
 AND t1.i1 <= t3.i2_key;
 id	select_type	table	type	possible_keys	key	key_len	ref	rows	Extra
-<<<<<<< HEAD
+1	PRIMARY	t1	ALL	NULL	NULL	NULL	NULL	4	
 1	PRIMARY	<subquery2>	ALL	distinct_key	NULL	NULL	NULL	2	
-1	PRIMARY	t1	ALL	NULL	NULL	NULL	NULL	4	Using join buffer (flat, BNL join)
-=======
-1	PRIMARY	t1	ALL	NULL	NULL	NULL	NULL	4	
-1	PRIMARY	<subquery2>	ALL	distinct_key	NULL	NULL	NULL	3	
->>>>>>> 396da1a7
 1	PRIMARY	t3	eq_ref	PRIMARY,v_idx	PRIMARY	4	test.t4.i1	1	Using where
 1	PRIMARY	t2	ALL	NULL	NULL	NULL	NULL	5	Using join buffer (flat, BNL join)
 2	MATERIALIZED	t4	ALL	NULL	NULL	NULL	NULL	3	Using where
