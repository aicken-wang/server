#!/usr/bin/perl
# -*- cperl -*-

# Copyright (c) 2004, 2011, Oracle and/or its affiliates.
# Copyright (c) 2009-2011 Monty Program Ab
#
# This program is free software; you can redistribute it and/or
# modify it under the terms of the GNU Library General Public
# License as published by the Free Software Foundation; version 2
# of the License.
#
# This program is distributed in the hope that it will be useful,
# but WITHOUT ANY WARRANTY; without even the implied warranty of
# MERCHANTABILITY or FITNESS FOR A PARTICULAR PURPOSE.  See the GNU
# Library General Public License for more details.
#
# You should have received a copy of the GNU General Public License
# along with this program; if not, write to the Free Software
# Foundation, Inc., 51 Franklin St, Fifth Floor, Boston, MA  02110-1301  USA

#
##############################################################################
#
#  mysql-test-run.pl
#
#  Tool used for executing a suite of .test files
#
#  See the "MySQL Test framework manual" for more information
#  http://dev.mysql.com/doc/mysqltest/en/index.html
#
#
##############################################################################

use strict;
use warnings;

BEGIN {
  # Check that mysql-test-run.pl is started from mysql-test/
  unless ( -f "mysql-test-run.pl" )
  {
    print "**** ERROR **** ",
      "You must start mysql-test-run from the mysql-test/ directory\n";
    exit(1);
  }
  # Check that lib exist
  unless ( -d "lib/" )
  {
    print "**** ERROR **** ",
      "Could not find the lib/ directory \n";
    exit(1);
  }
}

BEGIN {
  # Check backward compatibility support
  # By setting the environment variable MTR_VERSION
  # it's possible to use a previous version of
  # mysql-test-run.pl
  my $version= $ENV{MTR_VERSION} || 2;
  if ( $version == 1 )
  {
    print "=======================================================\n";
    print "  WARNING: Using mysql-test-run.pl version 1!  \n";
    print "=======================================================\n";
    # Should use exec() here on *nix but this appears not to work on Windows
    exit(system($^X, "lib/v1/mysql-test-run.pl", @ARGV) >> 8);
  }
  elsif ( $version == 2 )
  {
    # This is the current version, just continue
    ;
  }
  else
  {
    print "ERROR: Version $version of mysql-test-run does not exist!\n";
    exit(1);
  }
}

use lib "lib";

use Cwd;
use Getopt::Long;
use My::File::Path; # Patched version of File::Path
use File::Basename;
use File::Copy;
use File::Find;
use File::Temp qw/tempdir/;
use File::Spec::Functions qw/splitdir rel2abs/;
use My::Platform;
use My::SafeProcess;
use My::ConfigFactory;
use My::Options;
use My::Find;
use My::SysInfo;
use My::CoreDump;
use mtr_cases;
use mtr_report;
use mtr_match;
use mtr_unique;
use IO::Socket::INET;
use IO::Select;

require "lib/mtr_process.pl";
require "lib/mtr_io.pl";
require "lib/mtr_gcov.pl";
require "lib/mtr_gprof.pl";
require "lib/mtr_misc.pl";

$SIG{INT}= sub { mtr_error("Got ^C signal"); };

our $mysql_version_id;
our $glob_mysql_test_dir;
our $basedir;
our $bindir;

our $path_charsetsdir;
our $path_client_bindir;
our $path_client_libdir;
our $path_language;

our $path_current_testlog;
our $path_testlog;

our $default_vardir;
our $opt_vardir;                # Path to use for var/ dir
our $plugindir;
my $path_vardir_trace;          # unix formatted opt_vardir for trace files
my $opt_tmpdir;                 # Path to use for tmp/ dir
my $opt_tmpdir_pid;

my $opt_start;
my $opt_start_dirty;
my $opt_start_exit;
my $start_only;

END {
  if ( defined $opt_tmpdir_pid and $opt_tmpdir_pid == $$ )
  {
    if (!$opt_start_exit)
    {
      # Remove the tempdir this process has created
      mtr_verbose("Removing tmpdir $opt_tmpdir");
      rmtree($opt_tmpdir);
    }
    else
    {
      mtr_warning("tmpdir $opt_tmpdir should be removed after the server has finished");
    }
  }
}

sub env_or_val($$) { defined $ENV{$_[0]} ? $ENV{$_[0]} : $_[1] }

my $path_config_file;           # The generated config file, var/my.cnf

# Visual Studio produces executables in different sub-directories based on the
# configuration used to build them.  To make life easier, an environment
# variable or command-line option may be specified to control which set of
# executables will be used by the test suite.
our $opt_vs_config = $ENV{'MTR_VS_CONFIG'};

<<<<<<< HEAD
my $DEFAULT_SUITES="main,binlog,federated,rpl,maria,handler,parts,innodb," . 
                   "innodb_plugin,percona,ndb,vcol,oqgraph,sphinx," .
                   "optimizer_unfixed_bugs";
=======
my $DEFAULT_SUITES= "main,binlog,federated,rpl,maria,handler,parts,innodb,innodb_plugin,percona,ndb,vcol,oqgraph,sphinx,plugins";
>>>>>>> f50cd8e5
my $opt_suites;

our $opt_verbose= 0;  # Verbose output, enable with --verbose
our $exe_mysql;
our $exe_mysqladmin;
our $exe_mysqltest;
our $exe_libtool;

our $opt_big_test= 0;
our $opt_staging_run= 0;

our @opt_combinations;

our @opt_extra_mysqld_opt;
our @opt_extra_mysqltest_opt;

my $opt_compress;
my $opt_ssl;
my $opt_skip_ssl;
our $opt_ssl_supported;
my $opt_ps_protocol;
my $opt_sp_protocol;
my $opt_cursor_protocol;
my $opt_view_protocol;

our $opt_debug;
our $opt_debug_server;
our @opt_cases;                  # The test cases names in argv
our $opt_embedded_server;

# Options used when connecting to an already running server
my %opts_extern;
sub using_extern { return (keys %opts_extern > 0);};

our $opt_fast= 0;
our $opt_force;
our $opt_mem= $ENV{'MTR_MEM'};

our $opt_gcov;
our $opt_gcov_src_dir;
our $opt_gcov_exe= "gcov";
our $opt_gcov_err= "mysql-test-gcov.msg";
our $opt_gcov_msg= "mysql-test-gcov.err";

our $opt_gprof;
our %gprof_dirs;

our $glob_debugger= 0;
our $opt_gdb;
our $opt_client_gdb;
our $opt_ddd;
our $opt_client_ddd;
our $opt_manual_gdb;
our $opt_manual_ddd;
our $opt_manual_debug;
our $opt_debugger;
our $opt_client_debugger;

my $config; # The currently running config
my $current_config_name; # The currently running config file template

our @opt_experimentals;
our $experimental_test_cases= [];

my $baseport;
# $opt_build_thread may later be set from $opt_port_base
my $opt_build_thread= $ENV{'MTR_BUILD_THREAD'} || "auto";
my $opt_port_base= $ENV{'MTR_PORT_BASE'} || "auto";
my $build_thread= 0;

my $opt_record;
my $opt_report_features;

my $opt_skip_core;

our $opt_check_testcases= 1;
my $opt_mark_progress;
my $opt_max_connections;

my $opt_sleep;

my $opt_testcase_timeout= $ENV{MTR_TESTCASE_TIMEOUT} ||  15; # minutes
my $opt_suite_timeout   = $ENV{MTR_SUITE_TIMEOUT}    || 360; # minutes
my $opt_shutdown_timeout= $ENV{MTR_SHUTDOWN_TIMEOUT} ||  10; # seconds
my $opt_start_timeout   = $ENV{MTR_START_TIMEOUT}    || 180; # seconds

sub suite_timeout { return $opt_suite_timeout * 60; };
sub check_timeout { return $opt_testcase_timeout * 6; };

my $opt_wait_all;
my $opt_user_args;
my $opt_repeat= 1;
my $opt_retry= 1;
my $opt_retry_failure= env_or_val(MTR_RETRY_FAILURE => 2);
my $opt_reorder= 1;
my $opt_force_restart= 0;

my $opt_strace_client;

our $opt_user = "root";

our $opt_valgrind= 0;
my @default_valgrind_args= ("--show-reachable=yes");
my @valgrind_args;
our $opt_valgrind_mysqld= 0;
my $opt_valgrind_mysqltest= 0;
my $opt_strace= 0;
my @strace_args;
my $opt_valgrind_path;
my $opt_callgrind;
my %mysqld_logs;
my $opt_debug_sync_timeout= 300; # Default timeout for WAIT_FOR actions.

sub testcase_timeout ($) {
  my ($tinfo)= @_;
  if (exists $tinfo->{'case-timeout'}) {
    # Return test specific timeout if *longer* that the general timeout
    my $test_to= $tinfo->{'case-timeout'};
    $test_to*= 10 if $opt_valgrind;
    return $test_to * 60 if $test_to > $opt_testcase_timeout;
  }
  return $opt_testcase_timeout * 60;
}

our $opt_warnings= 1;

our $opt_include_ndbcluster= 0;
our $opt_skip_ndbcluster= 1;

my $exe_ndbd;
my $exe_ndb_mgmd;
my $exe_ndb_waiter;

our $debug_compiled_binaries;

our %mysqld_variables;

our %suites;

my $source_dist= 0;

my $opt_max_save_core= env_or_val(MTR_MAX_SAVE_CORE => 5);
my $opt_max_save_datadir= env_or_val(MTR_MAX_SAVE_DATADIR => 20);
my $opt_max_test_fail= env_or_val(MTR_MAX_TEST_FAIL => 10);

my $opt_parallel= $ENV{MTR_PARALLEL} || 1;

# lock file to stop tests
my $opt_stop_file= $ENV{MTR_STOP_FILE};
# print messages when test suite is stopped (for buildbot)
my $opt_stop_keep_alive= $ENV{MTR_STOP_KEEP_ALIVE};

select(STDOUT);
$| = 1; # Automatically flush STDOUT

main();


sub main {
  # Default, verbosity on
  report_option('verbose', 0);

  # This is needed for test log evaluation in "gen-build-status-page"
  # in all cases where the calling tool does not log the commands
  # directly before it executes them, like "make test-force-pl" in RPM builds.
  mtr_report("Logging: $0 ", join(" ", @ARGV));

  command_line_setup();

  # --help will not reach here, so now it's safe to assume we have binaries
  My::SafeProcess::find_bin();

  if ( $opt_gcov ) {
    gcov_prepare($basedir . "/" . $opt_gcov_src_dir);
  }

  
  if (!$opt_suites) {
    $opt_suites= $DEFAULT_SUITES;
	
    # Check for any extra suites to enable based on the path name
    my %extra_suites=
      (
       "mysql-5.1-new-ndb"              => "ndb_team",
       "mysql-5.1-new-ndb-merge"        => "ndb_team",
       "mysql-5.1-telco-6.2"            => "ndb_team",
       "mysql-5.1-telco-6.2-merge"      => "ndb_team",
       "mysql-5.1-telco-6.3"            => "ndb_team",
       "mysql-6.0-ndb"                  => "ndb_team",
      );

    foreach my $dir ( reverse splitdir($basedir) ) {
      my $extra_suite= $extra_suites{$dir};
      if (defined $extra_suite) {
	mtr_report("Found extra suite: $extra_suite");
	$opt_suites= "$extra_suite,$opt_suites";
	last;
      }
    }
  }

  print "vardir: $opt_vardir\n";
  initialize_servers();

  mtr_report("Checking supported features...");
  if (using_extern())
  {
    # Connect to the running mysqld and find out what it supports
    collect_mysqld_features_from_running_server();
  }
  else
  {
    # Run the mysqld to find out what features are available
    collect_mysqld_features();
  }
  check_ndbcluster_support(\%mysqld_variables);
  check_ssl_support(\%mysqld_variables);
  check_debug_support(\%mysqld_variables);

  executable_setup();

  mtr_report("Collecting tests...");
  my $tests= collect_test_cases($opt_reorder, $opt_suites, \@opt_cases);

  if ( $opt_report_features ) {
    # Put "report features" as the first test to run
    my $tinfo = My::Test->new
      (
       name           => 'report_features',
       # No result_file => Prints result
       path           => 'include/report-features.test',
       template_path  => "include/default_my.cnf",
       master_opt     => [],
       slave_opt      => [],
      );
    unshift(@$tests, $tinfo);
  }

  #######################################################################
  my $num_tests= @$tests;
  if ( $opt_parallel eq "auto" ) {
    # Try to find a suitable value for number of workers
    my $sys_info= My::SysInfo->new();

    $opt_parallel= $sys_info->num_cpus();
    for my $limit (2000, 1500, 1000, 500){
      $opt_parallel-- if ($sys_info->min_bogomips() < $limit);
    }
    my $max_par= $ENV{MTR_MAX_PARALLEL} || 8;
    $opt_parallel= $max_par if ($opt_parallel > $max_par);
    $opt_parallel= $num_tests if ($opt_parallel > $num_tests);
    $opt_parallel= 1 if (IS_WINDOWS and $sys_info->isvm());
    $opt_parallel= 1 if ($opt_parallel < 1);
    mtr_report("Using parallel: $opt_parallel");
  }

  if ($opt_parallel > 1 && $opt_start_exit) {
    mtr_warning("Parallel and --start-and-exit cannot be combined\n" .
               "Setting parallel to 1");
    $opt_parallel= 1;
  }

  # Create server socket on any free port
  my $server = new IO::Socket::INET
    (
     LocalAddr => 'localhost',
     Proto => 'tcp',
     Listen => $opt_parallel,
    );
  mtr_error("Could not create testcase server port: $!") unless $server;
  my $server_port = $server->sockport();
  mtr_report("Using server port $server_port");

  # Create child processes
  my %children;
  for my $child_num (1..$opt_parallel){
    my $child_pid= My::SafeProcess::Base::_safe_fork();
    if ($child_pid == 0){
      $server= undef; # Close the server port in child
      $tests= {}; # Don't need the tests list in child

      # Use subdir of var and tmp unless only one worker
      if ($opt_parallel > 1) {
	set_vardir("$opt_vardir/$child_num");
	$opt_tmpdir= "$opt_tmpdir/$child_num";
      }

      run_worker($server_port, $child_num);
      exit(1);
    }

    $children{$child_pid}= 1;
  }
  #######################################################################

  mtr_report();
  mtr_print_thick_line();
  mtr_print_header();

  my ($prefix, $fail, $completed, $extra_warnings)=
    run_test_server($server, $tests, $opt_parallel);

  exit(0) if $opt_start_exit;

  # Send Ctrl-C to any children still running
  kill("INT", keys(%children));

  # Wait for childs to exit
  foreach my $pid (keys %children)
  {
    my $ret_pid= waitpid($pid, 0);
    if ($ret_pid != $pid){
      mtr_report("Unknown process $ret_pid exited");
    }
    else {
      delete $children{$ret_pid};
    }
  }

  if ( not defined @$completed ) {
    mtr_error("Test suite aborted");
  }

  if ( @$completed != $num_tests){

    if ($opt_force){
      # All test should have been run, print any that are still in $tests
      #foreach my $test ( @$tests ){
      #  $test->print_test();
      #}
    }

    # Not all tests completed, failure
    mtr_report();
    mtr_report("Only ", int(@$completed), " of $num_tests completed.");
  }

  mtr_print_line();

  if ( $opt_gcov ) {
    gcov_collect($basedir . "/" . $opt_gcov_src_dir, $opt_gcov_exe,
		 $opt_gcov_msg, $opt_gcov_err);
  }

  mtr_report_stats($prefix, $fail, $completed, $extra_warnings);

  if ( @$completed != $num_tests)
  {
    mtr_error("Not all tests completed");
  }
  exit(0);
}


sub run_test_server ($$$) {
  my ($server, $tests, $childs) = @_;

  my $num_saved_cores= 0;  # Number of core files saved in vardir/log/ so far.
  my $num_saved_datadir= 0;  # Number of datadirs saved in vardir/log/ so far.
  my $num_failed_test= 0; # Number of tests failed so far
  my $test_failure= 0;    # Set true if test suite failed
  my $extra_warnings= []; # Warnings found during server shutdowns

  # Scheduler variables
  my $max_ndb= $childs / 2;
  $max_ndb = 4 if $max_ndb > 4;
  $max_ndb = 1 if $max_ndb < 1;
  my $num_ndb_tests= 0;

  my $completed= [];
  my %running;
  my $result;
  my $exe_mysqld= find_mysqld($bindir) || ""; # Used as hint to CoreDump

  my $suite_timeout= start_timer(suite_timeout());

  my $s= IO::Select->new();
  $s->add($server);
  while (1) {
    if ($opt_stop_file)
    {
      if (mtr_wait_lock_file($opt_stop_file, $opt_stop_keep_alive))
      {
        # We were waiting so restart timer process
        my $suite_timeout= start_timer(suite_timeout());
      }
    }
    my @ready = $s->can_read(1); # Wake up once every second
    foreach my $sock (@ready) {
      if ($sock == $server) {
	# New client connected
	my $child= $sock->accept();
	mtr_verbose("Client connected");
	$s->add($child);
	print $child "HELLO\n";
      }
      else {
	my $line= <$sock>;
	if (!defined $line) {
	  # Client disconnected
	  mtr_verbose("Child closed socket");
	  $s->remove($sock);
	  if (--$childs == 0){
	    return ("Completed", $test_failure, $completed, $extra_warnings);
	  }
	  next;
	}
	chomp($line);

	if ($line eq 'TESTRESULT'){
	  $result= My::Test::read_test($sock);
	  # $result->print_test();

	  # Report test status
	  mtr_report_test($result);

	  if ( $result->is_failed() ) {

	    # Save the workers "savedir" in var/log
	    my $worker_savedir= $result->{savedir};
	    my $worker_savename= basename($worker_savedir);
	    my $savedir= "$opt_vardir/log/$worker_savename";

	    if ($opt_max_save_datadir > 0 &&
		$num_saved_datadir >= $opt_max_save_datadir)
	    {
	      mtr_report(" - skipping '$worker_savedir/'");
	      rmtree($worker_savedir);
	    }
	    else {
	      mtr_report(" - saving '$worker_savedir/' to '$savedir/'");
	      rename($worker_savedir, $savedir);
	      # Move any core files from e.g. mysqltest
	      foreach my $coref (glob("core*"), glob("*.dmp"))
	      {
		mtr_report(" - found '$coref', moving it to '$savedir'");
                move($coref, $savedir);
              }
	      if ($opt_max_save_core > 0) {
		# Limit number of core files saved
		find({ no_chdir => 1,
		       wanted => sub {
			 my $core_file= $File::Find::name;
			 my $core_name= basename($core_file);

			 if ($core_name =~ /^core/ or  # Starting with core
			     (IS_WINDOWS and $core_name =~ /\.dmp$/)){
                                                       # Ending with .dmp
			   mtr_report(" - found '$core_name'",
				      "($num_saved_cores/$opt_max_save_core)");

			   My::CoreDump->show($core_file, $exe_mysqld);

			   if ($num_saved_cores >= $opt_max_save_core) {
			     mtr_report(" - deleting it, already saved",
					"$opt_max_save_core");
			     unlink("$core_file");
			   }
			   ++$num_saved_cores;
			 }
		       }
		     },
		     $savedir);
	      }
	    }
	    $num_saved_datadir++;
	    $num_failed_test++ unless ($result->{retries} ||
                                       $result->{exp_fail});

            $test_failure= 1;
	    if ( !$opt_force ) {
	      # Test has failed, force is off
	      push(@$completed, $result);
	      if ($result->{'dont_kill_server'})
              {
	        print $sock "BYE\n";
	        next;
              }
	      return ("Failure", 1, $completed, $extra_warnings);
	    }
	    elsif ($opt_max_test_fail > 0 and
		   $num_failed_test >= $opt_max_test_fail) {
	      push(@$completed, $result);
	      mtr_report("Too many tests($num_failed_test) failed!",
			 "Terminating...");
	      return ("Too many failed", 1, $completed, $extra_warnings);
	    }
	  }

	  # Retry test run after test failure
	  my $retries= $result->{retries} || 2;
	  my $test_has_failed= $result->{failures} || 0;
	  if ($test_has_failed and $retries <= $opt_retry){
	    # Test should be run one more time unless it has failed
	    # too many times already
	    my $tname= $result->{name};
	    my $failures= $result->{failures};
	    if ($opt_retry > 1 and $failures >= $opt_retry_failure){
	      mtr_report("\nTest $tname has failed $failures times,",
			 "no more retries!\n");
	    }
	    else {
	      mtr_report("\nRetrying test $tname, ".
			 "attempt($retries/$opt_retry)...\n");
	      delete($result->{result});
	      $result->{retries}= $retries+1;
	      $result->write_test($sock, 'TESTCASE');
	      next;
	    }
	  }

	  # Repeat test $opt_repeat number of times
	  my $repeat= $result->{repeat} || 1;
	  # Don't repeat if test was skipped
	  if ($repeat < $opt_repeat && $result->{'result'} ne 'MTR_RES_SKIPPED')
	  {
	    $result->{retries}= 0;
	    $result->{rep_failures}++ if $result->{failures};
	    $result->{failures}= 0;
	    delete($result->{result});
	    $result->{repeat}= $repeat+1;
	    $result->write_test($sock, 'TESTCASE');
	    next;
	  }

	  # Remove from list of running
	  mtr_error("'", $result->{name},"' is not known to be running")
	    unless delete $running{$result->key()};

	  # Update scheduler variables
	  $num_ndb_tests-- if ($result->{ndb_test});

	  # Save result in completed list
	  push(@$completed, $result);

	}
	elsif ($line eq 'START'){
	  ; # Send first test
	}
	elsif ($line eq 'WARNINGS'){
          my $fake_test= My::Test::read_test($sock);
          my $test_list= join (" ", @{$fake_test->{testnames}});
          push @$extra_warnings, $test_list;
          my $report= $fake_test->{'warnings'};
          mtr_report("***Warnings generated in error logs during shutdown ".
                     "after running tests: $test_list\n\n$report");
          $test_failure= 1;
          if ( !$opt_force ) {
            # Test failure due to warnings, force is off
            return ("Warnings in log", 1, $completed, $extra_warnings);
          }
        } else {
	  mtr_error("Unknown response: '$line' from client");
	}

	# Find next test to schedule
	# - Try to use same configuration as worker used last time
	# - Limit number of parallel ndb tests

	my $next;
	my $second_best;
	for(my $i= 0; $i <= @$tests; $i++)
	{
	  my $t= $tests->[$i];

	  last unless defined $t;

	  if (run_testcase_check_skip_test($t)){
	    # Move the test to completed list
	    #mtr_report("skip - Moving test $i to completed");
	    push(@$completed, splice(@$tests, $i, 1));

	    # Since the test at pos $i was taken away, next
	    # test will also be at $i -> redo
	    redo;
	  }

	  # Limit number of parallell NDB tests
	  if ($t->{ndb_test} and $num_ndb_tests >= $max_ndb){
	    #mtr_report("Skipping, num ndb is already at max, $num_ndb_tests");
	    next;
	  }

	  # From secondary choices, we prefer to pick a 'long-running' test if
          # possible; this helps avoid getting stuck with a few of those at the
          # end of high --parallel runs, with most workers being idle.
	  if (!defined $second_best ||
              ($t->{'long_test'} && !($tests->[$second_best]{'long_test'}))){
	    #mtr_report("Setting second_best to $i");
	    $second_best= $i;
	  }

	  # Smart allocation of next test within this thread.

	  if ($opt_reorder and $opt_parallel > 1 and defined $result)
	  {
	    my $wid= $result->{worker};
	    # Reserved for other thread, try next
	    next if (defined $t->{reserved} and $t->{reserved} != $wid);
	    if (! defined $t->{reserved})
	    {
	      # Force-restart not relevant when comparing *next* test
	      $t->{criteria} =~ s/force-restart$/no-restart/;
	      my $criteria= $t->{criteria};
	      # Reserve similar tests for this worker, but not too many
	      my $maxres= (@$tests - $i) / $opt_parallel + 1;
	      for (my $j= $i+1; $j <= $i + $maxres; $j++)
	      {
		my $tt= $tests->[$j];
		last unless defined $tt;
		last if $tt->{criteria} ne $criteria;
		$tt->{reserved}= $wid;
	      }
	    }
	  }

	  # At this point we have found next suitable test
	  $next= splice(@$tests, $i, 1);
	  last;
	}

	# Use second best choice if no other test has been found
	if (!$next and defined $second_best){
	  #mtr_report("Take second best choice $second_best");
	  mtr_error("Internal error, second best too large($second_best)")
	    if $second_best >  $#$tests;
	  $next= splice(@$tests, $second_best, 1);
	  delete $next->{reserved};
	}

        xterm_stat(scalar(@$tests));

	if ($next) {
	  # We don't need this any more
	  delete $next->{criteria};
	  $next->write_test($sock, 'TESTCASE');
	  $running{$next->key()}= $next;
	  $num_ndb_tests++ if ($next->{ndb_test});
	}
	else {
	  # No more test, tell child to exit
	  #mtr_report("Saying BYE to child");
	  print $sock "BYE\n";
	}
      }
    }

    # ----------------------------------------------------
    # Check if test suite timer expired
    # ----------------------------------------------------
    if ( has_expired($suite_timeout) )
    {
      mtr_report("Test suite timeout! Terminating...");
      return ("Timeout", 1, $completed, $extra_warnings);
    }
  }
}


sub run_worker ($) {
  my ($server_port, $thread_num)= @_;

  $SIG{INT}= sub { exit(1); };

  # Connect to server
  my $server = new IO::Socket::INET
    (
     PeerAddr => 'localhost',
     PeerPort => $server_port,
     Proto    => 'tcp'
    );
  mtr_error("Could not connect to server at port $server_port: $!")
    unless $server;

  # --------------------------------------------------------------------------
  # Set worker name
  # --------------------------------------------------------------------------
  report_option('name',"worker[$thread_num]");

  # --------------------------------------------------------------------------
  # Set different ports per thread
  # --------------------------------------------------------------------------
  set_build_thread_ports($thread_num);

  # --------------------------------------------------------------------------
  # Turn off verbosity in workers, unless explicitly specified
  # --------------------------------------------------------------------------
  report_option('verbose', undef) if ($opt_verbose == 0);

  environment_setup();

  # Read hello from server which it will send when shared
  # resources have been setup
  my $hello= <$server>;

  setup_vardir();
  check_running_as_root();

  if ( using_extern() ) {
    create_config_file_for_extern(%opts_extern);
  }

  # Ask server for first test
  print $server "START\n";

  while(my $line= <$server>){
    chomp($line);
    if ($line eq 'TESTCASE'){
      my $test= My::Test::read_test($server);
      #$test->print_test();

      # Clear comment and logfile, to avoid
      # reusing them from previous test
      delete($test->{'comment'});
      delete($test->{'logfile'});

      # A sanity check. Should this happen often we need to look at it.
      if (defined $test->{reserved} && $test->{reserved} != $thread_num) {
	my $tres= $test->{reserved};
	mtr_warning("Test reserved for w$tres picked up by w$thread_num");
      }
      $test->{worker} = $thread_num if $opt_parallel > 1;

      run_testcase($test, $server);
      #$test->{result}= 'MTR_RES_PASSED';
      # Send it back, now with results set
      #$test->print_test();
      $test->write_test($server, 'TESTRESULT');
    }
    elsif ($line eq 'BYE'){
      mtr_report("Server said BYE");
      # We need to gracefully shut down the servers to see any
      # Valgrind memory leak errors etc. since last server restart.
      if ($opt_warnings) {
        stop_servers(reverse all_servers());
        if(check_warnings_post_shutdown($server)) {
          # Warnings appeared in log file(s) during final server shutdown.
          exit(1);
        }
      }
      else {
        stop_all_servers($opt_shutdown_timeout);
      }
      my $valgrind_reports= 0;
      if ($opt_valgrind_mysqld) {
        $valgrind_reports= valgrind_exit_reports();
      }
      if ( $opt_gprof ) {
	gprof_collect (find_mysqld($bindir), keys %gprof_dirs);
      }
      exit($valgrind_reports);
    }
    else {
      mtr_error("Could not understand server, '$line'");
    }
  }

  stop_all_servers();

  exit(1);
}


sub ignore_option {
  my ($opt, $value)= @_;
  mtr_report("Ignoring option '$opt'");
}



# Setup any paths that are $opt_vardir related
sub set_vardir {
  my ($vardir)= @_;

  $opt_vardir= $vardir;

  $path_vardir_trace= $opt_vardir;
  # Chop off any "c:", DBUG likes a unix path ex: c:/src/... => /src/...
  $path_vardir_trace=~ s/^\w://;

  # Location of my.cnf that all clients use
  $path_config_file= "$opt_vardir/my.cnf";

  $path_testlog=         "$opt_vardir/log/mysqltest.log";
  $path_current_testlog= "$opt_vardir/log/current_test";

}


sub command_line_setup {
  my $opt_comment;
  my $opt_usage;
  my $opt_list_options;

  # Read the command line options
  # Note: Keep list in sync with usage at end of this file
  Getopt::Long::Configure("pass_through");
  my %options=(
             # Control what engine/variation to run
             'embedded-server'          => \$opt_embedded_server,
             'ps-protocol'              => \$opt_ps_protocol,
             'sp-protocol'              => \$opt_sp_protocol,
             'view-protocol'            => \$opt_view_protocol,
             'cursor-protocol'          => \$opt_cursor_protocol,
             'ssl|with-openssl'         => \$opt_ssl,
             'skip-ssl'                 => \$opt_skip_ssl,
             'compress'                 => \$opt_compress,
             'vs-config=s'              => \$opt_vs_config,

	     # Max number of parallel threads to use
	     'parallel=s'               => \$opt_parallel,

             # Config file to use as template for all tests
	     'defaults-file=s'          => \&collect_option,
	     # Extra config file to append to all generated configs
	     'defaults-extra-file=s'    => \&collect_option,

             # Control what test suites or cases to run
             'force'                    => \$opt_force,
             'with-ndbcluster-only'     => \&collect_option,
             'include-ndbcluster'       => \$opt_include_ndbcluster,
             'skip-ndbcluster|skip-ndb' => \$opt_skip_ndbcluster,
             'suite|suites=s'           => \$opt_suites,
             'skip-rpl'                 => \&collect_option,
             'skip-test=s'              => \&collect_option,
             'do-test=s'                => \&collect_option,
             'start-from=s'             => \&collect_option,
             'big-test'                 => \$opt_big_test,
	     'combination=s'            => \@opt_combinations,
             'skip-combinations'        => \&collect_option,
             'experimental=s'           => \@opt_experimentals,
	     # skip-im is deprecated and silently ignored
	     'skip-im'                  => \&ignore_option,
             'staging-run'              => \$opt_staging_run,

             # Specify ports
	     'build-thread|mtr-build-thread=i' => \$opt_build_thread,
	     'port-base|mtr-port-base=i'       => \$opt_port_base,

             # Test case authoring
             'record'                   => \$opt_record,
             'check-testcases!'         => \$opt_check_testcases,
             'mark-progress'            => \$opt_mark_progress,

             # Extra options used when starting mysqld
             'mysqld=s'                 => \@opt_extra_mysqld_opt,

             # Extra options used when starting mysqltest
             'mysqltest=s'              => \@opt_extra_mysqltest_opt,

             # Run test on running server
             'extern=s'                  => \%opts_extern, # Append to hash

             # Debugging
             'debug'                    => \$opt_debug,
             'debug-server'             => \$opt_debug_server,
             'gdb'                      => \$opt_gdb,
             'client-gdb'               => \$opt_client_gdb,
             'manual-gdb'               => \$opt_manual_gdb,
             'manual-debug'             => \$opt_manual_debug,
             'ddd'                      => \$opt_ddd,
             'client-ddd'               => \$opt_client_ddd,
             'manual-ddd'               => \$opt_manual_ddd,
	     'debugger=s'               => \$opt_debugger,
	     'client-debugger=s'        => \$opt_client_debugger,
             'strace'			=> \$opt_strace,
             'strace-client:s'          => \$opt_strace_client,
             'strace-option=s'          => \@strace_args,
             'max-save-core=i'          => \$opt_max_save_core,
             'max-save-datadir=i'       => \$opt_max_save_datadir,
             'max-test-fail=i'          => \$opt_max_test_fail,

             # Coverage, profiling etc
             'gcov'                     => \$opt_gcov,
             'gcov-src-dir=s'           => \$opt_gcov_src_dir,
             'gprof'                    => \$opt_gprof,
             'valgrind|valgrind-all'    => \$opt_valgrind,
             'valgrind-mysqltest'       => \$opt_valgrind_mysqltest,
             'valgrind-mysqld'          => \$opt_valgrind_mysqld,
             'valgrind-options=s'       => sub {
	       my ($opt, $value)= @_;
	       # Deprecated option unless it's what we know pushbuild uses
	       if ($value eq "--gen-suppressions=all --show-reachable=yes") {
		 push(@valgrind_args, $_) for (split(' ', $value));
		 return;
	       }
	       die("--valgrind-options=s is deprecated. Use ",
		   "--valgrind-option=s, to be specified several",
		   " times if necessary");
	     },
             'valgrind-option=s'        => \@valgrind_args,
             'valgrind-path=s'          => \$opt_valgrind_path,
	     'callgrind'                => \$opt_callgrind,
	     'debug-sync-timeout=i'     => \$opt_debug_sync_timeout,

	     # Directories
             'tmpdir=s'                 => \$opt_tmpdir,
             'vardir=s'                 => \$opt_vardir,
             'mem'                      => \$opt_mem,
             'client-bindir=s'          => \$path_client_bindir,
             'client-libdir=s'          => \$path_client_libdir,

             # Misc
             'report-features'          => \$opt_report_features,
             'comment=s'                => \$opt_comment,
             'fast'                     => \$opt_fast,
	     'force-restart'            => \$opt_force_restart,
             'reorder!'                 => \$opt_reorder,
             'enable-disabled'          => \&collect_option,
             'verbose+'                 => \$opt_verbose,
             'verbose-restart'          => \&report_option,
             'sleep=i'                  => \$opt_sleep,
             'start-dirty'              => \$opt_start_dirty,
             'start-and-exit'           => \$opt_start_exit,
             'start'                    => \$opt_start,
	     'user-args'                => \$opt_user_args,
             'wait-all'                 => \$opt_wait_all,
	     'print-testcases'          => \&collect_option,
	     'repeat=i'                 => \$opt_repeat,
	     'retry=i'                  => \$opt_retry,
	     'retry-failure=i'          => \$opt_retry_failure,
             'timer!'                   => \&report_option,
             'user=s'                   => \$opt_user,
             'testcase-timeout=i'       => \$opt_testcase_timeout,
             'suite-timeout=i'          => \$opt_suite_timeout,
             'shutdown-timeout=i'       => \$opt_shutdown_timeout,
             'warnings!'                => \$opt_warnings,
	     'timestamp'                => \&report_option,
	     'timediff'                 => \&report_option,
             'stop-file=s'              => \$opt_stop_file,
             'stop-keep-alive=i'        => \$opt_stop_keep_alive,
	     'max-connections=i'        => \$opt_max_connections,

             'help|h'                   => \$opt_usage,
	     # list-options is internal, not listed in help
	       'list-options'             => \$opt_list_options,
	      );

  GetOptions(%options) or usage("Can't read options");
  usage("") if $opt_usage;
  list_options(\%options) if $opt_list_options;

  # --------------------------------------------------------------------------
  # Setup verbosity
  # --------------------------------------------------------------------------
  if ($opt_verbose != 0){
    report_option('verbose', $opt_verbose);
  }

  if ( -d "../sql" )
  {
    $source_dist=  1;
  }

  # Find the absolute path to the test directory
  $glob_mysql_test_dir= cwd();
  if ($glob_mysql_test_dir =~ / /)
  {
    die("Working directory \"$glob_mysql_test_dir\" contains space\n".
	"Bailing out, cannot function properly with space in path");
  }
  if (IS_CYGWIN)
  {
    # Use mixed path format i.e c:/path/to/
    $glob_mysql_test_dir= mixed_path($glob_mysql_test_dir);
  }

  # In most cases, the base directory we find everything relative to,
  # is the parent directory of the "mysql-test" directory. For source
  # distributions, TAR binary distributions and some other packages.
  $basedir= dirname($glob_mysql_test_dir);

  # In the RPM case, binaries and libraries are installed in the
  # default system locations, instead of having our own private base
  # directory. And we install "/usr/share/mysql-test". Moving up one
  # more directory relative to "mysql-test" gives us a usable base
  # directory for RPM installs.
  if ( ! $source_dist and ! -d "$basedir/bin" )
  {
    $basedir= dirname($basedir);
  }
  # For .deb, it's like RPM, but installed in /usr/share/mysql/mysql-test.
  # So move up one more directory level yet.
  if ( ! $source_dist and ! -d "$basedir/bin" )
  {
    $basedir= dirname($basedir);
  }

  # Respect MTR_BINDIR variable, which is typically set in to the 
  # build directory in out-of-source builds.
  $bindir=$ENV{MTR_BINDIR}||$basedir;
  
  fix_vs_config_dir();

  # Look for the client binaries directory
  if ($path_client_bindir)
  {
    # --client-bindir=path set on command line, check that the path exists
    $path_client_bindir= mtr_path_exists($path_client_bindir);
  }
  else
  {
    $path_client_bindir= mtr_path_exists("$bindir/client_release",
					 "$bindir/client_debug",
					 "$bindir/client$opt_vs_config",
					 "$bindir/client",
					 "$bindir/bin");
  }


  $path_language=   mtr_path_exists("$bindir/share/mariadb/english",
                                    "$bindir/share/mysql/english",
                                    "$bindir/sql/share/english",
                                    "$bindir/share/english");

  my $path_share= dirname($path_language);

  $path_charsetsdir=   mtr_path_exists("$basedir/share/charsets",
                                    "$basedir/share/mysql/charsets",
                                    "$basedir/sql/share/charsets",
                                    "$basedir/share/charsets");

  # --debug implies we run debug server
  $opt_debug_server= 1 if $opt_debug;

  if (using_extern())
  {
    # Connect to the running mysqld and find out what it supports
    collect_mysqld_features_from_running_server();
  }
  else
  {
    # Run the mysqld to find out what features are available
    collect_mysqld_features();
  }

  if ( $opt_comment )
  {
    mtr_report();
    mtr_print_thick_line('#');
    mtr_report("# $opt_comment");
    mtr_print_thick_line('#');
  }

  if ( @opt_experimentals )
  {
    # $^O on Windows considered not generic enough
    my $plat= (IS_WINDOWS) ? 'windows' : $^O;

    # read the list of experimental test cases from the files specified on
    # the command line
    $experimental_test_cases = [];
    foreach my $exp_file (@opt_experimentals)
    {
      open(FILE, "<", $exp_file)
	or mtr_error("Can't read experimental file: $exp_file");
      mtr_report("Using experimental file: $exp_file");
      while(<FILE>) {
	chomp;
	# remove comments (# foo) at the beginning of the line, or after a 
	# blank at the end of the line
	s/(\s+|^)#.*$//;
	# If @ platform specifier given, use this entry only if it contains
	# @<platform> or @!<xxx> where xxx != platform
	if (/\@.*/)
	{
	  next if (/\@!$plat/);
	  next unless (/\@$plat/ or /\@!/);
	  # Then remove @ and everything after it
	  s/\@.*$//;
	}
	# remove whitespace
	s/^\s+//;
	s/\s+$//;
	# if nothing left, don't need to remember this line
	if ( $_ eq "" ) {
	  next;
	}
	# remember what is left as the name of another test case that should be
	# treated as experimental
	print " - $_\n";
	push @$experimental_test_cases, $_;
      }
      close FILE;
    }
  }

  foreach my $arg ( @ARGV )
  {
    if ( $arg =~ /^--skip-/ )
    {
      push(@opt_extra_mysqld_opt, $arg);
    }
    elsif ( $arg =~ /^--$/ )
    {
      # It is an effect of setting 'pass_through' in option processing
      # that the lone '--' separating options from arguments survives,
      # simply ignore it.
    }
    elsif ( $arg =~ /^-/ )
    {
      usage("Invalid option \"$arg\"");
    }
    else
    {
      push(@opt_cases, $arg);
    }
  }

  if ( @opt_cases )
  {
    # Run big tests if explicitely specified on command line
    $opt_big_test= 1;
  }

  # --------------------------------------------------------------------------
  # Find out type of logging that are being used
  # --------------------------------------------------------------------------
  foreach my $arg ( @opt_extra_mysqld_opt )
  {
    if ( $arg =~ /binlog[-_]format=(\S+)/ )
    {
      # Save this for collect phase
      collect_option('binlog-format', $1);
      mtr_report("Using binlog format '$1'");
    }
  }


  # --------------------------------------------------------------------------
  # Find out default storage engine being used(if any)
  # --------------------------------------------------------------------------
  foreach my $arg ( @opt_extra_mysqld_opt )
  {
    if ( $arg =~ /default-storage-engine=(\S+)/ )
    {
      # Save this for collect phase
      collect_option('default-storage-engine', $1);
      mtr_report("Using default engine '$1'")
    }
  }

  if (IS_WINDOWS and defined $opt_mem) {
    mtr_report("--mem not supported on Windows, ignored");
    $opt_mem= undef;
  }

  if ($opt_port_base ne "auto")
  {
    if (my $rem= $opt_port_base % 10)
    {
      mtr_warning ("Port base $opt_port_base rounded down to multiple of 10");
      $opt_port_base-= $rem;
    }
    $opt_build_thread= $opt_port_base / 10 - 1000;
  }

  # --------------------------------------------------------------------------
  # Check if we should speed up tests by trying to run on tmpfs
  # --------------------------------------------------------------------------
  if ( defined $opt_mem)
  {
    mtr_error("Can't use --mem and --vardir at the same time ")
      if $opt_vardir;
    mtr_error("Can't use --mem and --tmpdir at the same time ")
      if $opt_tmpdir;

    # Search through list of locations that are known
    # to be "fast disks" to find a suitable location
    # Use --mem=<dir> as first location to look.
    my @tmpfs_locations= ($opt_mem, "/dev/shm", "/tmp");

    foreach my $fs (@tmpfs_locations)
    {
      if ( -d $fs )
      {
	my $template= "var_${opt_build_thread}_XXXX";
	$opt_mem= tempdir( $template, DIR => $fs, CLEANUP => 0);
	last;
      }
    }
  }

  # --------------------------------------------------------------------------
  # Set the "var/" directory, the base for everything else
  # --------------------------------------------------------------------------
  if(defined $ENV{MTR_BINDIR})
  {
    $default_vardir= "$ENV{MTR_BINDIR}/mysql-test/var";
  }
  else
  {
    $default_vardir= "$glob_mysql_test_dir/var";
  }
  
  if ( ! $opt_vardir )
  {
    $opt_vardir= $default_vardir;
  }

  # We make the path absolute, as the server will do a chdir() before usage
  unless ( $opt_vardir =~ m,^/, or
           (IS_WINDOWS and $opt_vardir =~ m,^[a-z]:/,i) )
  {
    # Make absolute path, relative test dir
    $opt_vardir= "$glob_mysql_test_dir/$opt_vardir";
  }

  set_vardir($opt_vardir);

  # --------------------------------------------------------------------------
  # Set the "tmp" directory
  # --------------------------------------------------------------------------
  if ( ! $opt_tmpdir )
  {
    $opt_tmpdir=       "$opt_vardir/tmp" unless $opt_tmpdir;

    if (check_socket_path_length("$opt_tmpdir/mysql_testsocket.sock"))
    {
      mtr_report("Too long tmpdir path '$opt_tmpdir'",
		 " creating a shorter one...");

      # Create temporary directory in standard location for temporary files
      $opt_tmpdir= tempdir( TMPDIR => 1, CLEANUP => 0 );
      mtr_report(" - using tmpdir: '$opt_tmpdir'\n");

      # Remember pid that created dir so it's removed by correct process
      $opt_tmpdir_pid= $$;
    }
  }
  $opt_tmpdir =~ s,/+$,,;       # Remove ending slash if any

  # --------------------------------------------------------------------------
  # fast option
  # --------------------------------------------------------------------------
  if ($opt_fast){
    $opt_shutdown_timeout= 0; # Kill processes instead of nice shutdown
  }

  # --------------------------------------------------------------------------
  # Check parallel value
  # --------------------------------------------------------------------------
  if ($opt_parallel ne "auto" && $opt_parallel < 1)
  {
    mtr_error("0 or negative parallel value makes no sense, use 'auto' or positive number");
  }

  # --------------------------------------------------------------------------
  # Record flag
  # --------------------------------------------------------------------------
  if ( $opt_record and ! @opt_cases )
  {
    mtr_error("Will not run in record mode without a specific test case");
  }

  if ( $opt_record ) {
    # Use only one worker with --record
    $opt_parallel= 1;
  }

  # --------------------------------------------------------------------------
  # Embedded server flag
  # --------------------------------------------------------------------------
  if ( $opt_embedded_server )
  {
    $opt_skip_ndbcluster= 1;       # Turn off use of NDB cluster
    $opt_skip_ssl= 1;              # Turn off use of SSL

    # Turn off use of bin log
    push(@opt_extra_mysqld_opt, "--skip-log-bin");

    # Write errors to stderr, not to mysqld.1.err
    push(@opt_extra_mysqld_opt, "--disable-log-error");

    if ( using_extern() )
    {
      mtr_error("Can't use --extern with --embedded-server");
    }


    if ($opt_gdb)
    {
      $opt_client_gdb= $opt_gdb;
      $opt_gdb= undef;
    }

    if ($opt_ddd)
    {
      $opt_client_ddd= $opt_ddd;
      $opt_ddd= undef;
    }

    if ($opt_debugger)
    {
      $opt_client_debugger= $opt_debugger;
      $opt_debugger= undef;
    }

    if ( $opt_gdb || $opt_ddd || $opt_manual_gdb || $opt_manual_ddd ||
	 $opt_manual_debug || $opt_debugger )
    {
      mtr_error("You need to use the client debug options for the",
		"embedded server. Ex: --client-gdb");
    }
  }

  # --------------------------------------------------------------------------
  # Big test and staging_run flags
  # --------------------------------------------------------------------------
   if ( $opt_big_test )
   {
     $ENV{'BIG_TEST'}= 1;
   }
  $ENV{'STAGING_RUN'}= $opt_staging_run;

  # --------------------------------------------------------------------------
  # Gcov flag
  # --------------------------------------------------------------------------
  if ( ($opt_gcov or $opt_gprof) and ! $source_dist )
  {
    mtr_error("Coverage test needs the source - please use source dist");
  }

  # --------------------------------------------------------------------------
  # Check debug related options
  # --------------------------------------------------------------------------
  if ( $opt_gdb || $opt_client_gdb || $opt_ddd || $opt_client_ddd ||
       $opt_manual_gdb || $opt_manual_ddd || $opt_manual_debug ||
       $opt_debugger || $opt_client_debugger )
  {
    # Indicate that we are using debugger
    $glob_debugger= 1;
    $opt_testcase_timeout= 60*60*24;  # Don't abort debugging with timeout
    $opt_suite_timeout= $opt_testcase_timeout;
    $opt_retry= 1;
    $opt_retry_failure= 1;

    if ( using_extern() )
    {
      mtr_error("Can't use --extern when using debugger");
    }
    # Set one week timeout (check-testcase timeout will be 1/10th)
    $opt_testcase_timeout= 7 * 24 * 60;
    $opt_suite_timeout= 7 * 24 * 60;
    # One day to shutdown
    $opt_shutdown_timeout= 24 * 60;
    # One day for PID file creation (this is given in seconds not minutes)
    $opt_start_timeout= 24 * 60 * 60;
  }

  # --------------------------------------------------------------------------
  # Modified behavior with --start options
  # --------------------------------------------------------------------------
  if ($opt_start or $opt_start_dirty or $opt_start_exit) {
    collect_option ('quick-collect', 1);
    $start_only= 1;
  }
  if ($opt_debug)
  {
    $opt_testcase_timeout= 60*60*24;  # Don't abort debugging with timeout
    $opt_suite_timeout= $opt_testcase_timeout;
    $opt_retry= 1;
    $opt_retry_failure= 1;
  }

  # --------------------------------------------------------------------------
  # Check use of user-args
  # --------------------------------------------------------------------------

  if ($opt_user_args) {
    mtr_error("--user-args only valid with --start options")
      unless $start_only;
    mtr_error("--user-args cannot be combined with named suites or tests")
      if $opt_suites || @opt_cases;
  }

  # --------------------------------------------------------------------------
  # Check use of wait-all
  # --------------------------------------------------------------------------

  if ($opt_wait_all && ! $start_only)
  {
    mtr_error("--wait-all can only be used with --start options");
  }

  # --------------------------------------------------------------------------
  # Check timeout arguments
  # --------------------------------------------------------------------------

  mtr_error("Invalid value '$opt_testcase_timeout' supplied ".
	    "for option --testcase-timeout")
    if ($opt_testcase_timeout <= 0);
  mtr_error("Invalid value '$opt_suite_timeout' supplied ".
	    "for option --testsuite-timeout")
    if ($opt_suite_timeout <= 0);

  # --------------------------------------------------------------------------
  # Check valgrind arguments
  # --------------------------------------------------------------------------
  if ( $opt_valgrind or $opt_valgrind_path or @valgrind_args)
  {
    mtr_report("Turning on valgrind for all executables");
    $opt_valgrind= 1;
    $opt_valgrind_mysqld= 1;
    $opt_valgrind_mysqltest= 1;

    # Increase the timeouts when running with valgrind
    $opt_testcase_timeout*= 10;
    $opt_suite_timeout*= 6;
    $opt_start_timeout*= 10;

  }
  elsif ( $opt_valgrind_mysqld )
  {
    mtr_report("Turning on valgrind for mysqld(s) only");
    $opt_valgrind= 1;
  }
  elsif ( $opt_valgrind_mysqltest )
  {
    mtr_report("Turning on valgrind for mysqltest and mysql_client_test only");
    $opt_valgrind= 1;
  }

  if ( $opt_callgrind )
  {
    mtr_report("Turning on valgrind with callgrind for mysqld(s)");
    $opt_valgrind= 1;
    $opt_valgrind_mysqld= 1;

    # Set special valgrind options unless options passed on command line
    push(@valgrind_args, "--trace-children=yes")
      unless @valgrind_args;
  }

  if ( $opt_valgrind )
  {
    # Set valgrind_options to default unless already defined
    push(@valgrind_args, @default_valgrind_args)
      unless @valgrind_args;

    # Make valgrind run in quiet mode so it only print errors
    push(@valgrind_args, "--quiet" );

    mtr_report("Running valgrind with options \"",
	       join(" ", @valgrind_args), "\"");
  }

  if (@strace_args)
  {
    $opt_strace=1;
  }

  # InnoDB does not bother to do individual de-allocations at exit. Instead it
  # relies on a custom allocator to track every allocation, and frees all at
  # once during exit.
  # In XtraDB, an option use-sys-malloc is introduced (and on by default) to
  # disable this (for performance). But this exposes Valgrind to all the
  # missing de-allocations, so we need to disable it to at least get
  # meaningful leak checking for the rest of the server.
  if ($opt_valgrind_mysqld)
  {
    push(@opt_extra_mysqld_opt, "--loose-skip-innodb-use-sys-malloc");
  }
}


#
# To make it easier for different devs to work on the same host,
# an environment variable can be used to control all ports. A small
# number is to be used, 0 - 16 or similar.
#
# Note the MASTER_MYPORT has to be set the same in all 4.x and 5.x
# versions of this script, else a 4.0 test run might conflict with a
# 5.1 test run, even if different MTR_BUILD_THREAD is used. This means
# all port numbers might not be used in this version of the script.
#
# Also note the limitation of ports we are allowed to hand out. This
# differs between operating systems and configuration, see
# http://www.ncftp.com/ncftpd/doc/misc/ephemeral_ports.html
# But a fairly safe range seems to be 5001 - 32767
#
sub set_build_thread_ports($) {
  my $thread= shift || 0;

  if ( lc($opt_build_thread) eq 'auto' ) {
    my $found_free = 0;
    $build_thread = 300;	# Start attempts from here
    while (! $found_free)
    {
      $build_thread= mtr_get_unique_id($build_thread, 349);
      if ( !defined $build_thread ) {
        mtr_error("Could not get a unique build thread id");
      }
      $found_free= check_ports_free($build_thread);
      # If not free, release and try from next number
      if (! $found_free) {
        mtr_release_unique_id();
        $build_thread++;
      }
    }
  }
  else
  {
    $build_thread = $opt_build_thread + $thread - 1;
    if (! check_ports_free($build_thread)) {
      # Some port was not free(which one has already been printed)
      mtr_error("Some port(s) was not free")
    }
  }
  $ENV{MTR_BUILD_THREAD}= $build_thread;

  # Calculate baseport
  $baseport= $build_thread * 20 + 10000;
  if ( $baseport < 5001 or $baseport + 19 >= 32767 )
  {
    mtr_error("MTR_BUILD_THREAD number results in a port",
              "outside 5001 - 32767",
              "($baseport - $baseport + 19)");
  }

  mtr_report("Using MTR_BUILD_THREAD $build_thread,",
	     "with reserved ports $baseport..".($baseport+19));

}


sub collect_mysqld_features {
  my $found_variable_list_start= 0;

  #
  # Execute "mysqld --no-defaults --help --verbose" to get a
  # list of all features and settings
  #
  # --no-defaults and --skip-grant-tables are to avoid loading
  # system-wide configs and plugins
  #
  # --datadir must exist, mysqld will chdir into it
  #
  my $args;
  mtr_init_args(\$args);
  mtr_add_arg($args, "--no-defaults");
  mtr_add_arg($args, "--datadir=.");
  mtr_add_arg($args, "--basedir=%s", $basedir);
  mtr_add_arg($args, "--language=%s", $path_language);
  mtr_add_arg($args, "--skip-grant-tables");
  for (@opt_extra_mysqld_opt) {
    mtr_add_arg($args, $_) unless /^--binlog-format\b/;
  }
  my $euid= $>;
  if (!IS_WINDOWS and $euid == 0) {
    mtr_add_arg($args, "--user=root");
  }
  mtr_add_arg($args, "--verbose");
  mtr_add_arg($args, "--help");

  # Need --user=root if running as *nix root user
  if (!IS_WINDOWS and $> == 0)
  {
    mtr_add_arg($args, "--user=root");
  }

  my $exe_mysqld= find_mysqld($bindir);
  my $cmd= join(" ", $exe_mysqld, @$args);
  my $list= `$cmd`;

  mtr_verbose("cmd: $cmd");

  foreach my $line (split('\n', $list))
  {
    # First look for version
    if ( !$mysql_version_id )
    {
      # Look for version
      my $exe_name= basename($exe_mysqld);
      mtr_verbose("exe_name: $exe_name");
      if ( $line =~ /^\S*$exe_name\s\sVer\s([0-9]*)\.([0-9]*)\.([0-9]*)/ )
      {
	#print "Major: $1 Minor: $2 Build: $3\n";
	$mysql_version_id= $1*10000 + $2*100 + $3;
	#print "mysql_version_id: $mysql_version_id\n";
	mtr_report("MariaDB Version $1.$2.$3");
      }
    }
    else
    {
      if (!$found_variable_list_start)
      {
	# Look for start of variables list
	if ( $line =~ /[\-]+\s[\-]+/ )
	{
	  $found_variable_list_start= 1;
	}
      }
      else
      {
	# Put variables into hash
	if ( $line =~ /^([\S]+)[ \t]+(.*?)\r?$/ )
	{
	  # print "$1=\"$2\"\n";
	  $mysqld_variables{$1}= $2;
	}
	else
	{
	  # The variable list is ended with a blank line
	  if ( $line =~ /^[\s]*$/ )
	  {
	    last;
	  }
	  else
	  {
	    # Send out a warning, we should fix the variables that has no
	    # space between variable name and it's value
	    # or should it be fixed width column parsing? It does not
	    # look like that in function my_print_variables in my_getopt.c
	    mtr_warning("Could not parse variable list line : $line");
	  }
	}
      }
    }
  }
  mtr_error("Could not find version of MySQL") unless $mysql_version_id;
  mtr_error("Could not find variabes list") unless $found_variable_list_start;

}



sub collect_mysqld_features_from_running_server ()
{
  my $mysql= mtr_exe_exists("$path_client_bindir/mysql");

  my $args;
  mtr_init_args(\$args);

  mtr_add_arg($args, "--no-defaults");
  mtr_add_arg($args, "--user=%s", $opt_user);

  while (my ($option, $value)= each( %opts_extern )) {
    mtr_add_arg($args, "--$option=$value");
  }

  mtr_add_arg($args, "--silent"); # Tab separated output
  mtr_add_arg($args, "-e '%s'", "use mysql; SHOW VARIABLES");
  my $cmd= "$mysql " . join(' ', @$args);
  mtr_verbose("cmd: $cmd");

  my $list = `$cmd` or
    mtr_error("Could not connect to extern server using command: '$cmd'");
  foreach my $line (split('\n', $list ))
  {
    # Put variables into hash
    if ( $line =~ /^([\S]+)[ \t]+(.*?)\r?$/ )
    {
      # print "$1=\"$2\"\n";
      $mysqld_variables{$1}= $2;
    }
  }

  # "Convert" innodb flag
  $mysqld_variables{'innodb'}= "ON"
    if ($mysqld_variables{'have_innodb'} eq "YES");

  # Parse version
  my $version_str= $mysqld_variables{'version'};
  if ( $version_str =~ /^([0-9]*)\.([0-9]*)\.([0-9]*)/ )
  {
    #print "Major: $1 Minor: $2 Build: $3\n";
    $mysql_version_id= $1*10000 + $2*100 + $3;
    #print "mysql_version_id: $mysql_version_id\n";
    mtr_report("MySQL Version $1.$2.$3");
  }
  mtr_error("Could not find version of MySQL") unless $mysql_version_id;
}

sub find_mysqld {
  my ($mysqld_basedir)= @_;

  my @mysqld_names= ("mysqld", "mysqld-max-nt", "mysqld-max",
		     "mysqld-nt");

  if ( $opt_debug_server ){
    # Put mysqld-debug first in the list of binaries to look for
    mtr_verbose("Adding mysqld-debug first in list of binaries to look for");
    unshift(@mysqld_names, "mysqld-debug");
  }

  return my_find_bin($bindir,
		     ["sql", "libexec", "sbin", "bin"],
		     [@mysqld_names]);
}


sub executable_setup () {

  #
  # Check if libtool is available in this distribution/clone
  # we need it when valgrinding or debugging non installed binary
  # Otherwise valgrind will valgrind the libtool wrapper or bash
  # and gdb will not find the real executable to debug
  #
  if ( -x "../libtool")
  {
    $exe_libtool= "../libtool";
    if ($opt_valgrind or $glob_debugger or $opt_strace)
    {
      mtr_report("Using \"$exe_libtool\" when running valgrind, strace or debugger");
    }
  }

  # Look for the client binaries
  $exe_mysqladmin=     mtr_exe_exists("$path_client_bindir/mysqladmin");
  $exe_mysql=          mtr_exe_exists("$path_client_bindir/mysql");

  if ( ! $opt_skip_ndbcluster )
  {
    $exe_ndbd=
      my_find_bin($basedir,
		  ["storage/ndb/src/kernel", "libexec", "sbin", "bin"],
		  "ndbd");

    $exe_ndb_mgmd=
      my_find_bin($basedir,
		  ["storage/ndb/src/mgmsrv", "libexec", "sbin", "bin"],
		  "ndb_mgmd");

    $exe_ndb_waiter=
      my_find_bin($basedir,
		  ["storage/ndb/tools/", "bin"],
		  "ndb_waiter");

  }

  # Look for mysqltest executable
  if ( $opt_embedded_server )
  {
    $exe_mysqltest=
      mtr_exe_exists("$bindir/libmysqld/examples$opt_vs_config/mysqltest_embedded",
                     "$path_client_bindir/mysqltest_embedded");
  }
  else
  {
    $exe_mysqltest= mtr_exe_exists("$path_client_bindir/mysqltest");
  }

}


sub client_debug_arg($$) {
  my ($args, $client_name)= @_;

  # Workaround for Bug #50627: drop any debug opt
  return if $client_name =~ /^mysqlbinlog/;

  if ( $opt_debug ) {
    mtr_add_arg($args,
		"--loose-debug=d:t:A,%s/log/%s.trace",
		$path_vardir_trace, $client_name)
  }
}


sub mysql_fix_arguments () {

  return "" if ( IS_WINDOWS );

  my $exe=
    mtr_script_exists("$basedir/scripts/mysql_fix_privilege_tables",
		      "$path_client_bindir/mysql_fix_privilege_tables");
  my $args;
  mtr_init_args(\$args);
  mtr_add_arg($args, "--defaults-file=%s", $path_config_file);

  mtr_add_arg($args, "--basedir=%s", $basedir);
  mtr_add_arg($args, "--bindir=%s", $path_client_bindir);
  mtr_add_arg($args, "--verbose");
  mtr_add_arg($args, "--sync-sys=0"); # Speed up test suite
  return mtr_args2str($exe, @$args);
}


sub client_arguments ($;$) {
  my $client_name= shift;
  my $group_suffix= shift;
  my $client_exe= mtr_exe_exists("$path_client_bindir/$client_name");

  my $args;
  mtr_init_args(\$args);
  mtr_add_arg($args, "--defaults-file=%s", $path_config_file);
  if (defined($group_suffix)) {
    mtr_add_arg($args, "--defaults-group-suffix=%s", $group_suffix);
    client_debug_arg($args, "$client_name-$group_suffix");
  }
  else
  {
    client_debug_arg($args, $client_name);
  }
  return mtr_args2str($client_exe, @$args);
}


sub mysqlbinlog_arguments () {
  my $exe= mtr_exe_exists("$path_client_bindir/mysqlbinlog");

  my $args;
  mtr_init_args(\$args);
  mtr_add_arg($args, "--defaults-file=%s", $path_config_file);
  mtr_add_arg($args, "--local-load=%s", $opt_tmpdir);
  client_debug_arg($args, "mysqlbinlog");
  return mtr_args2str($exe, @$args);
}


sub mysqlslap_arguments () {
  my $exe= mtr_exe_maybe_exists("$path_client_bindir/mysqlslap");
  if ( $exe eq "" ) {
    # mysqlap was not found

    if (defined $mysql_version_id and $mysql_version_id >= 50100 ) {
      mtr_error("Could not find the mysqlslap binary");
    }
    return ""; # Don't care about mysqlslap
  }

  my $args;
  mtr_init_args(\$args);
  mtr_add_arg($args, "--defaults-file=%s", $path_config_file);
  client_debug_arg($args, "mysqlslap");
  return mtr_args2str($exe, @$args);
}


sub mysqldump_arguments ($) {
  my($group_suffix) = @_;
  my $exe= mtr_exe_exists("$path_client_bindir/mysqldump");

  my $args;
  mtr_init_args(\$args);
  mtr_add_arg($args, "--defaults-file=%s", $path_config_file);
  mtr_add_arg($args, "--defaults-group-suffix=%s", $group_suffix);
  client_debug_arg($args, "mysqldump-$group_suffix");
  return mtr_args2str($exe, @$args);
}


sub mysql_client_test_arguments(){
  my $exe;
  # mysql_client_test executable may _not_ exist
  if ( $opt_embedded_server ) {
    $exe= mtr_exe_maybe_exists(
            "$bindir/libmysqld/examples$opt_vs_config/mysql_client_test_embedded",
		"$bindir/bin/mysql_client_test_embedded");
  } else {
    $exe= mtr_exe_maybe_exists("$bindir/tests$opt_vs_config/mysql_client_test",
			       "$bindir/bin/mysql_client_test");
  }

  my $args;
  mtr_init_args(\$args);
  if ( $opt_valgrind_mysqltest ) {
    valgrind_arguments($args, \$exe);
  }
  mtr_add_arg($args, "--defaults-file=%s", $path_config_file);
  mtr_add_arg($args, "--testcase");
  mtr_add_arg($args, "--vardir=$opt_vardir");
  client_debug_arg($args,"mysql_client_test");
  my $ret=mtr_args2str($exe, @$args);
  return $ret;
}

sub tool_arguments ($$) {
  my($sedir, $tool_name) = @_;
  my $exe= my_find_bin($bindir,
		       [$sedir, "bin"],
		       $tool_name);

  my $args;
  mtr_init_args(\$args);
  client_debug_arg($args, $tool_name);
  return mtr_args2str($exe, @$args);
}

# This is not used to actually start a mysqld server, just to allow test
# scripts to run the mysqld binary to test invalid server startup options.
sub mysqld_client_arguments () {
  my $default_mysqld= default_mysqld();
  my $exe = find_mysqld($bindir);
  my $args;
  mtr_init_args(\$args);
  mtr_add_arg($args, "--no-defaults");
  mtr_add_arg($args, "--basedir=%s", $basedir);
  mtr_add_arg($args, "--character-sets-dir=%s", $default_mysqld->value("character-sets-dir"));
  mtr_add_arg($args, "--language=%s", $default_mysqld->value("language"));
  return mtr_args2str($exe, @$args);
}


sub have_maria_support () {
  my $maria_var= $mysqld_variables{'aria'};
  return defined $maria_var and $maria_var eq 'TRUE';
}

#
# Set environment to be used by childs of this process for
# things that are constant during the whole lifetime of mysql-test-run
#
sub environment_setup {

  umask(022);

  my @ld_library_paths;

  if ($path_client_libdir)
  {
    # Use the --client-libdir passed on commandline
    push(@ld_library_paths, "$path_client_libdir");
  }
  else
  {
    # Setup LD_LIBRARY_PATH so the libraries from this distro/clone
    # are used in favor of the system installed ones
    if ( $source_dist )
    {
      push(@ld_library_paths, "$basedir/libmysql/.libs/",
	   "$basedir/libmysql_r/.libs/",
	   "$basedir/zlib/.libs/");
      if ($^O eq "darwin")
      {
        # it is MAC OS and we have to add dynamic libraries paths
        push @ld_library_paths, grep {<$_/*.dylib>} 
          (<$bindir/storage/*/.libs/>,<$bindir/plugin/*/.libs/>,
          <$bindir/plugin/*/*/.libs/>,<$bindir/storage/*/*/.libs>);
      }
    }
    else
    {
      push(@ld_library_paths, "$basedir/lib", "$basedir/lib/mysql");
    }
  }

  # --------------------------------------------------------------------------
  # Add the path where libndbclient can be found
  # --------------------------------------------------------------------------
  if ( !$opt_skip_ndbcluster )
  {
    push(@ld_library_paths,  "$basedir/storage/ndb/src/.libs");
  }

  # --------------------------------------------------------------------------
  # Valgrind need to be run with debug libraries otherwise it's almost
  # impossible to add correct supressions, that means if "/usr/lib/debug"
  # is available, it should be added to
  # LD_LIBRARY_PATH
  #
  # But pthread is broken in libc6-dbg on Debian <= 3.1 (see Debian
  # bug 399035, http://bugs.debian.org/cgi-bin/bugreport.cgi?bug=399035),
  # so don't change LD_LIBRARY_PATH on that platform.
  # --------------------------------------------------------------------------
  my $debug_libraries_path= "/usr/lib/debug";
  my $deb_version;
  if (  $opt_valgrind and -d $debug_libraries_path and
        (! -e '/etc/debian_version' or
	 ($deb_version=
	    mtr_grab_file('/etc/debian_version')) !~ /^[0-9]+\.[0-9]$/ or
         $deb_version > 3.1 ) )
  {
    push(@ld_library_paths, $debug_libraries_path);
  }

  $ENV{'LD_LIBRARY_PATH'}= join(":", @ld_library_paths,
				$ENV{'LD_LIBRARY_PATH'} ?
				split(':', $ENV{'LD_LIBRARY_PATH'}) : ());
  mtr_debug("LD_LIBRARY_PATH: $ENV{'LD_LIBRARY_PATH'}");

  $ENV{'DYLD_LIBRARY_PATH'}= join(":", @ld_library_paths,
				  $ENV{'DYLD_LIBRARY_PATH'} ?
				  split(':', $ENV{'DYLD_LIBRARY_PATH'}) : ());
  mtr_debug("DYLD_LIBRARY_PATH: $ENV{'DYLD_LIBRARY_PATH'}");

  # The environment variable used for shared libs on AIX
  $ENV{'SHLIB_PATH'}= join(":", @ld_library_paths,
                           $ENV{'SHLIB_PATH'} ?
                           split(':', $ENV{'SHLIB_PATH'}) : ());
  mtr_debug("SHLIB_PATH: $ENV{'SHLIB_PATH'}");

  # The environment variable used for shared libs on hp-ux
  $ENV{'LIBPATH'}= join(":", @ld_library_paths,
                        $ENV{'LIBPATH'} ?
                        split(':', $ENV{'LIBPATH'}) : ());
  mtr_debug("LIBPATH: $ENV{'LIBPATH'}");

  $ENV{'CHARSETSDIR'}=              $path_charsetsdir;
  $ENV{'UMASK'}=              "0660"; # The octal *string*
  $ENV{'UMASK_DIR'}=          "0770"; # The octal *string*

  #
  # MySQL tests can produce output in various character sets
  # (especially, ctype_xxx.test). To avoid confusing Perl
  # with output which is incompatible with the current locale
  # settings, we reset the current values of LC_ALL and LC_CTYPE to "C".
  # For details, please see
  # Bug#27636 tests fails if LC_* variables set to *_*.UTF-8
  #
  $ENV{'LC_ALL'}=             "C";
  $ENV{'LC_CTYPE'}=           "C";

  $ENV{'LC_COLLATE'}=         "C";
  $ENV{'USE_RUNNING_SERVER'}= using_extern();
  $ENV{'MYSQL_TEST_DIR'}=     $glob_mysql_test_dir;
  $ENV{'DEFAULT_MASTER_PORT'}= $mysqld_variables{'master-port'} || 3306;
  $ENV{'MYSQL_TMP_DIR'}=      $opt_tmpdir;
  $ENV{'MYSQLTEST_VARDIR'}=   $opt_vardir;
  
  if (IS_WINDOWS)
  {
    $ENV{'SECURE_LOAD_PATH'}= $glob_mysql_test_dir."\\std_data";
  }
  else
  {
    $ENV{'SECURE_LOAD_PATH'}= $glob_mysql_test_dir."/std_data";
  }
    

  #
  # Some stupid^H^H^H^H^H^Hignorant network providers set up "wildcard DNS"
  # servers that return some given web server address for any lookup of a
  # non-existent host name. This confuses test cases that want to test the
  # behaviour when connecting to a non-existing host, so we need to be able
  # to disable those tests when DNS is broken.
  #
  $ENV{HAVE_BROKEN_DNS}= defined(gethostbyname('invalid_hostname'));

  # ----------------------------------------------------
  # Setup env for NDB
  # ----------------------------------------------------
  if ( ! $opt_skip_ndbcluster )
  {
    $ENV{'NDB_MGM'}=
      my_find_bin($basedir,
		  ["storage/ndb/src/mgmclient", "bin"],
		  "ndb_mgm");

    $ENV{'NDB_TOOLS_DIR'}=
      my_find_dir($basedir,
		  ["storage/ndb/tools", "bin"]);

    $ENV{'NDB_EXAMPLES_DIR'}=
      my_find_dir($basedir,
		  ["storage/ndb/ndbapi-examples", "bin"]);

    $ENV{'NDB_EXAMPLES_BINARY'}=
      my_find_bin($basedir,
		  ["storage/ndb/ndbapi-examples/ndbapi_simple", "bin"],
		  "ndbapi_simple", NOT_REQUIRED);

    my $path_ndb_testrun_log= "$opt_vardir/log/ndb_testrun.log";
    $ENV{'NDB_TOOLS_OUTPUT'}=         $path_ndb_testrun_log;
    $ENV{'NDB_EXAMPLES_OUTPUT'}=      $path_ndb_testrun_log;
  }

  # ----------------------------------------------------
  # mysql clients
  # ----------------------------------------------------
  $ENV{'MYSQL_CHECK'}=              client_arguments("mysqlcheck");
  $ENV{'MYSQL_DUMP'}=               mysqldump_arguments(".1");
  $ENV{'MYSQL_DUMP_SLAVE'}=         mysqldump_arguments(".2");
  $ENV{'MYSQL_SLAP'}=               mysqlslap_arguments();
  $ENV{'MYSQL_IMPORT'}=             client_arguments("mysqlimport");
  $ENV{'MYSQL_SHOW'}=               client_arguments("mysqlshow");
  $ENV{'MYSQL_BINLOG'}=             mysqlbinlog_arguments();
  $ENV{'MYSQL'}=                    client_arguments("mysql");
  $ENV{'MYSQL_SLAVE'}=              client_arguments("mysql", ".2");
  $ENV{'MYSQL_UPGRADE'}=            client_arguments("mysql_upgrade");
  $ENV{'MYSQLADMIN'}=               native_path($exe_mysqladmin);
  $ENV{'MYSQL_CLIENT_TEST'}=        mysql_client_test_arguments();
  $ENV{'MYSQL_FIX_SYSTEM_TABLES'}=  mysql_fix_arguments();
  $ENV{'MYSQLD_SIMPLE_CMD'}=        mysqld_client_arguments();
  $ENV{'EXE_MYSQL'}=                $exe_mysql;

  my $exe_mysqld= find_mysqld($basedir);
  $ENV{'MYSQLD'}= $exe_mysqld;
  my $extra_opts= join (" ", @opt_extra_mysqld_opt);
  $ENV{'MYSQLD_CMD'}= "$exe_mysqld --defaults-group-suffix=.1 ".
    "--defaults-file=$path_config_file $extra_opts";

  # ----------------------------------------------------
  # bug25714 executable may _not_ exist in
  # some versions, test using it should be skipped
  # ----------------------------------------------------
  my $exe_bug25714=
      mtr_exe_maybe_exists("$bindir/tests$opt_vs_config/bug25714");
  $ENV{'MYSQL_BUG25714'}=  native_path($exe_bug25714);

  # ----------------------------------------------------
  # mysql_fix_privilege_tables.sql
  # ----------------------------------------------------
  my $file_mysql_fix_privilege_tables=
    mtr_file_exists("$bindir/scripts/mysql_fix_privilege_tables.sql",
		    "$bindir/share/mysql_fix_privilege_tables.sql",
		    "$bindir/share/mariadb/mysql_fix_privilege_tables.sql",
		    "$bindir/share/mysql/mysql_fix_privilege_tables.sql");
  $ENV{'MYSQL_FIX_PRIVILEGE_TABLES'}=  $file_mysql_fix_privilege_tables;

  # ----------------------------------------------------
  # my_print_defaults
  # ----------------------------------------------------
  my $exe_my_print_defaults=
    mtr_exe_exists("$bindir/extra$opt_vs_config/my_print_defaults",
		   "$path_client_bindir/my_print_defaults");
  $ENV{'MYSQL_MY_PRINT_DEFAULTS'}= native_path($exe_my_print_defaults);

  # ----------------------------------------------------
  # myisam tools
  # ----------------------------------------------------
  $ENV{'MYISAMLOG'}= tool_arguments("storage/myisam", "myisamlog", );
  $ENV{'MYISAMCHK'}= tool_arguments("storage/myisam", "myisamchk");
  $ENV{'MYISAMPACK'}= tool_arguments("storage/myisam", "myisampack");
  $ENV{'MYISAM_FTDUMP'}= tool_arguments("storage/myisam", "myisam_ftdump");

  # ----------------------------------------------------
  # aria tools
  # ----------------------------------------------------
  if (have_maria_support())
  {
    $ENV{'MARIA_CHK'}= tool_arguments("storage/maria", "aria_chk");
    $ENV{'MARIA_PACK'}= tool_arguments("storage/maria", "aria_pack");
  }

  # ----------------------------------------------------
  # mysqlhotcopy
  # ----------------------------------------------------
  my $mysqlhotcopy=
    mtr_pl_maybe_exists("$basedir/scripts/mysqlhotcopy") ||
    mtr_pl_maybe_exists("$path_client_bindir/mysqlhotcopy");
  if ($mysqlhotcopy)
  {
    $ENV{'MYSQLHOTCOPY'}= $mysqlhotcopy;
  }

  # ----------------------------------------------------
  # perror
  # ----------------------------------------------------
  my $exe_perror= mtr_exe_exists("$bindir/extra$opt_vs_config/perror",
				 "$path_client_bindir/perror");
  $ENV{'MY_PERROR'}= native_path($exe_perror);

  # Create an environment variable to make it possible
  # to detect that valgrind is being used from test cases
  $ENV{'VALGRIND_TEST'}= $opt_valgrind;

  # Add dir of this perl to aid mysqltest in finding perl
  my $perldir= dirname($^X);
  my $pathsep= ":";
  $pathsep= ";" if IS_WINDOWS && ! IS_CYGWIN;
  $ENV{'PATH'}= "$ENV{'PATH'}".$pathsep.$perldir;
}



#
# Remove var and any directories in var/ created by previous
# tests
#
sub remove_stale_vardir () {

  mtr_report("Removing old var directory...");

  # Safety!
  mtr_error("No, don't remove the vardir when running with --extern")
    if using_extern();

  mtr_verbose("opt_vardir: $opt_vardir");
  if ( $opt_vardir eq $default_vardir )
  {
    #
    # Running with "var" in mysql-test dir
    #
    if ( -l $opt_vardir)
    {
      # var is a symlink

      if ( $opt_mem )
      {
	# Remove the directory which the link points at
	mtr_verbose("Removing " . readlink($opt_vardir));
	rmtree(readlink($opt_vardir));

	# Remove the "var" symlink
	mtr_verbose("unlink($opt_vardir)");
	unlink($opt_vardir);
      }
      else
      {
	# Some users creates a soft link in mysql-test/var to another area
	# - allow it, but remove all files in it

	mtr_report(" - WARNING: Using the 'mysql-test/var' symlink");

	# Make sure the directory where it points exist
        if (! -d readlink($opt_vardir))
        {
          mtr_report("The destination for symlink $opt_vardir does not exist; Removing it and creating a new var directory");
          unlink($opt_vardir);
        }
	foreach my $bin ( glob("$opt_vardir/*") )
	{
	  mtr_verbose("Removing bin $bin");
	  rmtree($bin);
	}
      }
    }
    else
    {
      # Remove the entire "var" dir
      mtr_verbose("Removing $opt_vardir/");
      rmtree("$opt_vardir/");
    }

    if ( $opt_mem )
    {
      # A symlink from var/ to $opt_mem will be set up
      # remove the $opt_mem dir to assure the symlink
      # won't point at an old directory
      mtr_verbose("Removing $opt_mem");
      rmtree($opt_mem);
    }

  }
  else
  {
    #
    # Running with "var" in some other place
    #

    # Don't remove the var/ dir in mysql-test dir as it may be in
    # use by another mysql-test-run run with --vardir
    # mtr_verbose("Removing $default_vardir");
    # rmtree($default_vardir);

    # Remove the "var" dir
    mtr_verbose("Removing $opt_vardir/");
    rmtree("$opt_vardir/");
  }
  # Remove the "tmp" dir
  mtr_verbose("Removing $opt_tmpdir/");
  rmtree("$opt_tmpdir/");
}

sub set_plugin_var($) {
  local $_ = $_[0];
  s/\.\w+$//;
  $ENV{"\U${_}_SO"} = $_[0];
}

#
# Create var and the directories needed in var
#
sub setup_vardir() {
  mtr_report("Creating var directory '$opt_vardir'...");

  if ( $opt_vardir eq $default_vardir )
  {
    #
    # Running with "var" in mysql-test dir
    #
    if ( -l $opt_vardir )
    {
      #  it's a symlink

      # Make sure the directory where it points exist
      if (! -d readlink($opt_vardir))
      {
        mtr_report("The destination for symlink $opt_vardir does not exist; Removing it and creating a new var directory");
        unlink($opt_vardir);
      }
    }
    elsif ( $opt_mem )
    {
      # Runinng with "var" as a link to some "memory" location, normally tmpfs
      mtr_verbose("Creating $opt_mem");
      mkpath($opt_mem);

      mtr_report(" - symlinking 'var' to '$opt_mem'");
      symlink($opt_mem, $opt_vardir);
    }
  }

  if ( ! -d $opt_vardir )
  {
    mtr_verbose("Creating $opt_vardir");
    mkpath($opt_vardir);
  }

  # Ensure a proper error message if vardir couldn't be created
  unless ( -d $opt_vardir and -w $opt_vardir )
  {
    mtr_error("Writable 'var' directory is needed, use the " .
	      "'--vardir=<path>' option");
  }

  mkpath("$opt_vardir/log");
  mkpath("$opt_vardir/run");

  # Create var/tmp and tmp - they might be different
  mkpath("$opt_vardir/tmp");
  mkpath($opt_tmpdir) if ($opt_tmpdir ne "$opt_vardir/tmp");

  # On some operating systems, there is a limit to the length of a
  # UNIX domain socket's path far below PATH_MAX.
  # Don't allow that to happen
  if (check_socket_path_length("$opt_tmpdir/testsocket.sock")){
    mtr_error("Socket path '$opt_tmpdir' too long, it would be ",
	      "truncated and thus not possible to use for connection to ",
	      "MySQL Server. Set a shorter with --tmpdir=<path> option");
  }

  # copy all files from std_data into var/std_data
  # and make them world readable
  copytree("$glob_mysql_test_dir/std_data", "$opt_vardir/std_data", "0022");

  # create a plugin dir and copy plugins into it
  if ($source_dist)
  {
    $plugindir="$opt_vardir/plugins";
    unshift (@opt_extra_mysqld_opt, "--plugin-dir=$plugindir");
    mkpath($plugindir);
    if (IS_WINDOWS && !$opt_embedded_server)
    {
      for (<$bindir/storage/*$opt_vs_config/*.dll>,
           <$bindir/plugin/*$opt_vs_config/*.dll>,
           <$bindir/sql$opt_vs_config/*.dll>)
      {
        my $pname=basename($_);
        copy rel2abs($_), "$plugindir/$pname";
        set_plugin_var($pname);
      }
    }
    else
    {
      for (<$bindir/storage/*/.libs/*.so>,<$bindir/plugin/*/.libs/*.so>,<$bindir/plugin/*/*/.libs/*.so>,<$bindir/sql/.libs/*.so>)
      {
        my $pname=basename($_);
        symlink rel2abs($_), "$plugindir/$pname";
        set_plugin_var($pname);
      }
    }
  }
  else
  {
    # hm, what paths work for debs and for rpms ?
    for (<$bindir/lib/mysql/plugin/*.so>,
         <$bindir/lib/plugin/*.dll>)
    {
      my $pname=basename($_);
      set_plugin_var($pname);
    }
  }

  # Remove old log files
  foreach my $name (glob("r/*.progress r/*.log r/*.warnings"))
  {
    unlink($name);
  }
}


#
# Check if running as root
# i.e a file can be read regardless what mode we set it to
#
sub  check_running_as_root () {
  my $test_file= "$opt_vardir/test_running_as_root.txt";
  mtr_tofile($test_file, "MySQL");
  chmod(oct("0000"), $test_file);

  my $result="";
  if (open(FILE,"<",$test_file))
  {
    $result= join('', <FILE>);
    close FILE;
  }

  # Some filesystems( for example CIFS) allows reading a file
  # although mode was set to 0000, but in that case a stat on
  # the file will not return 0000
  my $file_mode= (stat($test_file))[2] & 07777;

  mtr_verbose("result: $result, file_mode: $file_mode");
  if ($result eq "MySQL" && $file_mode == 0)
  {
    mtr_warning("running this script as _root_ will cause some " .
                "tests to be skipped");
    $ENV{'MYSQL_TEST_ROOT'}= "1";
  }

  chmod(oct("0755"), $test_file);
  unlink($test_file);
}


sub check_ssl_support ($) {
  my $mysqld_variables= shift;

  if ($opt_skip_ssl)
  {
    mtr_report(" - skipping SSL");
    $opt_ssl_supported= 0;
    $opt_ssl= 0;
    return;
  }

  if ( ! $mysqld_variables->{'ssl'} )
  {
    if ( $opt_ssl)
    {
      mtr_error("Couldn't find support for SSL");
      return;
    }
    mtr_report(" - skipping SSL, mysqld not compiled with SSL");
    $opt_ssl_supported= 0;
    $opt_ssl= 0;
    return;
  }
  mtr_report(" - SSL connections supported");
  $opt_ssl_supported= 1;
}


sub check_debug_support ($) {
  my $mysqld_variables= shift;

  if ( ! $mysqld_variables->{'debug'} )
  {
    #mtr_report(" - binaries are not debug compiled");
    $debug_compiled_binaries= 0;

    if ( $opt_debug_server )
    {
      mtr_error("Can't use --debug[-server], binary does not support it");
    }
    return;
  }
  mtr_report(" - binaries are debug compiled");
  $debug_compiled_binaries= 1;
}


#
# Helper function to find the correct value for the opt_vs_config
# if it was not set explicitly.
#
# the configuration with the most recent build dir in sql/ is selected.
#
# note: looking for all BuildLog.htm files everywhere in the tree with the
# help of File::Find would be possibly more precise, but it is also
# many times slower. Thus we are only looking at the server, client
# executables, and plugins - that is, something that can affect the test suite
#
sub fix_vs_config_dir () {
  return $opt_vs_config="" unless IS_WINDOWS;
  return $opt_vs_config="/$opt_vs_config" if $opt_vs_config;

  my $modified = 1e30;
  $opt_vs_config="";


  for (<$bindir/sql/*/mysqld.exe>) {
    if (-M $_ < $modified)
    {
      $modified = -M _;
      $opt_vs_config = basename(dirname($_));
    }
  }

  mtr_report("VS config: $opt_vs_config");
  $opt_vs_config="/$opt_vs_config" if $opt_vs_config;
}


#
# Helper function to handle configuration-based subdirectories which Visual
# Studio uses for storing binaries.  If opt_vs_config is set, this returns
# a path based on that setting; if not, it returns paths for the default
# /release/ and /debug/ subdirectories.
#
# $exe can be undefined, if the directory itself will be used
#
sub vs_config_dirs ($$) {
  my ($path_part, $exe) = @_;

  $exe = "" if not defined $exe;

  # Don't look in these dirs when not on windows
  return () unless IS_WINDOWS;

  if ($opt_vs_config)
  {
    return ("$basedir/$path_part/$opt_vs_config/$exe");
  }

  return ("$basedir/$path_part/release/$exe",
          "$basedir/$path_part/relwithdebinfo/$exe",
          "$basedir/$path_part/debug/$exe");
}


sub check_ndbcluster_support ($) {
  my $mysqld_variables= shift;

  if ($opt_include_ndbcluster)
  {
    $opt_skip_ndbcluster= 0;
  }

  if ($opt_skip_ndbcluster)
  {
    mtr_report(" - skipping ndbcluster");
    return;
  }

  if ( ! $mysqld_variables{'ndb-connectstring'} )
  {
    #mtr_report(" - skipping ndbcluster, mysqld not compiled with ndbcluster");
    $opt_skip_ndbcluster= 2;
    return;
  }

  mtr_report(" - using ndbcluster when necessary, mysqld supports it");

  return;
}


sub ndbcluster_wait_started {
  my $cluster= shift;
  my $ndb_waiter_extra_opt= shift;
  my $path_waitlog= join('/', $opt_vardir, $cluster->name(), "ndb_waiter.log");

  my $args;
  mtr_init_args(\$args);
  mtr_add_arg($args, "--defaults-file=%s", $path_config_file);
  mtr_add_arg($args, "--defaults-group-suffix=%s", $cluster->suffix());
  mtr_add_arg($args, "--timeout=%d", $opt_start_timeout);

  if ($ndb_waiter_extra_opt)
  {
    mtr_add_arg($args, "$ndb_waiter_extra_opt");
  }

  # Start the ndb_waiter which will connect to the ndb_mgmd
  # and poll it for state of the ndbd's, will return when
  # all nodes in the cluster is started

  my $res= My::SafeProcess->run
    (
     name          => "ndb_waiter ".$cluster->name(),
     path          => $exe_ndb_waiter,
     args          => \$args,
     output        => $path_waitlog,
     error         => $path_waitlog,
     append        => 1,
    );

  # Check that ndb_mgmd(s) are still alive
  foreach my $ndb_mgmd ( in_cluster($cluster, ndb_mgmds()) )
  {
    my $proc= $ndb_mgmd->{proc};
    if ( ! $proc->wait_one(0) )
    {
      mtr_warning("$proc died");
      return 2;
    }
  }

  # Check that all started ndbd(s) are still alive
  foreach my $ndbd ( in_cluster($cluster, ndbds()) )
  {
    my $proc= $ndbd->{proc};
    next unless defined $proc;
    if ( ! $proc->wait_one(0) )
    {
      mtr_warning("$proc died");
      return 3;
    }
  }

  if ($res)
  {
    mtr_verbose("ndbcluster_wait_started failed");
    return 1;
  }
  return 0;
}


sub ndb_mgmd_wait_started($) {
  my ($cluster)= @_;

  my $retries= 100;
  while ($retries)
  {
    my $result= ndbcluster_wait_started($cluster, "--no-contact");
    if ($result == 0)
    {
      # ndb_mgmd is started
      mtr_verbose("ndb_mgmd is started");
      return 0;
    }
    elsif ($result > 1)
    {
      mtr_warning("Cluster process failed while waiting for start");
      return $result;
    }

    mtr_milli_sleep(100);
    $retries--;
  }

  return 1;
}


sub ndb_mgmd_start ($$) {
  my ($cluster, $ndb_mgmd)= @_;

  mtr_verbose("ndb_mgmd_start");

  my $dir= $ndb_mgmd->value("DataDir");
  mkpath($dir) unless -d $dir;

  my $args;
  mtr_init_args(\$args);
  mtr_add_arg($args, "--defaults-file=%s", $path_config_file);
  mtr_add_arg($args, "--defaults-group-suffix=%s", $cluster->suffix());
  mtr_add_arg($args, "--mycnf");
  mtr_add_arg($args, "--nodaemon");

  my $path_ndb_mgmd_log= "$dir/ndb_mgmd.log";

  $ndb_mgmd->{'proc'}= My::SafeProcess->new
    (
     name          => $ndb_mgmd->after('cluster_config.'),
     path          => $exe_ndb_mgmd,
     args          => \$args,
     output        => $path_ndb_mgmd_log,
     error         => $path_ndb_mgmd_log,
     append        => 1,
     verbose       => $opt_verbose,
    );
  mtr_verbose("Started $ndb_mgmd->{proc}");

  # FIXME Should not be needed
  # Unfortunately the cluster nodes will fail to start
  # if ndb_mgmd has not started properly
  if (ndb_mgmd_wait_started($cluster))
  {
    mtr_warning("Failed to wait for start of ndb_mgmd");
    return 1;
  }

  return 0;
}


sub ndbd_start {
  my ($cluster, $ndbd)= @_;

  mtr_verbose("ndbd_start");

  my $dir= $ndbd->value("DataDir");
  mkpath($dir) unless -d $dir;

  my $args;
  mtr_init_args(\$args);
  mtr_add_arg($args, "--defaults-file=%s", $path_config_file);
  mtr_add_arg($args, "--defaults-group-suffix=%s", $cluster->suffix());
  mtr_add_arg($args, "--nodaemon");

# > 5.0 { 'character-sets-dir' => \&fix_charset_dir },


  my $path_ndbd_log= "$dir/ndbd.log";
  my $proc= My::SafeProcess->new
    (
     name          => $ndbd->after('cluster_config.'),
     path          => $exe_ndbd,
     args          => \$args,
     output        => $path_ndbd_log,
     error         => $path_ndbd_log,
     append        => 1,
     verbose       => $opt_verbose,
    );
  mtr_verbose("Started $proc");

  $ndbd->{proc}= $proc;

  return;
}


sub ndbcluster_start ($) {
  my ($cluster) = @_;

  mtr_verbose("ndbcluster_start '".$cluster->name()."'");

  foreach my $ndb_mgmd ( in_cluster($cluster, ndb_mgmds()) )
  {
    next if started($ndb_mgmd);
    ndb_mgmd_start($cluster, $ndb_mgmd);
  }

  foreach my $ndbd ( in_cluster($cluster, ndbds()) )
  {
    next if started($ndbd);
    ndbd_start($cluster, $ndbd);
  }

  return 0;
}


sub mysql_server_start($) {
  my ($mysqld, $tinfo) = @_;

  if ( $mysqld->{proc} )
  {
    # Already started

    # Write start of testcase to log file
    mark_log($mysqld->value('#log-error'), $tinfo);

    return;
  }

  my $datadir= $mysqld->value('datadir');
  if (not $opt_start_dirty)
  {

    my @options= ('log-bin', 'relay-log');
    foreach my $option_name ( @options )  {
      next unless $mysqld->option($option_name);

      my $file_name= $mysqld->value($option_name);
      next unless
        defined $file_name and
          -e $file_name;

      mtr_debug(" -removing '$file_name'");
      unlink($file_name) or die ("unable to remove file '$file_name'");
    }

    if (-d $datadir ) {
      mtr_verbose(" - removing '$datadir'");
      rmtree($datadir);
    }
  }

  my $mysqld_basedir= $mysqld->value('basedir');
  if ( $basedir eq $mysqld_basedir )
  {
    if (! $opt_start_dirty)	# If dirty, keep possibly grown system db
    {
      # Copy datadir from installed system db
      for my $path ( "$opt_vardir", "$opt_vardir/..") {
        my $install_db= "$path/install.db";
        copytree($install_db, $datadir)
          if -d $install_db;
      }
      mtr_error("Failed to copy system db to '$datadir'")
        unless -d $datadir;
    }
  }
  else
  {
    mysql_install_db($mysqld); # For versional testing

    mtr_error("Failed to install system db to '$datadir'")
      unless -d $datadir;

  }

  # Create the servers tmpdir
  my $tmpdir= $mysqld->value('tmpdir');
  mkpath($tmpdir) unless -d $tmpdir;

  # Write start of testcase to log file
  mark_log($mysqld->value('#log-error'), $tinfo);

  # Run <tname>-master.sh
  if ($mysqld->option('#!run-master-sh') and
     run_sh_script($tinfo->{master_sh}) )
  {
    $tinfo->{'comment'}= "Failed to execute '$tinfo->{master_sh}'";
    return 1;
  }

  # Run <tname>-slave.sh
  if ($mysqld->option('#!run-slave-sh') and
      run_sh_script($tinfo->{slave_sh}))
  {
    $tinfo->{'comment'}= "Failed to execute '$tinfo->{slave_sh}'";
    return 1;
  }

  if (!$opt_embedded_server)
  {
    my $extra_opts= get_extra_opts($mysqld, $tinfo);
    mysqld_start($mysqld,$extra_opts);

    # Save this test case information, so next can examine it
    $mysqld->{'started_tinfo'}= $tinfo;
  }
}

sub mysql_server_wait {
  my ($mysqld) = @_;

  return not sleep_until_file_created($mysqld->value('pid-file'),
                                      $opt_start_timeout,
                                      $mysqld->{'proc'});
}

sub create_config_file_for_extern {
  my %opts=
    (
     socket     => '/tmp/mysqld.sock',
     port       => 3306,
     user       => $opt_user,
     password   => '',
     @_
    );

  mtr_report("Creating my.cnf file for extern server...");
  my $F= IO::File->new($path_config_file, "w")
    or mtr_error("Can't write to $path_config_file: $!");

  print $F "[client]\n";
  while (my ($option, $value)= each( %opts )) {
    print $F "$option= $value\n";
    mtr_report(" $option= $value");
  }

  print $F <<EOF

# binlog reads from [client] and [mysqlbinlog]
[mysqlbinlog]
character-sets-dir= $path_charsetsdir
local-load= $opt_tmpdir

# mysql_fix_privilege_tables.sh don't read from [client]
[mysql_fix_privilege_tables]
socket            = $opts{'socket'}
port              = $opts{'port'}
user              = $opts{'user'}
password          = $opts{'password'}


EOF
;

  $F= undef; # Close file
}


#
# Kill processes left from previous runs, normally
# there should be none so make sure to warn
# if there is one
#
sub kill_leftovers ($) {
  my $rundir= shift;
  return unless ( -d $rundir );

  mtr_report("Checking leftover processes...");

  # Scan the "run" directory for process id's to kill
  opendir(RUNDIR, $rundir)
    or mtr_error("kill_leftovers, can't open dir \"$rundir\": $!");
  while ( my $elem= readdir(RUNDIR) )
  {
    # Only read pid from files that end with .pid
    if ( $elem =~ /.*[.]pid$/ )
    {
      my $pidfile= "$rundir/$elem";
      next unless -f $pidfile;
      my $pid= mtr_fromfile($pidfile);
      unlink($pidfile);
      unless ($pid=~ /^(\d+)/){
	# The pid was not a valid number
	mtr_warning("Got invalid pid '$pid' from '$elem'");
	next;
      }
      mtr_report(" - found old pid $pid in '$elem', killing it...");

      my $ret= kill("KILL", $pid);
      if ($ret == 0) {
	mtr_report("   process did not exist!");
	next;
      }

      my $check_counter= 100;
      while ($ret > 0 and $check_counter--) {
	mtr_milli_sleep(100);
	$ret= kill(0, $pid);
      }
      mtr_report($check_counter ? "   ok!" : "   failed!");
    }
    else
    {
      mtr_warning("Found non pid file '$elem' in '$rundir'")
	if -f "$rundir/$elem";
    }
  }
  closedir(RUNDIR);
}

#
# Check that all the ports that are going to
# be used are free
#
sub check_ports_free ($)
{
  my $bthread= shift;
  my $portbase = $bthread * 10 + 10000;
  for ($portbase..$portbase+9){
    if (mtr_ping_port($_)){
      mtr_report(" - 'localhost:$_' was not free");
      return 0; # One port was not free
    }
  }

  return 1; # All ports free
}


sub initialize_servers {

  if ( using_extern() )
  {
    # Running against an already started server, if the specified
    # vardir does not already exist it should be created
    if ( ! -d $opt_vardir )
    {
      setup_vardir();
    }
    else
    {
      mtr_verbose("No need to create '$opt_vardir' it already exists");
    }
  }
  else
  {
    # Kill leftovers from previous run
    # using any pidfiles found in var/run
    kill_leftovers("$opt_vardir/run");

    if ( ! $opt_start_dirty )
    {
      remove_stale_vardir();
      setup_vardir();

      mysql_install_db(default_mysqld(), "$opt_vardir/install.db");
    }
  }
}


#
# Remove all newline characters expect after semicolon
#
sub sql_to_bootstrap {
  my ($sql) = @_;
  my @lines= split(/\n/, $sql);
  my $result= "\n";
  my $delimiter= ';';

  foreach my $line (@lines) {

    # Change current delimiter if line starts with "delimiter"
    if ( $line =~ /^delimiter (.*)/ ) {
      my $new= $1;
      # Remove old delimiter from end of new
      $new=~ s/\Q$delimiter\E$//;
      $delimiter = $new;
      mtr_debug("changed delimiter to $delimiter");
      # No need to add the delimiter to result
      next;
    }

    # Add newline if line ends with $delimiter
    # and convert the current delimiter to semicolon
    if ( $line =~ /\Q$delimiter\E$/ ){
      $line =~ s/\Q$delimiter\E$/;/;
      $result.= "$line\n";
      mtr_debug("Added default delimiter");
      next;
    }

    # Remove comments starting with --
    if ( $line =~ /^\s*--/ ) {
      mtr_debug("Discarded $line");
      next;
    }

    # Replace @HOSTNAME with localhost
    $line=~ s/\'\@HOSTNAME\@\'/localhost/;

    # Default, just add the line without newline
    # but with a space as separator
    $result.= "$line ";

  }
  return $result;
}


sub default_mysqld {
  # Generate new config file from template
  my $config= My::ConfigFactory->new_config
    ( {
       basedir         => $basedir,
       testdir         => $glob_mysql_test_dir,
       template_path   => "include/default_my.cnf",
       vardir          => $opt_vardir,
       tmpdir          => $opt_tmpdir,
       baseport        => 0,
       user            => $opt_user,
       password        => '',
      }
    );

  my $mysqld= $config->group('mysqld.1')
    or mtr_error("Couldn't find mysqld.1 in default config");
  return $mysqld;
}


sub mysql_install_db {
  my ($mysqld, $datadir)= @_;

  my $install_datadir= $datadir || $mysqld->value('datadir');
  my $install_basedir= $mysqld->value('basedir');
  my $install_lang= $mysqld->value('language');
  my $install_chsdir= $mysqld->value('character-sets-dir');

  mtr_report("Installing system database...");

  my $args;
  mtr_init_args(\$args);
  mtr_add_arg($args, "--no-defaults");
  mtr_add_arg($args, "--bootstrap");
  mtr_add_arg($args, "--basedir=%s", $install_basedir);
  mtr_add_arg($args, "--datadir=%s", $install_datadir);
  mtr_add_arg($args, "--loose-skip-innodb");
  mtr_add_arg($args, "--loose-skip-pbxt");
  mtr_add_arg($args, "--loose-skip-ndbcluster");
  mtr_add_arg($args, "--loose-skip-aria");
  mtr_add_arg($args, "--disable-sync-frm");
  mtr_add_arg($args, "--loose-disable-debug");
  mtr_add_arg($args, "--tmpdir=%s", "$opt_vardir/tmp/");
  mtr_add_arg($args, "--core-file");

  if ( $opt_debug )
  {
    mtr_add_arg($args, "--debug=d:t:i:A,%s/log/bootstrap.trace",
		$path_vardir_trace);
  }

  mtr_add_arg($args, "--language=%s", $install_lang);
  mtr_add_arg($args, "--character-sets-dir=%s", $install_chsdir);

  # If DISABLE_GRANT_OPTIONS is defined when the server is compiled (e.g.,
  # configure --disable-grant-options), mysqld will not recognize the
  # --bootstrap or --skip-grant-tables options.  The user can set
  # MYSQLD_BOOTSTRAP to the full path to a mysqld which does accept
  # --bootstrap, to accommodate this.
  my $exe_mysqld_bootstrap =
    $ENV{'MYSQLD_BOOTSTRAP'} || find_mysqld($install_basedir);

  # MASV add only to bootstrap.test
  # Setup args for bootstrap.test
  #
  #mtr_init_args(\$cmd_args);
  #mtr_add_arg($cmd_args, "--loose-skip-aria")

  # ----------------------------------------------------------------------
  # export MYSQLD_BOOTSTRAP_CMD variable containing <path>/mysqld <args>
  # ----------------------------------------------------------------------
  $ENV{'MYSQLD_BOOTSTRAP_CMD'}= "$exe_mysqld_bootstrap " . join(" ", @$args);



  # ----------------------------------------------------------------------
  # Create the bootstrap.sql file
  # ----------------------------------------------------------------------
  my $bootstrap_sql_file= "$opt_vardir/tmp/bootstrap.sql";

  my $path_sql= my_find_file($install_basedir,
			     ["mysql", "sql/share", "share/mariadb",
			      "share/mysql", "share", "scripts"],
			     "mysql_system_tables.sql",
			     NOT_REQUIRED);

  if (-f $path_sql )
  {
    my $sql_dir= dirname($path_sql);
    # Use the mysql database for system tables
    mtr_tofile($bootstrap_sql_file, "use mysql\n");

    # Add the offical mysql system tables
    # for a production system
    mtr_appendfile_to_file("$sql_dir/mysql_system_tables.sql",
			   $bootstrap_sql_file);

    # Add the mysql system tables initial data
    # for a production system
    mtr_appendfile_to_file("$sql_dir/mysql_system_tables_data.sql",
			   $bootstrap_sql_file);

    # Add test data for timezone - this is just a subset, on a real
    # system these tables will be populated either by mysql_tzinfo_to_sql
    # or by downloading the timezone table package from our website
    mtr_appendfile_to_file("$sql_dir/mysql_test_data_timezone.sql",
			   $bootstrap_sql_file);

    # Fill help tables, just an empty file when running from bk repo
    # but will be replaced by a real fill_help_tables.sql when
    # building the source dist
    mtr_appendfile_to_file("$sql_dir/fill_help_tables.sql",
			   $bootstrap_sql_file);

  }
  else
  {
    # Install db from init_db.sql that exist in early 5.1 and 5.0
    # versions of MySQL
    my $init_file= "$install_basedir/mysql-test/lib/init_db.sql";
    mtr_report(" - from '$init_file'");
    my $text= mtr_grab_file($init_file) or
      mtr_error("Can't open '$init_file': $!");

    mtr_tofile($bootstrap_sql_file,
	       sql_to_bootstrap($text));
  }

  # Remove anonymous users
  mtr_tofile($bootstrap_sql_file,
	     "DELETE FROM mysql.user where user= '';\n");

  # Create mtr database
  mtr_tofile($bootstrap_sql_file,
	     "CREATE DATABASE mtr;\n");

  # Add help tables and data for warning detection and supression
  mtr_tofile($bootstrap_sql_file,
             sql_to_bootstrap(mtr_grab_file("include/mtr_warnings.sql")));

  # Add procedures for checking server is restored after testcase
  mtr_tofile($bootstrap_sql_file,
             sql_to_bootstrap(mtr_grab_file("include/mtr_check.sql")));

  # Log bootstrap command
  my $path_bootstrap_log= "$opt_vardir/log/bootstrap.log";
  mtr_tofile($path_bootstrap_log,
	     "$exe_mysqld_bootstrap " . join(" ", @$args) . "\n");

  # Create directories mysql and test
  mkpath("$install_datadir/mysql");
  mkpath("$install_datadir/test");

  if ( My::SafeProcess->run
       (
	name          => "bootstrap",
	path          => $exe_mysqld_bootstrap,
	args          => \$args,
	input         => $bootstrap_sql_file,
	output        => $path_bootstrap_log,
	error         => $path_bootstrap_log,
	append        => 1,
	verbose       => $opt_verbose,
       ) != 0)
  {
    mtr_error("Error executing mysqld --bootstrap\n" .
              "Could not install system database from $bootstrap_sql_file\n" .
	      "see $path_bootstrap_log for errors");
  }
}


sub run_testcase_check_skip_test($)
{
  my ($tinfo)= @_;

  # ----------------------------------------------------------------------
  # Skip some tests silently
  # ----------------------------------------------------------------------

  my $start_from= $mtr_cases::start_from;
  if ( $start_from )
  {
    if ($tinfo->{'name'} eq $start_from ||
        $tinfo->{'shortname'} eq $start_from)
    {
      ## Found parting test. Run this test and all tests after this one
      $mtr_cases::start_from= "";
    }
    else
    {
      $tinfo->{'result'}= 'MTR_RES_SKIPPED';
      return 1;
    }
  }

  # ----------------------------------------------------------------------
  # If marked to skip, just print out and return.
  # Note that a test case not marked as 'skip' can still be
  # skipped later, because of the test case itself in cooperation
  # with the mysqltest program tells us so.
  # ----------------------------------------------------------------------

  if ( $tinfo->{'skip'} )
  {
    mtr_report_test_skipped($tinfo) unless $start_only;
    return 1;
  }

  return 0;
}


sub run_query {
  my ($tinfo, $mysqld, $query)= @_;

  my $args;
  mtr_init_args(\$args);
  mtr_add_arg($args, "--defaults-file=%s", $path_config_file);
  mtr_add_arg($args, "--defaults-group-suffix=%s", $mysqld->after('mysqld'));

  mtr_add_arg($args, "-e %s", $query);

  my $res= My::SafeProcess->run
    (
     name          => "run_query -> ".$mysqld->name(),
     path          => $exe_mysql,
     args          => \$args,
     output        => '/dev/null',
     error         => '/dev/null'
    );

  return $res
}


sub do_before_run_mysqltest($)
{
  my $tinfo= shift;

  # Remove old files produced by mysqltest
  my $base_file= mtr_match_extension($tinfo->{result_file},
				     "result"); # Trim extension
  if (defined $base_file ){
    unlink("$base_file.reject");
    unlink("$base_file.progress");
    unlink("$base_file.log");
    unlink("$base_file.warnings");
  }

  if ( $mysql_version_id < 50000 ) {
    # Set environment variable NDB_STATUS_OK to 1
    # if script decided to run mysqltest cluster _is_ installed ok
    $ENV{'NDB_STATUS_OK'} = "1";
  } elsif ( $mysql_version_id < 50100 ) {
    # Set environment variable NDB_STATUS_OK to YES
    # if script decided to run mysqltest cluster _is_ installed ok
    $ENV{'NDB_STATUS_OK'} = "YES";
  }
}


#
# Check all server for sideffects
#
# RETURN VALUE
#  0 ok
#  1 Check failed
#  >1 Fatal errro

sub check_testcase($$)
{
  my ($tinfo, $mode)= @_;
  my $tname= $tinfo->{name};

  # Start the mysqltest processes in parallel to save time
  # also makes it possible to wait for any process to exit during the check
  my %started;
  foreach my $mysqld ( mysqlds() )
  {
    # Skip if server has been restarted with additional options
    if ( defined $mysqld->{'proc'} && ! exists $mysqld->{'restart_opts'} )
    {
      my $proc= start_check_testcase($tinfo, $mode, $mysqld);
      $started{$proc->pid()}= $proc;
    }
  }

  # Return immediately if no check proceess was started
  return 0 unless ( keys %started );

  my $timeout= start_timer(check_timeout());

  while (1){
    my $result;
    my $proc= My::SafeProcess->wait_any_timeout($timeout);
    mtr_report("Got $proc");

    if ( delete $started{$proc->pid()} ) {

      my $err_file= $proc->user_data();
      my $base_file= mtr_match_extension($err_file, "err"); # Trim extension

      # One check testcase process returned
      my $res= $proc->exit_status();

      if ( $res == 0){
	# Check completed without problem

	# Remove the .err file the check generated
	unlink($err_file);

	# Remove the .result file the check generated
	if ( $mode eq 'after' ){
	  unlink("$base_file.result");
	}

	if ( keys(%started) == 0){
	  # All checks completed
	  return 0;
	}
	# Wait for next process to exit
	next;
      }
      else
      {
	if ( $mode eq "after" and $res == 1 )
	{
	  # Test failed, grab the report mysqltest has created
	  my $report= mtr_grab_file($err_file);
	  $tinfo->{check}.=
	    "\nMTR's internal check of the test case '$tname' failed.
This means that the test case does not preserve the state that existed
before the test case was executed.  Most likely the test case did not
do a proper clean-up. It could also be caused by the previous test run
by this thread, if the server wasn't restarted.
This is the diff of the states of the servers before and after the
test case was executed:\n";
	  $tinfo->{check}.= $report;

	  # Check failed, mark the test case with that info
	  $tinfo->{'check_testcase_failed'}= 1;
	  $result= 1;
	}
	elsif ( $res )
	{
	  my $report= mtr_grab_file($err_file);
	  $tinfo->{comment}.=
	    "Could not execute 'check-testcase' $mode ".
	      "testcase '$tname' (res: $res):\n";
	  $tinfo->{comment}.= $report;

	  $result= 2;
	}
        else
        {
          # Remove the .result file the check generated
          unlink("$base_file.result");
        }
	# Remove the .err file the check generated
	unlink($err_file);

      }
    }
    elsif ( $proc->{timeout} ) {
      $tinfo->{comment}.= "Timeout for 'check-testcase' expired after "
	.check_timeout()." seconds";
      $result= 4;
    }
    else {
      # Unknown process returned, most likley a crash, abort everything
      $tinfo->{comment}=
	"The server $proc crashed while running ".
	"'check testcase $mode test'".
	get_log_from_proc($proc, $tinfo->{name});
      $result= 3;
    }

    # Kill any check processes still running
    map($_->kill(), values(%started));

    mtr_warning("Check-testcase failed, this could also be caused by the" .
		" previous test run by this worker thread")
      if $result > 1 && $mode eq "before";

    return $result;
  }

  mtr_error("INTERNAL_ERROR: check_testcase");
}


# Start run mysqltest on one server
#
# RETURN VALUE
#  0 OK
#  1 Check failed
#
sub start_run_one ($$) {
  my ($mysqld, $run)= @_;

  my $name= "$run-".$mysqld->name();

  my $args;
  mtr_init_args(\$args);

  mtr_add_arg($args, "--defaults-file=%s", $path_config_file);
  mtr_add_arg($args, "--defaults-group-suffix=%s", $mysqld->after('mysqld'));

  mtr_add_arg($args, "--silent");
  mtr_add_arg($args, "--skip-safemalloc");
  mtr_add_arg($args, "--test-file=%s", "include/$run.test");

  my $errfile= "$opt_vardir/tmp/$name.err";
  my $proc= My::SafeProcess->new
    (
     name          => $name,
     path          => $exe_mysqltest,
     error         => $errfile,
     output        => $errfile,
     args          => \$args,
     user_data     => $errfile,
     verbose       => $opt_verbose,
    );
  mtr_verbose("Started $proc");
  return $proc;
}


#
# Run script on all servers, collect results
#
# RETURN VALUE
#  0 ok
#  1 Failure

sub run_on_all($$)
{
  my ($tinfo, $run)= @_;

  # Start the mysqltest processes in parallel to save time
  # also makes it possible to wait for any process to exit during the check
  # and to have a timeout process
  my %started;
  foreach my $mysqld ( mysqlds() )
  {
    if ( defined $mysqld->{'proc'} )
    {
      my $proc= start_run_one($mysqld, $run);
      $started{$proc->pid()}= $proc;
    }
  }

  # Return immediately if no check proceess was started
  return 0 unless ( keys %started );

  my $timeout= start_timer(check_timeout());

  while (1){
    my $result;
    my $proc= My::SafeProcess->wait_any_timeout($timeout);
    mtr_report("Got $proc");

    if ( delete $started{$proc->pid()} ) {

      # One mysqltest process returned
      my $err_file= $proc->user_data();
      my $res= $proc->exit_status();

      # Append the report from .err file
      $tinfo->{comment}.= " == $err_file ==\n";
      $tinfo->{comment}.= mtr_grab_file($err_file);
      $tinfo->{comment}.= "\n";

      # Remove the .err file
      unlink($err_file);

      if ( keys(%started) == 0){
	# All completed
	return 0;
      }

      # Wait for next process to exit
      next;
    }
    elsif ($proc->{timeout}) {
      $tinfo->{comment}.= "Timeout for '$run' expired after "
	.check_timeout()." seconds";
    }
    else {
      # Unknown process returned, most likley a crash, abort everything
      $tinfo->{comment}.=
	"The server $proc crashed while running '$run'".
	get_log_from_proc($proc, $tinfo->{name});
    }

    # Kill any check processes still running
    map($_->kill(), values(%started));

    return 1;
  }
  mtr_error("INTERNAL_ERROR: run_on_all");
}


sub mark_log {
  my ($log, $tinfo)= @_;
  my $log_msg= "CURRENT_TEST: $tinfo->{name}\n";
  pre_write_errorlog($log, $tinfo->{name});
  mtr_tofile($log, $log_msg);
}


sub find_testcase_skipped_reason($)
{
  my ($tinfo)= @_;

  # Set default message
  $tinfo->{'comment'}= "Detected by testcase(no log file)";

  # Open the test log file
  my $F= IO::File->new($path_current_testlog)
    or return;
  my $reason;

  while ( my $line= <$F> )
  {
    # Look for "reason: <reason for skipping test>"
    if ( $line =~ /reason: (.*)/ )
    {
      $reason= $1;
    }
  }

  if ( ! $reason )
  {
    mtr_warning("Could not find reason for skipping test in $path_current_testlog");
    $reason= "Detected by testcase(reason unknown) ";
  }
  $tinfo->{'comment'}= $reason;
}


sub find_analyze_request
{
  # Open the test log file
  my $F= IO::File->new($path_current_testlog)
    or return;
  my $analyze;

  while ( my $line= <$F> )
  {
    # Look for "reason: <reason for skipping test>"
    if ( $line =~ /analyze: (.*)/ )
    {
      $analyze= $1;
    }
  }

  return $analyze;
}


# The test can leave a file in var/tmp/ to signal
# that all servers should be restarted
sub restart_forced_by_test($)
{
  my $file = shift;
  my $restart = 0;
  foreach my $mysqld ( mysqlds() )
  {
    my $datadir = $mysqld->value('datadir');
    my $force_restart_file = "$datadir/mtr/$file";
    if ( -f $force_restart_file )
    {
      mtr_verbose("Restart of servers forced by test");
      $restart = 1;
      last;
    }
  }
  return $restart;
}


# Return timezone value of tinfo or default value
sub timezone {
  my ($tinfo)= @_;
  local $_ = $tinfo->{timezone};
  return 'DEFAULT' unless defined $_;
  no warnings 'uninitialized';
  s/\$\{(\w+)\}/$ENV{$1}/ge;
  s/\$(\w+)/$ENV{$1}/ge;
  $_;
}

sub mycnf_create {
  my ($config) = @_;
  my $res;

  foreach my $group ($config->groups()) {
    $res .= "[$group->{name}]\n";

    foreach my $option ($group->options()) {
      $res .= $option->name();
      my $value= $option->value();
      if (defined $value) {
	$res .= "=$value";
      }
      $res .= "\n";
    }
    $res .= "\n";
  }
  $res;
}

sub config_files($) {
  my ($tinfo) = @_;
  (
    'my.cnf' => \&mycnf_create,
    $suites{$tinfo->{suite}}->config_files()
  );
}

sub _like   { return $config ? $config->like($_[0]) : (); }
sub mysqlds { return _like('mysqld\.'); }
sub ndbds   { return _like('cluster_config\.ndbd\.');}
sub ndb_mgmds { return _like('cluster_config\.ndb_mgmd\.'); }

sub fix_servers($) {
  my ($tinfo) = @_;
  return () unless $config;
  my %servers = (
    qr/mysqld\./ => {
      SORT => 300,
      START => \&mysql_server_start,
      WAIT => \&mysql_server_wait,
    },
    qr/mysql_cluster\./ => {
      SORT => 200,
      START => \&ndbcluster_start,
      WAIT => \&ndbcluster_wait_started,
    },
    qr/cluster_config\.ndb_mgmd\./ => {
      SORT => 210,
      START => undef,
    },
    qr/cluster_config\.ndbd\./ => {
      SORT => 220,
      START => undef,
    },
    $suites{$tinfo->{suite}}->servers()
  );
  for ($config->groups()) {
    while (my ($re,$prop) = each %servers) {
      @$_{keys %$prop} = values %$prop if $_->{name} =~ /^$re/;
    }
  }
}

sub all_servers {
  return unless $config;
  ( sort { $a->{SORT} <=> $b->{SORT} }
       grep { defined $_->{SORT} } $config->groups() );
}

# Storage for changed environment variables
my %old_env;

#
# Run a single test case
#
# RETURN VALUE
#  0 OK
#  > 0 failure
#

sub run_testcase ($$) {
  my ($tinfo, $server_socket)= @_;

  mtr_verbose("Running test:", $tinfo->{name});

  # Allow only alpanumerics pluss _ - + . in combination names,
  # or anything beginning with -- (the latter comes from --combination)
  my $combination= $tinfo->{combination};
  if ($combination && $combination !~ /^\w[-\w\.\+]*$/
                   && $combination !~ /^--/)
  {
    mtr_error("Combination '$combination' contains illegal characters");
  }
  # -------------------------------------------------------
  # Init variables that can change between each test case
  # -------------------------------------------------------
  my $timezone= timezone($tinfo);
  if ($timezone ne 'DEFAULT') {
    $ENV{'TZ'}= $timezone;
  } else {
    delete($ENV{'TZ'});
  }
  mtr_verbose("Setting timezone: $timezone");

  if ( ! using_extern() )
  {
    my @restart= servers_need_restart($tinfo);
    if ( @restart != 0) {
      # Remember that we restarted for this test case (count restarts)
      $tinfo->{'restarted'}= 1;
      stop_servers(reverse @restart);
      if ($opt_warnings) {
        check_warnings_post_shutdown($server_socket);
      }
    }

    if ( started(all_servers()) == 0 )
    {

      # Remove old datadirs
      clean_datadir() unless $opt_start_dirty;

      # Restore old ENV
      while (my ($option, $value)= each( %old_env )) {
	if (defined $value){
	  mtr_verbose("Restoring $option to $value");
	  $ENV{$option}= $value;

	} else {
	  mtr_verbose("Removing $option");
	  delete($ENV{$option});
	}
      }
      %old_env= ();

      mtr_verbose("Generating my.cnf from '$tinfo->{template_path}'");

      # Generate new config file from template
      $config= My::ConfigFactory->new_config
	( {
           testname        => $tinfo->{name},
	   basedir         => $basedir,
	   testdir         => $glob_mysql_test_dir,
	   template_path   => $tinfo->{template_path},
	   extra_template_path => $tinfo->{extra_template_path},
	   vardir          => $opt_vardir,
	   tmpdir          => $opt_tmpdir,
	   baseport        => $baseport,
	   user            => $opt_user,
	   password        => '',
	   ssl             => $opt_ssl_supported,
	   embedded        => $opt_embedded_server,
	  }
	);

      fix_servers($tinfo);

      # Write config files:
      my %config_files = config_files($tinfo);
      while (my ($file, $generate) = each %config_files) {
        my ($path) = "$opt_vardir/$file";
        open (F, '>', $path) or die "Could not open '$path': $!";
        print F &$generate($config);
        close F;
      }

      # Remember current config so a restart can occur when a test need
      # to use a different one
      $current_config_name= $tinfo->{template_path};

      #
      # Set variables in the ENV section
      #
      foreach my $option ($config->options_in_group("ENV"))
      {
	# Save old value to restore it before next time
	$old_env{$option->name()}= $ENV{$option->name()};

	mtr_verbose($option->name(), "=",$option->value());
	$ENV{$option->name()}= $option->value();
      }
    }

    # Write start of testcase to log
    mark_log($path_current_testlog, $tinfo);

    # Make sure the safe_process also exits from now on
    if ($opt_start_exit) {
      My::SafeProcess->start_exit();
    }

    if (start_servers($tinfo))
    {
      report_failure_and_restart($tinfo);
      return 1;
    }
  }

  # --------------------------------------------------------------------
  # If --start or --start-dirty given, stop here to let user manually
  # run tests
  # If --wait-all is also given, do the same, but don't die if one
  # server exits
  # ----------------------------------------------------------------------

  if ( $start_only )
  {
    mtr_print("\nStarted", started(all_servers()));
    mtr_print("Using config for test", $tinfo->{name});
    mtr_print("Port and socket path for server(s):");
    foreach my $mysqld ( mysqlds() )
    {
      mtr_print ($mysqld->name() . "  " . $mysqld->value('port') .
	      "  " . $mysqld->value('socket'));
    }
    if ( $opt_start_exit )
    {
      mtr_print("Server(s) started, not waiting for them to finish");
      if (IS_WINDOWS)
      {
	POSIX::_exit(0);	# exit hangs here in ActiveState Perl
      }
      else
      {
	exit(0);
      }
    }
    mtr_print("Waiting for server(s) to exit...");
    if ( $opt_wait_all ) {
      My::SafeProcess->wait_all();
      mtr_print( "All servers exited" );
      exit(1);
    }
    else {
      my $proc= My::SafeProcess->wait_any();
      if ( grep($proc eq $_, started(all_servers())) )
      {
        mtr_print("Server $proc died");
        exit(1);
      }
      mtr_print("Unknown process $proc died");
      exit(1);
    }
  }

  my $test_timeout= start_timer(testcase_timeout($tinfo));

  do_before_run_mysqltest($tinfo);

  if ( $opt_check_testcases and check_testcase($tinfo, "before") ){
    # Failed to record state of server or server crashed
    report_failure_and_restart($tinfo);

    return 1;
  }

  my $test= start_mysqltest($tinfo);
  # Set only when we have to keep waiting after expectedly died server
  my $keep_waiting_proc = 0;

  while (1)
  {
    my $proc;
    if ($keep_waiting_proc)
    {
      # Any other process exited?
      $proc = My::SafeProcess->check_any();
      if ($proc)
      {
	mtr_verbose ("Found exited process $proc");
      }
      else
      {
	$proc = $keep_waiting_proc;
	# Also check if timer has expired, if so cancel waiting
	if ( has_expired($test_timeout) )
	{
	  $keep_waiting_proc = 0;
	}
      }
    }
    if (! $keep_waiting_proc)
    {
      $proc= My::SafeProcess->wait_any_timeout($test_timeout);
    }

    # Will be restored if we need to keep waiting
    $keep_waiting_proc = 0;

    unless ( defined $proc )
    {
      mtr_error("wait_any failed");
    }
    mtr_verbose("Got $proc");

    # ----------------------------------------------------
    # Was it the test program that exited
    # ----------------------------------------------------
    if ($proc eq $test)
    {
      my $res= $test->exit_status();

      if ($res == 0 and $opt_warnings and check_warnings($tinfo) )
      {
	# Test case suceeded, but it has produced unexpected
	# warnings, continue in $res == 1
	$res= 1;
      }

      if ( $res == 0 )
      {
	my $check_res;
	if ( restart_forced_by_test('force_restart') )
	{
	  stop_all_servers($opt_shutdown_timeout);
	}
	elsif ( $opt_check_testcases and
	     $check_res= check_testcase($tinfo, "after"))
	{
	  if ($check_res == 1) {
	    # Test case had sideeffects, not fatal error, just continue
            if ($opt_warnings) {
              # Checking error logs for warnings, so need to stop server
              # gracefully so that memory leaks etc. can be properly detected.
              stop_servers(reverse all_servers());
              check_warnings_post_shutdown($server_socket);
              # Even if we got warnings here, we should not fail this
              # particular test, as the warnings may be caused by an earlier
              # test.
            } else {
              # Not checking warnings, so can do a hard shutdown.
	      stop_all_servers($opt_shutdown_timeout);
            }
	    mtr_report("Resuming tests...\n");
	  }
	  else {
	    # Test case check failed fatally, probably a server crashed
	    report_failure_and_restart($tinfo);
	    return 1;
	  }
	}
	mtr_report_test_passed($tinfo);
      }
      elsif ( $res == 62 )
      {
	# Testcase itself tell us to skip this one
	$tinfo->{skip_detected_by_test}= 1;
	# Try to get reason from test log file
	find_testcase_skipped_reason($tinfo);
	mtr_report_test_skipped($tinfo);
	# Restart if skipped due to missing perl, it may have had side effects
	if ( restart_forced_by_test('force_restart_if_skipped') ||
             $tinfo->{'comment'} =~ /^perl not found/ )
	{
	  stop_all_servers($opt_shutdown_timeout);
	}
      }
      elsif ( $res == 65 )
      {
	# Testprogram killed by signal
	$tinfo->{comment}=
	  "testprogram crashed(returned code $res)";
	report_failure_and_restart($tinfo);
      }
      elsif ( $res == 1 )
      {
	# Check if the test tool requests that
	# an analyze script should be run
	my $analyze= find_analyze_request();
	if ($analyze){
	  run_on_all($tinfo, "analyze-$analyze");
	}

	# Wait a bit and see if a server died, if so report that instead
	mtr_milli_sleep(100);
	my $srvproc= My::SafeProcess::check_any();
	if ($srvproc && grep($srvproc eq $_, started(all_servers()))) {
	  $proc= $srvproc;
	  goto SRVDIED;
	}

	# Test case failure reported by mysqltest
	report_failure_and_restart($tinfo);
      }
      else
      {
	# mysqltest failed, probably crashed
	$tinfo->{comment}=
	  "mysqltest failed with unexpected return code $res\n";
	report_failure_and_restart($tinfo);
      }

      # Save info from this testcase run to mysqltest.log
      if( -f $path_current_testlog)
      {
	mtr_appendfile_to_file($path_current_testlog, $path_testlog);
	unlink($path_current_testlog);
      }

      return ($res == 62) ? 0 : $res;

    }

    # ----------------------------------------------------
    # Check if it was an expected crash
    # ----------------------------------------------------
    my $check_crash = check_expected_crash_and_restart($proc);
    if ($check_crash)
    {
      # Keep waiting if it returned 2, if 1 don't wait or stop waiting.
      $keep_waiting_proc = 0 if $check_crash == 1;
      $keep_waiting_proc = $proc if $check_crash == 2;
      next;
    }

  SRVDIED:
    # ----------------------------------------------------
    # Stop the test case timer
    # ----------------------------------------------------
    $test_timeout= 0;

    # ----------------------------------------------------
    # Check if it was a server that died
    # ----------------------------------------------------
    if ( grep($proc eq $_, started(all_servers())) )
    {
      # Server failed, probably crashed
      $tinfo->{comment}=
	"Server $proc failed during test run" .
	get_log_from_proc($proc, $tinfo->{name});

      # ----------------------------------------------------
      # It's not mysqltest that has exited, kill it
      # ----------------------------------------------------
      $test->kill();

      report_failure_and_restart($tinfo);
      return 1;
    }

    # Try to dump core for mysqltest and all servers
    foreach my $proc ($test, started(all_servers())) 
    {
      mtr_print("Trying to dump core for $proc");
      if ($proc->dump_core())
      {
	$proc->wait_one(20);
      }
    }

    # ----------------------------------------------------
    # It's not mysqltest that has exited, kill it
    # ----------------------------------------------------
    $test->kill();

    # ----------------------------------------------------
    # Check if testcase timer expired
    # ----------------------------------------------------
    if ( $proc->{timeout} )
    {
      my $log_file_name= $opt_vardir."/log/".$tinfo->{shortname}.".log";
      $tinfo->{comment}=
        "Test case timeout after ".testcase_timeout($tinfo).
	  " seconds\n\n";
      # Add 20 last executed commands from test case log file
      if  (-e $log_file_name)
      {
        $tinfo->{comment}.=
	   "== $log_file_name == \n".
	     mtr_lastlinesfromfile($log_file_name, 20)."\n";
      }
      $tinfo->{'timeout'}= testcase_timeout($tinfo); # Mark as timeout
      run_on_all($tinfo, 'analyze-timeout');

      report_failure_and_restart($tinfo);
      return 1;
    }

    mtr_error("Unhandled process $proc exited");
  }
  mtr_error("Should never come here");
}


# Keep track of last position in mysqld error log where we scanned for
# warnings, so we can attribute any warnings found to the correct test
# suite or server restart.
my $last_warning_position= { };

# Called just before a mysqld server is started or a testcase is run,
# to keep track of which tests have been run since last restart, and
# of when the error log is reset.
#
# Second argument $test_name is test name, or undef for server restart.
sub pre_write_errorlog {
  my ($error_log, $test_name)= @_;

  if (! -e $error_log) {
    # If the error log is moved away, reset the warning parse position.
    delete $last_warning_position->{$error_log};
  }

  if (defined($test_name)) {
    $last_warning_position->{$error_log}{test_names}= []
      unless exists($last_warning_position->{$error_log}{test_names});
    push @{$last_warning_position->{$error_log}{test_names}}, $test_name;
  } else {
    # Server restart, so clear the list of tests run since last restart.
    # (except the last one (if any), which is the test about to be run).
    if (defined($last_warning_position->{$error_log}{test_names}) &&
        @{$last_warning_position->{$error_log}{test_names}}) {
      $last_warning_position->{$error_log}{test_names}=
        [$last_warning_position->{$error_log}{test_names}[-1]];
    } else {
      $last_warning_position->{$error_log}{test_names}= [];
    }
  }
}

# Extract server log from after the last occurrence of named test
# Return as an array of lines
#

sub extract_server_log ($$) {
  my ($error_log, $tname) = @_;
  
  return unless $error_log;

  # Open the servers .err log file and read all lines
  # belonging to current test into @lines
  my $Ferr = IO::File->new($error_log)
    or mtr_error("Could not open file '$error_log' for reading: $!");

  my @lines;
  my $found_test= 0;		# Set once we've found the log of this test
  while ( my $line = <$Ferr> )
  {
    if ($found_test)
    {
      # If test wasn't last after all, discard what we found, test again.
      if ( $line =~ /^CURRENT_TEST:/)
      {
	@lines= ();
	$found_test= $line =~ /^CURRENT_TEST: $tname/;
      }
      else
      {
	push(@lines, $line);
	if (scalar(@lines) > 1000000) {
	  $Ferr = undef;
	  mtr_warning("Too much log from test, bailing out from extracting");
	  return ();
	}
      }
    }
    else
    {
      # Search for beginning of test, until found
      $found_test= 1 if ($line =~ /^CURRENT_TEST: $tname/);
    }
  }
  $Ferr = undef; # Close error log file

  return @lines;
}

# Get log from server identified from its $proc object, from named test
# Return as a single string
#

sub get_log_from_proc ($$) {
  my ($proc, $name)= @_;
  my $srv_log= "";

  foreach my $mysqld (all_servers()) {
    if ($mysqld->{proc} eq $proc) {
      my @srv_lines= extract_server_log($mysqld->if_exist('#log-error'), $name);
      $srv_log= "\nServer log from this test:\n" .
	"----------SERVER LOG START-----------\n". join ("", @srv_lines) .
	"----------SERVER LOG END-------------\n";
      last;
    }
  }
  return $srv_log;
}

#
# Perform a rough examination of the servers
# error log and write all lines that look
# suspicious into $error_log.warnings
#

sub extract_warning_lines ($$) {
  my ($error_log, $append) = @_;

  # Open the servers .err log file and read all lines
  # belonging to current tets into @lines
  my $Ferr = IO::File->new($error_log)
    or return [];
  my $last_pos= $last_warning_position->{$error_log}{seek_pos};
  $Ferr->seek($last_pos, 0) if defined($last_pos);
  # If the seek fails, we will parse the whole error log, at least we will not
  # miss any warnings.

  my @lines= <$Ferr>;
  $last_warning_position->{$error_log}{seek_pos}= $Ferr->tell();
  $Ferr = undef; # Close error log file

  # mysql_client_test.test sends a COM_DEBUG packet to the server
  # to provoke a SAFEMALLOC leak report, ignore any warnings
  # between "Begin/end safemalloc memory dump"
  if ( grep(/Begin safemalloc memory dump:/, @lines) > 0)
  {
    my $discard_lines= 1;
    foreach my $line ( @lines )
    {
      if ($line =~ /Begin safemalloc memory dump:/){
	$discard_lines = 1;
      } elsif ($line =~ /End safemalloc memory dump./){
	$discard_lines = 0;
      }

      if ($discard_lines){
	$line = "ignored";
      }
    }
  }

  # Write all suspicious lines to $error_log.warnings file
  my $warning_log = "$error_log.warnings";
  my $Fwarn = IO::File->new($warning_log, $append ? "a+" : "w")
    or die("Could not open file '$warning_log' for writing: $!");
  if (!$append)
  {
    print $Fwarn "Suspicious lines from $error_log\n";
  }

  my @patterns =
    (
     qr/^Warning|mysqld: Warning|\[Warning\]/,
     qr/^Error:|\[ERROR\]/,
     qr/^==\d+==\s+\S/, # valgrind errors
     qr/InnoDB: Warning|InnoDB: Error/,
     qr/^safe_mutex:|allocated at line/,
     qr/missing DBUG_RETURN/,
     qr/Attempting backtrace/,
     qr/Assertion .* failed/,
    );
  # These are taken from the include/mtr_warnings.sql global suppression
  # list. They occur delayed, so they can be parsed during shutdown rather
  # than during the per-test check.
  #
  # ToDo: having the warning suppressions inside the mysqld we are trying to
  # check is in any case horrible. We should change it to all be done here
  # within the Perl code, which is both simpler, easier, faster, and more
  # robust. We could still have individual test cases put in suppressions by
  # parsing statically or by writing dynamically to a CSV table read by the
  # Perl code.
  my @antipatterns =
    (
     qr/error .*connecting to master/,
     qr/Plugin 'ndbcluster' will be forced to shutdown/,
     qr/InnoDB: Error: in ALTER TABLE `test`.`t[12]`/,
     qr/InnoDB: Error: table `test`.`t[12]` does not exist in the InnoDB internal/,
     qr/InnoDB: Warning: a long semaphore wait:/,
     qr/Slave: Unknown table 't1' Error_code: 1051/,
     qr/Slave SQL:.*(Error_code: [[:digit:]]+|Query:.*)/,
     qr/slave SQL thread aborted/,
     qr/unknown option '--loose[-_]/,
     qr/unknown variable 'loose[-_]/,
     qr/Invalid .*old.* table or database name/,
     qr/Now setting lower_case_table_names to [02]/,
     qr/Setting lower_case_table_names=2/,
     qr/You have forced lower_case_table_names to 0/,
     qr/Plugin 'ndbcluster' will be forced to shutdow/,
     qr/deprecated/,
     qr/Slave SQL thread retried transaction/,
     qr/Slave \(additional info\)/,
     qr/Incorrect information in file/,
     qr/Incorrect key file for table .*crashed.*/,
     qr/Slave I\/O: Get master SERVER_ID failed with error:.*/,
     qr/Slave I\/O: Get master clock failed with error:.*/,
     qr/Slave I\/O: Get master COLLATION_SERVER failed with error:.*/,
     qr/Slave I\/O: Get master TIME_ZONE failed with error:.*/,
     qr/Slave I\/O: error reconnecting to master '.*' - retry-time: [1-3]  retries/,
     qr/Slave I\/0: Master command COM_BINLOG_DUMP failed/,
     qr/Error reading packet/,
     qr/Lost connection to MySQL server at 'reading initial communication packet'/,
     qr/Failed on request_dump/,
     qr/Slave: Can't drop database.* database doesn't exist/,
     qr/Slave: Operation DROP USER failed for 'create_rout_db'/,
     qr|Checking table:   '\./mtr/test_suppressions'|,
     qr|Table \./test/bug53592 has a primary key in InnoDB data dictionary, but not in MySQL|,
     qr|mysqld: Table '\./mtr/test_suppressions' is marked as crashed and should be repaired|,
     qr|Can't open shared library.*ha_archive|,
     qr|InnoDB: Error: table 'test/bug39438'|,
     qr|Access denied for user|,
     qr|Aborted connection|,
     qr|table.*is full|,
    );

  my $matched_lines= [];
  LINE: foreach my $line ( @lines )
  {
    PAT: foreach my $pat ( @patterns )
    {
      if ( $line =~ /$pat/ )
      {
        foreach my $apat (@antipatterns)
        {
          next LINE if $line =~ $apat;
        }
	print $Fwarn $line;
        push @$matched_lines, $line;
	last PAT;
      }
    }
  }
  $Fwarn = undef; # Close file

  if (scalar(@$matched_lines) > 0 &&
      defined($last_warning_position->{$error_log}{test_names})) {
    return ($last_warning_position->{$error_log}{test_names}, $matched_lines);
  } else {
    return ([], $matched_lines);
  }
}


# Run include/check-warnings.test
#
# RETURN VALUE
#  0 OK
#  1 Check failed
#
sub start_check_warnings ($$) {
  my $tinfo=    shift;
  my $mysqld=   shift;

  my $name= "warnings-".$mysqld->name();

  my $log_error= $mysqld->value('#log-error');
  # To be communicated to the test
  $ENV{MTR_LOG_ERROR}= $log_error;
  extract_warning_lines($log_error, 0);

  my $args;
  mtr_init_args(\$args);

  mtr_add_arg($args, "--defaults-file=%s", $path_config_file);
  mtr_add_arg($args, "--defaults-group-suffix=%s", $mysqld->after('mysqld'));

  mtr_add_arg($args, "--skip-safemalloc");
  mtr_add_arg($args, "--test-file=%s", "include/check-warnings.test");

  if ( $opt_embedded_server )
  {

    # Get the args needed for the embedded server
    # and append them to args prefixed
    # with --sever-arg=

    my $mysqld=  $config->group('embedded')
      or mtr_error("Could not get [embedded] section");

    my $mysqld_args;
    mtr_init_args(\$mysqld_args);
    my $extra_opts= get_extra_opts($mysqld, $tinfo);
    mysqld_arguments($mysqld_args, $mysqld, $extra_opts);
    mtr_add_arg($args, "--server-arg=%s", $_) for @$mysqld_args;
  }

  my $errfile= "$opt_vardir/tmp/$name.err";
  my $proc= My::SafeProcess->new
    (
     name          => $name,
     path          => $exe_mysqltest,
     error         => $errfile,
     output        => $errfile,
     args          => \$args,
     user_data     => [$errfile, $mysqld],
     verbose       => $opt_verbose,
    );
  mtr_verbose("Started $proc");
  return $proc;
}


#
# Loop through our list of processes and check the error log
# for unexpected errors and warnings
#
sub check_warnings ($) {
  my ($tinfo)= @_;
  my $res= 0;

  my $tname= $tinfo->{name};

  # Clear previous warnings
  delete($tinfo->{warnings});

  # Start the mysqltest processes in parallel to save time
  # also makes it possible to wait for any process to exit during the check
  my %started;
  foreach my $mysqld ( mysqlds() )
  {
    if ( defined $mysqld->{'proc'} )
    {
      my $proc= start_check_warnings($tinfo, $mysqld);
      $started{$proc->pid()}= $proc;
    }
  }

  # Return immediately if no check proceess was started
  return 0 unless ( keys %started );

  my $timeout= start_timer(check_timeout());

  while (1){
    my $result= 0;
    my $proc= My::SafeProcess->wait_any_timeout($timeout);
    mtr_report("Got $proc");

    if ( delete $started{$proc->pid()} ) {
      # One check warning process returned
      my $res= $proc->exit_status();
      my ($err_file, $mysqld)= @{$proc->user_data()};

      if ( $res == 0 or $res == 62 ){

	if ( $res == 0 ) {
	  # Check completed with problem
	  my $report= mtr_grab_file($err_file);
	  # Log to var/log/warnings file
	  mtr_tofile("$opt_vardir/log/warnings",
		     $tname."\n".$report);

	  $tinfo->{'warnings'}.= $report;
	  $result= 1;
	}

	if ( $res == 62 ) {
	  # Test case was ok and called "skip"
	  # Remove the .err file the check generated
	  unlink($err_file);
	}

	if ( keys(%started) == 0){
	  # All checks completed
	  return $result;
	}
	# Wait for next process to exit
	next;
      }
      else
      {
	my $report= mtr_grab_file($err_file);
	$tinfo->{comment}.=
	  "Could not execute 'check-warnings' for ".
	    "testcase '$tname' (res: $res) server: '".
              $mysqld->name() .":\n";
	$tinfo->{comment}.= $report;

	$result= 2;
      }
    }
    elsif ( $proc->{timeout} ) {
      $tinfo->{comment}.= "Timeout for 'check warnings' expired after "
	.check_timeout()." seconds";
      $result= 4;
    }
    else {
      # Unknown process returned, most likley a crash, abort everything
      $tinfo->{comment}=
	"The server $proc crashed while running 'check warnings'".
	get_log_from_proc($proc, $tinfo->{name});
      $result= 3;
    }

    # Kill any check processes still running
    map($_->kill(), values(%started));

    return $result;
  }

  mtr_error("INTERNAL_ERROR: check_warnings");
}

# Check for warnings generated during shutdown of a mysqld server.
# If any, report them to master server, and return true; else just return
# false.

sub check_warnings_post_shutdown {
  my ($server_socket)= @_;
  my $testname_hash= { };
  my $report= '';
  foreach my $mysqld ( mysqlds())
  {
    my ($testlist, $match_lines)=
        extract_warning_lines($mysqld->value('#log-error'), 1);
    $testname_hash->{$_}= 1 for @$testlist;
    $report.= join('', @$match_lines);
  }
  my @warning_tests= keys(%$testname_hash);
  if (@warning_tests) {
    my $fake_test= My::Test->new(testnames => \@warning_tests);
    $fake_test->{'warnings'}= $report;
    $fake_test->write_test($server_socket, 'WARNINGS');
  }
}

#
# Loop through our list of processes and look for and entry
# with the provided pid, if found check for the file indicating
# expected crash and restart it.
#
sub check_expected_crash_and_restart {
  my ($proc)= @_;

  foreach my $mysqld ( mysqlds() )
  {
    next unless ( $mysqld->{proc} and $mysqld->{proc} eq $proc );

    # Check if crash expected by looking at the .expect file
    # in var/tmp
    my $expect_file= "$opt_vardir/tmp/".$mysqld->name().".expect";
    if ( -f $expect_file )
    {
      mtr_verbose("Crash was expected, file '$expect_file' exists");

      for (my $waits = 0;  $waits < 50;  mtr_milli_sleep(100), $waits++)
      {
	# Race condition seen on Windows: try again until file not empty
	next if -z $expect_file;
	# If last line in expect file starts with "wait"
	# sleep a little and try again, thus allowing the
	# test script to control when the server should start
	# up again. Keep trying for up to 5s at a time.
	my $last_line= mtr_lastlinesfromfile($expect_file, 1);
	if ($last_line =~ /^wait/ )
	{
	  mtr_verbose("Test says wait before restart") if $waits == 0;
	  next;
	}

	# Ignore any partial or unknown command
	next unless $last_line =~ /^restart/;
	# If last line begins "restart:", the rest of the line is read as
        # extra command line options to add to the restarted mysqld.
        # Anything other than 'wait' or 'restart:' (with a colon) will
        # result in a restart with original mysqld options.
	if ($last_line =~ /restart:(.+)/) {
	  my @rest_opt= split(' ', $1);
	  $mysqld->{'restart_opts'}= \@rest_opt;
	} else {
	  delete $mysqld->{'restart_opts'};
	}
	unlink($expect_file);

	# Start server with same settings as last time
	mysqld_start($mysqld, $mysqld->{'started_opts'});

	return 1;
      }
      # Loop ran through: we should keep waiting after a re-check
      return 2;
    }
  }

  # Not an expected crash
  return 0;
}


# Remove all files and subdirectories of a directory
sub clean_dir {
  my ($dir)= @_;
  mtr_verbose("clean_dir: $dir");
  finddepth(
	  { no_chdir => 1,
	    wanted => sub {
	      if (-d $_){
		# A dir
		if ($_ eq $dir){
		  # The dir to clean
		  return;
		} else {
		  mtr_verbose("rmdir: '$_'");
		  rmdir($_) or mtr_warning("rmdir($_) failed: $!");
		}
	      } else {
		# Hopefully a file
		mtr_verbose("unlink: '$_'");
		unlink($_) or mtr_warning("unlink($_) failed: $!");
	      }
	    }
	  },
	    $dir);
}


sub clean_datadir {
  mtr_verbose("Cleaning datadirs...");

  if (started(all_servers()) != 0){
    mtr_error("Trying to clean datadir before all servers stopped");
  }

  for (all_servers())
  {
    my $dir= "$opt_vardir/".$_->{name};
    mtr_verbose(" - removing '$dir'");
    rmtree($dir);
  }

  # Remove all files in tmp and var/tmp
  clean_dir("$opt_vardir/tmp");
  if ($opt_tmpdir ne "$opt_vardir/tmp"){
    clean_dir($opt_tmpdir);
  }
}


#
# Save datadir before it's removed
#
sub save_datadir_after_failure($$) {
  my ($dir, $savedir)= @_;

  mtr_report(" - saving '$dir'");
  my $dir_name= basename($dir);
  rename("$dir", "$savedir/$dir_name");
}


sub after_failure ($) {
  my ($tinfo)= @_;

  mtr_report("Saving datadirs...");

  my $save_dir= "$opt_vardir/log/";
  $save_dir.= $tinfo->{name};
  # Add combination name if any
  $save_dir.= "-$tinfo->{combination}"
    if defined $tinfo->{combination};

  # Save savedir  path for server
  $tinfo->{savedir}= $save_dir;

  mkpath($save_dir) if ! -d $save_dir;

  #
  # Create a log of files in vardir (good for buildbot)
  #
  if (!IS_WINDOWS)
  {
    my $Flog= IO::File->new("$opt_vardir/log/files.log", "w");
    if ($Flog)
    {
      print $Flog scalar(`/bin/ls -Rl $opt_vardir/*`);
      close($Flog);
    }
  }

  # Save the used config files
  my %config_files = config_files($tinfo);
  while (my ($file, $generate) = each %config_files) {
    copy("$opt_vardir/$file", $save_dir);
  }

  # Copy the tmp dir
  copytree("$opt_vardir/tmp/", "$save_dir/tmp/");

  foreach (all_servers()) {
    my $dir= "$opt_vardir/".$_->{name};
    save_datadir_after_failure($dir, $save_dir);
  }
}


sub report_failure_and_restart ($) {
  my $tinfo= shift;

  if ($opt_valgrind_mysqld && ($tinfo->{'warnings'} || $tinfo->{'timeout'})) {
    # In these cases we may want valgrind report from normal termination
    $tinfo->{'dont_kill_server'}= 1;
  }
  # Shotdown properly if not to be killed (for valgrind)
  stop_all_servers($tinfo->{'dont_kill_server'} ? $opt_shutdown_timeout : 0);

  $tinfo->{'result'}= 'MTR_RES_FAILED';

  my $test_failures= $tinfo->{'failures'} || 0;
  $tinfo->{'failures'}=  $test_failures + 1;


  if ( $tinfo->{comment} )
  {
    # The test failure has been detected by mysql-test-run.pl
    # when starting the servers or due to other error, the reason for
    # failing the test is saved in "comment"
    ;
  }

  if ( !defined $tinfo->{logfile} )
  {
    my $logfile= $path_current_testlog;
    if ( defined $logfile )
    {
      if ( -f $logfile )
      {
	# Test failure was detected by test tool and its report
	# about what failed has been saved to file. Save the report
	# in tinfo
	$tinfo->{logfile}= mtr_fromfile($logfile);
	# If no newlines in the test log:
	# (it will contain the CURRENT_TEST written by mtr, so is not empty)
	if ($tinfo->{logfile} !~ /\n/)
	{
	  # Show how far it got before suddenly failing
	  $tinfo->{comment}.= "mysqltest failed but provided no output\n";
	  my $log_file_name= $opt_vardir."/log/".$tinfo->{shortname}.".log";
	  if (-e $log_file_name) {
	    $tinfo->{comment}.=
	      "The result from queries just before the failure was:".
	      "\n< snip >\n".
	      mtr_lastlinesfromfile($log_file_name, 20)."\n";
	  }
	}
      }
      else
      {
	# The test tool report didn't exist, display an
	# error message
	$tinfo->{logfile}= "Could not open test tool report '$logfile'";
      }
    }
  }

  after_failure($tinfo);

  mtr_report_test($tinfo);

}


sub run_sh_script {
  my ($script)= @_;

  return 0 unless defined $script;

  mtr_verbose("Running '$script'");
  my $ret= system("/bin/sh $script") >> 8;
  return $ret;
}


sub mysqld_stop {
  my $mysqld= shift or die "usage: mysqld_stop(<mysqld>)";

  my $args;
  mtr_init_args(\$args);

  mtr_add_arg($args, "--no-defaults");
  mtr_add_arg($args, "--character-sets-dir=%s", $mysqld->value('character-sets-dir'));
  mtr_add_arg($args, "--user=%s", $opt_user);
  mtr_add_arg($args, "--password=");
  mtr_add_arg($args, "--port=%d", $mysqld->value('port'));
  mtr_add_arg($args, "--host=%s", $mysqld->value('#host'));
  mtr_add_arg($args, "--connect_timeout=20");
  mtr_add_arg($args, "--protocol=tcp");

  mtr_add_arg($args, "shutdown");

  My::SafeProcess->run
    (
     name          => "mysqladmin shutdown ".$mysqld->name(),
     path          => $exe_mysqladmin,
     args          => \$args,
     error         => "$opt_vardir/log/mysqladmin.err",

    );
}


sub mysqld_arguments ($$$) {
  my $args=              shift;
  my $mysqld=            shift;
  my $extra_opts=        shift;

  mtr_add_arg($args, "--defaults-file=%s",  $path_config_file);

  # When mysqld is run by a root user(euid is 0), it will fail
  # to start unless we specify what user to run as, see BUG#30630
  my $euid= $>;
  if (!IS_WINDOWS and $euid == 0 and
      (grep(/^--user/, @$extra_opts)) == 0) {
    mtr_add_arg($args, "--user=root");
  }

  if ( $opt_valgrind_mysqld )
  {
    if ( $mysql_version_id < 50100 )
    {
      mtr_add_arg($args, "--skip-bdb");
    }
  }

  mtr_add_arg($args, "--loose-skip-safemalloc");
  mtr_add_arg($args, "%s--disable-sync-frm");
  # Retry bind as this may fail on busy server
  mtr_add_arg($args, "%s--port-open-timeout=10");

  if (!using_extern() and $mysql_version_id >= 50106 && !$opt_user_args)
  {
    # Turn on logging to file and tables
    mtr_add_arg($args, "%s--log-output=table,file");
  }

  # Check if "extra_opt" contains --log-bin
  my $skip_binlog= not grep /^--(loose-)?log-bin/, @$extra_opts;

  # Indicate to mysqld it will be debugged in debugger
  if ( $glob_debugger )
  {
    mtr_add_arg($args, "--gdb");
  }

  my $found_skip_core= 0;
  my @plugins;
  my %seen;
  my $plugin;
  foreach my $arg ( @$extra_opts )
  {
    # Allow --skip-core-file to be set in <testname>-[master|slave].opt file
    if ($arg eq "--skip-core-file")
    {
      $found_skip_core= 1;
    }
    elsif ($skip_binlog and mtr_match_prefix($arg, "--binlog-format"))
    {
      ; # Dont add --binlog-format when running without binlog
    }
    elsif ($arg eq "--loose-skip-log-bin" and
           $mysqld->option("log-slave-updates"))
    {
      ; # Dont add --skip-log-bin when mysqld have --log-slave-updates in config
    }
    elsif ($plugin = mtr_match_prefix($arg,  "--plugin-load="))
    {
      push @plugins, $plugin unless $seen{$plugin};
      $seen{$plugin} = 1;
    }
    else
    {
      mtr_add_arg($args, "%s", $arg);
    }
  }
  $opt_skip_core = $found_skip_core;
  if ( !$found_skip_core && !$opt_user_args )
  {
    mtr_add_arg($args, "%s", "--core-file");
  }

  # Enable the debug sync facility, set default wait timeout.
  # Facility stays disabled if timeout value is zero.
  mtr_add_arg($args, "--loose-debug-sync-timeout=%s",
              $opt_debug_sync_timeout) unless $opt_user_args;

  if (@plugins) {
    my $sep = (IS_WINDOWS) ? ';' : ':';
    mtr_add_arg($args, "--plugin-load=%s" .  join($sep, @plugins));
  }

  return $args;
}



sub mysqld_start ($$) {
  my $mysqld=            shift;
  my $extra_opts=        shift;

  mtr_verbose(My::Options::toStr("mysqld_start", @$extra_opts));

  my $exe= find_mysqld($mysqld->value('basedir'));
  my $wait_for_pid_file= 1;

  mtr_error("Internal error: mysqld should never be started for embedded")
    if $opt_embedded_server;

  my $args;
  mtr_init_args(\$args);

  if ( $opt_valgrind_mysqld )
  {
    valgrind_arguments($args, \$exe);
  }
  if ( $opt_strace)
  {
    strace_arguments($args, \$exe, $mysqld->name());
  }

  mtr_add_arg($args, "--defaults-group-suffix=%s", $mysqld->after('mysqld'));

  # Add any additional options from an in-test restart
  my @all_opts= @$extra_opts;
  if (exists $mysqld->{'restart_opts'}) {
    push (@all_opts, @{$mysqld->{'restart_opts'}});
    mtr_verbose(My::Options::toStr("mysqld_start restart",
				   @{$mysqld->{'restart_opts'}}));
  }
  mysqld_arguments($args,$mysqld,\@all_opts);

  if ( $opt_debug )
  {
    mtr_add_arg($args, "--debug=d:t:i:A,%s/log/%s.trace",
		$path_vardir_trace, $mysqld->name());
  }

  if (IS_WINDOWS)
  {
    # Trick the server to send output to stderr, with --console
    if (!(grep(/^--log-error/, @$args))) {
      mtr_add_arg($args, "--console");
    }
  }

  if ( $opt_gdb || $opt_manual_gdb )
  {
    gdb_arguments(\$args, \$exe, $mysqld->name());
  }
  elsif ( $opt_ddd || $opt_manual_ddd )
  {
    ddd_arguments(\$args, \$exe, $mysqld->name());
  }
  elsif ( $opt_debugger )
  {
    debugger_arguments(\$args, \$exe, $mysqld->name());
  }
  elsif ( $opt_manual_debug )
  {
     print "\nStart " .$mysqld->name()." in your debugger\n" .
           "dir: $glob_mysql_test_dir\n" .
           "exe: $exe\n" .
	   "args:  " . join(" ", @$args)  . "\n\n" .
	   "Waiting ....\n";

     # Indicate the exe should not be started
    $exe= undef;
  }
  else
  {
    # Default to not wait until pid file has been created
    $wait_for_pid_file= 0;
  }

  # Remove the old pidfile if any
  unlink($mysqld->value('pid-file'));

  my $output= $mysqld->value('#log-error');
  if ( $opt_valgrind and $opt_debug )
  {
    # When both --valgrind and --debug is selected, send
    # all output to the trace file, making it possible to
    # see the exact location where valgrind complains

    # Write a message about this to the normal log file
    my $trace_name= "$opt_vardir/log/".$mysqld->name().".trace";
    mtr_tofile($output,
	       "NOTE: When running with --valgrind --debug the output from",
	       "mysqld(where the valgrind messages shows up) is stored ",
	       "together with the trace file to make it ",
	       "easier to find the exact position of valgrind errors.",
	       "See trace file $trace_name.\n");
    $output= $trace_name;

  }
  # Remember this log file for valgrind error report search
  $mysqld_logs{$output}= 1 if $opt_valgrind;
  # Remember data dir for gmon.out files if using gprof
  $gprof_dirs{$mysqld->value('datadir')}= 1 if $opt_gprof;

  if ( defined $exe )
  {
    pre_write_errorlog($output);
    $mysqld->{'proc'}= My::SafeProcess->new
      (
       name          => $mysqld->name(),
       path          => $exe,
       args          => \$args,
       output        => $output,
       error         => $output,
       append        => 1,
       verbose       => $opt_verbose,
       nocore        => $opt_skip_core,
       host          => undef,
       shutdown      => sub { mysqld_stop($mysqld) },
      );
    mtr_verbose("Started $mysqld->{proc}");
  }

  if ( $wait_for_pid_file &&
       !sleep_until_file_created($mysqld->value('pid-file'),
				 $opt_start_timeout,
				 $mysqld->{'proc'}))
  {
    my $mname= $mysqld->name();
    mtr_error("Failed to start mysqld $mname with command $exe");
  }

  # Remember options used when starting
  $mysqld->{'started_opts'}= $extra_opts;

  return;
}


sub stop_all_servers () {
  my $shutdown_timeout = $_[0] or 0;

  mtr_verbose("Stopping all servers...");

  # Kill all started servers
  My::SafeProcess::shutdown($shutdown_timeout,
			    started(all_servers()));

  # Remove pidfiles
  foreach my $server ( all_servers() )
  {
    my $pid_file= $server->if_exist('pid-file');
    unlink($pid_file) if defined $pid_file;
  }

  # Mark servers as stopped
  map($_->{proc}= undef, all_servers());

}


# Find out if server should be restarted for this test
sub server_need_restart {
  my ($tinfo, $server)= @_;

  if ( using_extern() )
  {
    mtr_verbose_restart($server, "no restart for --extern server");
    return 0;
  }

  if ( $tinfo->{'force_restart'} ) {
    mtr_verbose_restart($server, "forced in .opt file");
    return 1;
  }

  if ( $opt_force_restart ) {
    mtr_verbose_restart($server, "forced restart turned on");
    return 1;
  }

  if ( $tinfo->{template_path} ne $current_config_name)
  {
    mtr_verbose_restart($server, "using different config file");
    return 1;
  }

  if ( $tinfo->{'master_sh'}  || $tinfo->{'slave_sh'} )
  {
    mtr_verbose_restart($server, "sh script to run");
    return 1;
  }

  if ( ! started($server) )
  {
    mtr_verbose_restart($server, "not started");
    return 1;
  }

  my $started_tinfo= $server->{'started_tinfo'};
  if ( defined $started_tinfo )
  {

    # Check if timezone of  test that server was started
    # with differs from timezone of next test
    if ( timezone($started_tinfo) ne timezone($tinfo) )
    {
      mtr_verbose_restart($server, "different timezone");
      return 1;
    }
  }

  if ($server->name() =~ /^mysqld\./)
  {

    # Check that running process was started with same options
    # as the current test requires
    my $extra_opts= get_extra_opts($server, $tinfo);
    my $started_opts= $server->{'started_opts'};

    # Also, always restart if server had been restarted with additional
    # options within test.
    if (!My::Options::same($started_opts, $extra_opts) ||
        exists $server->{'restart_opts'})
    {
      my $use_dynamic_option_switch= 0;
      if (!$use_dynamic_option_switch)
      {
	mtr_verbose_restart($server, "running with different options '" .
			    join(" ", @{$extra_opts}) . "' != '" .
			    join(" ", @{$started_opts}) . "'" );
	return 1;
      }

      mtr_verbose(My::Options::toStr("started_opts", @$started_opts));
      mtr_verbose(My::Options::toStr("extra_opts", @$extra_opts));

      # Get diff and check if dynamic switch is possible
      my @diff_opts= My::Options::diff($started_opts, $extra_opts);
      mtr_verbose(My::Options::toStr("diff_opts", @diff_opts));

      my $query= My::Options::toSQL(@diff_opts);
      mtr_verbose("Attempting dynamic switch '$query'");
      if (run_query($tinfo, $server, $query)){
	mtr_verbose("Restart: running with different options '" .
		    join(" ", @{$extra_opts}) . "' != '" .
		    join(" ", @{$started_opts}) . "'" );
	return 1;
      }

      # Remember the dynamically set options
      $server->{'started_opts'}= $extra_opts;
    }
  }

  # Default, no restart
  return 0;
}


sub servers_need_restart($) {
  my ($tinfo)= @_;
  return grep { server_need_restart($tinfo, $_); } all_servers();
}



############################################

############################################

#
# Filter a list of servers and return only those that are part
# of the specified cluster
#
sub in_cluster {
  my ($cluster)= shift;
  # Return only processes for a specific cluster
  return grep { $_->suffix() eq $cluster->suffix() } @_;
}



#
# Filter a list of servers and return the SafeProcess
# for only those that are started or stopped
#
sub started { return grep(defined $_, map($_->{proc}, @_));  }
sub stopped { return grep(!defined $_, map($_->{proc}, @_)); }


sub get_extra_opts {
  # No extra options if --user-args
  return \@opt_extra_mysqld_opt if $opt_user_args;

  my ($mysqld, $tinfo)= @_;

  my $opts=
    $mysqld->option("#!use-slave-opt") ?
      $tinfo->{slave_opt} : $tinfo->{master_opt};

  # Expand environment variables
  foreach my $opt ( @$opts )
  {
    no warnings 'uninitialized';
    $opt =~ s/\$\{(\w+)\}/$ENV{$1}/ge;
    $opt =~ s/\$(\w+)/$ENV{$1}/ge;
  }
  return $opts;
}


sub stop_servers($$) {
  my (@servers)= @_;

  mtr_report("Restarting ", started(@servers));

  My::SafeProcess::shutdown($opt_shutdown_timeout,
                             started(@servers));

  foreach my $server (@servers)
  {
    # Mark server as stopped
    $server->{proc}= undef;

    # Forget history
    delete $server->{'started_tinfo'};
    delete $server->{'started_opts'};
    delete $server->{'started_cnf'};
  }
}


#
# start_servers
#
# Start servers not already started
#
# RETURN
#  0 OK
#  1 Start failed
#
sub start_servers($) {
  my ($tinfo)= @_;

  for (all_servers()) {
    $_->{START}->($_, $tinfo) if $_->{START};
  }

  for (all_servers()) {
    next unless $_->{WAIT} and started($_);
    if ($_->{WAIT}->($_)) {
      $tinfo->{comment}= "Failed to start ".$_->name() . "\n";
      return 1;
    }
  }
  return 0;
}


#
# Run include/check-testcase.test
# Before a testcase, run in record mode and save result file to var/tmp
# After testcase, run and compare with the recorded file, they should be equal!
#
# RETURN VALUE
#  The newly started process
#
sub start_check_testcase ($$$) {
  my $tinfo=    shift;
  my $mode=     shift;
  my $mysqld=   shift;

  my $name= "check-".$mysqld->name();
  # Replace dots in name with underscore to avoid that mysqltest
  # misinterpret's what the filename extension is :(
  $name=~ s/\./_/g;

  my $args;
  mtr_init_args(\$args);

  mtr_add_arg($args, "--defaults-file=%s", $path_config_file);
  mtr_add_arg($args, "--defaults-group-suffix=%s", $mysqld->after('mysqld'));

  mtr_add_arg($args, "--skip-safemalloc");

  mtr_add_arg($args, "--result-file=%s", "$opt_vardir/tmp/$name.result");
  mtr_add_arg($args, "--test-file=%s", "include/check-testcase.test");
  mtr_add_arg($args, "--verbose");

  if ( $mode eq "before" )
  {
    mtr_add_arg($args, "--record");
  }
  my $errfile= "$opt_vardir/tmp/$name.err";
  my $proc= My::SafeProcess->new
    (
     name          => $name,
     path          => $exe_mysqltest,
     error         => $errfile,
     output        => $errfile,
     args          => \$args,
     user_data     => $errfile,
     verbose       => $opt_verbose,
    );

  mtr_report("Started $proc");
  return $proc;
}


sub run_mysqltest ($) {
  my $proc= start_mysqltest(@_);
  $proc->wait();
}


sub start_mysqltest ($) {
  my ($tinfo)= @_;
  my $exe= $exe_mysqltest;
  my $args;

  mtr_init_args(\$args);

  mtr_add_arg($args, "--defaults-file=%s", $path_config_file);
  mtr_add_arg($args, "--silent");
  mtr_add_arg($args, "--skip-safemalloc");
  mtr_add_arg($args, "--tmpdir=%s", $opt_tmpdir);
  mtr_add_arg($args, "--character-sets-dir=%s", $path_charsetsdir);
  mtr_add_arg($args, "--logdir=%s/log", $opt_vardir);

  # Log line number and time  for each line in .test file
  mtr_add_arg($args, "--mark-progress")
    if $opt_mark_progress;

  mtr_add_arg($args, "--database=test");

  if ( $opt_ps_protocol )
  {
    mtr_add_arg($args, "--ps-protocol");
  }

  if ( $opt_sp_protocol )
  {
    mtr_add_arg($args, "--sp-protocol");
  }

  if ( $opt_view_protocol )
  {
    mtr_add_arg($args, "--view-protocol");
  }

  if ( $opt_cursor_protocol )
  {
    mtr_add_arg($args, "--cursor-protocol");
  }

  if ( $opt_strace_client )
  {
    $exe=  $opt_strace_client || "strace";
    mtr_add_arg($args, "-o");
    mtr_add_arg($args, "%s/log/mysqltest.strace", $opt_vardir);
    mtr_add_arg($args, "$exe_mysqltest");
  }

  mtr_add_arg($args, "--timer-file=%s/log/timer", $opt_vardir);

  if ( $opt_compress )
  {
    mtr_add_arg($args, "--compress");
  }

  if ( $opt_sleep )
  {
    mtr_add_arg($args, "--sleep=%d", $opt_sleep);
  }

  if ( $opt_ssl )
  {
    # Turn on SSL for _all_ test cases if option --ssl was used
    mtr_add_arg($args, "--ssl");
  }

  foreach my $arg ( @opt_extra_mysqltest_opt )
  {
    mtr_add_arg($args, "%s", $arg);
  }
  if ( $opt_max_connections ) {
    mtr_add_arg($args, "--max-connections=%d", $opt_max_connections);
  }

  if ( $opt_embedded_server )
  {

    # Get the args needed for the embedded server
    # and append them to args prefixed
    # with --sever-arg=

    my $mysqld=  $config->group('embedded')
      or mtr_error("Could not get [embedded] section");

    my $mysqld_args;
    mtr_init_args(\$mysqld_args);
    my $extra_opts= get_extra_opts($mysqld, $tinfo);
    mysqld_arguments($mysqld_args, $mysqld, $extra_opts);
    mtr_add_arg($args, "--server-arg=%s", $_) for @$mysqld_args;

    if (IS_WINDOWS)
    {
      # Trick the server to send output to stderr, with --console
      if (!(grep(/^--server-arg=--log-error/, @$args))) {
        mtr_add_arg($args, "--server-arg=--console");
      }
    }
  }

  foreach my $arg ( @opt_extra_mysqltest_opt )
  {
    mtr_add_arg($args, "%s", $arg);
  }

  # ----------------------------------------------------------------------
  # export MYSQL_TEST variable containing <path>/mysqltest <args>
  # ----------------------------------------------------------------------
  $ENV{'MYSQL_TEST'}= mtr_args2str($exe_mysqltest, @$args);

  # ----------------------------------------------------------------------
  # Add arguments that should not go into the MYSQL_TEST env var
  # ----------------------------------------------------------------------
  if ( $opt_valgrind_mysqltest )
  {
    # Prefix the Valgrind options to the argument list.
    # We do this here, since we do not want to Valgrind the nested invocations
    # of mysqltest; that would mess up the stderr output causing test failure.
    my @args_saved = @$args;
    mtr_init_args(\$args);
    valgrind_arguments($args, \$exe);
    mtr_add_arg($args, "%s", $_) for @args_saved;
  }

  mtr_add_arg($args, "--test-file=%s", $tinfo->{'path'});

  # Number of lines of resut to include in failure report
  mtr_add_arg($args, "--tail-lines=20");

  if ( defined $tinfo->{'result_file'} ) {
    mtr_add_arg($args, "--result-file=%s", $tinfo->{'result_file'});
  }

  client_debug_arg($args, "mysqltest");

  if ( $opt_record )
  {
    mtr_add_arg($args, "--record");

    # When recording to a non existing result file
    # the name of that file is in "record_file"
    if ( defined $tinfo->{'record_file'} ) {
      mtr_add_arg($args, "--result-file=%s", $tinfo->{record_file});
    }
  }

  if ( $opt_client_gdb )
  {
    gdb_arguments(\$args, \$exe, "client");
  }
  elsif ( $opt_client_ddd )
  {
    ddd_arguments(\$args, \$exe, "client");
  }
  elsif ( $opt_client_debugger )
  {
    debugger_arguments(\$args, \$exe, "client");
  }

  my $proc= My::SafeProcess->new
    (
     name          => "mysqltest",
     path          => $exe,
     args          => \$args,
     append        => 1,
     error         => $path_current_testlog,
     verbose       => $opt_verbose,
    );
  mtr_verbose("Started $proc");
  return $proc;
}


#
# Modify the exe and args so that program is run in gdb in xterm
#
sub gdb_arguments {
  my $args= shift;
  my $exe=  shift;
  my $type= shift;

  # Write $args to gdb init file
  my $str= join " ", map { s/"/\\"/g; "\"$_\""; } @$$args;
  my $gdb_init_file= "$opt_vardir/tmp/gdbinit.$type";

  # Remove the old gdbinit file
  unlink($gdb_init_file);

  if ( $type eq "client" )
  {
    # write init file for client
    mtr_tofile($gdb_init_file, "set args $str\n");
  }
  else
  {
    # write init file for mysqld
    mtr_tofile($gdb_init_file, "set args $str\n");
  }

  if ( $opt_manual_gdb )
  {
     print "\nTo start gdb for $type, type in another window:\n";
     print "gdb -cd $glob_mysql_test_dir -x $gdb_init_file $$exe\n";

     # Indicate the exe should not be started
     $$exe= undef;
     return;
  }

  $$args= [];
  mtr_add_arg($$args, "-title");
  mtr_add_arg($$args, "$type");
  mtr_add_arg($$args, "-e");

  if ( $exe_libtool )
  {
    mtr_add_arg($$args, $exe_libtool);
    mtr_add_arg($$args, "--mode=execute");
  }

  mtr_add_arg($$args, "gdb");
  mtr_add_arg($$args, "-x");
  mtr_add_arg($$args, "$gdb_init_file");
  mtr_add_arg($$args, "$$exe");

  $$exe= "xterm";
}


#
# Modify the exe and args so that program is run in ddd
#
sub ddd_arguments {
  my $args= shift;
  my $exe=  shift;
  my $type= shift;

  # Write $args to ddd init file
  my $str= join " ", map { s/"/\\"/g; "\"$_\""; } @$$args;
  my $gdb_init_file= "$opt_vardir/tmp/gdbinit.$type";

  # Remove the old gdbinit file
  unlink($gdb_init_file);

  if ( $type eq "client" )
  {
    # write init file for client
    mtr_tofile($gdb_init_file, "set args $str\n");
  }
  else
  {
    # write init file for mysqld
    mtr_tofile($gdb_init_file, "file $$exe\nset args $str\n");
  }

  if ( $opt_manual_ddd )
  {
     print "\nTo start ddd for $type, type in another window:\n";
     print "ddd -cd $glob_mysql_test_dir -x $gdb_init_file $$exe\n";

     # Indicate the exe should not be started
     $$exe= undef;
     return;
  }

  my $save_exe= $$exe;
  $$args= [];
  if ( $exe_libtool )
  {
    $$exe= $exe_libtool;
    mtr_add_arg($$args, "--mode=execute");
    mtr_add_arg($$args, "ddd");
  }
  else
  {
    $$exe= "ddd";
  }
  mtr_add_arg($$args, "--command=$gdb_init_file");
  mtr_add_arg($$args, "$save_exe");
}


#
# Modify the exe and args so that program is run in the selected debugger
#
sub debugger_arguments {
  my $args= shift;
  my $exe=  shift;
  my $debugger= $opt_debugger || $opt_client_debugger;

  if ( $debugger =~ /vcexpress|vc|devenv/ )
  {
    # vc[express] /debugexe exe arg1 .. argn

    # Add name of the exe and /debugexe before args
    unshift(@$$args, "$$exe");
    unshift(@$$args, "/debugexe");

    # Set exe to debuggername
    $$exe= $debugger;

  }
  elsif ( $debugger =~ /windbg/ )
  {
    # windbg exe arg1 .. argn

    # Add name of the exe before args
    unshift(@$$args, "$$exe");

    # Set exe to debuggername
    $$exe= $debugger;

  }
  elsif ( $debugger eq "dbx" )
  {
    # xterm -e dbx -r exe arg1 .. argn

    unshift(@$$args, $$exe);
    unshift(@$$args, "-r");
    unshift(@$$args, $debugger);
    unshift(@$$args, "-e");

    $$exe= "xterm";

  }
  else
  {
    mtr_error("Unknown argument \"$debugger\" passed to --debugger");
  }
}


#
# Modify the exe and args so that program is run in valgrind
#
sub valgrind_arguments {
  my $args= shift;
  my $exe=  shift;

  if ( $opt_callgrind)
  {
    mtr_add_arg($args, "--tool=callgrind");
    mtr_add_arg($args, "--base=$opt_vardir/log");
  }
  else
  {
    mtr_add_arg($args, "--tool=memcheck"); # From >= 2.1.2 needs this option
    mtr_add_arg($args, "--leak-check=yes");
    mtr_add_arg($args, "--num-callers=16");
    mtr_add_arg($args, "--suppressions=%s/valgrind.supp", $glob_mysql_test_dir)
      if -f "$glob_mysql_test_dir/valgrind.supp";
  }

  # Add valgrind options, can be overriden by user
  mtr_add_arg($args, '%s', $_) for (@valgrind_args);

  mtr_add_arg($args, $$exe);

  $$exe= $opt_valgrind_path || "valgrind";

  if ($exe_libtool)
  {
    # Add "libtool --mode-execute" before the test to execute
    # if running in valgrind(to avoid valgrinding bash)
    unshift(@$args, "--mode=execute", $$exe);
    $$exe= $exe_libtool;
  }
}

#
# Modify the exe and args so that program is run in strace
#
sub strace_arguments {
  my $args= shift;
  my $exe=  shift;
  my $mysqld_name= shift;

  mtr_add_arg($args, "-f");
  mtr_add_arg($args, "-o%s/var/log/%s.strace", $glob_mysql_test_dir, $mysqld_name);

  # Add strace options, can be overriden by user
  mtr_add_arg($args, '%s', $_) for (@strace_args);

  mtr_add_arg($args, $$exe);

  $$exe= "strace";

  if ($exe_libtool)
  {
    # Add "libtool --mode-execute" before the test to execute
    # if running in valgrind(to avoid valgrinding bash)
    unshift(@$args, "--mode=execute", $$exe);
    $$exe= $exe_libtool;
  }
}

#
# Search server logs for valgrind reports printed at mysqld termination
#

sub valgrind_exit_reports() {
  my $found_err= 0;

  foreach my $log_file (keys %mysqld_logs)
  {
    my @culprits= ();
    my $valgrind_rep= "";
    my $found_report= 0;
    my $err_in_report= 0;

    my $LOGF = IO::File->new($log_file)
      or mtr_error("Could not open file '$log_file' for reading: $!");

    while ( my $line = <$LOGF> )
    {
      if ($line =~ /^CURRENT_TEST: (.+)$/)
      {
        my $testname= $1;
        # If we have a report, report it if needed and start new list of tests
        if ($found_report)
        {
          if ($err_in_report)
          {
            mtr_print ("Valgrind report from $log_file after tests:\n",
                        @culprits);
            mtr_print_line();
            print ("$valgrind_rep\n");
            $err_in_report= 0;
          }
          # Make ready to collect new report
          @culprits= ();
          $found_report= 0;
          $valgrind_rep= "";
        }
        push (@culprits, $testname);
        next;
      }
      # This line marks the start of a valgrind report
      $found_report= 1 if $line =~ /^==\d+== .* SUMMARY:/;

      if ($found_report) {
        $line=~ s/^==\d+== //;
        $valgrind_rep .= $line;
        $err_in_report= 1 if $line =~ /ERROR SUMMARY: [1-9]/;
        $err_in_report= 1 if $line =~ /definitely lost: [1-9]/;
        $err_in_report= 1 if $line =~ /possibly lost: [1-9]/;
      }
    }

    $LOGF= undef;

    if ($err_in_report) {
      mtr_print ("Valgrind report from $log_file after tests:\n", @culprits);
      mtr_print_line();
      print ("$valgrind_rep\n");
      $found_err= 1;
    }
  }

  return $found_err;
}


#
# Usage
#
sub usage ($) {
  my ($message)= @_;

  if ( $message )
  {
    print STDERR "$message\n";
    print STDERR "For full list of options, use $0 --help\n";
    exit;      
  }

  print <<HERE;

$0 [ OPTIONS ] [ TESTCASE ]

Options to control what engine/variation to run

  embedded-server       Use the embedded server, i.e. no mysqld daemons
  ps-protocol           Use the binary protocol between client and server
  cursor-protocol       Use the cursor protocol between client and server
                        (implies --ps-protocol)
  view-protocol         Create a view to execute all non updating queries
  sp-protocol           Create a stored procedure to execute all queries
  compress              Use the compressed protocol between client and server
  ssl                   Use ssl protocol between client and server
  skip-ssl              Dont start server with support for ssl connections
  vs-config             Visual Studio configuration used to create executables
                        (default: MTR_VS_CONFIG environment variable)
  parallel=#            How many parallell test should be run
  defaults-file=<config template> Use fixed config template for all
                        tests
  defaults-extra-file=<config template> Extra config template to add to
                        all generated configs
  combination=<opt>     Use at least twice to run tests with specified
                        options to mysqld
  skip-combinations     Ignore combination file (or options)

Options to control directories to use
  tmpdir=DIR            The directory where temporary files are stored
                        (default: ./var/tmp).
  vardir=DIR            The directory where files generated from the test run
                        is stored (default: ./var). Specifying a ramdisk or
                        tmpfs will speed up tests.
  mem                   Run testsuite in "memory" using tmpfs or ramdisk
                        Attempts to find a suitable location
                        using a builtin list of standard locations
                        for tmpfs (/dev/shm)
                        The option can also be set using environment
                        variable MTR_MEM=[DIR]
  client-bindir=PATH    Path to the directory where client binaries are located
  client-libdir=PATH    Path to the directory where client libraries are located


Options to control what test suites or cases to run

  force                 Continue to run the suite after failure
  with-ndbcluster-only  Run only tests that include "ndb" in the filename
  skip-ndb[cluster]     Skip all tests that need cluster. Default.
  include-ndb[cluster]  Enable all tests that need cluster
  do-test=PREFIX or REGEX
                        Run test cases which name are prefixed with PREFIX
                        or fulfills REGEX
  skip-test=PREFIX or REGEX
                        Skip test cases which name are prefixed with PREFIX
                        or fulfills REGEX
  start-from=PREFIX     Run test cases starting test prefixed with PREFIX where
                        prefix may be suite.testname or just testname
  suite[s]=NAME1,..,NAMEN
                        Collect tests in suites from the comma separated
                        list of suite names.
                        The default is: "$DEFAULT_SUITES"
  skip-rpl              Skip the replication test cases.
  big-test              Also run tests marked as "big"
  staging-run           Run a limited number of tests (no slow tests). Used
                        for running staging trees with valgrind.
  enable-disabled       Run also tests marked as disabled
  print-testcases       Don't run the tests but print details about all the
                        selected tests, in the order they would be run.

Options that specify ports

  mtr-port-base=#       Base for port numbers, ports from this number to
  port-base=#           number+9 are reserved. Should be divisible by 10;
                        if not it will be rounded down. May be set with
                        environment variable MTR_PORT_BASE. If this value is
                        set and is not "auto", it overrides build-thread.
  mtr-build-thread=#    Specify unique number to calculate port number(s) from.
  build-thread=#        Can be set in environment variable MTR_BUILD_THREAD.
                        Set  MTR_BUILD_THREAD="auto" to automatically aquire
                        a build thread id that is unique to current host

Options for test case authoring

  record TESTNAME       (Re)genereate the result file for TESTNAME
  check-testcases       Check testcases for sideeffects
  mark-progress         Log line number and elapsed time to <testname>.progress

Options that pass on options

  mysqld=ARGS           Specify additional arguments to "mysqld"
  mysqltest=ARGS        Specify additional arguments to "mysqltest"

Options to run test on running server

  extern option=value   Run only the tests against an already started server
                        the options to use for connection to the extern server
                        must be specified using name-value pair notation
                        For example:
                         ./$0 --extern socket=/tmp/mysqld.sock

Options for debugging the product

  client-ddd            Start mysqltest client in ddd
  client-debugger=NAME  Start mysqltest in the selected debugger
  client-gdb            Start mysqltest client in gdb
  ddd                   Start mysqld in ddd
  debug                 Dump trace output for all servers and client programs
  debug-server          Use debug version of server, but without turning on
                        tracing
  debugger=NAME         Start mysqld in the selected debugger
  gdb                   Start the mysqld(s) in gdb
  manual-debug          Let user manually start mysqld in debugger, before
                        running test(s)
  manual-gdb            Let user manually start mysqld in gdb, before running
                        test(s)
  manual-ddd            Let user manually start mysqld in ddd, before running
                        test(s)
  strace-client[=path]  Create strace output for mysqltest client, optionally
                        specifying name and path to the trace program to use.
                        Example: $0 --strace-client=ktrace
  max-save-core         Limit the number of core files saved (to avoid filling
                        up disks for heavily crashing server). Defaults to
                        $opt_max_save_core, set to 0 for no limit. Set
                        it's default with MTR_MAX_SAVE_CORE
  max-save-datadir      Limit the number of datadir saved (to avoid filling
                        up disks for heavily crashing server). Defaults to
                        $opt_max_save_datadir, set to 0 for no limit. Set
                        it's default with MTR_MAX_SAVE_DATDIR
  max-test-fail         Limit the number of test failurs before aborting
                        the current test run. Defaults to
                        $opt_max_test_fail, set to 0 for no limit. Set
                        it's default with MTR_MAX_TEST_FAIL

Options for valgrind

  valgrind              Run the "mysqltest" and "mysqld" executables using
                        valgrind with default options
  valgrind-all          Synonym for --valgrind
  valgrind-mysqltest    Run the "mysqltest" and "mysql_client_test" executable
                        with valgrind
  valgrind-mysqld       Run the "mysqld" executable with valgrind
  valgrind-options=ARGS Deprecated, use --valgrind-option
  valgrind-option=ARGS  Option to give valgrind, replaces default option(s),
                        can be specified more then once
  valgrind-path=<EXE>   Path to the valgrind executable
  callgrind             Instruct valgrind to use callgrind

Options for strace

  strace                Run the "mysqld" executables using strace. Default
                        options are -f -o var/log/'mysqld-name'.strace
  strace-option=ARGS    Option to give strace, replaces default option(s),
  strace-client=[path]  Create strace output for mysqltest client, optionally
                        specifying name and path to the trace program to use.
                        Example: $0 --strace-client=ktrace

Misc options
  user=USER             User for connecting to mysqld(default: $opt_user)
  comment=STR           Write STR to the output
  timer                 Show test case execution time.
  verbose               More verbose output(use multiple times for even more)
  verbose-restart       Write when and why servers are restarted
  start                 Only initialize and start the servers, using the
                        startup settings for the first specified test case
                        Example:
                         $0 --start alias &
  start-and-exit        Same as --start, but mysql-test-run terminates and
                        leaves just the server running
  start-dirty           Only start the servers (without initialization) for
                        the first specified test case
  user-args             In combination with start* and no test name, drops
                        arguments to mysqld except those speficied with
                        --mysqld (if any)
  wait-all              If --start or --start-dirty option is used, wait for all
                        servers to exit before finishing the process
  fast                  Run as fast as possible, dont't wait for servers
                        to shutdown etc.
  force-restart         Always restart servers between tests
  parallel=N            Run tests in N parallel threads (default=1)
                        Use parallel=auto for auto-setting of N
  repeat=N              Run each test N number of times
  retry=N               Retry tests that fail up to N times (default $opt_retry).
                        Retries are also limited by the maximum number of
                        failures before stopping, set with the --retry-failure
                        option
  retry-failure=N       When using the --retry option to retry failed tests,
                        stop when N failures have occured (default $opt_retry_failure)
  reorder               Reorder tests to get fewer server restarts
  help                  Get this help text

  testcase-timeout=MINUTES Max test case run time (default $opt_testcase_timeout)
  suite-timeout=MINUTES Max test suite run time (default $opt_suite_timeout)
  shutdown-timeout=SECONDS Max number of seconds to wait for server shutdown
                        before killing servers (default $opt_shutdown_timeout)
  warnings              Scan the log files for warnings. Use --nowarnings
                        to turn off.

  stop-file=file        (also MTR_STOP_FILE environment variable) if this
                        file detected mysql test will not start new tests
                        until the file will be removed.
  stop-keep-alive=sec   (also MTR_STOP_KEEP_ALIVE environment variable)
                        works with stop-file, print messages every sec
                        seconds when mysql test is waiting to removing
                        the file (for buildbot)

  sleep=SECONDS         Passed to mysqltest, will be used as fixed sleep time
  debug-sync-timeout=NUM Set default timeout for WAIT_FOR debug sync
                        actions. Disable facility with NUM=0.
  gcov                  Collect coverage information after the test.
                        The result is a gcov file per source and header file.
  gcov-src-dir=subdir   Colllect coverage only within the given subdirectory.
                        For example, if you're only developing the SQL layer, 
                        it makes sense to use --gcov-src-dir=sql
  gprof                 Collect profiling information using gprof.
  experimental=<file>   Refer to list of tests considered experimental;
                        failures will be marked exp-fail instead of fail.
  report-features       First run a "test" that reports mysql features
  timestamp             Print timestamp before each test report line
  timediff              With --timestamp, also print time passed since
                        *previous* test started
  max-connections=N     Max number of open connection to server in mysqltest

Some options that control enabling a feature for normal test runs,
can be turned off by prepending 'no' to the option, e.g. --notimer.
This applies to reorder, timer, check-testcases and warnings.

HERE
  exit(1);

}

sub list_options ($) {
  my $hash= shift;

  for (keys %$hash) {
    s/([:=].*|[+!])$//;
    s/\|/\n--/g;
    print "--$_\n";
  }

  exit(1);
}

sub time_format($) {
  sprintf '%d:%02d:%02d', $_[0]/3600, ($_[0]/60)%60, $_[0]%60;
}

my $num_tests;

sub xterm_stat {
  if (-t STDOUT and defined $ENV{TERM} and $ENV{TERM} =~ /xterm/) {
    my ($left) = @_;

    # 2.5 -> best by test
    $num_tests = $left + 2.5 unless $num_tests;

    my $done = $num_tests - $left;
    my $spent = time - $^T;

    printf "\e];mtr: spent %s on %d tests. %s (%d tests) left\a",
           time_format($spent), $done,
           time_format($spent/$done * $left), $left;
  }
}<|MERGE_RESOLUTION|>--- conflicted
+++ resolved
@@ -160,13 +160,9 @@
 # executables will be used by the test suite.
 our $opt_vs_config = $ENV{'MTR_VS_CONFIG'};
 
-<<<<<<< HEAD
 my $DEFAULT_SUITES="main,binlog,federated,rpl,maria,handler,parts,innodb," . 
                    "innodb_plugin,percona,ndb,vcol,oqgraph,sphinx," .
-                   "optimizer_unfixed_bugs";
-=======
-my $DEFAULT_SUITES= "main,binlog,federated,rpl,maria,handler,parts,innodb,innodb_plugin,percona,ndb,vcol,oqgraph,sphinx,plugins";
->>>>>>> f50cd8e5
+                   "optimizer_unfixed_bugs,plugins";
 my $opt_suites;
 
 our $opt_verbose= 0;  # Verbose output, enable with --verbose
