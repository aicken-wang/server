-- source include/have_innodb.inc

#
# Small basic test with ignore
#

<<<<<<< HEAD
--disable_warnings
drop table if exists t1,t2;
--enable_warnings

=======
drop table if exists t1,t2,t3;
>>>>>>> 7517a59a
create table t1 (id int unsigned not null auto_increment, code tinyint unsigned not null, name char(20) not null, primary key (id), key (code), unique (name)) type=innodb;

insert into t1 (code, name) values (1, 'Tim'), (1, 'Monty'), (2, 'David'), (2, 'Erik'), (3, 'Sasha'), (3, 'Jeremy'), (4, 'Matt');
select id, code, name from t1 order by id;

update ignore t1 set id = 8, name = 'Sinisa' where id < 3;
select id, code, name from t1 order by id;
update ignore t1 set id = id + 10, name = 'Ralph' where id < 4;
select id, code, name from t1 order by id;

drop table t1;

#
# A bit bigger test
#

CREATE TABLE t1 (
  id int(11) NOT NULL auto_increment,
  parent_id int(11) DEFAULT '0' NOT NULL,
  level tinyint(4) DEFAULT '0' NOT NULL,
  PRIMARY KEY (id),
  KEY parent_id (parent_id),
  KEY level (level)
) type=innodb;
INSERT INTO t1 VALUES (1,0,0),(3,1,1),(4,1,1),(8,2,2),(9,2,2),(17,3,2),(22,4,2),(24,4,2),(28,5,2),(29,5,2),(30,5,2),(31,6,2),(32,6,2),(33,6,2),(203,7,2),(202,7,2),(20,3,2),(157,0,0),(193,5,2),(40,7,2),(2,1,1),(15,2,2),(6,1,1),(34,6,2),(35,6,2),(16,3,2),(7,1,1),(36,7,2),(18,3,2),(26,5,2),(27,5,2),(183,4,2),(38,7,2),(25,5,2),(37,7,2),(21,4,2),(19,3,2),(5,1,1),(179,5,2);
update t1 set parent_id=parent_id+100;
select * from t1 where parent_id=102;
update t1 set id=id+1000;
-- error 1062,1022
update t1 set id=1024 where id=1009; 
select * from t1;
update ignore t1 set id=id+1; # This will change all rows
select * from t1;
update ignore t1 set id=1023 where id=1010;
select * from t1 where parent_id=102;
explain select level from t1 where level=1;
explain select level,id from t1 where level=1;
explain select level,id,parent_id from t1 where level=1;
select level,id from t1 where level=1;
select level,id,parent_id from t1 where level=1;
optimize table t1;
show keys from t1;
drop table t1;

#
# Test replace
#

CREATE TABLE t1 (
  gesuchnr int(11) DEFAULT '0' NOT NULL,
  benutzer_id int(11) DEFAULT '0' NOT NULL,
  PRIMARY KEY (gesuchnr,benutzer_id)
) type=innodb;

replace into t1 (gesuchnr,benutzer_id) values (2,1);
replace into t1 (gesuchnr,benutzer_id) values (1,1);
replace into t1 (gesuchnr,benutzer_id) values (1,1);
select * from t1;
drop table t1;

#
# test delete using hidden_primary_key
#

create table t1 (a int) type=innodb;
insert into t1 values (1), (2);
optimize table t1;
delete from t1 where a = 1;
select * from t1;
check table t1;
drop table t1;

create table t1 (a int,b varchar(20)) type=innodb;
insert into t1 values (1,""), (2,"testing");
delete from t1 where a = 1;
select * from t1;
create index skr on t1 (a);
insert into t1 values (3,""), (4,"testing");
analyze table t1;
show keys from t1;
drop table t1;


# Test of reading on secondary key with may be null

create table t1 (a int,b varchar(20),key(a)) type=innodb;
insert into t1 values (1,""), (2,"testing");
select * from t1 where a = 1;
drop table t1;

#
# Test rollback
#

create table t1 (n int not null primary key) type=innodb;
set autocommit=0;
insert into t1 values (4);
rollback;
select n, "after rollback" from t1;
insert into t1 values (4);
commit;
select n, "after commit" from t1;
commit;
insert into t1 values (5);
-- error 1062
insert into t1 values (4);
commit;
select n, "after commit" from t1;
set autocommit=1;
insert into t1 values (6);
-- error 1062
insert into t1 values (4);
select n from t1;
# nop
rollback;
drop table t1;

#
# Testing transactions
#

create table t1 ( id int NOT NULL PRIMARY KEY, nom varchar(64)) type=innodb;
begin;
insert into t1 values(1,'hamdouni');
select id as afterbegin_id,nom as afterbegin_nom from t1;
rollback;
select id as afterrollback_id,nom as afterrollback_nom from t1;
set autocommit=0;
insert into t1 values(2,'mysql');
select id as afterautocommit0_id,nom as afterautocommit0_nom from t1;
rollback;
select id as afterrollback_id,nom as afterrollback_nom from t1;
set autocommit=1;
drop table t1;

#
# Simple not autocommit test
# 

CREATE TABLE t1 (id char(8) not null primary key, val int not null) type=innodb;
insert into t1 values ('pippo', 12);
-- error 1062
insert into t1 values ('pippo', 12); # Gives error
delete from t1;
delete from t1 where id = 'pippo';
select * from t1;

insert into t1 values ('pippo', 12);
set autocommit=0;
delete from t1;
rollback;
select * from t1;
delete from t1;
commit;
select * from t1;
drop table t1;

#
# Test of active transactions
#

create table t1 (a integer) type=innodb;
start transaction;
rename table t1 to t2;
create table t1 (b integer) type=innodb;
insert into t1 values (1);
rollback;
drop table t1;
rename table t2 to t1;
drop table t1;
set autocommit=1;

#
# The following simple tests failed at some point
#

CREATE TABLE t1 (ID INTEGER NOT NULL PRIMARY KEY, NAME VARCHAR(64)) TYPE=innodb;
INSERT INTO t1 VALUES (1, 'Jochen');
select * from t1;
drop table t1;

CREATE TABLE t1 ( _userid VARCHAR(60) NOT NULL PRIMARY KEY) TYPE=innodb;
set autocommit=0;
INSERT INTO t1  SET _userid='marc@anyware.co.uk';
COMMIT;
SELECT * FROM t1;
SELECT _userid FROM t1 WHERE _userid='marc@anyware.co.uk';
drop table t1;
set autocommit=1;

#
# Test when reading on part of unique key
#
CREATE TABLE t1 (
  user_id int(10) DEFAULT '0' NOT NULL,
  name varchar(100),
  phone varchar(100),
  ref_email varchar(100) DEFAULT '' NOT NULL,
  detail varchar(200),
  PRIMARY KEY (user_id,ref_email)
)type=innodb;

INSERT INTO t1 VALUES (10292,'sanjeev','29153373','sansh777@hotmail.com','xxx'),(10292,'shirish','2333604','shirish@yahoo.com','ddsds'),(10292,'sonali','323232','sonali@bolly.com','filmstar');
select * from t1 where user_id=10292;
INSERT INTO t1 VALUES (10291,'sanjeev','29153373','sansh777@hotmail.com','xxx'),(10293,'shirish','2333604','shirish@yahoo.com','ddsds');
select * from t1 where user_id=10292;
select * from t1 where user_id>=10292;
select * from t1 where user_id>10292;
select * from t1 where user_id<10292;
drop table t1;

#
# Test that keys are created in right order
#

CREATE TABLE t1 (a int not null, b int not null,c int not null,
key(a),primary key(a,b), unique(c),key(a),unique(b));
show index from t1;
drop table t1;

#
# Test of ALTER TABLE and innodb tables
#

create table t1 (col1 int not null, col2 char(4) not null, primary key(col1));
alter table t1 type=innodb;
insert into t1 values ('1','1'),('5','2'),('2','3'),('3','4'),('4','4');
select * from t1;
update t1 set col2='7' where col1='4';
select * from t1;
alter table t1 add co3 int not null;
select * from t1;
update t1 set col2='9' where col1='2';
select * from t1;
drop table t1;

#
# INSERT INTO innodb tables
#

create table t1 (a int not null , b int, primary key (a)) type = innodb;
create table t2 (a int not null , b int, primary key (a)) type = myisam;
insert into t1 VALUES (1,3) , (2,3), (3,3);
select * from t1;
insert into t2 select * from t1;
select * from t2;
delete from t1 where b = 3;
select * from t1;
insert into t1 select * from t2;
select * from t1;
select * from t2;
drop table t1,t2;

#
# Search on unique key
#

CREATE TABLE t1 (
  id int(11) NOT NULL auto_increment,
  ggid varchar(32) binary DEFAULT '' NOT NULL,
  email varchar(64) DEFAULT '' NOT NULL,
  passwd varchar(32) binary DEFAULT '' NOT NULL,
  PRIMARY KEY (id),
  UNIQUE ggid (ggid)
) TYPE=innodb;

insert into t1 (ggid,passwd) values ('test1','xxx');
insert into t1 (ggid,passwd) values ('test2','yyy');
-- error 1062
insert into t1 (ggid,passwd) values ('test2','this will fail');
-- error 1062
insert into t1 (ggid,id) values ('this will fail',1);

select * from t1 where ggid='test1';
select * from t1 where passwd='xxx';
select * from t1 where id=2;

replace into t1 (ggid,id) values ('this will work',1);
replace into t1 (ggid,passwd) values ('test2','this will work');
-- error 1062
update t1 set id=100,ggid='test2' where id=1;
select * from t1;
select * from t1 where id=1;
select * from t1 where id=999;
drop table t1;

#
# ORDER BY on not primary key
#

CREATE TABLE t1 (
  user_name varchar(12),
  password text,
  subscribed char(1),
  user_id int(11) DEFAULT '0' NOT NULL,
  quota bigint(20),
  weight double,
  access_date date,
  access_time time,
  approved datetime,
  dummy_primary_key int(11) NOT NULL auto_increment,
  PRIMARY KEY (dummy_primary_key)
) TYPE=innodb;
INSERT INTO t1 VALUES ('user_0','somepassword','N',0,0,0,'2000-09-07','23:06:59','2000-09-07 23:06:59',1);
INSERT INTO t1 VALUES ('user_1','somepassword','Y',1,1,1,'2000-09-07','23:06:59','2000-09-07 23:06:59',2);
INSERT INTO t1 VALUES ('user_2','somepassword','N',2,2,1.4142135623731,'2000-09-07','23:06:59','2000-09-07 23:06:59',3);
INSERT INTO t1 VALUES ('user_3','somepassword','Y',3,3,1.7320508075689,'2000-09-07','23:06:59','2000-09-07 23:06:59',4);
INSERT INTO t1 VALUES ('user_4','somepassword','N',4,4,2,'2000-09-07','23:06:59','2000-09-07 23:06:59',5);
select  user_name, password , subscribed, user_id, quota, weight, access_date, access_time, approved, dummy_primary_key from t1 order by user_name;
drop table t1;

#
# Testing of tables without primary keys
#

CREATE TABLE t1 (
  id int(11) NOT NULL auto_increment,
  parent_id int(11) DEFAULT '0' NOT NULL,
  level tinyint(4) DEFAULT '0' NOT NULL,
  KEY (id),
  KEY parent_id (parent_id),
  KEY level (level)
) type=innodb;
INSERT INTO t1 VALUES (1,0,0),(3,1,1),(4,1,1),(8,2,2),(9,2,2),(17,3,2),(22,4,2),(24,4,2),(28,5,2),(29,5,2),(30,5,2),(31,6,2),(32,6,2),(33,6,2),(203,7,2),(202,7,2),(20,3,2),(157,0,0),(193,5,2),(40,7,2),(2,1,1),(15,2,2),(6,1,1),(34,6,2),(35,6,2),(16,3,2),(7,1,1),(36,7,2),(18,3,2),(26,5,2),(27,5,2),(183,4,2),(38,7,2),(25,5,2),(37,7,2),(21,4,2),(19,3,2),(5,1,1);
INSERT INTO t1 values (179,5,2);
update t1 set parent_id=parent_id+100;
select * from t1 where parent_id=102;
update t1 set id=id+1000;
update t1 set id=1024 where id=1009; 
select * from t1;
update ignore t1 set id=id+1; # This will change all rows
select * from t1;
update ignore t1 set id=1023 where id=1010;
select * from t1 where parent_id=102;
explain select level from t1 where level=1;
select level,id from t1 where level=1;
select level,id,parent_id from t1 where level=1;
select level,id from t1 where level=1 order by id;
delete from t1 where level=1;
select * from t1;
drop table t1;

#
# Test of index only reads
#
CREATE TABLE t1 (
   sca_code char(6) NOT NULL,
   cat_code char(6) NOT NULL,
   sca_desc varchar(50),
   lan_code char(2) NOT NULL,
   sca_pic varchar(100),
   sca_sdesc varchar(50),
   sca_sch_desc varchar(16),
   PRIMARY KEY (sca_code, cat_code, lan_code),
   INDEX sca_pic (sca_pic)
) type = innodb ;

INSERT INTO t1 ( sca_code, cat_code, sca_desc, lan_code, sca_pic, sca_sdesc, sca_sch_desc) VALUES ( 'PD', 'J', 'PENDANT', 'EN', NULL, NULL, 'PENDANT'),( 'RI', 'J', 'RING', 'EN', NULL, NULL, 'RING'),( 'QQ', 'N', 'RING', 'EN', 'not null', NULL, 'RING');
select count(*) from t1 where sca_code = 'PD';
select count(*) from t1 where sca_code <= 'PD';
select count(*) from t1 where sca_pic is null;
alter table t1 drop index sca_pic, add index sca_pic (cat_code, sca_pic);
select count(*) from t1 where sca_code='PD' and sca_pic is null;
select count(*) from t1 where cat_code='E';

alter table t1 drop index sca_pic, add index (sca_pic, cat_code);
select count(*) from t1 where sca_code='PD' and sca_pic is null;
select count(*) from t1 where sca_pic >= 'n';
select sca_pic from t1 where sca_pic is null;
update t1 set sca_pic="test" where sca_pic is null;
delete from t1 where sca_code='pd';
drop table t1;

#
# Test of opening table twice and timestamps
#
set @a:=now();
CREATE TABLE t1 (a int not null, b timestamp not null, primary key (a)) type=innodb;
insert into t1 (a) values(1),(2),(3);
select t1.a from t1 natural join t1 as t2 where t1.b >= @a order by t1.a;
update t1 set a=5 where a=1;
select a from t1;
drop table t1;

#
# Test with variable length primary key
#
create table t1 (a varchar(100) not null, primary key(a), b int not null) type=innodb;
insert into t1 values("hello",1),("world",2);
select * from t1 order by b desc;
optimize table t1;
show keys from t1;
drop table t1;

#
# Test of create index with NULL columns
#
create table t1 (i int, j int ) TYPE=innodb;
insert into t1 values (1,2);
select * from t1 where i=1 and j=2;
create index ax1 on t1 (i,j);
select * from t1 where i=1 and j=2;
drop table t1;

#
# Test min-max optimization
#

CREATE TABLE t1 (
  a int3 unsigned NOT NULL,
  b int1 unsigned NOT NULL,
  UNIQUE (a, b)
) TYPE = innodb;
 
INSERT INTO t1 VALUES (1, 1);
SELECT MIN(B),MAX(b) FROM t1 WHERE t1.a = 1;
drop table t1;

#
# Test INSERT DELAYED
#

CREATE TABLE t1 (a int unsigned NOT NULL) type=innodb;
# Can't test this in 3.23
# INSERT DELAYED INTO t1 VALUES (1);
INSERT INTO t1 VALUES (1);
SELECT * FROM t1;
DROP TABLE t1;


#
# Crash when using many tables (Test case by Jeremy D Zawodny)
#

create table t1 (a int  primary key,b int, c int, d int, e int, f int, g int, h int, i int, j int, k int, l int, m int, n int, o int, p int, q int, r int, s int, t int, u int, v int, w int, x int, y int, z int, a1 int, a2 int, a3 int, a4 int, a5 int, a6 int, a7 int, a8 int, a9 int, b1 int, b2 int, b3 int, b4 int, b5 int, b6 int) type = innodb;
insert into t1 values (1,1,1,1,1,1,1,1,1,1,1,1,1,1,1,1,1,1,1,1,1,1,1,1,1,1,1,1,1,1,1,1,1,1,1,1,1,1,1,1,1);
explain select * from t1 where a > 0 and a < 50;
drop table t1;

#
# Test lock tables
#

create table t1 (id int NOT NULL,id2 int NOT NULL,id3 int NOT NULL,dummy1 char(30),primary key (id,id2),index index_id3 (id3)) type=innodb;
insert into t1 values (0,0,0,'ABCDEFGHIJ'),(2,2,2,'BCDEFGHIJK'),(1,1,1,'CDEFGHIJKL');
LOCK TABLES t1 WRITE;
--error 1062
insert into t1 values (99,1,2,'D'),(1,1,2,'D');
select id from t1;
select id from t1;
UNLOCK TABLES;
DROP TABLE t1;

create table t1 (id int NOT NULL,id2 int NOT NULL,id3 int NOT NULL,dummy1 char(30),primary key (id,id2),index index_id3 (id3)) type=innodb;
insert into t1 values (0,0,0,'ABCDEFGHIJ'),(2,2,2,'BCDEFGHIJK'),(1,1,1,'CDEFGHIJKL');
LOCK TABLES t1 WRITE;
begin;
--error 1062
insert into t1 values (99,1,2,'D'),(1,1,2,'D');
select id from t1;
insert ignore into t1 values (100,1,2,'D'),(1,1,99,'D');
commit;
select id,id3 from t1;
UNLOCK TABLES;
DROP TABLE t1;

#
# Test prefix key
#
--error 1089
create table t1 (a char(20), unique (a(5))) type=innodb;
create table t1 (a char(20), index (a(5))) type=innodb;
show create table t1;
drop table t1;

#
# Test using temporary table and auto_increment
#

create temporary table t1 (a int not null auto_increment, primary key(a)) type=innodb;
insert into t1 values (NULL),(NULL),(NULL);
delete from t1 where a=3;
insert into t1 values (NULL);
select * from t1;
alter table t1 add b int;
select * from t1;
drop table t1;

#Slashdot bug
create table t1
 (
  id int auto_increment primary key,
  name varchar(32) not null,
  value text not null,
  uid int not null,
  unique key(name,uid)
 ) type=innodb;
insert into t1 values (1,'one','one value',101),
 (2,'two','two value',102),(3,'three','three value',103);
set insert_id=5;
replace into t1 (value,name,uid) values ('other value','two',102);
delete from t1 where uid=102;
set insert_id=5;
replace into t1 (value,name,uid) values ('other value','two',102);
set insert_id=6;
replace into t1 (value,name,uid) values ('other value','two',102);
select * from t1;
drop table t1;

#
# Test DROP DATABASE
#

create database mysqltest;
create table mysqltest.t1 (a int not null) type= innodb;
insert into mysqltest.t1 values(1);
create table mysqltest.t2 (a int not null) type= myisam;
insert into mysqltest.t2 values(1);
create table mysqltest.t3 (a int not null) type= heap;
insert into mysqltest.t3 values(1);
commit;
drop database mysqltest;
# Don't check error message
--error 12,12
show tables from mysqltest;

#
# Test truncate table with and without auto_commit
#

set autocommit=0;
create table t1 (a int not null) type= innodb;
insert into t1 values(1),(2);
--error 1192
truncate table t1;
commit;
truncate table t1;
select * from t1;
insert into t1 values(1),(2);
delete from t1;
select * from t1;
commit;
drop table t1;
set autocommit=1;

create table t1 (a int not null) type= innodb;
insert into t1 values(1),(2);
truncate table t1;
insert into t1 values(1),(2);
select * from t1;
truncate table t1;
insert into t1 values(1),(2);
delete from t1;
select * from t1;
drop table t1;

#
# Test of how ORDER BY works when doing it on the whole table
#

create table t1 (a int not null, b int not null, c int not null, primary key (a),key(b)) type=innodb;
insert into t1 values (3,3,3),(1,1,1),(2,2,2),(4,4,4);
explain select * from t1 order by a;
explain select * from t1 order by b;
explain select * from t1 order by c;
explain select a from t1 order by a;
explain select b from t1 order by b;
explain select a,b from t1 order by b;
explain select a,b from t1;
explain select a,b,c from t1;
drop table t1;

#
# Check describe
#

create table t1 (t int not null default 1, key (t)) type=innodb;
desc t1;
drop table t1;

#
# Test of multi-table-delete
#

CREATE TABLE t1 (
  number bigint(20) NOT NULL default '0',
  cname char(15) NOT NULL default '',
  carrier_id smallint(6) NOT NULL default '0',
  privacy tinyint(4) NOT NULL default '0',
  last_mod_date timestamp(14) NOT NULL,
  last_mod_id smallint(6) NOT NULL default '0',
  last_app_date timestamp(14) NOT NULL,
  last_app_id smallint(6) default '-1',
  version smallint(6) NOT NULL default '0',
  assigned_scps int(11) default '0',
  status tinyint(4) default '0'
) TYPE=InnoDB;
INSERT INTO t1 VALUES (4077711111,'SeanWheeler',90,2,20020111112846,500,00000000000000,-1,2,3,1);
INSERT INTO t1 VALUES (9197722223,'berry',90,3,20020111112809,500,20020102114532,501,4,10,0);
INSERT INTO t1 VALUES (650,'San Francisco',0,0,20011227111336,342,00000000000000,-1,1,24,1);
INSERT INTO t1 VALUES (302467,'Sue\'s Subshop',90,3,20020109113241,500,20020102115111,501,7,24,0);
INSERT INTO t1 VALUES (6014911113,'SudzCarwash',520,1,20020102115234,500,20020102115259,501,33,32768,0);
INSERT INTO t1 VALUES (333,'tubs',99,2,20020109113440,501,20020109113440,500,3,10,0);
CREATE TABLE t2 (
  number bigint(20) NOT NULL default '0',
  cname char(15) NOT NULL default '',
  carrier_id smallint(6) NOT NULL default '0',
  privacy tinyint(4) NOT NULL default '0',
  last_mod_date timestamp(14) NOT NULL,
  last_mod_id smallint(6) NOT NULL default '0',
  last_app_date timestamp(14) NOT NULL,
  last_app_id smallint(6) default '-1',
  version smallint(6) NOT NULL default '0',
  assigned_scps int(11) default '0',
  status tinyint(4) default '0'
) TYPE=InnoDB;
INSERT INTO t2 VALUES (4077711111,'SeanWheeler',0,2,20020111112853,500,00000000000000,-1,2,3,1);
INSERT INTO t2 VALUES (9197722223,'berry',90,3,20020111112818,500,20020102114532,501,4,10,0);
INSERT INTO t2 VALUES (650,'San Francisco',90,0,20020109113158,342,00000000000000,-1,1,24,1);
INSERT INTO t2 VALUES (333,'tubs',99,2,20020109113453,501,20020109113453,500,3,10,0);
select * from t1;
select * from t2;
delete t1, t2 from t1 left join t2 on t1.number=t2.number where (t1.carrier_id=90 and t1.number=t2.number) or (t2.carrier_id=90 and t1.number=t2.number) or  (t1.carrier_id=90 and t2.number is null);
select * from t1;
select * from t2; 
select * from t2;
drop table t1,t2;

#
# A simple test with some isolation levels
# TODO: Make this into a test using replication to really test how
# this works.
#

create table t1 (id int unsigned not null auto_increment, code tinyint unsigned not null, name char(20) not null, primary key (id), key (code), unique (name)) type=innodb;

BEGIN;
SET SESSION TRANSACTION ISOLATION LEVEL SERIALIZABLE;
SELECT @@tx_isolation,@@global.tx_isolation;
insert into t1 (code, name) values (1, 'Tim'), (1, 'Monty'), (2, 'David');
select id, code, name from t1 order by id;
COMMIT;

BEGIN;
SET SESSION TRANSACTION ISOLATION LEVEL REPEATABLE READ;
insert into t1 (code, name) values (2, 'Erik'), (3, 'Sasha');
select id, code, name from t1 order by id;
COMMIT;

BEGIN;
SET SESSION TRANSACTION ISOLATION LEVEL READ UNCOMMITTED;
insert into t1 (code, name) values (3, 'Jeremy'), (4, 'Matt');
select id, code, name from t1 order by id;
COMMIT;
DROP TABLE t1;

#
# Test of multi-table-update
#
create table t1 (n int(10), d int(10)) type=innodb;
create table t2 (n int(10), d int(10)) type=innodb;
insert into t1 values(1,1),(1,2);
insert into t2 values(1,10),(2,20);
UPDATE t1,t2 SET t1.d=t2.d,t2.d=30 WHERE t1.n=t2.n;
select * from t1;
select * from t2;
drop table t1,t2;

#
# Testing of IFNULL
#
create table t1 (a int, b int) type=innodb;
insert into t1 values(20,null);
select t2.b, ifnull(t2.b,"this is null") from t1 as t2 left join t1 as t3 on
t2.b=t3.a;
select t2.b, ifnull(t2.b,"this is null") from t1 as t2 left join t1 as t3 on
t2.b=t3.a order by 1;
insert into t1 values(10,null);
select t2.b, ifnull(t2.b,"this is null") from t1 as t2 left join t1 as t3 on
t2.b=t3.a order by 1;
drop table t1;

#
# Test of read_through not existing const_table
#

create table t1 (a varchar(10) not null) type=myisam;
create table t2 (b varchar(10) not null unique) type=innodb;
select t1.a from t1,t2 where t1.a=t2.b;
drop table t1,t2;
create table t1 (a int not null, b int, primary key (a)) type = innodb;
create table t2 (a int not null, b int, primary key (a)) type = innodb;
insert into t1 values (10, 20);
insert into t2 values (10, 20);
update t1, t2 set t1.b = 150, t2.b = t1.b where t2.a = t1.a and t1.a = 10;
drop table t1,t2;

#
# Test of multi-table-delete with foreign key constraints
#

CREATE TABLE t1 (id INT NOT NULL, PRIMARY KEY (id)) TYPE=INNODB;
CREATE TABLE t2 (id INT PRIMARY KEY, t1_id INT, INDEX par_ind (t1_id), FOREIGN KEY (t1_id) REFERENCES t1(id)  ON DELETE CASCADE ) TYPE=INNODB;
insert into t1 set id=1;
insert into t2 set id=1, t1_id=1;
delete t1,t2 from t1,t2 where t1.id=t2.t1_id;
select * from t1;
select * from t2;
drop table t1,t2;
DROP TABLE IF EXISTS t1,t2;
CREATE TABLE t1(id INT NOT NULL,  PRIMARY KEY (id)) TYPE=INNODB;
CREATE TABLE t2(id  INT PRIMARY KEY, t1_id INT, INDEX par_ind (t1_id)  ) TYPE=INNODB;
INSERT INTO t1 VALUES(1);
INSERT INTO t2 VALUES(1, 1);
SELECT * from t1;
UPDATE t1,t2 SET t1.id=t1.id+1, t2.t1_id=t1.id+1;
SELECT * from t1;
UPDATE t1,t2 SET t1.id=t1.id+1 where t1.id!=t2.id;
SELECT * from t1;
DROP TABLE t1,t2;

#
# Test of range_optimizer
#

set autocommit=0;

CREATE TABLE t1 (id CHAR(15) NOT NULL, value CHAR(40) NOT NULL, PRIMARY KEY(id)) TYPE=InnoDB;

CREATE TABLE t2 (id CHAR(15) NOT NULL, value CHAR(40) NOT NULL, PRIMARY KEY(id)) TYPE=InnoDB;

CREATE TABLE t3 (id1 CHAR(15) NOT NULL, id2 CHAR(15) NOT NULL, PRIMARY KEY(id1, id2)) TYPE=InnoDB;

INSERT INTO t3 VALUES("my-test-1", "my-test-2");
COMMIT;

INSERT INTO t1 VALUES("this-key", "will disappear");
INSERT INTO t2 VALUES("this-key", "will also disappear");
DELETE FROM t3 WHERE id1="my-test-1";

SELECT * FROM t1;
SELECT * FROM t2;
SELECT * FROM t3;
ROLLBACK;

SELECT * FROM t1;
SELECT * FROM t2;
SELECT * FROM t3;
SELECT * FROM t3 WHERE id1="my-test-1" LOCK IN SHARE MODE;
COMMIT;
set autocommit=1;
DROP TABLE t1,t2,t3;

#
# Check update with conflicting key
#

CREATE TABLE t1 (a int not null primary key, b int not null, unique (b)) type=innodb;
INSERT INTO t1 values (1,1),(2,2),(3,3),(4,4),(5,5),(6,6),(7,7),(8,8),(9,9);
# We need the a < 1000 test here to quard against the halloween problems
UPDATE t1 set a=a+100 where b between 2 and 3 and a < 1000;
SELECT * from t1;
drop table t1;

#
# Test multi update with different join methods
#

CREATE TABLE t1 (a int not null primary key, b int not null, key (b)) type=innodb;
CREATE TABLE t2 (a int not null primary key, b int not null, key (b)) type=innodb;
INSERT INTO t1 values (1,1),(2,2),(3,3),(4,4),(5,5),(6,6),(7,7),(8,8),(9,9);
INSERT INTO t2 values (1,1),(2,2),(3,3),(4,4),(5,5),(6,6),(7,7),(8,8),(9,9);

# Full join, without key
update t1,t2 set t1.a=t1.a+100;
select * from t1;

# unique key
update t1,t2 set t1.a=t1.a+100 where t1.a=101;
select * from t1;

# ref key
update t1,t2 set t1.b=t1.b+10 where t1.b=2;
select * from t1;

# Range key (in t1)
update t1,t2 set t1.b=t1.b+2,t2.b=t1.b where t1.b between 3 and 5;
select * from t1;
select * from t2;

drop table t1,t2;<|MERGE_RESOLUTION|>--- conflicted
+++ resolved
@@ -4,14 +4,10 @@
 # Small basic test with ignore
 #
 
-<<<<<<< HEAD
 --disable_warnings
-drop table if exists t1,t2;
+drop table if exists t1,t2,t3;
 --enable_warnings
 
-=======
-drop table if exists t1,t2,t3;
->>>>>>> 7517a59a
 create table t1 (id int unsigned not null auto_increment, code tinyint unsigned not null, name char(20) not null, primary key (id), key (code), unique (name)) type=innodb;
 
 insert into t1 (code, name) values (1, 'Tim'), (1, 'Monty'), (2, 'David'), (2, 'Erik'), (3, 'Sasha'), (3, 'Jeremy'), (4, 'Matt');
