--- conflicted
+++ resolved
@@ -38,12 +38,8 @@
 start slave;
 sync_with_master;
 --replace_result $MASTER_MYPORT MASTER_PORT
-<<<<<<< HEAD
 --replace_column 1 # 8 # 9 # 23 # 33 #
-=======
---replace_column 1 # 33 #
 --vertical_results
->>>>>>> 41434a4d
 show slave status;
 
 --echo #
@@ -57,12 +53,8 @@
 start slave;
 sync_with_master;
 --replace_result $MASTER_MYPORT MASTER_PORT
-<<<<<<< HEAD
 --replace_column 1 # 8 # 9 # 23 # 33 #
-=======
---replace_column 1 # 33 #
 --vertical_results
->>>>>>> 41434a4d
 show slave status;
 
 --echo #
@@ -76,12 +68,8 @@
 start slave;
 sync_with_master;
 --replace_result $MASTER_MYPORT MASTER_PORT
-<<<<<<< HEAD
 --replace_column 1 # 8 # 9 # 23 # 33 #
-=======
---replace_column 1 # 33 #
 --vertical_results
->>>>>>> 41434a4d
 show slave status;
 
 --echo #
@@ -94,12 +82,8 @@
 # (to make sure it does not crash).
 flush logs;
 --replace_result $MASTER_MYPORT MASTER_PORT
-<<<<<<< HEAD
 --replace_column 1 # 8 # 9 # 23 # 33 #
-=======
---replace_column 1 # 33 #
 --vertical_results
->>>>>>> 41434a4d
 show slave status;
 
 --echo #
@@ -119,12 +103,8 @@
 connection slave;
 sync_with_master;
 --replace_result $MASTER_MYPORT MASTER_PORT
-<<<<<<< HEAD
 --replace_column 1 # 8 # 9 # 23 # 33 #
-=======
---replace_column 1 # 33 #
 --vertical_results
->>>>>>> 41434a4d
 show slave status;
 
 --echo #
@@ -138,12 +118,8 @@
 connection slave;
 sync_with_master;
 --replace_result $MASTER_MYPORT MASTER_PORT
-<<<<<<< HEAD
 --replace_column 1 # 8 # 9 # 23 # 33 #
-=======
---replace_column 1 # 33 #
 --vertical_results
->>>>>>> 41434a4d
 show slave status;
 
 connection master;
@@ -151,5 +127,6 @@
 flush logs;
 show master status;
 
-# End of 4.1 tests
-# +--echo #
+--echo # End of 4.1 tests
+--echo # 