--disable_warnings
drop table if exists t1,t2,t3,t4,t9,`t1a``b`,v1,v2,v3,v4,v5,v6;
drop view if exists t1,t2,`t1a``b`,v1,v2,v3,v4,v5,v6;
drop database if exists mysqltest;
--enable_warnings
use test;

#
# some basic test of views and its functionality
#

# create view on nonexistent table
-- error 1146
create view v1 (c,d) as select a,b from t1;

create temporary table t1 (a int, b int);
# view on temporary table
-- error 1352
create view v1 (c) as select b+1 from t1;
drop table t1;

create table t1 (a int, b int);
insert into t1 values (1,2), (1,3), (2,4), (2,5), (3,10);

# view with variable
-- error ER_VIEW_SELECT_VARIABLE
create view v1 (c,d) as select a,b+@@global.max_user_connections from t1;
-- error ER_VIEW_SELECT_VARIABLE
create view v1 (c,d) as select a,b from t1
  where a = @@global.max_user_connections;

# simple view
create view v1 (c) as select b+1 from t1;
select c from v1;
select is_updatable from information_schema.views where table_name='v1';

# temporary table should not hide table of view
create temporary table t1 (a int, b int);
# this is empty
select * from t1;
# but this based on normal t1
select c from v1;
show create table v1;
show create view v1;
-- error 1347
show create view t1;
drop table t1;

# try to use fields from underlying table
-- error 1054
select a from v1;
-- error 1054
select v1.a from v1;
-- error 1054
select b from v1;
-- error 1054
select v1.b from v1;

# view with different algorithms (explain output differs)
explain extended select c from v1;
create algorithm=temptable view v2 (c) as select b+1 from t1;
show create view v2;
select c from v2;
explain extended select c from v2;

# try to use underlying table fields in VIEW creation process
-- error 1054
create view v3 (c) as select a+1 from v1;
-- error 1054
create view v3 (c) as select b+1 from v1;


# VIEW on VIEW test with mixing different algorithms on different order
create view v3 (c) as select c+1 from v1;
select c from v3;
explain extended select c from v3;
create algorithm=temptable view v4 (c) as select c+1 from v2;
select c from v4;
explain extended select c from v4;
create view v5 (c) as select c+1 from v2;
select c from v5;
explain extended select c from v5;
create algorithm=temptable view v6 (c) as select c+1 from v1;
select c from v6;
explain extended select c from v6;

# show table/table status test
show tables;
show full tables;
--replace_column 8 # 12 # 13 #
show table status;

drop view v1,v2,v3,v4,v5,v6;

#
# alter/create view test
#

# view with subqueries of different types
create view v1 (c,d,e,f) as select a,b,
a in (select a+2 from t1), a = all (select a from t1) from t1;
create view v2 as select c, d from v1;
select * from v1;
select * from v2;

# try to create VIEW with name of existing VIEW
-- error 1050
create view v1 (c,d,e,f) as select a,b, a in (select a+2 from t1), a = all (select a from t1) from t1;

# 'or replace' should work in this case
create or replace view v1 (c,d,e,f) as select a,b, a in (select a+2 from t1), a = all (select a from t1) from t1;

# try to ALTER unexisting VIEW
drop view v2;
-- error 1146
alter view v2 as select c, d from v1;

# 'or replace' on unexisting view
create or replace view v2 as select c, d from v1;

# alter view on existing view
alter view v1 (c,d) as select a,max(b) from t1 group by a;

# check that created view works
select * from v1;
select * from v2;

# try to drop nonexistent VIEW
-- error 1051
drop view v100;

# try to drop table with DROP VIEW
-- error 1347
drop view t1;

# try to drop VIEW with DROP TABLE
-- error 1051
drop table v1;

# try to drop table with DROP VIEW

drop view v1,v2;
drop table t1;

#
# outer left join with merged views
#
create table t1 (a int);
insert into t1 values (1), (2), (3);

create view v1 (a) as select a+1 from t1;
create view v2 (a) as select a-1 from t1;

select * from t1 natural left join v1;
select * from v2 natural left join t1;
select * from v2 natural left join v1;

drop view v1, v2;
drop table t1;


#
# DISTINCT option for VIEW
#
create table t1 (a int);
insert into t1 values (1), (2), (3), (1), (2), (3);
create view v1 as select distinct a from t1;
select * from v1;
explain select * from v1;
select * from t1;
drop view v1;
drop table t1;

#
# syntax compatibility
#
create table t1 (a int);
-- error 1368
create view v1 as select distinct a from t1 WITH CHECK OPTION;
create view v1 as select a from t1 WITH CHECK OPTION;
create view v2 as select a from t1 WITH CASCADED CHECK OPTION;
create view v3 as select a from t1 WITH LOCAL CHECK OPTION;
drop view v3 RESTRICT;
drop view v2 CASCADE;
drop view v1;
drop table t1;

#
# aliases
#
create table t1 (a int, b int);
insert into t1 values (1,2), (1,3), (2,4), (2,5), (3,10);
create view v1 (c) as select b+1 from t1;
select test.c from v1 test;
create algorithm=temptable view v2 (c) as select b+1 from t1;
select test.c from v2 test;
select test1.* from v1 test1, v2 test2 where test1.c=test2.c;
select test2.* from v1 test1, v2 test2 where test1.c=test2.c;
drop table t1;
drop view v1,v2;

#
# LIMIT clause test
#
create table t1 (a int);
insert into t1 values (1), (2), (3), (4);
create view v1 as select a+1 from t1 order by 1 desc limit 2;
select * from v1;
explain select * from v1;
drop view v1;
drop table t1;

#
# CREATE ... SELECT view test
#
create table t1 (a int);
insert into t1 values (1), (2), (3), (4);
create view v1 as select a+1 from t1;
create table t2 select * from v1;
show columns from t2;
select * from t2;
drop view v1;
drop table t1,t2;

#
# simple view + simple update
#
create table t1 (a int, b int, primary key(a));
insert into t1 values (10,2), (20,3), (30,4), (40,5), (50,10);
create view v1 (a,c) as select a, b+1 from t1;
create algorithm=temptable view v2 (a,c) as select a, b+1 from t1;
select is_updatable from information_schema.views where table_name='v2';
select is_updatable from information_schema.views where table_name='v1';
# try to update expression
-- error 1348
update v1 set c=a+c;
# try to update VIEW with forced TEMPORARY TABLE algorithm
-- error 1288
update v2 set a=a+c;
# updatable field of updateable view
update v1 set a=a+c;
select * from v1;
select * from t1;
drop table t1;
drop view v1,v2;

#
# simple view + simple multi-update
#
create table t1 (a int, b int, primary key(a));
insert into t1 values (10,2), (20,3), (30,4), (40,5), (50,10);
create table t2 (x int);
insert into t2 values (10), (20);
create view v1 (a,c) as select a, b+1 from t1;
create algorithm=temptable view v2 (a,c) as select a, b+1 from t1;
# try to update expression
-- error 1348
update t2,v1 set v1.c=v1.a+v1.c where t2.x=v1.a;
# try to update VIEW with forced TEMPORARY TABLE algorithm
-- error 1288
update t2,v2 set v2.a=v2.v2.a+c where t2.x=v2.a;
# updatable field of updateable view
update t2,v1 set v1.a=v1.a+v1.c where t2.x=v1.a;
select * from v1;
select * from t1;
drop table t1,t2;
drop view v1,v2;

#
# MERGE VIEW with WHERE clause
#
create table t1 (a int, b int, primary key(b));
insert into t1 values (1,20), (2,30), (3,40), (4,50), (5,100);
create view v1 (c) as select b from t1 where a<3;
# simple select and explaint to be sure that it is MERGE
select * from v1;
explain extended select * from v1;
# update test
update v1 set c=c+1;
select * from t1;
# join of such VIEWs test
create view v2 (c) as select b from t1 where a>=3;
select * from v1, v2;
drop view v1, v2;
drop table t1;

#
# simple view + simple delete
#
create table t1 (a int, b int, primary key(a));
insert into t1 values (1,2), (2,3), (3,4), (4,5), (5,10);
create view v1 (a,c) as select a, b+1 from t1;
create algorithm=temptable view v2 (a,c) as select a, b+1 from t1;
# try to update VIEW with forced TEMPORARY TABLE algorithm
-- error 1288
delete from v2 where c < 4;
# updatable field of updateable view
delete from v1 where c < 4;
select * from v1;
select * from t1;
drop table t1;
drop view v1,v2;

#
# simple view + simple multi-delete
#
create table t1 (a int, b int, primary key(a));
insert into t1 values (1,2), (2,3), (3,4), (4,5), (5,10);
create table t2 (x int);
insert into t2 values (1), (2), (3), (4);
create view v1 (a,c) as select a, b+1 from t1;
create algorithm=temptable view v2 (a,c) as select a, b+1 from t1;
# try to update VIEW with forced TEMPORARY TABLE algorithm
-- error 1288
delete v2 from t2,v2 where t2.x=v2.a;
# updatable field of updateable view
delete v1 from t2,v1 where t2.x=v1.a;
select * from v1;
select * from t1;
drop table t1,t2;
drop view v1,v2;

#
# key presence check
#
create table t1 (a int, b int, c int, primary key(a,b));
insert into t1 values (10,2,-1), (20,3,-2), (30,4,-3), (40,5,-4), (50,10,-5);
create view v1 (x,y) as select a, b from t1;
create view v2 (x,y) as select a, c from t1;
set updatable_views_with_limit=NO;
update v1 set x=x+1;
update v2 set x=x+1;
update v1 set x=x+1 limit 1;
-- error 1288
update v2 set x=x+1 limit 1;
set updatable_views_with_limit=YES;
update v1 set x=x+1 limit 1;
update v2 set x=x+1 limit 1;
set updatable_views_with_limit=DEFAULT;
show variables like "updatable_views_with_limit";
select * from t1;
drop table t1;
drop view v1,v2;

#
# simple insert
#
create table t1 (a int, b int, c int, primary key(a,b));
insert into t1 values (10,2,-1), (20,3,-2);
create view v1 (x,y,z) as select c, b, a from t1;
create view v2 (x,y) as select b, a from t1;
create view v3 (x,y,z) as select b, a, b from t1;
create view v4 (x,y,z) as select c+1, b, a from t1;
create algorithm=temptable view v5 (x,y,z) as select c, b, a from t1;
# try insert to VIEW with fields duplicate
-- error ER_NON_INSERTABLE_TABLE
insert into v3 values (-60,4,30);
# try insert to VIEW with expression in SELECT list
-- error ER_NON_INSERTABLE_TABLE
insert into v4 values (-60,4,30);
# try insert to VIEW using temporary table algorithm
-- error ER_NON_INSERTABLE_TABLE
insert into v5 values (-60,4,30);
insert into v1 values (-60,4,30);
insert into v1 (z,y,x) values (50,6,-100);
insert into v2 values (5,40);
select * from t1;
drop table t1;
drop view v1,v2,v3,v4,v5;

#
# insert ... select
#
create table t1 (a int, b int, c int, primary key(a,b));
insert into t1 values (10,2,-1), (20,3,-2);
create table t2 (a int, b int, c int, primary key(a,b));
insert into t2 values (30,4,-60);
create view v1 (x,y,z) as select c, b, a from t1;
create view v2 (x,y) as select b, a from t1;
create view v3 (x,y,z) as select b, a, b from t1;
create view v4 (x,y,z) as select c+1, b, a from t1;
create algorithm=temptable view v5 (x,y,z) as select c, b, a from t1;
# try insert to VIEW with fields duplicate
-- error ER_NON_INSERTABLE_TABLE
insert into v3 select c, b, a from t2;
# try insert to VIEW with expression in SELECT list
-- error ER_NON_INSERTABLE_TABLE
insert into v4 select c, b, a from t2;
# try insert to VIEW using temporary table algorithm
-- error ER_NON_INSERTABLE_TABLE
insert into v5 select c, b, a from t2;
insert into v1 select c, b, a from t2;
insert into v1 (z,y,x) select a+20,b+2,-100 from t2;
insert into v2 select b+1, a+10 from t2;
select * from t1;
drop table t1, t2;
drop view v1,v2,v3,v4,v5;

#
# outer join based on VIEW with WHERE clause
#
create table t1 (a int, primary key(a));
insert into t1 values (1), (2), (3);
create view v1 (x) as select a from t1 where a > 1;
select t1.a, v1.x from t1 left join v1 on (t1.a= v1.x);
drop table t1;
drop view v1;

#
# merging WHERE condition on VIEW on VIEW
#
create table t1 (a int, primary key(a));
insert into t1 values (1), (2), (3), (200);
create view v1 (x) as select a from t1 where a > 1;
create view v2 (y) as select x from v1 where x < 100;
select * from v2;
drop table t1;
drop view v1,v2;

#
# VIEW on non-updatable view
#
create table t1 (a int, primary key(a));
insert into t1 values (1), (2), (3), (200);
create ALGORITHM=TEMPTABLE view v1 (x) as select a from t1;
create view v2 (y) as select x from v1;
-- error 1288
update v2 set y=10 where y=2;
drop table t1;
drop view v1,v2;

#
# auto_increment field out of VIEW
#
create table t1 (a int not null auto_increment, b int not null, primary key(a), unique(b));
create view v1 (x) as select b from t1;
insert into v1 values (1);
select last_insert_id();
insert into t1 (b) values (2);
select last_insert_id();
select * from t1;
drop view v1;
drop table t1;

#
# VIEW fields quoting
#
set sql_mode='ansi';
create table t1 ("a*b" int);
create view v1 as select "a*b" from t1;
show create view v1;
drop view v1;
drop table t1;
set sql_mode=default;

#
# VIEW without tables
#
create table t1 (t_column int);
create view v1 as select 'a';
select * from v1, t1;
drop view v1;
drop table t1;

#
# quote mark inside table name
#
create table `t1a``b` (col1 char(2));
create view v1 as select * from `t1a``b`;
select * from v1;
describe v1;
drop view v1;
drop table `t1a``b`;

#
# Changing of underlying table
#
create table t1 (col1 char(5),col2 char(5));
create view v1 as select * from t1;
drop table t1;
create table t1 (col1 char(5),newcol2 char(5));
-- error 1356
insert into v1 values('a','aa');
drop table t1;
-- error 1356
select * from v1;
drop view v1;

#
# check of duplication of column names
#
-- error 1060
create view v1 (a,a) as select 'a','a';

#
# updatablity should be transitive
#
create table t1 (col1 int,col2 char(22));
insert into t1 values(5,'Hello, world of views');
create view v1 as select * from t1;
create view v2 as select * from v1;
update v2 set col2='Hello, view world';
select is_updatable from information_schema.views;
select * from t1;
drop view v2, v1;
drop table t1;

#
# check 'use index' on view with temporary table
#
create table t1 (a int, b int);
create view v1 as select a, sum(b) from t1 group by a;
--error ER_WRONG_USAGE
select b from v1 use index (some_index) where b=1;
drop view v1;
drop table t1;

#
# using VIEW fields several times in query resolved via temporary tables
#
create table t1 (col1 char(5),col2 char(5));
create view v1 (col1,col2) as select col1,col2 from t1;
insert into v1 values('s1','p1'),('s1','p2'),('s1','p3'),('s1','p4'),('s2','p1'),('s3','p2'),('s4','p4');
select distinct first.col2 from t1 first where first.col2 in (select second.col2 from t1 second where second.col1<>first.col1);
select distinct first.col2 from v1 first where first.col2 in (select second.col2 from t1 second where second.col1<>first.col1);
drop view v1;
drop table t1;

#
# Test of view updatability in prepared statement
#
create table t1 (a int);
create view v1 as select a from t1;
insert into t1 values (1);

#update
SET @v0 = '2';
PREPARE stmt FROM 'UPDATE v1 SET a = ?';
EXECUTE stmt USING @v0;
DEALLOCATE PREPARE stmt;

#insert without field list
SET @v0 = '3';
PREPARE stmt FROM 'insert into v1 values (?)';
EXECUTE stmt USING @v0;
DEALLOCATE PREPARE stmt;

#insert with field list
SET @v0 = '4';
PREPARE stmt FROM 'insert into v1 (a) values (?)';
EXECUTE stmt USING @v0;
DEALLOCATE PREPARE stmt;

select * from t1;

drop view v1;
drop table t1;

#
# error on preparation
#
-- error 1096
CREATE VIEW v02 AS SELECT * FROM DUAL;
SHOW TABLES;

#
# EXISTS with UNION VIEW
#
CREATE VIEW v1 AS SELECT EXISTS (SELECT 1 UNION SELECT 2);
select * from v1;
drop view v1;

#
# using VIEW where table is required
#
create table t1 (col1 int,col2 char(22));
create view v1 as select * from t1;
-- error 1347
create index i1 on v1 (col1);
drop view v1;
drop table t1;

#
# connection_id(), pi(), current_user(), version() representation test
#
CREATE VIEW v1 (f1,f2,f3,f4) AS SELECT connection_id(), pi(), current_user(), version();
SHOW CREATE VIEW v1;
drop view v1;

#
# VIEW built over UNION
#
create table t1 (s1 int);
create table t2 (s2 int);
insert into t1 values (1), (2);
insert into t2 values (2), (3);
create view v1 as select * from t1,t2 union all select * from t1,t2;
select * from v1;
drop view v1;
drop tables t1, t2;

#
# Aggregate functions in view list
#
create table t1 (col1 int);
insert into t1 values (1);
create view v1 as select count(*) from t1;
insert into t1 values (null);
select * from v1;
drop view v1;
drop table t1;

#
# Showing VIEW with VIEWs in subquery
#
create table t1 (a int);
create table t2 (a int);
create view v1 as select a from t1;
create view v2 as select a from t2 where a in (select a from v1);
show create view v2;
drop view v2, v1;
drop table t1, t2;

#
# SHOW VIEW view with name with spaces
#
CREATE VIEW `v 1` AS select 5 AS `5`;
show create view `v 1`;
drop view `v 1`;

#
# Removing database with .frm archives
#
create database mysqltest;
create table mysqltest.t1 (a int, b int);
create view mysqltest.v1 as select a from mysqltest.t1;
alter view mysqltest.v1 as select b from mysqltest.t1;
alter view mysqltest.v1 as select a from mysqltest.t1;
drop database mysqltest;

#
# VIEW with full text
#
CREATE TABLE t1 (c1 int not null auto_increment primary key, c2 varchar(20), fulltext(c2));
insert into t1 (c2) VALUES ('real Beer'),('Water'),('Kossu'),('Coca-Cola'),('Vodka'),('Wine'),('almost real Beer');
select * from t1 WHERE match (c2) against ('Beer');
CREATE VIEW v1 AS SELECT  * from t1 WHERE match (c2) against ('Beer');
select * from v1;
drop view v1;
drop table t1;

#
# distinct in temporary table with a VIEW
#
create table t1 (a int);
insert into t1 values (1),(1),(2),(2),(3),(3);
create view v1 as select a from t1;
select distinct a from v1;
select distinct a from v1 limit 2;
select distinct a from t1 limit 2;
prepare stmt1 from "select distinct a from v1 limit 2";
execute stmt1;
execute stmt1;
deallocate prepare stmt1;
drop view v1;
drop table t1;

#
# aggregate function of aggregate function
#
create table t1 (tg_column bigint);
create view v1 as select count(tg_column) as vg_column from t1;
select avg(vg_column) from v1;
drop view v1;
drop table t1;

#
# VIEW of VIEW with column renaming
#
create table t1 (col1 bigint not null, primary key (col1));
create table t2 (col1 bigint not null, key (col1));
create view v1 as select * from t1;
create view v2 as select * from t2;
insert into v1 values (1);
insert into v2 values (1);
create view v3 (a,b) as select v1.col1 as a, v2.col1 as b from v1, v2 where v1.col1 = v2.col1;
select * from v3;
show create view v3;
drop view v3, v2, v1;
drop table t2, t1;

#
# VIEW based on functions with  complex names
#
create function `f``1` () returns int return 5;
create view v1 as select test.`f``1` ();
show create view v1;
select * from v1;
drop view v1;
drop function `f``1`;

#
# tested problem when function name length close to ALIGN_SIZE
#
create function a() returns int return 5;
create view v1 as select a();
select * from v1;
drop view v1;
drop function a;

#
# VIEW with collation
#
create table t2 (col1 char collate latin1_german2_ci);
create view v2 as select col1 collate latin1_german1_ci from t2;
show create view v2;
show create view v2;
drop view v2;
drop table t2;

#
# order by refers on integer field
#
create table t1 (a int);
insert into t1 values (1), (2);
create view v1 as select 5 from t1 order by 1;
select * from v1;
drop view v1;
drop table t1;

#
# VIEW over dropped function
#
create function x1 () returns int return 5;
create table t1 (s1 int);
create view v1 as select x1() from t1;
drop function x1;
-- error 1356
select * from v1;
--replace_column 8 # 12 # 13 #
show table status;
drop view v1;
drop table t1;

#
# VIEW with floating point (long number) as column
#
create view v1 as select 99999999999999999999999999999999999999999999999999999 as col1;
show create view v1;
drop view v1;

#
# VIEWs with national characters
#

SET @old_cs_client = @@character_set_client;
SET @old_cs_results = @@character_set_results;
SET @old_cs_connection = @@character_set_connection;

set names utf8;
create table tü (cü char);
create view vü as select cü from tü;
insert into vü values ('ü');
select * from vü;
drop view vü;
drop table tü;

SET character_set_client = @old_cs_client;
SET character_set_results = @old_cs_results;
SET character_set_connection = @old_cs_connection;

#
# problem with used_tables() of outer reference resolved in VIEW
#
create table t1 (a int, b int);
insert into t1 values (1,2), (1,3), (2,4), (2,5), (3,10);
create view v1(c) as select a+1 from t1 where b >= 4;
select c from v1 where exists (select * from t1 where a=2 and b=c);
drop view v1;
drop table t1;

#
# view with cast operation
#
create view v1 as select cast(1 as char(3));
show create view v1;
select * from v1;
drop view v1;

#
# renaming views
#
create table t1 (a int);
create view v1 as select a from t1;
create view v3 as select a from t1;
create database mysqltest;
-- error 1450
rename table v1 to mysqltest.v1;
rename table v1 to v2;
--error 1050
rename table v3 to v1, v2 to t1;
drop table t1;
drop view v2,v3;
drop database mysqltest;

#
# bug handling from VIEWs
#
create view v1 as select 'a',1;
create view v2 as select * from v1 union all select * from v1;
create view v3 as select * from v2 where 1 = (select `1` from v2);
create view v4 as select * from v3;
-- error 1242
select * from v4;
drop view v4, v3, v2, v1;

#
# VIEW over SELECT with prohibited clauses
#
-- error 1350
create view v1 as select 5 into @w;
-- error 1350
create view v1 as select 5 into outfile 'ttt';
create table t1 (a int);
-- error 1350
create view v1 as select a from t1 procedure analyse();
-- error ER_VIEW_SELECT_DERIVED
create view v1 as select 1 from (select 1) as d1;
drop table t1;

#
# INSERT into VIEW with ON DUPLICATE
#
create table t1 (s1 int, primary key (s1));
create view v1 as select * from t1;
insert into v1 values (1) on duplicate key update s1 = 7;
insert into v1 values (1) on duplicate key update s1 = 7;
select * from t1;
drop view v1;
drop table t1;

#
# test of updating and fetching from the same table check
#
create table t1 (col1 int);
create table t2 (col1 int);
create table t3 (col1 datetime not null);
create view v1 as select * from t1;
create view v2 as select * from v1;
create view v3 as select v2.col1 from v2,t2 where v2.col1 = t2.col1;
-- error 1443
update v2 set col1 = (select max(col1) from v1);
-- error 1443
update v2 set col1 = (select max(col1) from t1);
-- error 1093
update v2 set col1 = (select max(col1) from v2);
-- error 1443
update v2,t2 set v2.col1 = (select max(col1) from v1) where v2.col1 = t2.col1;
-- error 1443
update t1,t2 set t1.col1 = (select max(col1) from v1) where t1.col1 = t2.col1;
-- error 1093
update v1,t2 set v1.col1 = (select max(col1) from v1) where v1.col1 = t2.col1;
-- error 1443
update t2,v2 set v2.col1 = (select max(col1) from v1) where v2.col1 = t2.col1;
-- error 1443
update t2,t1 set t1.col1 = (select max(col1) from v1) where t1.col1 = t2.col1;
-- error 1443
update t2,v1 set v1.col1 = (select max(col1) from v1) where v1.col1 = t2.col1;
-- error 1443
update v2,t2 set v2.col1 = (select max(col1) from t1) where v2.col1 = t2.col1;
-- error 1093
update t1,t2 set t1.col1 = (select max(col1) from t1) where t1.col1 = t2.col1;
-- error 1443
update v1,t2 set v1.col1 = (select max(col1) from t1) where v1.col1 = t2.col1;
-- error 1093
update t2,v2 set v2.col1 = (select max(col1) from t1) where v2.col1 = t2.col1;
-- error 1093
update t2,t1 set t1.col1 = (select max(col1) from t1) where t1.col1 = t2.col1;
-- error 1093
update t2,v1 set v1.col1 = (select max(col1) from t1) where v1.col1 = t2.col1;
-- error 1093
update v2,t2 set v2.col1 = (select max(col1) from v2) where v2.col1 = t2.col1;
-- error 1443
update t1,t2 set t1.col1 = (select max(col1) from v2) where t1.col1 = t2.col1;
-- error 1443
update v1,t2 set v1.col1 = (select max(col1) from v2) where v1.col1 = t2.col1;
-- error 1443
update t2,v2 set v2.col1 = (select max(col1) from v2) where v2.col1 = t2.col1;
-- error 1443
update t2,t1 set t1.col1 = (select max(col1) from v2) where t1.col1 = t2.col1;
-- error 1443
update t2,v1 set v1.col1 = (select max(col1) from v2) where v1.col1 = t2.col1;
-- error 1443
update v3 set v3.col1 = (select max(col1) from v1);
-- error 1443
update v3 set v3.col1 = (select max(col1) from t1);
-- error 1443
update v3 set v3.col1 = (select max(col1) from v2);
-- error 1093
update v3 set v3.col1 = (select max(col1) from v3);
-- error 1443
delete from v2 where col1 = (select max(col1) from v1);
-- error 1443
delete from v2 where col1 = (select max(col1) from t1);
-- error 1093
delete from v2 where col1 = (select max(col1) from v2);
-- error 1443
delete v2 from v2,t2 where (select max(col1) from v1) > 0 and v2.col1 = t2.col1;
-- error 1443
delete t1 from t1,t2 where (select max(col1) from v1) > 0 and t1.col1 = t2.col1;
-- error 1093
delete v1 from v1,t2 where (select max(col1) from v1) > 0 and v1.col1 = t2.col1;
-- error 1443
delete v2 from v2,t2 where (select max(col1) from t1) > 0 and v2.col1 = t2.col1;
-- error 1093
delete t1 from t1,t2 where (select max(col1) from t1) > 0 and t1.col1 = t2.col1;
-- error 1443
delete v1 from v1,t2 where (select max(col1) from t1) > 0 and v1.col1 = t2.col1;
-- error 1093
delete v2 from v2,t2 where (select max(col1) from v2) > 0 and v2.col1 = t2.col1;
-- error 1443
delete t1 from t1,t2 where (select max(col1) from v2) > 0 and t1.col1 = t2.col1;
-- error 1443
delete v1 from v1,t2 where (select max(col1) from v2) > 0 and v1.col1 = t2.col1;
-- error 1443
insert into v2 values ((select max(col1) from v1));
-- error 1443
insert into t1 values ((select max(col1) from v1));
-- error 1443
insert into v2 values ((select max(col1) from v1));
-- error 1443
insert into v2 values ((select max(col1) from t1));
-- error 1093
insert into t1 values ((select max(col1) from t1));
-- error 1443
insert into v2 values ((select max(col1) from t1));
-- error 1093
insert into v2 values ((select max(col1) from v2));
-- error 1443
insert into t1 values ((select max(col1) from v2));
-- error 1093
insert into v2 values ((select max(col1) from v2));
-- error 1443
insert into v3 (col1) values ((select max(col1) from v1));
-- error 1443
insert into v3 (col1) values ((select max(col1) from t1));
-- error 1443
insert into v3 (col1) values ((select max(col1) from v2));
#check with TZ tables in list
-- error 1443
insert into v3 (col1) values ((select CONVERT_TZ('20050101000000','UTC','MET') from v2));
insert into v3 (col1) values ((select CONVERT_TZ('20050101000000','UTC','MET') from t2));
-- error 1048
insert into t3 values ((select CONVERT_TZ('20050101000000','UTC','MET') from t2));
# temporary table algorithm view should be equal to subquery in the from clause
create algorithm=temptable view v4 as select * from t1;
insert into t1 values (1),(2),(3);
insert into t1 (col1) values ((select max(col1) from v4));
select * from t1;

drop view v4,v3,v2,v1;
drop table t1,t2,t3;

#
# HANDLER with VIEW
#
create table t1 (s1 int);
create view v1 as select * from t1;
-- error 1347
handler v1 open as xx;
drop view v1;
drop table t1;

#
# view with WHERE in nested join
#
create table t1(a int);
insert into t1 values (0), (1), (2), (3);
create table t2 (a int);
insert into t2 select a from t1 where a > 1;
create view v1 as select a from t1 where a > 1;
select * from t1 left join (t2 as t, v1) on v1.a=t1.a;
select * from t1 left join (t2 as t, t2) on t2.a=t1.a;
drop view v1;
drop table t1, t2;

#
# Collation with view update
#
create table t1 (s1 char);
create view v1 as select s1 collate latin1_german1_ci as s1 from t1;
insert into v1 values ('a');
select * from v1;
update v1 set s1='b';
select * from v1;
update v1,t1 set v1.s1='c' where t1.s1=v1.s1;
select * from v1;
prepare stmt1 from "update v1,t1 set v1.s1=? where t1.s1=v1.s1";
set @arg='d';
execute stmt1 using @arg;
select * from v1;
set @arg='e';
execute stmt1 using @arg;
select * from v1;
deallocate prepare stmt1;
drop view v1;
drop table t1;

#
# test view with LOCK TABLES (work around)
#
create table t1 (a int);
create table t2 (a int);
create view v1 as select * from t1;
lock tables t1 read, v1 read;
select * from v1;
-- error 1100
select * from t2;
drop view v1;
drop table t1, t2;

#
# WITH CHECK OPTION insert/update test
#
create table t1 (a int);
create view v1 as select * from t1 where a < 2 with check option;
# simple insert
insert into v1 values(1);
-- error 1369
insert into v1 values(3);
# simple insert with ignore
insert ignore into v1 values (2),(3),(0);
select * from t1;
# prepare data for next check
delete from t1;
# INSERT SELECT test
insert into v1 SELECT 1;
-- error 1369
insert into v1 SELECT 3;
# prepare data for next check
create table t2 (a int);
insert into t2 values (2),(3),(0);
# INSERT SELECT with ignore test
insert ignore into v1 SELECT a from t2;
select * from t1 order by a desc;
#simple UPDATE test
update v1 set a=-1 where a=0;
-- error 1369
update v1 set a=2 where a=1;
select * from t1 order by a desc;
# prepare data for next check
update v1 set a=0 where a=0;
insert into t2 values (1);
# multiupdate test
update v1,t2 set v1.a=v1.a-1 where v1.a=t2.a;
select * from t1 order by a desc;
# prepare data for next check
update v1 set a=a+1;
# multiupdate with ignore test
update ignore v1,t2 set v1.a=v1.a+1 where v1.a=t2.a;
select * from t1;

drop view v1;
drop table t1, t2;

#
# CASCADED/LOCAL CHECK OPTION test
#
create table t1 (a int);
create view v1 as select * from t1 where a < 2 with check option;
create view v2 as select * from v1 where a > 0 with local check option;
create view v3 as select * from v1 where a > 0 with cascaded check option;
insert into v2 values (1);
insert into v3 values (1);
-- error 1369
insert into v2 values (0);
-- error 1369
insert into v3 values (0);
insert into v2 values (2);
-- error 1369
insert into v3 values (2);
select * from t1;
drop view v3,v2,v1;
drop table t1;

#
# CHECK OPTION with INSERT ... ON DUPLICATE KEY UPDATE
#
create table t1 (a int, primary key (a));
create view v1 as select * from t1 where a < 2 with check option;
insert into v1 values (1) on duplicate key update a=2;
-- error 1369
insert into v1 values (1) on duplicate key update a=2;
insert ignore into v1 values (1) on duplicate key update a=2;
select * from t1;
drop view v1;
drop table t1;

#
# check cyclic referencing protection on altering view
#
create table t1 (s1 int);
create view v1 as select * from t1;
create view v2 as select * from v1;
-- error 1146
alter view v1 as select * from v2;
-- error 1146
alter view v1 as select * from v1;
-- error 1146
create or replace view v1 as select * from v2;
-- error 1146
create or replace view v1 as select * from v1;
drop view v2,v1;
drop table t1;

#
# check altering differ options
#
create table t1 (a int);
create view v1 as select * from t1;
show create view v1;
alter algorithm=undefined view v1 as select * from t1 with check option;
show create view v1;
alter algorithm=merge view v1 as select * from t1 with cascaded check option;
show create view v1;
alter algorithm=temptable view v1 as select * from t1;
show create view v1;
drop view v1;
drop table t1;

#
# updating view with subquery in the WHERE clause
#
create table t1 (s1 int);
create table t2 (s1 int);
create view v2 as select * from t2 where s1 in (select s1 from t1);
insert into v2 values (5);
insert into t1 values (5);
select * from v2;
update v2 set s1 = 0;
select * from v2;
select * from t2;
# check it with check option
alter view v2 as select * from t2 where s1 in (select s1 from t1) with check option;
insert into v2 values (5);
-- error 1369
update v2 set s1 = 1;
insert into t1 values (1);
update v2 set s1 = 1;
select * from v2;
select * from t2;
# scheck how VIEWs with subqueries work with prepared statements
prepare stmt1 from "select * from v2;";
execute stmt1;
insert into t1 values (0);
execute stmt1;
deallocate prepare stmt1;
drop view v2;
drop table t1, t2;

#
# test of substring_index with view
#
create table t1 (t time);
create view v1 as select substring_index(t,':',2) as t from t1;
insert into t1 (t) values ('12:24:10');
select substring_index(t,':',2) from t1;
select substring_index(t,':',2) from v1;
drop view v1;
drop table t1;

#
# test of cascaded check option for whiew without WHERE clause
#
create table t1 (s1 tinyint);
create view v1 as select * from t1 where s1 <> 0 with local check option;
create view v2 as select * from v1 with cascaded check option;
-- error 1369
insert into v2 values (0);
drop view v2, v1;
drop table t1;

#
# inserting single value with check option failed always get error
#
create table t1 (s1 int);
create view v1 as select * from t1 where s1 < 5 with check option;
#single value
-- error 1369
insert ignore into v1 values (6);
#several values
insert ignore into v1 values (6),(3);
select * from t1;
drop view v1;
drop table t1;

#
# changing value by trigger and CHECK OPTION
#
create table t1 (s1 tinyint);
create trigger t1_bi before insert on t1 for each row set new.s1 = 500;
create view v1 as select * from t1 where s1 <> 127 with check option;
-- error 1369
insert into v1 values (0);
select * from v1;
select * from t1;
drop trigger t1_bi;
drop view v1;
drop table t1;

#
# CASCADED should be used for all underlaying VIEWs
#
create table t1 (s1 tinyint);
create view v1 as select * from t1 where s1 <> 0;
create view v2 as select * from v1 where s1 <> 1 with cascaded check option;
-- error 1369
insert into v2 values (0);
select * from v2;
select * from t1;
drop view v2, v1;
drop table t1;

#
# LOAD DATA with view and CHECK OPTION
#
# fixed length fields
create table t1 (a int, b char(10));
create view v1 as select * from t1 where a != 0 with check option;
-- error 1369
load data infile '../std_data_ln/loaddata3.dat' into table v1 fields terminated by '' enclosed by '' ignore 1 lines;
select * from t1;
select * from v1;
delete from t1;
load data infile '../std_data_ln/loaddata3.dat' ignore into table v1 fields terminated by '' enclosed by '' ignore 1 lines;
select * from t1 order by a,b;
select * from v1 order by a,b;
drop view v1;
drop table t1;
# variable length fields
create table t1 (a text, b text);
create view v1 as select * from t1 where a <> 'Field A' with check option;
-- error 1369
load data infile '../std_data_ln/loaddata2.dat' into table v1 fields terminated by ',' enclosed by '''';
select concat('|',a,'|'), concat('|',b,'|') from t1;
select concat('|',a,'|'), concat('|',b,'|') from v1;
delete from t1;
load data infile '../std_data_ln/loaddata2.dat' ignore into table v1 fields terminated by ',' enclosed by '''';
select concat('|',a,'|'), concat('|',b,'|') from t1;
select concat('|',a,'|'), concat('|',b,'|') from v1;
drop view v1;
drop table t1;

#
# Trys update table from which we select using views and subqueries
#
create table t1 (s1 smallint);
create view v1 as select * from t1 where 20 < (select (s1) from t1);
-- error ER_NON_INSERTABLE_TABLE
insert into v1 values (30);
create view v2 as select * from t1;
create view v3 as select * from t1 where 20 < (select (s1) from v2);
-- error ER_NON_INSERTABLE_TABLE
insert into v3 values (30);
create view v4 as select * from v2 where 20 < (select (s1) from t1);
-- error ER_NON_INSERTABLE_TABLE
insert into v4 values (30);
drop view v4, v3, v2, v1;
drop table t1;

#
# CHECK TABLE with VIEW
#
create table t1 (a int);
create view v1 as select * from t1;
check table t1,v1;
check table v1,t1;
drop table t1;
check table v1;
drop view v1;

#
# merge of VIEW with several tables
#
create table t1 (a int);
create table t2 (a int);
create table t3 (a int);
insert into t1 values (1), (2), (3);
insert into t2 values (1), (3);
insert into t3 values (1), (2), (4);
# view over tables
create view v3 (a,b) as select t1.a as a, t2.a as b from t1 left join t2 on (t1.a=t2.a);
select * from t3 left join v3 on (t3.a = v3.a);
explain extended select * from t3 left join v3 on (t3.a = v3.a);
# view over views
create view v1 (a) as select a from t1;
create view v2 (a) as select a from t2;
create view v4 (a,b) as select v1.a as a, v2.a as b from v1 left join v2 on (v1.a=v2.a);
select * from t3 left join v4 on (t3.a = v4.a);
explain extended select * from t3 left join v4 on (t3.a = v4.a);
# PS with view over views
prepare stmt1 from "select * from t3 left join v4 on (t3.a = v4.a);";
execute stmt1;
execute stmt1;
deallocate prepare stmt1;
drop view v4,v3,v2,v1;
drop tables t1,t2,t3;

#
# updating of join view
#
create table t1 (a int, primary key (a), b int);
create table t2 (a int, primary key (a));
insert into t1 values (1,100), (2,200);
insert into t2 values (1), (3);
# legal view for update
create view v3 (a,b) as select t1.a as a, t2.a as b from t1, t2;
update v3 set a= 10 where a=1;
select * from t1;
select * from t2;
# view without primary key
create view v2 (a,b) as select t1.b as a, t2.a as b from t1, t2;
set updatable_views_with_limit=NO;
-- error 1288
update v2 set a= 10 where a=200 limit 1;
set updatable_views_with_limit=DEFAULT;
# just view selects
select * from v3;
select * from v2;
# prepare statement with updating join view
set @a= 10;
set @b= 100;
prepare stmt1 from "update v3 set a= ? where a=?";
execute stmt1 using @a,@b;
select * from v3;
set @a= 300;
set @b= 10;
execute stmt1 using @a,@b;
select * from v3;
deallocate prepare stmt1;
drop view v3,v2;
drop tables t1,t2;

#
# inserting/deleting join view
#
create table t1 (a int, primary key (a), b int);
create table t2 (a int, primary key (a), b int);
insert into t2 values (1000, 2000);
create view v3 (a,b) as select t1.a as a, t2.a as b from t1, t2;
# inserting into join view without field list
-- error 1394
insert into v3 values (1,2);
-- error 1394
insert into v3 select * from t2;
# inserting in several tables of join view
-- error 1393
insert into v3(a,b) values (1,2);
-- error 1393
insert into v3(a,b) select * from t2;
# correct inserts into join view
insert into v3(a) values (1);
insert into v3(b) values (10);
insert into v3(a) select a from t2;
insert into v3(b) select b from t2;
insert into v3(a) values (1) on duplicate key update a=a+10000+VALUES(a);
select * from t1;
select * from t2;
# try delete from join view
-- error 1395
delete from v3;
-- error 1395
delete v3,t1 from v3,t1;
-- error 1395
delete t1,v3 from t1,v3;
# delete from t1 just to reduce result set size
delete from t1;
# prepare statement with insert join view
prepare stmt1 from "insert into v3(a) values (?);";
set @a= 100;
execute stmt1 using @a;
set @a= 300;
execute stmt1 using @a;
deallocate prepare stmt1;
prepare stmt1 from "insert into v3(a) select ?;";
set @a= 101;
execute stmt1 using @a;
set @a= 301;
execute stmt1 using @a;
deallocate prepare stmt1;
select * from v3;

drop view v3;
drop tables t1,t2;

#
# View field names should be case insensitive 
#
create table t1(f1 int);
create view v1 as select f1 from t1;
select * from v1 where F1 = 1;
drop view v1;
drop table t1;

#
# Resolving view fields in subqueries in VIEW (Bug #6394)
#
create table t1(c1 int);
create table t2(c2 int);
insert into t1 values (1),(2),(3);
insert into t2 values (1);
SELECT c1 FROM t1 WHERE c1 IN (SELECT c2 FROM t2);
SELECT c1 FROM t1 WHERE EXISTS (SELECT c2 FROM t2 WHERE c2 = c1);
create view v1 as SELECT c1 FROM t1 WHERE c1 IN (SELECT c2 FROM t2);
create view v2 as SELECT c1 FROM t1 WHERE EXISTS (SELECT c2 FROM t2 WHERE c2 = c1);
select * from v1;
select * from v2;
select * from (select c1 from v2) X;
drop view v2, v1;
drop table t1, t2;

#
# view over other view setup (BUG#7433)
#
CREATE TABLE t1 (C1 INT, C2 INT);
CREATE TABLE t2 (C2 INT);
CREATE VIEW v1 AS SELECT C2 FROM t2;
CREATE VIEW v2 AS SELECT C1 FROM t1 LEFT OUTER JOIN v1 USING (C2);
SELECT * FROM v2;
drop view v2, v1;
drop table t1, t2;

#
# view and group_concat() (BUG#7116)
#
create table t1 (col1 char(5),col2 int,col3 int); 
insert into t1 values ('one',10,25), ('two',10,50), ('two',10,50), ('one',20,25), ('one',30,25); 
create view v1 as select * from t1;
select col1,group_concat(col2,col3) from t1 group by col1;
select col1,group_concat(col2,col3) from v1 group by col1;
drop view v1;
drop table t1;

#
# Item_ref resolved as view field (BUG#6894)
#
create table t1 (s1 int, s2 char);
create view v1 as select s1, s2 from t1;
-- error 1054
select s2 from v1 vq1 where 2 = (select count(*) from v1 vq2 having vq1.s2 = vq2.s2);
select s2 from v1 vq1 where 2 = (select count(*) aa from v1 vq2 having vq1.s2 = aa);
drop view v1;
drop table t1;

#
# Test case for bug #9398 CREATE TABLE with SELECT from a multi-table view
#
CREATE TABLE t1 (a1 int);
CREATE TABLE t2 (a2 int);
INSERT INTO t1 VALUES (1), (2), (3), (4);
INSERT INTO t2 VALUES (1), (2), (3);
CREATE VIEW v1(a,b) AS SELECT a1,a2 FROM t1 JOIN t2 ON a1=a2 WHERE a1>1;

SELECT * FROM v1;
CREATE TABLE t3 SELECT * FROM v1;
SELECT * FROM t3;

DROP VIEW v1;
DROP TABLE t1,t2,t3;

#
# Test for BUG#8703 "insert into table select from view crashes"
#
create table t1 (a int);
create table t2 like t1;
create table t3 like t1;
create view v1 as select t1.a x, t2.a y from t1 join t2 where t1.a=t2.a;
insert into t3 select x from v1;
insert into t2 select x from v1;
drop view v1;
drop table t1,t2,t3;

#
# Test for BUG #6106: query over a view using subquery for the underlying table
#

CREATE TABLE t1 (col1 int PRIMARY KEY, col2 varchar(10)); 
INSERT INTO t1 VALUES(1,'trudy'); 
INSERT INTO t1 VALUES(2,'peter'); 
INSERT INTO t1 VALUES(3,'sanja'); 
INSERT INTO t1 VALUES(4,'monty'); 
INSERT INTO t1 VALUES(5,'david'); 
INSERT INTO t1 VALUES(6,'kent'); 
INSERT INTO t1 VALUES(7,'carsten'); 
INSERT INTO t1 VALUES(8,'ranger'); 
INSERT INTO t1 VALUES(10,'matt'); 
CREATE TABLE t2 (col1 int, col2 int, col3 char(1)); 
INSERT INTO t2 VALUES (1,1,'y'); 
INSERT INTO t2 VALUES (1,2,'y'); 
INSERT INTO t2 VALUES (2,1,'n'); 
INSERT INTO t2 VALUES (3,1,'n'); 
INSERT INTO t2 VALUES (4,1,'y'); 
INSERT INTO t2 VALUES (4,2,'n'); 
INSERT INTO t2 VALUES (4,3,'n'); 
INSERT INTO t2 VALUES (6,1,'n'); 
INSERT INTO t2 VALUES (8,1,'y');
 
CREATE VIEW v1 AS SELECT * FROM t1; 

SELECT a.col1,a.col2,b.col2,b.col3 
  FROM t1 a LEFT JOIN t2 b ON a.col1=b.col1
    WHERE b.col2 IS NULL OR 
          b.col2=(SELECT MAX(col2) FROM t2 b WHERE b.col1=a.col1);

SELECT a.col1,a.col2,b.col2,b.col3 
  FROM v1 a LEFT JOIN t2 b ON a.col1=b.col1
    WHERE b.col2 IS NULL OR 
          b.col2=(SELECT MAX(col2) FROM t2 b WHERE b.col1=a.col1);

CREATE VIEW v2 AS SELECT * FROM t2; 

SELECT a.col1,a.col2,b.col2,b.col3
  FROM v2 b RIGHT JOIN v1 a ON a.col1=b.col1
    WHERE b.col2 IS NULL OR
          b.col2=(SELECT MAX(col2) FROM v2 b WHERE b.col1=a.col1); 

# Tests from the report for bug #6107

SELECT a.col1,a.col2,b.col2,b.col3
  FROM v2 b RIGHT JOIN v1 a ON a.col1=b.col1
    WHERE a.col1 IN (1,5,9) AND
         (b.col2 IS NULL OR
          b.col2=(SELECT MAX(col2) FROM v2 b WHERE b.col1=a.col1)); 

CREATE VIEW v3 AS SELECT * FROM t1 WHERE col1 IN (1,5,9);

SELECT a.col1,a.col2,b.col2,b.col3
  FROM v2 b RIGHT JOIN v3 a ON a.col1=b.col1
    WHERE b.col2 IS NULL OR
          b.col2=(SELECT MAX(col2) FROM v2 b WHERE b.col1=a.col1); 
 
DROP VIEW v1,v2,v3;
DROP TABLE t1,t2;

#
# BUG#8490 Select from views containing subqueries causes server to hang 
# forever.
#
create table t1 as select 1 A union select 2 union select 3;
create table t2 as select * from t1;
create view v1 as select * from t1 where a in (select * from t2);
select * from v1 A, v1 B where A.a = B.a;
create table t3 as select a a,a b from t2;
create view v2 as select * from t3 where 
  a in (select * from t1) or b in (select * from t2);
select * from v2 A, v2 B where A.a = B.b;
drop view v1, v2;
drop table t1, t2, t3;

#
# Test case for bug #8528: select from view over multi-table view
#
CREATE TABLE t1 (a int);
CREATE TABLE t2 (b int);
INSERT INTO t1 VALUES (1), (2), (3), (4);
INSERT INTO t2 VALUES (4), (2);

CREATE VIEW v1 AS SELECT * FROM t1,t2 WHERE t1.a=t2.b;
SELECT * FROM v1;
CREATE VIEW v2 AS SELECT * FROM v1;
SELECT * FROM v2;

DROP VIEW v2,v1;

DROP TABLE t1, t2;
#
# Correct restoring view name in SP table locking BUG#9758
#
create table t1 (a int);
create view v1 as select sum(a) from t1 group by a;
delimiter //;
create procedure p1()
begin
select * from v1;
end//
delimiter ;//
call p1();
call p1();
drop procedure p1;
drop view v1;
drop table t1;

#
# Bug#7422 "order by" doesn't work
#
CREATE TABLE t1(a char(2) primary key, b char(2));
CREATE TABLE t2(a char(2), b char(2), index i(a));
INSERT INTO t1 VALUES ('a','1'), ('b','2');
INSERT INTO t2 VALUES ('a','5'), ('a','6'), ('b','5'), ('b','6');
CREATE VIEW v1 AS
  SELECT t1.b as c, t2.b as d FROM t1,t2 WHERE t1.a=t2.a;
SELECT d, c FROM v1 ORDER BY d,c;
DROP VIEW v1;
DROP TABLE t1, t2;
#
# using sum(distinct ) & avg(distinct ) in views (BUG#7015)
#
create table t1 (s1 int);
create view  v1 as select sum(distinct s1) from t1;
select * from v1;
drop view v1;
create view  v1 as select avg(distinct s1) from t1;
select * from v1;
drop view v1;
drop table t1;

#
# using cast(... as decimal) in views (BUG#11387);
#
create view v1 as select cast(1 as decimal);
select * from v1;
drop view v1;

#
# Bug#11298 insert into select from VIEW produces incorrect result when 
#           using ORDER BY
create table t1(f1 int);
create table t2(f2 int);
insert into t1 values(1),(2),(3);
insert into t2 values(1),(2),(3);
create view v1 as select * from t1,t2 where f1=f2;
create table t3 (f1 int, f2 int);
insert into t3 select * from v1 order by 1;
select * from t3;
drop view v1;
drop table t1,t2,t3;

#
# Generation unique names for columns, and correct names check (BUG#7448)
#
# names with ' and \
create view v1 as select '\\','\\shazam';
select * from v1;
drop view v1;
create view v1 as select '\'','\shazam';
select * from v1;
drop view v1;
# autogenerated names differ by case only
create view v1 as select 'k','K';
select * from v1;
drop view v1;
create table t1 (s1 int);
# same autogenerated names
create view v1 as select s1, 's1' from t1;
select * from v1;
drop view v1;
create view v1 as select 's1', s1 from t1;
select * from v1;
drop view v1;
# set name as one of expected autogenerated
create view v1 as select 's1', s1, 1 as My_exp_s1 from t1;
select * from v1;
drop view v1;
create view v1 as select 1 as My_exp_s1, 's1', s1  from t1;
select * from v1;
drop view v1;
# set name conflict with autogenerated names
create view v1 as select 1 as s1, 's1', 's1' from t1;
select * from v1;
drop view v1;
create view v1 as select 's1', 's1', 1 as s1 from t1;
select * from v1;
drop view v1;
# underlying field name conflict with autogenerated names
create view v1 as select s1, 's1', 's1' from t1;
select * from v1;
drop view v1;
create view v1 as select 's1', 's1', s1 from t1;
select * from v1;
drop view v1;
# underlying field name conflict with set name
-- error 1060
create view v1 as select 1 as s1, 's1', s1 from t1;
-- error 1060
create view v1 as select 's1', s1, 1 as s1 from t1;
drop table t1;
# set names differ by case only
-- error 1060
create view v1(k, K) as select 1,2;

#
# using time_format in view (BUG#7521)
#
create view v1 as SELECT TIME_FORMAT(SEC_TO_TIME(3600),'%H:%i') as t;
select * from v1;
drop view v1;

#
# evaluation constant functions in WHERE (BUG#4663)
#
create table t1 (a timestamp default now());
create table t2 (b timestamp default now());
create view v1 as select a,b,t1.a < now() from t1,t2 where t1.a < now();
SHOW CREATE VIEW v1;
drop view v1;
drop table t1, t2;
CREATE TABLE t1 ( a varchar(50) );
CREATE VIEW v1 AS SELECT * FROM t1 WHERE a = CURRENT_USER();
SHOW CREATE VIEW v1;
DROP VIEW v1;
CREATE VIEW v1 AS SELECT * FROM t1 WHERE a = VERSION();
SHOW CREATE VIEW v1;
DROP VIEW v1;
CREATE VIEW v1 AS SELECT * FROM t1 WHERE a = DATABASE();
SHOW CREATE VIEW v1;
DROP VIEW v1;
DROP TABLE t1;

#
# checking views after some view with error (BUG#11337)
#
CREATE TABLE t1 (col1 time);
CREATE TABLE t2 (col1 time);
CREATE VIEW v1 AS SELECT CONVERT_TZ(col1,'GMT','MET') FROM t1;
CREATE VIEW v2 AS SELECT CONVERT_TZ(col1,'GMT','MET') FROM t2;
CREATE VIEW v3 AS SELECT CONVERT_TZ(col1,'GMT','MET') FROM t1;
CREATE VIEW v4 AS SELECT CONVERT_TZ(col1,'GMT','MET') FROM t2;
CREATE VIEW v5 AS SELECT CONVERT_TZ(col1,'GMT','MET') FROM t1;
CREATE VIEW v6 AS SELECT CONVERT_TZ(col1,'GMT','MET') FROM t2;
DROP TABLE t1;
CHECK TABLE v1, v2, v3, v4, v5, v6;
drop view v1, v2, v3, v4, v5, v6;
drop table t2;

--disable_warnings
drop function if exists f1;
drop function if exists f2;
--enable_warnings
CREATE TABLE t1 (col1 time);
CREATE TABLE t2 (col1 time);
CREATE TABLE t3 (col1 time);
create function f1 () returns int return (select max(col1) from t1);
create function f2 () returns int return (select max(col1) from t2);
CREATE VIEW v1 AS SELECT f1() FROM t3;
CREATE VIEW v2 AS SELECT f2() FROM t3;
CREATE VIEW v3 AS SELECT f1() FROM t3;
CREATE VIEW v4 AS SELECT f2() FROM t3;
CREATE VIEW v5 AS SELECT f1() FROM t3;
CREATE VIEW v6 AS SELECT f2() FROM t3;
drop function f1;
CHECK TABLE v1, v2, v3, v4, v5, v6;
create function f1 () returns int return (select max(col1) from t1);
DROP TABLE t1;
CHECK TABLE v1, v2, v3, v4, v5, v6;
drop function f1;
drop function f2;
drop view v1, v2, v3, v4, v5, v6;
drop table t2,t3;

#
# bug #11325 Wrong date comparison in views
#
create table t1 (f1 date);
insert into t1 values ('2005-01-01'),('2005-02-02');
create view v1 as select * from t1;
select * from v1 where f1='2005.02.02';
select * from v1 where '2005.02.02'=f1;
drop view v1;
drop table t1;

#
# using encrypt & substring_index in view (BUG#7024)
#
CREATE VIEW v1 AS SELECT ENCRYPT("dhgdhgd");
disable_result_log;
SELECT * FROM v1;
enable_result_log;
drop view v1;
CREATE VIEW v1 AS SELECT SUBSTRING_INDEX("dkjhgd:kjhdjh", ":", 1);
SELECT * FROM v1;
drop view v1;

#
# hide underlying tables names in case of imposibility to update (BUG#10773)
#
create table t1 (f59 int, f60 int, f61 int);
insert into t1 values (19,41,32);
create view v1 as select f59, f60 from t1 where f59 in  
         (select f59 from t1);
-- error 1288
update v1 set f60=2345;
-- error 1443
update t1 set f60=(select max(f60) from v1);
drop view v1;
drop table t1;

#
# Using var_samp with view (BUG#10651)
#
create table t1 (s1 int);
create view v1 as select var_samp(s1) from t1;
show create view v1;
drop view v1;
drop table t1;

#
# Correct inserting data check (absence of default value) for view
# underlying tables (BUG#6443)
#
set sql_mode='strict_all_tables';
CREATE TABLE t1 (col1 INT NOT NULL, col2 INT NOT NULL);
CREATE VIEW v1 (vcol1) AS SELECT col1 FROM t1;
CREATE VIEW v2 (vcol1) AS SELECT col1 FROM t1 WHERE col2 > 2;
-- error 1364
INSERT INTO t1 (col1) VALUES(12);
-- error 1423
INSERT INTO v1 (vcol1) VALUES(12);
-- error 1423
INSERT INTO v2 (vcol1) VALUES(12);
set sql_mode=default;
drop view v2,v1;
drop table t1;

#
# Bug#11399 Use an alias in a select statement on a view
#
create table t1 (f1 int);
insert into t1 values (1);
create view v1 as select f1 from t1;
select f1 as alias from v1;
drop view v1;
drop table t1;

#
# Test for bug #6120: SP cache to be invalidated when altering a view
#

CREATE TABLE t1 (s1 int, s2 int);
INSERT  INTO t1 VALUES (1,2);
CREATE VIEW v1 AS SELECT s2 AS s1, s1 AS s2 FROM t1;
SELECT * FROM v1;
CREATE PROCEDURE p1 () SELECT * FROM v1;
CALL p1();
ALTER VIEW v1 AS SELECT s1 AS s1, s2 AS s2 FROM t1;
CALL p1();
DROP VIEW v1;
CREATE VIEW v1 AS SELECT s2 AS s1, s1 AS s2 FROM t1;
CALL p1();

DROP PROCEDURE p1;
DROP VIEW v1;
DROP TABLE t1;

#
# Test for bug #11709 View was ordered by wrong column
#
create table t1 (f1 int, f2 int);
create view v1 as select f1 as f3, f2 as f1 from t1;
insert into t1 values (1,3),(2,1),(3,2);
select * from v1 order by f1;
drop view v1;
drop table t1;

#
# Test for bug #11771: wrong query_id in SELECT * FROM <view>
#
CREATE TABLE t1 (f1 char);
INSERT INTO t1 VALUES ('A');
CREATE VIEW  v1 AS SELECT * FROM t1;

INSERT INTO t1 VALUES('B');
SELECT * FROM v1;
SELECT * FROM t1;

DROP VIEW v1;
DROP TABLE t1;

#
# opening table in correct locking mode (BUG#9597)
#
CREATE TABLE t1 ( bug_table_seq   INTEGER NOT NULL);
CREATE OR REPLACE VIEW v1 AS SELECT * from t1;
DROP PROCEDURE IF EXISTS p1;
delimiter //;
CREATE PROCEDURE p1 ( )
BEGIN
        DO (SELECT  @next := IFNULL(max(bug_table_seq),0) + 1 FROM v1);
        INSERT INTO t1 VALUES (1);
END //
delimiter ;//
CALL p1();
DROP PROCEDURE p1;
DROP VIEW v1;
DROP TABLE t1;

#
# Bug #11760 Typo in Item_func_add_time::print() results in NULLs returned
#             subtime() in view
create table t1(f1 datetime);
insert into t1 values('2005.01.01 12:0:0');
create view v1 as select f1, subtime(f1, '1:1:1') as sb from t1;
select * from v1;
drop view v1;
drop table t1;

#
# Test for bug #11412: query over a multitable view with GROUP_CONCAT
#
CREATE TABLE t1 (
  aid int PRIMARY KEY,
  fn varchar(20) NOT NULL,
  ln varchar(20) NOT NULL
);
CREATE TABLE t2 (
  aid int NOT NULL,
  pid int NOT NULL
);
INSERT INTO t1 VALUES(1,'a','b'), (2,'c','d');
INSERT INTO t2 values (1,1), (2,1), (2,2);

CREATE VIEW v1 AS SELECT t1.*,t2.pid FROM t1,t2 WHERE t1.aid = t2.aid;

SELECT pid,GROUP_CONCAT(CONCAT(fn,' ',ln) ORDER BY 1) FROM t1,t2 
  WHERE t1.aid = t2.aid GROUP BY pid;
SELECT pid,GROUP_CONCAT(CONCAT(fn,' ',ln) ORDER BY 1) FROM v1 GROUP BY pid;

DROP VIEW v1;
DROP TABLE t1,t2;

#
# Test for bug #12382: SELECT * FROM view after INSERT command
#

CREATE TABLE t1 (id int PRIMARY KEY, f varchar(255));
CREATE VIEW v1 AS SELECT id, f FROM t1 WHERE id <= 2;
INSERT INTO t1 VALUES (2, 'foo2');
INSERT INTO t1 VALUES (1, 'foo1');

SELECT * FROM v1;
SELECT * FROM v1;

DROP VIEW v1;
DROP TABLE t1;

#
# Test for bug #12470: crash for a simple select from a view defined
#                      as a join over 5 tables

CREATE TABLE t1 (pk int PRIMARY KEY, b int);
CREATE TABLE t2 (pk int PRIMARY KEY, fk int, INDEX idx(fk));
CREATE TABLE t3 (pk int PRIMARY KEY, fk int, INDEX idx(fk));
CREATE TABLE t4 (pk int PRIMARY KEY, fk int, INDEX idx(fk));
CREATE TABLE t5 (pk int PRIMARY KEY, fk int, INDEX idx(fk));
CREATE VIEW v1 AS
  SELECT t1.pk as a FROM t1,t2,t3,t4,t5
    WHERE t1.b IS NULL AND
          t1.pk=t2.fk AND t2.pk=t3.fk AND t3.pk=t4.fk AND t4.pk=t5.fk;

SELECT a FROM v1;

DROP VIEW v1;
DROP TABLE t1,t2,t3,t4,t5;

#
# Bug #12298 Typo in  function name results in erroneous view being created.
#
create view v1 as select timestampdiff(day,'1997-01-01 00:00:00','1997-01-02 00:00:00') as f1;
select * from v1;
drop view v1;

#
# repeatable CREATE VIEW statement BUG#12468
#
create table t1(a int);
create procedure p1() create view v1 as select * from t1;
drop table t1;
-- error 1146
call p1();
-- error 1146
call p1();
drop procedure p1;

#
# Bug #10624 Views with multiple UNION and UNION ALL produce incorrect results
#
create table t1 (f1 int);
create table t2 (f1 int);
insert into t1 values (1);
insert into t2 values (2);
create view v1 as select * from t1 union select * from t2 union all select * from t2;
select * from v1;
drop view v1;
drop table t1,t2;
#
# Test for bug #10970: view referring a temporary table indirectly
#                     

CREATE TEMPORARY TABLE t1 (a int);
CREATE FUNCTION f1 () RETURNS int RETURN (SELECT COUNT(*) FROM t1);
-- error 1352
CREATE VIEW v1 AS SELECT f1();

DROP FUNCTION f1;
DROP TABLE t1;

#
# BUG #12533 (crash on DESCRIBE <view> after renaming base table column)
#
--disable_warnings
DROP TABLE IF EXISTS t1;
DROP VIEW  IF EXISTS v1;
--enable_warnings

CREATE TABLE t1 (f4 CHAR(5));
CREATE VIEW v1 AS SELECT * FROM t1;
DESCRIBE v1;

ALTER TABLE t1 CHANGE COLUMN f4 f4x CHAR(5);
--error 1356
DESCRIBE v1;
DROP TABLE t1;
DROP VIEW v1;

# 
# Bug #12489 wrongly printed strcmp() function results in creation of broken
#            view
create table t1 (f1 char);
create view v1 as select strcmp(f1,'a') from t1;
select * from v1;
drop view v1;
drop table t1;

#
# Bug #12922 if(sum(),...) with group from view returns wrong results 
#
create table t1 (f1 int, f2 int,f3 int);
insert into t1 values (1,10,20),(2,0,0);
create view v1 as select * from t1;
select if(sum(f1)>1,f2,f3) from v1 group by f1;
drop view v1;
drop table t1;
# BUG#12941
#
--disable_warnings
create table t1 (
  r_object_id char(16) NOT NULL,
  group_name varchar(32) NOT NULL
) engine = InnoDB;

create table t2 (
  r_object_id char(16) NOT NULL,
  i_position int(11) NOT NULL, 
  users_names varchar(32) default NULL
) Engine = InnoDB;
--enable_warnings

create view v1 as select r_object_id, group_name from t1;
create view v2 as select r_object_id, i_position, users_names from t2;

create unique index r_object_id on t1(r_object_id);
create index group_name on t1(group_name);
create unique index r_object_id_i_position on t2(r_object_id,i_position);
create index users_names on t2(users_names);

insert into t1 values('120001a080000542','tstgroup1');
insert into t2 values('120001a080000542',-1, 'guser01');
insert into t2 values('120001a080000542',-2, 'guser02');

select v1.r_object_id, v2.users_names from v1, v2
where (v1.group_name='tstgroup1') and v2.r_object_id=v1.r_object_id 
order by users_names;

drop view v1, v2;
drop table t1, t2;

#
# Bug #6808 - Views: CREATE VIEW v ... FROM t AS v fails
#

create table t1 (s1 int); 
create view abc as select * from t1 as abc;
drop table t1;
drop view abc;

#
# Bug #12993 View column rename broken in subselect
#
create table t1(f1 char(1));
create view v1 as select * from t1;
select * from (select f1 as f2 from v1) v where v.f2='a';
drop view v1;
drop table t1;

#
# Bug #11416 Server crash if using a view that uses function convert_tz
#
create view v1 as SELECT CONVERT_TZ('2004-01-01 12:00:00','GMT','MET');
select * from v1;
drop view v1;

#
# Bugs #12963, #13000: wrong creation of VIEW with DAYNAME, DAYOFWEEK, and WEEKDAY
#

CREATE TABLE t1 (date DATE NOT NULL);
INSERT INTO  t1 VALUES ('2005-09-06');

CREATE VIEW v1 AS SELECT DAYNAME(date) FROM t1;
SHOW CREATE VIEW v1;

CREATE VIEW v2 AS SELECT DAYOFWEEK(date) FROM t1;
SHOW CREATE VIEW v2;

CREATE VIEW v3 AS SELECT WEEKDAY(date) FROM t1;
SHOW CREATE VIEW v3;

SELECT DAYNAME('2005-09-06');
SELECT DAYNAME(date) FROM t1;
SELECT * FROM v1;

SELECT DAYOFWEEK('2005-09-06');
SELECT DAYOFWEEK(date) FROM t1;
SELECT * FROM v2;

SELECT WEEKDAY('2005-09-06');
SELECT WEEKDAY(date) FROM t1;
SELECT * FROM v3;

DROP TABLE t1;
DROP VIEW  v1, v2, v3;

#
# Bug #13411: crash when using non-qualified view column in HAVING clause 
#

CREATE TABLE t1 ( a int, b int );
INSERT INTO t1 VALUES (1,1),(2,2),(3,3);
CREATE VIEW v1 AS SELECT a,b FROM t1;
SELECT t1.a FROM t1 GROUP BY t1.a HAVING a > 1;
SELECT v1.a FROM v1 GROUP BY v1.a HAVING a > 1;

DROP VIEW v1;
DROP TABLE t1;

#
# Bug #13410: failed name resolution for qualified view column in HAVING 
#

CREATE TABLE t1 ( a int, b int );
INSERT INTO t1 VALUES (1,1),(2,2),(3,3);
CREATE VIEW v1 AS SELECT a,b FROM t1;
SELECT t1.a FROM t1 GROUP BY t1.a HAVING t1.a > 1;
SELECT v1.a FROM v1 GROUP BY v1.a HAVING v1.a > 1;
SELECT t_1.a FROM t1 AS t_1 GROUP BY t_1.a HAVING t_1.a IN (1,2,3);
SELECT v_1.a FROM v1 AS v_1 GROUP BY v_1.a HAVING v_1.a IN (1,2,3);

DROP VIEW v1;
DROP TABLE t1;

#
# Bug #13327 view wasn't using index for const condition
#

CREATE TABLE t1 (a INT, b INT, INDEX(a,b));
CREATE TABLE t2 LIKE t1;
CREATE TABLE t3 (a INT);
INSERT INTO t1 VALUES (1,1),(2,2),(3,3);
INSERT INTO t2 VALUES (1,1),(2,2),(3,3);
INSERT INTO t3 VALUES (1),(2),(3);
CREATE VIEW v1 AS SELECT t1.* FROM t1,t2 WHERE t1.a=t2.a AND t1.b=t2.b;
CREATE VIEW v2 AS SELECT t3.* FROM t1,t3 WHERE t1.a=t3.a;
EXPLAIN SELECT t1.* FROM t1 JOIN t2 WHERE t1.a=t2.a AND t1.b=t2.b AND t1.a=1;
EXPLAIN SELECT * FROM v1 WHERE a=1;
EXPLAIN SELECT * FROM v2 WHERE a=1;
DROP VIEW v1,v2;
DROP TABLE t1,t2,t3;

#
# Bug #13622 Wrong view .frm created if some field's alias contain \n
#
create table t1 (f1 int);
create view v1 as select t1.f1 as '123
456' from t1;
select * from v1;
drop view v1;
drop table t1;

# Bug #14466 lost sort order in GROUP_CONCAT() in a view
#
create table t1 (f1 int, f2 int);
insert into t1 values(1,1),(1,2),(1,3);
create view v1 as select f1 ,group_concat(f2 order by f2 asc) from t1 group by f1;
create view v2 as select f1 ,group_concat(f2 order by f2 desc) from t1 group by f1;
select * from v1;
select * from v2;
drop view v1,v2;
drop table t1;

#
# BUG#14026 Crash on second PS execution when using views
#
create table t1 (x int, y int);
create table t2 (x int, y int, z int);
create table t3 (x int, y int, z int);
create table t4 (x int, y int, z int);

create view v1 as
select t1.x
from (
  (t1 join t2 on ((t1.y = t2.y))) 
  join 
  (t3 left join t4 on (t3.y = t4.y) and (t3.z = t4.z))
);

prepare stmt1 from "select count(*) from v1 where x = ?";
set @parm1=1;

execute stmt1 using @parm1;
execute stmt1 using @parm1;
drop view v1;
drop table t1,t2,t3,t4;

#
# Bug #14540: OPTIMIZE, ANALYZE, REPAIR applied to not a view
#

CREATE TABLE t1(id INT);
CREATE VIEW v1 AS SELECT id FROM t1;

OPTIMIZE TABLE v1;
ANALYZE TABLE v1;
REPAIR TABLE v1;

DROP TABLE t1;
OPTIMIZE TABLE v1;
ANALYZE TABLE v1;
REPAIR TABLE v1;

DROP VIEW v1;


#
# BUG#14719: Views DEFINER grammar is incorrect
#

create definer = current_user() sql security invoker view v1 as select 1;
show create view v1;
drop view v1;

create definer = current_user sql security invoker view v1 as select 1;
show create view v1;
drop view v1;

#
# Bug #14816 test_if_order_by_key() expected only Item_fields.
#
create table t1 (id INT, primary key(id));
insert into t1 values (1),(2);
create view v1 as select * from t1;
explain select id from v1 order by id;
drop view v1;
drop table t1;

#
# Bug #14850 Item_ref's values wasn't updated
#
create table t1(f1 int, f2 int);
insert into t1 values (null, 10), (null,2);
select f1, sum(f2) from t1 group by f1;
create view v1 as select * from t1;
select f1, sum(f2) from v1 group by f1;
drop view v1;
drop table t1;

#
# BUG#14885: incorrect SOURCE in view created in a procedure
# TODO: here SOURCE string must be shown when it will be possible
#
--disable_warnings
drop procedure if exists p1;
--enable_warnings
delimiter //;
create procedure p1 () deterministic
begin
create view v1 as select 1;
end;
//
delimiter ;//
call p1();
show create view v1;
drop view v1;
drop procedure p1;

#
# BUG#15096: using function with view for view creation
#
CREATE VIEW v1 AS SELECT 42 AS Meaning;
--disable_warnings
DROP FUNCTION IF EXISTS f1;
--enable_warnings
DELIMITER //;
CREATE FUNCTION f1() RETURNS INTEGER
BEGIN
  DECLARE retn INTEGER;
  SELECT Meaning FROM v1 INTO retn;
  RETURN retn;
END
//
DELIMITER ;//
CREATE VIEW v2 AS SELECT f1();
select * from v2;
drop view v2,v1;
drop function f1;

#
# Bug#14861: aliased column names are not preserved.
#
create table t1 (id numeric, warehouse_id numeric);
create view v1 as select id from t1;
create view v2 as
select t1.warehouse_id, v1.id as receipt_id
from t1, v1 where t1.id = v1.id;

insert into t1 (id, warehouse_id) values(3, 2);
insert into t1 (id, warehouse_id) values(4, 2);
insert into t1 (id, warehouse_id) values(5, 1);

select v2.receipt_id as alias1, v2.receipt_id as alias2 from v2
order by v2.receipt_id;

drop view v2, v1;
drop table t1;

#
# Bug#16016: MIN/MAX optimization for views
#

CREATE TABLE t1 (a int PRIMARY KEY, b int);
INSERT INTO t1 VALUES (2,20), (3,10), (1,10), (0,30), (5,10);

CREATE VIEW v1 AS SELECT * FROM t1;

SELECT MAX(a) FROM t1;
SELECT MAX(a) FROM v1;

EXPLAIN SELECT MAX(a) FROM t1;
EXPLAIN SELECT MAX(a) FROM v1;

SELECT MIN(a) FROM t1;
SELECT MIN(a) FROM v1;

EXPLAIN SELECT MIN(a) FROM t1;
EXPLAIN SELECT MIN(a) FROM v1;

DROP VIEW v1;
DROP TABLE t1;

#
# Bug#16382: grouping name is resolved against a view column name
#            which coincides with a select column name

CREATE TABLE t1 (x varchar(10));
INSERT INTO t1 VALUES (null), ('foo'), ('bar'), (null);
CREATE VIEW v1 AS SELECT * FROM t1;

SELECT IF(x IS NULL, 'blank', 'not blank') FROM v1 GROUP BY x;
SELECT IF(x IS NULL, 'blank', 'not blank') AS x FROM t1 GROUP BY x;
SELECT IF(x IS NULL, 'blank', 'not blank') AS x FROM v1;
SELECT IF(x IS NULL, 'blank', 'not blank') AS y FROM v1 GROUP BY y;
SELECT IF(x IS NULL, 'blank', 'not blank') AS x FROM v1 GROUP BY x;

DROP VIEW v1;
DROP TABLE t1;

#
# BUG#15943: mysql_next_result hangs on invalid SHOW CREATE VIEW
#

delimiter //;
drop table if exists t1; 
drop view if exists v1; 
create table t1 (id int); 
create view v1 as select * from t1; 
drop table t1; 
show create view v1; 
drop view v1;
//
delimiter ;//

#
# Bug#17726 Not checked empty list caused endless loop
#
create table t1(f1 int, f2 int);
create view v1 as select ta.f1 as a, tb.f1 as b from t1 ta, t1 tb where ta.f1=tb
.f1 and ta.f2=tb.f2;
insert into t1 values(1,1),(2,2);
create view v2 as select * from v1 where a > 1 with local check option;
select * from v2;
update v2 set b=3 where a=2;
select * from v2;
drop view v2, v1;
drop table t1;

#
# Bug #18386: select from view over a table with ORDER BY view_col clause 
#             given view_col is not an image of any column from the base table

CREATE TABLE t1 (a int);
INSERT INTO t1 VALUES (1), (2);

CREATE VIEW v1 AS SELECT SQRT(a) my_sqrt FROM t1;

SELECT my_sqrt FROM v1 ORDER BY my_sqrt;

DROP VIEW v1;
DROP TABLE t1;

#
# Bug #18237: invalid count optimization applied to an outer join with a view 
#             

CREATE TABLE t1 (id int PRIMARY KEY);
CREATE TABLE t2 (id int PRIMARY KEY);

INSERT INTO t1 VALUES (1), (3);
INSERT INTO t2 VALUES (1), (2), (3);

CREATE VIEW v2 AS SELECT * FROM t2;

SELECT COUNT(*) FROM t1 LEFT JOIN t2 ON t1.id=t2.id;
SELECT * FROM t1 LEFT JOIN t2 ON t1.id=t2.id;

SELECT COUNT(*) FROM t1 LEFT JOIN v2 ON t1.id=v2.id;

DROP VIEW v2;

DROP TABLE t1, t2;

#
# Bug #16069: VIEW does return the same results as underlying SELECT
#             with WHERE condition containing BETWEEN over dates 
# Dates as strings should be casted to date type
CREATE TABLE t1 (id int NOT NULL PRIMARY KEY,
                 td date DEFAULT NULL, KEY idx(td));

INSERT INTO t1 VALUES 
 (1, '2005-01-01'), (2, '2005-01-02'), (3, '2005-01-02'),
 (4, '2005-01-03'), (5, '2005-01-04'), (6, '2005-01-05'),
 (7, '2005-01-05'), (8, '2005-01-05'), (9, '2005-01-06');

CREATE VIEW v1 AS SELECT * FROM t1;

SELECT * FROM t1 WHERE td BETWEEN CAST('2005.01.02' AS DATE) AND CAST('2005.01.04' AS DATE);
SELECT * FROM v1 WHERE td BETWEEN CAST('2005.01.02' AS DATE) AND CAST('2005.01.04' AS DATE);

DROP VIEW v1;
DROP TABLE t1;

#
# BUG#14308: Recursive view definitions
#
# using view only
create table t1 (a int);
create view v1 as select * from t1;
create view v2 as select * from v1;
drop table t1;
rename table v2 to t1;
-- error ER_VIEW_RECURSIVE
select * from v1;
drop view t1, v1;
# using SP function
create table t1 (a int);
delimiter //;
create function f1() returns int
begin
  declare mx int;
  select max(a) from t1 into mx;
  return mx;
end//
delimiter ;//
create view v1 as select f1() as a;
create view v2 as select * from v1;
drop table t1;
rename table v2 to t1;
-- error ER_SP_NO_RECURSION
select * from v1;
drop function f1;
drop view t1, v1;

#
# Bug #15153: CONVERT_TZ() is not allowed in all places in VIEWs
#
# Error was reported when one tried to use CONVERT_TZ() function
# select list of view which was processed using MERGE algorithm.
# (Also see additional test in timezone_grant.test)
create table t1 (dt datetime);
insert into t1 values (20040101000000), (20050101000000), (20060101000000);
# Let us test that convert_tz() can be used in view's select list
create view v1 as select convert_tz(dt, 'UTC', 'Europe/Moscow') as ldt from t1;
select * from v1;
drop view v1;
# And in its where part 
create view v1 as select * from t1 where convert_tz(dt, 'UTC', 'Europe/Moscow') >= 20050101000000;
select * from v1;
# Other interesting case - a view which uses convert_tz() function
# through other view.
create view v2 as select * from v1 where dt < 20060101000000;
select * from v2;
drop view v2;
# And even more interesting case when view uses convert_tz() both
# directly and indirectly
create view v2 as select convert_tz(dt, 'UTC', 'Europe/Moscow') as ldt from v1;
select * from v2;
drop view v1, v2;
drop table t1;

#
# Bug #19490: usage of view specified by a query with GROUP BY
#             an expression containing non-constant interval

CREATE TABLE t1 (id int NOT NULL PRIMARY KEY, d datetime);

CREATE VIEW v1 AS
SELECT id, date(d) + INTERVAL TIME_TO_SEC(d) SECOND AS t, COUNT(*)
  FROM t1 GROUP BY id, t;

SHOW CREATE VIEW v1;
SELECT * FROM v1;

DROP VIEW v1;
DROP TABLE t1;

#
# Bug#19077: A nested materialized view is used before being populated.
#
CREATE TABLE t1 (i INT, j BIGINT);
INSERT INTO t1 VALUES (1, 2), (2, 2), (3, 2);
CREATE VIEW v1 AS SELECT MIN(j) AS j FROM t1;
CREATE VIEW v2 AS SELECT MIN(i) FROM t1 WHERE j = ( SELECT * FROM v1 );
SELECT * FROM v2;
DROP VIEW v2, v1;
DROP TABLE t1;

#
# Bug #19573: VIEW with HAVING that refers an alias name
# 

CREATE TABLE t1(
  fName varchar(25) NOT NULL,
  lName varchar(25) NOT NULL,
  DOB date NOT NULL,
  test_date date NOT NULL,
  uID int unsigned NOT NULL AUTO_INCREMENT PRIMARY KEY);
 
INSERT INTO t1(fName, lName, DOB, test_date) VALUES
  ('Hank', 'Hill', '1964-09-29', '2007-01-01'),
  ('Tom', 'Adams', '1908-02-14', '2007-01-01'),
  ('Homer', 'Simpson', '1968-03-05', '2007-01-01');

CREATE VIEW v1 AS
  SELECT (year(test_date)-year(DOB)) AS Age
    FROM t1 HAVING Age < 75; 
SHOW CREATE VIEW v1;           

SELECT (year(test_date)-year(DOB)) AS Age FROM t1 HAVING Age < 75;
SELECT * FROM v1;

DROP VIEW v1;
DROP TABLE t1;

#
# Bug #19089: wrong inherited dafault values in temp table views
#

CREATE TABLE t1 (id int NOT NULL PRIMARY KEY, a char(6) DEFAULT 'xxx');
INSERT INTO t1(id) VALUES (1), (2), (3), (4);
INSERT INTO t1 VALUES (5,'yyy'), (6,'yyy');
SELECT * FROM t1;

CREATE VIEW v1(a, m) AS SELECT a, MIN(id) FROM t1 GROUP BY a;
SELECT * FROM v1;

CREATE TABLE t2 SELECT * FROM v1;
INSERT INTO t2(m) VALUES (0);
SELECT * FROM t2;

DROP VIEW v1;
DROP TABLE t1,t2;

CREATE TABLE t1 (id int PRIMARY KEY, e ENUM('a','b') NOT NULL DEFAULT 'b');
INSERT INTO t1(id) VALUES (1), (2), (3);
INSERT INTO t1 VALUES (4,'a');
SELECT * FROM t1;

CREATE VIEW v1(m, e) AS SELECT MIN(id), e FROM t1 GROUP BY e;
CREATE TABLE t2 SELECT * FROM v1;
SELECT * FROM t2;

DROP VIEW v1;
DROP TABLE t1,t2;

#
# Bug#16110: insert permitted into view col w/o default value
#
CREATE TABLE t1 (a INT NOT NULL, b INT NULL DEFAULT NULL);
CREATE VIEW v1 AS SELECT a, b FROM t1;

INSERT INTO v1 (b) VALUES (2);

SET SQL_MODE = STRICT_ALL_TABLES;
--error 1423
INSERT INTO v1 (b) VALUES (4);
SET SQL_MODE = '';

SELECT * FROM t1;

DROP VIEW v1;
DROP TABLE t1;

#
# Bug #18243: expression over a view column that with the REVERSE function
#

CREATE TABLE t1 (firstname text, surname text);
INSERT INTO t1 VALUES
  ("Bart","Simpson"),("Milhouse","van Houten"),("Montgomery","Burns");

CREATE VIEW v1 AS SELECT CONCAT(firstname," ",surname) AS name FROM t1;
SELECT CONCAT(LEFT(name,LENGTH(name)-INSTR(REVERSE(name)," ")),
              LEFT(name,LENGTH(name)-INSTR(REVERSE(name)," "))) AS f1
 FROM v1;

DROP VIEW v1;
DROP TABLE t1;

#
# Bug #19714: wrong type of a view column specified by an expressions over ints
#

CREATE TABLE t1 (i int, j int);
CREATE VIEW v1 AS SELECT COALESCE(i,j) FROM t1;
DESCRIBE v1;
CREATE TABLE t2 SELECT COALESCE(i,j) FROM t1;  
DESCRIBE t2;

DROP VIEW v1;
DROP TABLE t1,t2;

#
# Bug #17526: views with TRIM functions
#

CREATE TABLE t1 (s varchar(10));
INSERT INTO t1 VALUES ('yadda'), ('yady');

SELECT TRIM(BOTH 'y' FROM s) FROM t1;
CREATE VIEW v1 AS SELECT TRIM(BOTH 'y' FROM s) FROM t1;
SELECT * FROM v1;
DROP VIEW v1;

SELECT TRIM(LEADING 'y' FROM s) FROM t1; 
CREATE VIEW v1 AS SELECT TRIM(LEADING 'y' FROM s) FROM t1;
SELECT * FROM v1;
DROP VIEW v1;

SELECT TRIM(TRAILING 'y' FROM s) FROM t1; 
CREATE VIEW v1 AS SELECT TRIM(TRAILING 'y' FROM s) FROM t1;
SELECT * FROM v1;
DROP VIEW v1;

DROP TABLE t1;

#
#Bug #21080: ALTER VIEW makes user restate SQL SECURITY mode, and ALGORITHM
#
CREATE TABLE t1 (x INT, y INT);
CREATE ALGORITHM=TEMPTABLE SQL SECURITY INVOKER VIEW v1 AS SELECT x FROM t1;
SHOW CREATE VIEW v1;

ALTER VIEW v1 AS SELECT x, y FROM t1;
SHOW CREATE VIEW v1;

DROP VIEW v1;
DROP TABLE t1;
# Bug #21086: server crashes when VIEW defined with a SELECT with COLLATE 
# clause is called
#
CREATE TABLE t1 (s1 char);
INSERT INTO t1 VALUES ('Z');

CREATE VIEW v1 AS SELECT s1 collate latin1_german1_ci AS col FROM t1;

CREATE VIEW v2 (col) AS SELECT s1 collate latin1_german1_ci FROM t1;

# either of these statements will cause crash
INSERT INTO v1 (col) VALUES ('b');
INSERT INTO v2 (col) VALUES ('c');

SELECT s1 FROM t1;
DROP VIEW v1, v2;
DROP TABLE t1;

#
# Bug #11551: Asymmetric + undocumented behaviour of DROP VIEW and DROP TABLE
#
CREATE TABLE t1 (id INT);
CREATE VIEW v1 AS SELECT id FROM t1;
SHOW TABLES;

--error 1051
DROP VIEW v2,v1;
SHOW TABLES;

CREATE VIEW v1 AS SELECT id FROM t1;
--error 1347
DROP VIEW t1,v1;
SHOW TABLES;

DROP TABLE t1;
--disable_warnings
DROP VIEW IF EXISTS v1;
--enable_warnings

#
# Bug #21261: Wrong access rights was required for an insert to a view
#
CREATE DATABASE bug21261DB;
USE bug21261DB;
CONNECT (root,localhost,root,,bug21261DB);
CONNECTION root;

CREATE TABLE t1 (x INT);
CREATE SQL SECURITY INVOKER VIEW v1 AS SELECT x FROM t1;
GRANT INSERT, UPDATE ON v1 TO 'user21261'@'localhost';
GRANT INSERT, UPDATE ON t1 TO 'user21261'@'localhost';
CREATE TABLE t2 (y INT);
GRANT SELECT ON t2 TO 'user21261'@'localhost';

CONNECT (user21261, localhost, user21261,, bug21261DB);
CONNECTION user21261;
INSERT INTO v1 (x) VALUES (5);
UPDATE v1 SET x=1;
CONNECTION root;
GRANT SELECT ON v1 TO 'user21261'@'localhost';
GRANT SELECT ON t1 TO 'user21261'@'localhost';
CONNECTION user21261;
UPDATE v1,t2 SET x=1 WHERE x=y;
CONNECTION root;
SELECT * FROM t1;
REVOKE ALL PRIVILEGES, GRANT OPTION FROM 'user21261'@'localhost';
DROP USER 'user21261'@'localhost';
DROP VIEW v1;
DROP TABLE t1;
DROP DATABASE bug21261DB;
USE test;

#
# Bug #15950: NOW() optimized away in VIEWs
#
create table t1 (f1 datetime);
create view v1 as select * from t1 where f1 between now() and now() + interval 1 minute;
show create view v1;
drop view v1;
drop table t1;
#
# Test for BUG#16899: Possible buffer overflow in handling of DEFINER-clause.
#

# Prepare.

--disable_warnings
DROP TABLE IF EXISTS t1;
DROP VIEW IF EXISTS v1;
DROP VIEW IF EXISTS v2;
--enable_warnings

CREATE TABLE t1(a INT, b INT);

--error ER_WRONG_STRING_LENGTH
CREATE DEFINER=1234567890abcdefGHIKL@localhost
  VIEW v1 AS SELECT a FROM t1;

--error ER_WRONG_STRING_LENGTH
CREATE DEFINER=some_user_name@1234567890abcdefghij1234567890abcdefghij1234567890abcdefghijQWERTY
  VIEW v2 AS SELECT b FROM t1;

# Cleanup.

DROP TABLE t1;


#
# BUG#17591: Updatable view not possible with trigger or stored
# function 
#
# During prelocking phase we didn't update lock type of view tables,
# hence READ lock was always requested.
#
--disable_warnings
DROP FUNCTION IF EXISTS f1;
DROP FUNCTION IF EXISTS f2;
DROP VIEW IF EXISTS v1, v2;
DROP TABLE IF EXISTS t1;
--enable_warnings

CREATE TABLE t1 (i INT);

CREATE VIEW v1 AS SELECT * FROM t1;

delimiter |;
CREATE FUNCTION f1() RETURNS INT
BEGIN
  INSERT INTO v1 VALUES (0);
  RETURN 0;
END |
delimiter ;|

SELECT f1();

CREATE ALGORITHM=TEMPTABLE VIEW v2 AS SELECT * FROM t1;

delimiter |;
CREATE FUNCTION f2() RETURNS INT
BEGIN
  INSERT INTO v2 VALUES (0);
  RETURN 0;
END |
delimiter ;|

--error ER_NON_INSERTABLE_TABLE
SELECT f2();

DROP FUNCTION f1;
DROP FUNCTION f2;
DROP VIEW v1, v2;
DROP TABLE t1;

#
# Bug #5500: wrong select_type in EXPLAIN output for queries over views
#

CREATE TABLE t1 (s1 int); 
CREATE VIEW v1 AS SELECT * FROM t1;

EXPLAIN SELECT * FROM t1;
EXPLAIN SELECT * FROM v1;

INSERT INTO t1 VALUES (1), (3), (2);

EXPLAIN SELECT * FROM t1 t WHERE t.s1+1 < (SELECT MAX(t1.s1) FROM t1); 
EXPLAIN SELECT * FROM v1 t WHERE t.s1+1 < (SELECT MAX(t1.s1) FROM t1); 

DROP VIEW v1;
DROP TABLE t1;

#
# Bug #5505: Wrong error message on INSERT into a view
#
create table t1 (s1 int);
create view v1 as select s1 as a, s1 as b from t1;
--error ER_NON_INSERTABLE_TABLE
insert into v1 values (1,1); 
update v1 set a = 5;
drop view v1;
drop table t1;

#
# Bug #21646: view qith a subquery in ON expression 
#

CREATE TABLE t1(pk int PRIMARY KEY); 
CREATE TABLE t2(pk int PRIMARY KEY, fk int, ver int, org int);

CREATE ALGORITHM=MERGE VIEW v1 AS 
SELECT t1.*
  FROM t1 JOIN t2 
       ON t2.fk = t1.pk AND 
          t2.ver = (SELECT MAX(t.ver) FROM t2 t WHERE t.org = t2.org);
SHOW WARNINGS;
SHOW CREATE VIEW v1;

DROP VIEW v1;
DROP TABLE t1, t2;

#
# Bug#19111: TRIGGERs selecting from a VIEW on the firing base table
# fail
#
# Allow to select from a view on a table being modified in a trigger
# and stored function, since plain select is allowed there.
#
--disable_warnings
DROP FUNCTION IF EXISTS f1;
DROP VIEW IF EXISTS v1;
DROP TABLE IF EXISTS t1;
--enable_warnings

CREATE TABLE t1 (i INT);
INSERT INTO t1 VALUES (1);

CREATE VIEW v1 AS SELECT MAX(i) FROM t1;

# Plain 'SET NEW.i = (SELECT MAX(i) FROM t1) + 1' works, so select
# from a view should work too.
CREATE TRIGGER t1_bi BEFORE INSERT ON t1 FOR EACH ROW
  SET NEW.i = (SELECT * FROM v1) + 1;
INSERT INTO t1 VALUES (1);

# Plain 'RETURN (SELECT MAX(i) FROM t1)' works in INSERT, so select
# from a view should work too.
CREATE FUNCTION f1() RETURNS INT RETURN (SELECT * FROM v1);
UPDATE t1 SET i= f1();

DROP FUNCTION f1;
DROP VIEW v1;
DROP TABLE t1;

#
# Bug #16813 (WITH CHECK OPTION doesn't work with UPDATE)
#
CREATE TABLE t1(id INT UNSIGNED NOT NULL AUTO_INCREMENT PRIMARY KEY, val INT UNSIGNED NOT NULL);
CREATE VIEW v1 AS SELECT id, val FROM t1 WHERE val >= 1 AND val <= 5 WITH CHECK OPTION;
INSERT INTO v1 (val) VALUES (2);
INSERT INTO v1 (val) VALUES (4);
-- error 1369
INSERT INTO v1 (val) VALUES (6);
-- error 1369
UPDATE v1 SET val=6 WHERE id=2;
DROP VIEW v1;
DROP TABLE t1;

#
# BUG#22584: last_insert_id not updated after inserting a record
# through a updatable view
#
# We still do not update LAST_INSERT_ID if AUTO_INCREMENT column is
# not accessible through a view.  However, we do not reset the value
# of LAST_INSERT_ID, but keep it unchanged.
#
--disable_warnings
DROP VIEW IF EXISTS v1, v2;
DROP TABLE IF EXISTS t1;
--enable_warnings

CREATE TABLE t1 (i INT AUTO_INCREMENT PRIMARY KEY, j INT);
CREATE VIEW v1 AS SELECT j FROM t1;
CREATE VIEW v2 AS SELECT * FROM t1;

INSERT INTO t1 (j) VALUES (1);
SELECT LAST_INSERT_ID();

INSERT INTO v1 (j) VALUES (2);
--echo # LAST_INSERT_ID() should not change.
SELECT LAST_INSERT_ID();

INSERT INTO v2 (j) VALUES (3);
--echo # LAST_INSERT_ID() should be updated.
SELECT LAST_INSERT_ID();

INSERT INTO v1 (j) SELECT j FROM t1;
--echo # LAST_INSERT_ID() should not change.
SELECT LAST_INSERT_ID();

SELECT * FROM t1;

DROP VIEW v1, v2;
DROP TABLE t1;

#
# Bug #25580: !0 as an operand in a select expression of a view
#

CREATE VIEW v AS SELECT !0 * 5 AS x FROM DUAL;
SHOW CREATE VIEW v;

SELECT !0 * 5 AS x FROM DUAL;
SELECT * FROM v;

DROP VIEW v;

#
# BUG#24293: '\Z' token is not handled correctly in views
#

--disable_warnings
DROP VIEW IF EXISTS v1;
--enable_warnings

CREATE VIEW v1 AS SELECT 'The\ZEnd';
SELECT * FROM v1;

SHOW CREATE VIEW v1;

DROP VIEW v1;

#
# Bug #26124: BETWEEN over a view column of the DATETIME type
#

CREATE TABLE t1 (mydate DATETIME);
INSERT INTO t1 VALUES
  ('2007-01-01'), ('2007-01-02'), ('2007-01-30'), ('2007-01-31');

CREATE VIEW v1 AS SELECT mydate from t1;

SELECT * FROM t1 WHERE mydate BETWEEN '2007-01-01' AND '2007-01-31';
SELECT * FROM v1 WHERE mydate BETWEEN '2007-01-01' AND '2007-01-31';

DROP VIEW v1;
DROP TABLE t1;

#
# Bug #25931: update of a multi-table view with check option
#

CREATE TABLE t1 (a int);
CREATE TABLE t2 (b int);
INSERT INTO t1 VALUES (1), (2);
INSERT INTO t2 VALUES (1), (2);

CREATE VIEW v1 AS
  SELECT t2.b FROM t1,t2 WHERE t1.a = t2.b WITH CHECK OPTION;

SELECT * FROM v1;
--error 1369
UPDATE v1 SET b=3;
SELECT * FROM v1;
SELECT * FROM t1;
SELECT * FROM t2;

DROP VIEW v1;
DROP TABLE t1,t2;

#
# Bug#12122: Views with ORDER BY can't be resolved using MERGE algorithm.
#
create table t1(f1 int, f2 int);
insert into t1 values(1,2),(1,3),(1,1),(2,3),(2,1),(2,2);
select * from t1;
create view v1 as select * from t1 order by f2;
select * from v1;
explain extended select * from v1;
select * from v1 order by f1;
explain extended select * from v1 order by f1;
drop view v1;
drop table t1;

#
# Bug#26209: queries with GROUP BY and ORDER BY using views
#

CREATE TABLE t1 (
  id int(11) NOT NULL PRIMARY KEY,
  country varchar(32),
  code int(11) default NULL
);
INSERT INTO t1 VALUES
  (1,'ITALY',100),(2,'ITALY',200),(3,'FRANCE',100), (4,'ITALY',100);

CREATE VIEW v1 AS SELECT * FROM t1;

SELECT code, COUNT(DISTINCT country) FROM t1 GROUP BY code ORDER BY MAX(id);
SELECT code, COUNT(DISTINCT country) FROM v1 GROUP BY code ORDER BY MAX(id);

DROP VIEW v1;
DROP TABLE t1;

#
# BUG#25897: Some queries are no longer possible after a CREATE VIEW
# fails 
#
--disable_warnings
DROP VIEW IF EXISTS v1;
--enable_warnings

let $query = SELECT * FROM (SELECT 1) AS t;

eval $query;
--error ER_VIEW_SELECT_DERIVED
eval CREATE VIEW v1 AS $query;
--echo # Previously the following would fail.
eval $query;

#
# Bug#24532: The return data type of IS TRUE is different from similar
# operations
#

--disable_warnings
drop view if exists view_24532_a;
drop view if exists view_24532_b;
drop table if exists table_24532;
--enable_warnings

create table table_24532 (
  a int,
  b bigint,
  c int(4),
  d bigint(48)
);

create view view_24532_a as
select
  a IS TRUE,
  a IS NOT TRUE,
  a IS FALSE,
  a IS NOT FALSE,
  a IS UNKNOWN,
  a IS NOT UNKNOWN,
  a is NULL,
  a IS NOT NULL,
  ISNULL(a),
  b IS TRUE,
  b IS NOT TRUE,
  b IS FALSE,
  b IS NOT FALSE,
  b IS UNKNOWN,
  b IS NOT UNKNOWN,
  b is NULL,
  b IS NOT NULL,
  ISNULL(b),
  c IS TRUE,
  c IS NOT TRUE,
  c IS FALSE,
  c IS NOT FALSE,
  c IS UNKNOWN,
  c IS NOT UNKNOWN,
  c is NULL,
  c IS NOT NULL,
  ISNULL(c),
  d IS TRUE,
  d IS NOT TRUE,
  d IS FALSE,
  d IS NOT FALSE,
  d IS UNKNOWN,
  d IS NOT UNKNOWN,
  d is NULL,
  d IS NOT NULL,
  ISNULL(d)
from table_24532;

describe view_24532_a;

create view view_24532_b as
select
  a IS TRUE,
  if(ifnull(a, 0), 1, 0) as old_istrue,
  a IS NOT TRUE,
  if(ifnull(a, 0), 0, 1) as old_isnottrue,
  a IS FALSE,
  if(ifnull(a, 1), 0, 1) as old_isfalse,
  a IS NOT FALSE,
  if(ifnull(a, 1), 1, 0) as old_isnotfalse
from table_24532;

describe view_24532_b;

show create view view_24532_b;

insert into table_24532 values (0, 0, 0, 0);
select * from view_24532_b;
update table_24532 set a=1;
select * from view_24532_b;
update table_24532 set a=NULL;
select * from view_24532_b;

drop view view_24532_a;
drop view view_24532_b;
drop table table_24532;

#
# Bug#26560: view using subquery with a reference to an outer alias 
#

CREATE TABLE t1 (
  lid int NOT NULL PRIMARY KEY,
  name char(10) NOT NULL
);
INSERT INTO t1 (lid, name) VALUES
  (1, 'YES'), (2, 'NO');

CREATE TABLE t2 (
  id int NOT NULL PRIMARY KEY, 
  gid int NOT NULL,
  lid int NOT NULL,
  dt date
);
INSERT INTO t2 (id, gid, lid, dt) VALUES
 (1, 1, 1, '2007-01-01'),(2, 1, 2, '2007-01-02'),
 (3, 2, 2, '2007-02-01'),(4, 2, 1, '2007-02-02');

SELECT DISTINCT t2.gid AS lgid,
                (SELECT t1.name FROM t1, t2
                   WHERE t1.lid  = t2.lid AND t2.gid = lgid
                     ORDER BY t2.dt DESC LIMIT 1
                ) as clid
  FROM t2;

CREATE VIEW v1 AS
SELECT DISTINCT t2.gid AS lgid,
                (SELECT t1.name FROM t1, t2
                   WHERE t1.lid  = t2.lid AND t2.gid = lgid
                     ORDER BY t2.dt DESC LIMIT 1
                ) as clid
  FROM t2;
SELECT * FROM v1;

DROP VIEW v1;
DROP table t1,t2;

#
# Bug#27786: Inconsistent Operation Performing UNION On View With ORDER BY 
#
CREATE TABLE t1 (a INT); INSERT INTO t1 VALUES (1),(2),(3);
CREATE VIEW v1 AS SELECT a FROM t1 ORDER BY a;

SELECT * FROM t1 UNION SELECT * FROM v1;
EXPLAIN SELECT * FROM t1 UNION SELECT * FROM v1;
SELECT * FROM v1 UNION SELECT * FROM t1;
EXPLAIN SELECT * FROM v1 UNION SELECT * FROM t1;
SELECT * FROM t1 UNION SELECT * FROM v1 ORDER BY a;
EXPLAIN SELECT * FROM t1 UNION SELECT * FROM v1 ORDER BY a;

DROP VIEW v1;
DROP TABLE t1;

#
# Bug #27921 View ignores precision for CAST()
#
CREATE VIEW v1 AS SELECT CAST( 1.23456789 AS DECIMAL( 7,5 ) ) AS col;
SELECT * FROM v1;
DESCRIBE v1;
DROP VIEW v1;

CREATE VIEW v1 AS SELECT CAST(1.23456789 AS DECIMAL(8,0)) AS col;
SHOW CREATE VIEW v1;
DROP VIEW v1;

#
# Bug #28716: CHECK OPTION expression is evaluated over expired record buffers
# when VIEW is updated via temporary tables
#
CREATE TABLE t1 (a INT);
CREATE TABLE t2 (b INT, c INT DEFAULT 0);
INSERT INTO t1 (a) VALUES (1), (2);
INSERT INTO t2 (b) VALUES (1), (2);
CREATE VIEW v1 AS SELECT t2.b,t2.c FROM t1, t2
  WHERE t1.a=t2.b AND t2.b < 3 WITH CHECK OPTION;
SELECT * FROM v1;
UPDATE v1 SET c=1 WHERE b=1;
SELECT * FROM v1;
DROP VIEW v1;
DROP TABLE t1,t2;

#
# Bug #28561: update on multi-table view with CHECK OPTION and
#             a subquery in WHERE condition
#

CREATE TABLE t1 (id int);
CREATE TABLE t2 (id int, c int DEFAULT 0);
INSERT INTO t1 (id) VALUES (1);
INSERT INTO t2 (id) VALUES (1);

CREATE VIEW v1 AS 
  SELECT t2.c FROM t1, t2 
    WHERE t1.id=t2.id AND 1 IN (SELECT id FROM t1) WITH CHECK OPTION;

UPDATE v1 SET c=1;

DROP VIEW v1;
DROP TABLE t1,t2;

#
# Bug #27827: CHECK OPTION ignores ON conditions when updating
#             a multi-table view with CHECK OPTION.
#

CREATE TABLE t1 (a1 INT, c INT DEFAULT 0);
CREATE TABLE t2 (a2 INT);
CREATE TABLE t3 (a3 INT);
CREATE TABLE t4 (a4 INT);
INSERT INTO t1 (a1) VALUES (1),(2);
INSERT INTO t2 (a2) VALUES (1),(2);
INSERT INTO t3 (a3) VALUES (1),(2);
INSERT INTO t4 (a4) VALUES (1),(2);

CREATE VIEW v1 AS
  SELECT t1.a1, t1.c FROM t1 JOIN t2 ON t1.a1=t2.a2 AND t1.c < 3
    WITH CHECK OPTION;
SELECT * FROM v1;
--error 1369
UPDATE v1 SET c=3;
PREPARE t FROM 'UPDATE v1 SET c=3';
--error 1369
EXECUTE t;
--error 1369
EXECUTE t;
--error 1369
INSERT INTO v1(a1, c) VALUES (3, 3);
UPDATE v1 SET c=1 WHERE a1=1;
SELECT * FROM v1;
SELECT * FROM t1;

CREATE VIEW v2 AS SELECT t1.a1, t1.c
  FROM (t1 JOIN t2 ON t1.a1=t2.a2 AND t1.c < 3)
  JOIN (t3 JOIN t4 ON t3.a3=t4.a4)
    ON t2.a2=t3.a3 WITH CHECK OPTION;
SELECT * FROM v2;
--error 1369
UPDATE v2 SET c=3;
PREPARE t FROM 'UPDATE v2 SET c=3';
--error 1369
EXECUTE t;
--error 1369
EXECUTE t;
--error 1369
INSERT INTO v2(a1, c) VALUES (3, 3);
UPDATE v2 SET c=2 WHERE a1=1;
SELECT * FROM v2;
SELECT * FROM t1;

DROP VIEW v1,v2;
DROP TABLE t1,t2,t3,t4;

#
# Bug #29104: assertion abort for a query with a view column reference
#             in the GROUP BY list and a condition requiring the value  
#             of another view column to be equal to a constant
#

CREATE TABLE t1 (a int, b int);
INSERT INTO t1 VALUES (1,2), (2,2), (1,3), (1,2);

CREATE VIEW v1 AS SELECT a, b+1 as b FROM t1;


SELECT b, SUM(a) FROM v1 WHERE b=3 GROUP BY b;
EXPLAIN SELECT b, SUM(a) FROM v1 WHERE b=3 GROUP BY b;

SELECT a, SUM(b) FROM v1 WHERE b=3 GROUP BY a;
EXPLAIN SELECT a, SUM(b) FROM v1 WHERE b=3 GROUP BY a;

SELECT a, SUM(b) FROM v1 WHERE a=1 GROUP BY a;
EXPLAIN SELECT a, SUM(b) FROM v1 WHERE a=1 GROUP BY a;

DROP VIEW v1;
DROP TABLE t1;

#
# Bug #29392: SELECT over a multi-table view with ORDER BY  
#             selecting the same view column with two different aliases  
#

CREATE TABLE t1 (
  person_id int NOT NULL PRIMARY KEY,
  username varchar(40) default NULL,
  status_flg char(1) NOT NULL default 'A'
);

CREATE TABLE t2 (
  person_role_id int NOT NULL auto_increment PRIMARY KEY,
  role_id int NOT NULL,
  person_id int NOT NULL,
  INDEX idx_person_id (person_id),
  INDEX idx_role_id (role_id)
);

CREATE TABLE t3 (
  role_id int NOT NULL auto_increment PRIMARY KEY,
  role_name varchar(100) default NULL,
  app_name varchar(40) NOT NULL,
  INDEX idx_app_name(app_name)
);

CREATE VIEW v1 AS 
SELECT profile.person_id AS person_id
  FROM t1 profile, t2 userrole, t3 role
    WHERE userrole.person_id = profile.person_id AND
          role.role_id = userrole.role_id AND
          profile.status_flg = 'A'
  ORDER BY profile.person_id,role.app_name,role.role_name;

INSERT INTO  t1 VALUES
 (6,'Sw','A'), (-1136332546,'ols','e'), (0,'    *\n','0'),
 (-717462680,'ENTS Ta','0'), (-904346964,'ndard SQL\n','0');

INSERT INTO t2 VALUES
  (1,3,6),(2,4,7),(3,5,8),(4,6,9),(5,1,6),(6,1,7),(7,1,8),(8,1,9),(9,1,10);

INSERT INTO t3 VALUES 
  (1,'NUCANS_APP_USER','NUCANSAPP'),(2,'NUCANS_TRGAPP_USER','NUCANSAPP'),
  (3,'IA_INTAKE_COORDINATOR','IACANS'),(4,'IA_SCREENER','IACANS'),
  (5,'IA_SUPERVISOR','IACANS'),(6,'IA_READONLY','IACANS'),
  (7,'SOC_USER','SOCCANS'),(8,'CAYIT_USER','CAYITCANS'),
  (9,'RTOS_DCFSPOS_SUPERVISOR','RTOS');
 
EXPLAIN SELECT t.person_id AS a, t.person_id AS b FROM v1 t WHERE t.person_id=6;
SELECT t.person_id AS a, t.person_id AS b FROM v1 t WHERE t.person_id=6;

DROP VIEW v1;
DROP TABLE t1,t2,t3;

#
# Bug#30020: Insufficient check led to a wrong info provided by the
#            information schema table.
#
create table t1 (i int);
insert into t1 values (1), (2), (1), (3), (2), (4);
create view v1 as select distinct i from t1;
select * from v1;
select table_name, is_updatable from information_schema.views 
   where table_name = 'v1';
drop view v1;
drop table t1;

#
# Bug #28701: SELECTs from VIEWs completely ignore USE/FORCE KEY, allowing
# invalid statements
#

CREATE TABLE t1 (a INT);
INSERT INTO t1 VALUES (1),(2);
CREATE VIEW v1 AS SELECT * FROM t1;
--error ER_WRONG_USAGE
SELECT * FROM v1 USE KEY(non_existant);
--error ER_WRONG_USAGE
SELECT * FROM v1 FORCE KEY(non_existant);
--error ER_WRONG_USAGE
SELECT * FROM v1 IGNORE KEY(non_existant);

DROP VIEW v1;
DROP TABLE t1;

#
# Bug #28702: VIEWs defined with USE/FORCE KEY ignore that request
#
CREATE TABLE t1 (a INT NOT NULL AUTO_INCREMENT, b INT NOT NULL DEFAULT 0,
                 PRIMARY KEY(a), KEY (b));
INSERT INTO t1 VALUES (),(),(),(),(),(),(),(),(),(),(),(),(),(),();
CREATE VIEW v1 AS SELECT * FROM t1 FORCE KEY (PRIMARY,b) ORDER BY a;
SHOW CREATE VIEW v1;
EXPLAIN SELECT * FROM v1;
CREATE VIEW v2 AS SELECT * FROM t1 USE KEY () ORDER BY a;
SHOW CREATE VIEW v2;
EXPLAIN SELECT * FROM v2;
CREATE VIEW v3 AS SELECT * FROM t1 IGNORE KEY (b) ORDER BY a;
SHOW CREATE VIEW v3;
EXPLAIN SELECT * FROM v3;

DROP VIEW v1;
DROP VIEW v2;
DROP VIEW v3;
DROP TABLE t1;

--echo #
--echo # Bug#29477: Not all fields of the target table were checked to have
--echo #            a default value when inserting into a view.
--echo #
create table t1(f1 int, f2 int not null);
create view v1 as select f1 from t1;
insert into v1 values(1);
set @old_mode=@@sql_mode;
set @@sql_mode=traditional;
--error ER_NO_DEFAULT_FOR_VIEW_FIELD
insert into v1 values(1);
set @@sql_mode=@old_mode;
drop view v1;
drop table t1;

<<<<<<< HEAD
=======
#
# Bug #33389: Selecting from a view into a table from within SP or trigger 
#             crashes server
#

create table t1 (a int, key(a));
create table t2 (c int);
                   
create view v1 as select a b from t1;
create view v2 as select 1 a from t2, v1 where c in 
                  (select 1 from t1 where b = a);
                   
insert into t1 values (1), (1);
insert into t2 values (1), (1);
                   
prepare stmt from "select * from v2 where a = 1";
execute stmt; 

drop view v1, v2;
drop table t1, t2;

>>>>>>> 97c105cc
--echo End of 5.0 tests.

#
# Bug#21370 View renaming lacks tablename_to_filename encoding
#
--disable_warnings
DROP DATABASE IF EXISTS `d-1`;
--enable_warnings
CREATE DATABASE `d-1`;
USE `d-1`;
CREATE TABLE `t-1` (c1 INT);
CREATE VIEW  `v-1` AS SELECT c1 FROM `t-1`;
SHOW TABLES;
RENAME TABLE `t-1` TO `t-2`;
RENAME TABLE `v-1` TO `v-2`;
SHOW TABLES;
DROP TABLE `t-2`;
DROP VIEW  `v-2`;
DROP DATABASE `d-1`;
USE test;

--echo
--echo #
--echo # Bug#26676: VIEW using old table schema in a session.
--echo #
--echo

--disable_warnings
DROP VIEW IF EXISTS v1;
DROP TABLE IF EXISTS t1;
--enable_warnings

CREATE TABLE t1(c1 INT, c2 INT);
INSERT INTO t1 VALUES (1, 2), (3, 4);

--echo

SELECT * FROM t1;

--echo

CREATE VIEW v1 AS SELECT * FROM t1;

--echo

SELECT * FROM v1;

--echo

ALTER TABLE t1 ADD COLUMN c3 INT AFTER c2;

--echo

SELECT * FROM t1;

--echo

SELECT * FROM v1;

--echo

SHOW CREATE VIEW v1;

--echo

DROP VIEW v1;
DROP TABLE t1;

--echo
--echo # End of test case for Bug#26676.
--echo

--echo End of 5.1 tests.<|MERGE_RESOLUTION|>--- conflicted
+++ resolved
@@ -3468,8 +3468,6 @@
 drop view v1;
 drop table t1;
 
-<<<<<<< HEAD
-=======
 #
 # Bug #33389: Selecting from a view into a table from within SP or trigger 
 #             crashes server
@@ -3491,7 +3489,6 @@
 drop view v1, v2;
 drop table t1, t2;
 
->>>>>>> 97c105cc
 --echo End of 5.0 tests.
 
 #
@@ -3564,4 +3561,4 @@
 --echo # End of test case for Bug#26676.
 --echo
 
---echo End of 5.1 tests.+--echo End of 5.1 tests.
