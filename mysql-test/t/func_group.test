--- conflicted
+++ resolved
@@ -558,6 +558,15 @@
 EXPLAIN SELECT MAX(b) FROM t1;
 DROP TABLE t1;
 
+CREATE TABLE t1 (id int , b varchar(512), INDEX(b(250))) COLLATE latin1_bin;
+INSERT INTO t1 VALUES
+  (1,CONCAT(REPEAT('_', 250), "qq")), (1,CONCAT(REPEAT('_', 250), "zz")),
+  (1,CONCAT(REPEAT('_', 250), "aa")), (1,CONCAT(REPEAT('_', 250), "ff"));
+
+SELECT MAX(b) FROM t1;
+EXPLAIN SELECT MAX(b) FROM t1;
+DROP TABLE t1;
+
 # End of 4.1 tests
 
 #
@@ -628,7 +637,6 @@
 SELECT COUNT(DISTINCT a) FROM t1;
 DROP TABLE t1;
 
-<<<<<<< HEAD
 #
 # Test for buf #9210: GROUP BY with expression if a decimal type
 #
@@ -651,15 +659,3 @@
 
 DROP TABLE t1;
 set div_precision_increment= @sav_dpi;
-=======
-CREATE TABLE t1 (id int , b varchar(512), INDEX(b(250))) COLLATE latin1_bin;
-INSERT INTO t1 VALUES
-  (1,CONCAT(REPEAT('_', 250), "qq")), (1,CONCAT(REPEAT('_', 250), "zz")),
-  (1,CONCAT(REPEAT('_', 250), "aa")), (1,CONCAT(REPEAT('_', 250), "ff"));
-
-SELECT MAX(b) FROM t1;
-EXPLAIN SELECT MAX(b) FROM t1;
-DROP TABLE t1;
-
-# End of 4.1 tests
->>>>>>> 5cdd1eb6
