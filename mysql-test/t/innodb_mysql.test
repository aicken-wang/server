--- conflicted
+++ resolved
@@ -44,7 +44,6 @@
 DROP TABLE t1;
 
 #
-<<<<<<< HEAD
 # Bug#37284 Crash in Field_string::type()
 #
 --disable_warnings
@@ -54,7 +53,8 @@
 CREATE INDEX i1 on t1 (a(3));
 SELECT * FROM t1 WHERE a = 'abcde';
 DROP TABLE t1;
-=======
+
+#
 # Bug #37742: HA_EXTRA_KEYREAD flag is set when key contains only prefix of
 # requested column
 #
@@ -90,4 +90,5 @@
 --query_vertical EXPLAIN SELECT c FROM foo2 WHERE c>2;
 
 DROP TABLE foo, bar, foo2;
->>>>>>> f486bfbb
+
+--echo End of 5.1 tests