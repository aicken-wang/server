#
# Check some special create statements.
#

--disable_warnings
drop table if exists t1,t2,t3,t4,t5;
drop database if exists mysqltest;
--enable_warnings

create table t1 (b char(0));
insert into t1 values (""),(null);
select * from t1;
drop table if exists t1;

create table t1 (b char(0) not null);
create table if not exists t1 (b char(0) not null);
insert into t1 values (""),(null);
select * from t1;
drop table t1;

create table t1 (a int not null auto_increment,primary key (a)) engine=heap;
drop table t1;

#
# Test of some CREATE TABLE'S that should fail
#

--error 1146
create table t2 engine=heap select * from t1;
--error 1146
create table t2 select auto+1 from t1;
drop table if exists t1,t2;
--error 1167
create table t1 (b char(0) not null, index(b));
--error 1163
create table t1 (a int not null,b text) engine=heap;
drop table if exists t1;

--error 1075
create table t1 (ordid int(8) not null auto_increment, ord  varchar(50) not null, primary key (ord,ordid)) engine=heap;

-- error 1049
create table not_existing_database.test (a int);
--error 1103
create table `a/a` (a int);
--error 1103
create table `aaaaaaaaaaaaaaaaaaaaaaaaaaaaaaaaaaaaaaaaaaaaaaaaaaaaaaaaaaaaaaaaaaa` (aaaaaaaaaaaaaaaaaaaaaaaaaaaaaaaaaaaaaaaaaaaaaaaaaaaaaaaaaaaaaaaaaa int);
--error 1059
create table a (`aaaaaaaaaaaaaaaaaaaaaaaaaaaaaaaaaaaaaaaaaaaaaaaaaaaaaaaaaaaaaaaaaa` int);

#
# Some wrong defaults, so these creates should fail too (Bug #5902)
#
--error 1067
create table t1 (a datetime default now());
--error 1294
create table t1 (a datetime on update now());
--error 1067
create table t1 (a int default 100 auto_increment);
--error 1067
create table t1 (a tinyint default 1000);
--error 1067
create table t1 (a varchar(5) default 'abcdef');

create table t1 (a varchar(5) default 'abcde');
insert into t1 values();
select * from t1;
--error 1067
alter table t1 alter column a set default 'abcdef';
drop table t1;

#
# test of dummy table names
#

create table 1ea10 (1a20 int,1e int);
insert into 1ea10 values(1,1);
select 1ea10.1a20,1e+ 1e+10 from 1ea10;
drop table 1ea10;
create table t1 (t1.index int);
drop table t1;
# Test that we get warning for this
drop database if exists mysqltest;
create database mysqltest;
create table mysqltest.$test1 (a$1 int, $b int, c$ int);
insert into mysqltest.$test1 values (1,2,3);
select a$1, $b, c$ from mysqltest.$test1;
create table mysqltest.test2$ (a int);
drop table mysqltest.test2$;
drop database mysqltest;

--error 1103
create table `` (a int);
--error 1103
drop table if exists ``;
--error 1166
create table t1 (`` int);
--error 1280
create table t1 (i int, index `` (i)); 

#
# Test of CREATE ... SELECT with indexes
#

create table t1 (a int auto_increment not null primary key, B CHAR(20));
insert into t1 (b) values ("hello"),("my"),("world");
create table t2 (key (b)) select * from t1;
explain select * from t2 where b="world";
select * from t2 where b="world";
drop table t1,t2;

#
# Test types after CREATE ... SELECT
#

create table t1(x varchar(50) );
create table t2 select x from t1 where 1=2;
describe t1;
describe t2;
drop table t2;
create table t2 select now() as a , curtime() as b, curdate() as c , 1+1 as d , 1.0 + 1 as e , 33333333333333333 + 3 as f;
describe t2;
drop table t2;
create table t2 select CAST("2001-12-29" AS DATE) as d, CAST("20:45:11" AS TIME) as t, CAST("2001-12-29  20:45:11" AS DATETIME) as dt;
describe t2;
drop table t1,t2;

#
# Test of CREATE ... SELECT with duplicate fields
#

create table t1 (a tinyint);
create table t2 (a int) select * from t1;                        
describe t1;
describe t2;
drop table if exists t2;
--error 1060
create table t2 (a int, a float) select * from t1;               
drop table if exists t2;
--error 1060
create table t2 (a int) select a as b, a+1 as b from t1;         
drop table if exists t2;
--error 1060
create table t2 (b int) select a as b, a+1 as b from t1;         
drop table if exists t1,t2;

#
# Test CREATE ... SELECT when insert fails
#

CREATE TABLE t1 (a int not null);
INSERT INTO t1 values (1),(2),(1);
--error 1062
CREATE TABLE t2 (primary key(a)) SELECT * FROM t1;
--error 1146
SELECT * from t2;
DROP TABLE t1;
DROP TABLE IF EXISTS t2;

#
# Test of primary key with 32 index
#

create table t1 (a int not null, b int, primary key(a), key (b), key (b), key (b), key (b), key (b), key (b), key (b), key (b), key (b), key (b), key (b), key (b), key (b), key (b), key (b), key (b), key (b), key (b), key (b), key (b), key (b), key (b), key (b), key (b), key (b), key (b), key (b), key (b), key (b), key (b), key (b));
show create table t1;
drop table t1;
create table t1 select if(1,'1','0'), month("2002-08-02");
drop table t1;
create table t1 select if('2002'='2002','Y','N');
select * from t1;
drop table if exists t1;

#
# Test default table type
#
SET SESSION storage_engine="heap";
SELECT @@storage_engine;
CREATE TABLE t1 (a int not null);
show create table t1;
drop table t1;
--error 1286
SET SESSION storage_engine="gemini";
SELECT @@storage_engine;
CREATE TABLE t1 (a int not null);
show create table t1;
SET SESSION storage_engine=default;
drop table t1;


#
# ISO requires that primary keys are implicitly NOT NULL
#
create table t1 ( k1 varchar(2), k2 int, primary key(k1,k2));
insert into t1 values ("a", 1), ("b", 2);
--error 1048
insert into t1 values ("c", NULL);
--error 1048
insert into t1 values (NULL, 3);
--error 1048
insert into t1 values (NULL, NULL);
drop table t1;

#
# Bug # 801
#

create table t1 select x'4132';
drop table t1;

#
# bug #1434
#

create table t1 select 1,2,3;
create table if not exists t1 select 1,2;
--error 1136
create table if not exists t1 select 1,2,3,4;
create table if not exists t1 select 1;
select * from t1;
drop table t1;

#
# Test create table if not exists with duplicate key error
#

create table t1 (a int not null, b int, primary key (a));
insert into t1 values (1,1);
create table if not exists t1 select 2;
select * from t1;
create table if not exists t1 select 3 as 'a',4 as 'b';
--error 1062
create table if not exists t1 select 3 as 'a',3 as 'b';
select * from t1;
drop table t1;

#
# Test for Bug #2985 
#   "Table truncated when creating another table name with Spaces"
#

--error 1103
create table `t1 `(a int);
--error 1102
create database `db1 `;
--error 1166
create table t1(`a ` int);

#
# Test for Bug #3481 
#   "Parser permits multiple commas without syntax error"
#

--error 1064
create table t1 (a int,);
--error 1064
create table t1 (a int,,b int);
--error 1064
create table t1 (,b int);

#
# Test create with foreign keys
#

create table t1 (a int, key(a));
create table t2 (b int, foreign key(b) references t1(a), key(b));
drop table if exists t1,t2;

#
# Test for CREATE TABLE .. LIKE ..
#

create table t1(id int not null, name char(20));
insert into t1 values(10,'mysql'),(20,'monty- the creator');
create table t2(id int not null);
insert into t2 values(10),(20);
create table t3 like t1;
show create table t3;
select * from t3;
# Disable PS becasue of @@warning_count
create table if not exists t3 like t1;
--disable_ps_protocol
select @@warning_count;
--enable_ps_protocol
create temporary table t3 like t2;
show create table t3;
select * from t3;
drop table t3;
show create table t3;
select * from t3;
drop table t2, t3;
create database mysqltest;
create table mysqltest.t3 like t1;
create temporary table t3 like mysqltest.t3;
show create table t3;
create table t2 like t3;
show create table t2;
select * from t2;
create table t3 like t1;
--error 1050
create table t3 like mysqltest.t3;
--error 1049
create table non_existing_database.t1 like t1;
--error 1051
create table t3 like non_existing_table;
--error 1050
create temporary table t3 like t1;
--error 1103
create table t3 like `a/a`;
drop table t1, t2, t3;
drop table t3;
drop database mysqltest;

#
# Test default table type
#
SET SESSION storage_engine="heap";
SELECT @@storage_engine;
CREATE TABLE t1 (a int not null);
show create table t1;
drop table t1;
--error 1286
SET SESSION storage_engine="gemini";
SELECT @@storage_engine;
CREATE TABLE t1 (a int not null);
show create table t1;
SET SESSION storage_engine=default;
drop table t1;

#
# Test types of data for create select with functions
#

create table t1(a int,b int,c int unsigned,d date,e char,f datetime,g time,h blob);
insert into t1(a)values(1);
insert into t1(a,b,c,d,e,f,g,h)
values(2,-2,2,'1825-12-14','a','2003-1-1 3:2:1','4:3:2','binary data');
select * from t1;
select a, 
    ifnull(b,cast(-7 as signed)) as b, 
    ifnull(c,cast(7 as unsigned)) as c, 
    ifnull(d,cast('2000-01-01' as date)) as d, 
    ifnull(e,cast('b' as char)) as e,
    ifnull(f,cast('2000-01-01' as datetime)) as f, 
    ifnull(g,cast('5:4:3' as time)) as g,
    ifnull(h,cast('yet another binary data' as binary)) as h,
    addtime(cast('1:0:0' as time),cast('1:0:0' as time)) as dd 
from t1;

create table t2
select
    a, 
    ifnull(b,cast(-7                        as signed))   as b,
    ifnull(c,cast(7                         as unsigned)) as c,
    ifnull(d,cast('2000-01-01'              as date))     as d,
    ifnull(e,cast('b'                       as char))     as e,
    ifnull(f,cast('2000-01-01'              as datetime)) as f,
    ifnull(g,cast('5:4:3'                   as time))     as g,
    ifnull(h,cast('yet another binary data' as binary))   as h,
    addtime(cast('1:0:0' as time),cast('1:0:0' as time))  as dd
from t1;
explain t2;
select * from t2;
drop table t1, t2;

create table t1 (a tinyint, b smallint, c mediumint, d int, e bigint, f float(3,2), g double(4,3), h decimal(5,4), i year, j date, k timestamp, l datetime, m enum('a','b'), n set('a','b'), o char(10));
create table t2 select ifnull(a,a), ifnull(b,b), ifnull(c,c), ifnull(d,d), ifnull(e,e), ifnull(f,f), ifnull(g,g), ifnull(h,h), ifnull(i,i), ifnull(j,j), ifnull(k,k), ifnull(l,l), ifnull(m,m), ifnull(n,n), ifnull(o,o) from t1;
show create table t2;
drop table t1,t2;

#
# Test of default()
#
create table t1(str varchar(10) default 'def',strnull varchar(10),intg int default '10',rel double default '3.14');
insert into t1 values ('','',0,0.0);
describe t1;
create table t2 select default(str) as str, default(strnull) as strnull, default(intg) as intg, default(rel) as rel from t1;
describe t2;
drop table t1, t2;

#
# Bug #2075
#

create table t1(name varchar(10), age smallint default -1);
describe t1;
create table t2(name varchar(10), age smallint default - 1);
describe t2;
drop table t1, t2;

#
# test for bug #1427 "enum allows duplicate values in the list"
#

create table t1(cenum enum('a'), cset set('b'));
create table t2(cenum enum('a','a'), cset set('b','b'));
create table t3(cenum enum('a','A','a','c','c'), cset set('b','B','b','d','d'));
drop table t1, t2, t3;

#
# Bug #1209
#

create database mysqltest;
use mysqltest;
select database();
drop database mysqltest;
select database();

# Connect without a database as user mysqltest_1
create user mysqltest_1;
connect (user1,localhost,mysqltest_1,,*NO-ONE*);
connection user1;
select database(), user();
connection default;
disconnect user1;
drop user mysqltest_1;
use test;

#
# Test for Bug 856 'Naming a key "Primary" causes trouble'
#

--error 1280
create table t1 (a int, index `primary` (a));
--error 1280
create table t1 (a int, index `PRIMARY` (a));

create table t1 (`primary` int, index(`primary`));
show create table t1;
create table t2 (`PRIMARY` int, index(`PRIMARY`));
show create table t2;

create table t3 (a int);
--error 1280
alter table t3 add index `primary` (a);
--error 1280
alter table t3 add index `PRIMARY` (a);

create table t4 (`primary` int);
alter table t4 add index(`primary`);
show create table t4;
create table t5 (`PRIMARY` int);
alter table t5 add index(`PRIMARY`);
show create table t5;

drop table t1, t2, t3, t4, t5;

#
# bug #3266 TEXT in CREATE TABLE SELECT
#

CREATE TABLE t1(id varchar(10) NOT NULL PRIMARY KEY, dsc longtext);
INSERT INTO t1 VALUES ('5000000001', NULL),('5000000003', 'Test'),('5000000004', NULL);
CREATE TABLE t2(id varchar(15) NOT NULL, proc varchar(100) NOT NULL, runID varchar(16) NOT NULL, start datetime NOT NULL, PRIMARY KEY  (id,proc,runID,start));

INSERT INTO t2 VALUES ('5000000001', 'proc01', '20031029090650', '2003-10-29 13:38:40'),('5000000001', 'proc02', '20031029090650', '2003-10-29 13:38:51'),('5000000001', 'proc03', '20031029090650', '2003-10-29 13:38:11'),('5000000002', 'proc09', '20031024013310', '2003-10-24 01:33:11'),('5000000002', 'proc09', '20031024153537', '2003-10-24 15:36:04'),('5000000004', 'proc01', '20031024013641', '2003-10-24 01:37:29'),('5000000004', 'proc02', '20031024013641', '2003-10-24 01:37:39');

CREATE TABLE t3  SELECT t1.dsc,COUNT(DISTINCT t2.id) AS countOfRuns  FROM t1 LEFT JOIN t2 ON (t1.id=t2.id) GROUP BY t1.id;
SELECT * FROM t3;
drop table t1, t2, t3;

#
# Bug#9666: Can't use 'DEFAULT FALSE' for column of type bool
#
create table t1 (b bool not null default false);
create table t2 (b bool not null default true);
insert into t1 values ();
insert into t2 values ();
select * from t1;
select * from t2;
drop table t1,t2;

#
# Bug#10224 - ANALYZE TABLE crashing with simultaneous
# CREATE ... SELECT statement.
# This tests two additional possible errors and a hang if 
# an improper fix is present.
#
create table t1 (a int);
--error 1093
create table t1 select * from t1;
--error 1093
create table t2 union = (t1) select * from t1;
flush tables with read lock;
unlock tables;
drop table t1;

#
# Bug#10413: Invalid column name is not rejected
#
--error 1103
create table t1(column.name int);
--error 1103
create table t1(test.column.name int);
--error 1102
create table t1(xyz.t1.name int);
create table t1(t1.name int);
create table t2(test.t2.name int);
drop table t1,t2;

#
# Bug #12537: UNION produces longtext instead of varchar
#
CREATE TABLE t1 (f1 VARCHAR(255) CHARACTER SET utf8);
CREATE TABLE t2 AS SELECT LEFT(f1,171) AS f2 FROM t1 UNION SELECT LEFT(f1,171) AS f2 FROM t1;
DESC t2;
DROP TABLE t1,t2;

#
# Bug#12913 Simple SQL can crash server or connection
#
CREATE TABLE t12913 (f1 ENUM ('a','b')) AS SELECT 'a' AS f1;
SELECT * FROM t12913;
DROP TABLE t12913;

#
# Bug#11028: Crash on create table like
#
create database mysqltest;
use mysqltest;
drop database mysqltest;
--error ER_NO_DB_ERROR 
create table test.t1 like x;
--disable_warnings
drop table if exists test.t1;
--enable_warnings

#
# Bug #6859: Bogus error message on attempt to CREATE TABLE t LIKE view
#
create database mysqltest;
use mysqltest;
create view v1 as select 'foo' from dual;
--error 1347
create table t1 like v1;
drop view v1;
drop database mysqltest;
# Bug #6008 MySQL does not create warnings when
# creating database and using IF NOT EXISTS
#
create database mysqltest;
create database if not exists mysqltest character set latin2;
show create database mysqltest;
drop database mysqltest;
use test;
create table t1 (a int);
create table if not exists t1 (a int);
drop table t1;

# BUG#14139
create table t1 (
  a varchar(112) charset utf8 collate utf8_bin not null,
  primary key (a)
) select 'test' as a ;
#--warning 1364
show create table t1;
drop table t1;

#
# BUG#14480: assert failure in CREATE ... SELECT because of wrong
#            calculation of number of NULLs.
#
CREATE TABLE t2 (
  a int(11) default NULL
);
insert into t2 values(111);

#--warning 1364
create table t1 ( 
  a varchar(12) charset utf8 collate utf8_bin not null, 
  b int not null, primary key (a)
) select a, 1 as b from t2 ;
show create table t1;
drop table t1;

#--warning 1364
create table t1 ( 
  a varchar(12) charset utf8 collate utf8_bin not null, 
  b int not null, primary key (a)
) select a, 1 as c from t2 ;
show create table t1;
drop table t1;

#--warning 1364
create table t1 ( 
  a varchar(12) charset utf8 collate utf8_bin not null, 
  b int null, primary key (a)
) select a, 1 as c from t2 ;
show create table t1;
drop table t1;

#--warning 1364
create table t1 ( 
  a varchar(12) charset utf8 collate utf8_bin not null,
  b int not null, primary key (a)
) select 'a' as a , 1 as b from t2 ;
show create table t1;
drop table t1;

#--warning 1364
create table t1 ( 
  a varchar(12) charset utf8 collate utf8_bin,
  b int not null, primary key (a)
) select 'a' as a , 1 as b from t2 ;
show create table t1;
drop table t1, t2;

create table t1 ( 
  a1 int not null,
  a2 int, a3 int, a4 int, a5 int, a6 int, a7 int, a8 int, a9 int
);
insert into t1 values (1,1,1, 1,1,1, 1,1,1);

#--warning 1364
create table t2 ( 
  a1 varchar(12) charset utf8 collate utf8_bin not null,
  a2 int, a3 int, a4 int, a5 int, a6 int, a7 int, a8 int, a9 int,
  primary key (a1)
) select a1,a2,a3,a4,a5,a6,a7,a8,a9 from t1 ;
drop table t2;

#--warning 1364
create table t2 ( 
  a1 varchar(12) charset utf8 collate utf8_bin,
  a2 int, a3 int, a4 int, a5 int, a6 int, a7 int, a8 int, a9 int
) select a1,a2,a3,a4,a5,a6,a7,a8,a9 from t1;

drop table t1, t2;
#--warning 1364
create table t1 ( 
  a1 int, a2 int, a3 int, a4 int, a5 int, a6 int, a7 int, a8 int, a9 int
);
insert into t1 values (1,1,1, 1,1,1, 1,1,1);

#--warning 1364
create table t2 ( 
  a1 varchar(12) charset utf8 collate utf8_bin not null,
  a2 int, a3 int, a4 int, a5 int, a6 int, a7 int, a8 int, a9 int,
  primary key (a1)
) select a1,a2,a3,a4,a5,a6,a7,a8,a9 from t1 ;

# Test the default value
drop table t2;

create table t2 ( a int default 3, b int default 3)
  select a1,a2 from t1;
show create table t2;

drop table t1, t2;

#
# Bug #15316 SET value having comma not correctly handled
#
--error 1367
create table t1(a set("a,b","c,d") not null);

<<<<<<< HEAD
# End of 4.1 tests


#
# Bug #14155: Maximum value of MAX_ROWS handled incorrectly on 64-bit
# platforms
#
create table t1 (i int) engine=myisam max_rows=100000000000;
show create table t1;
alter table t1 max_rows=100;
show create table t1;
alter table t1 max_rows=100000000000;
show create table t1;
drop table t1;


#
# Tests for errors happening at various stages of CREATE TABLES ... SELECT
#
# (Also checks that it behaves atomically in the sense that in case
#  of error it is automatically dropped if it has not existed before.)
#
# Error during open_and_lock_tables() of tables
--error ER_NO_SUCH_TABLE
create table t1 select * from t2;
# Rather special error which also caught during open tables pahse
--error ER_UPDATE_TABLE_USED
create table t1 select * from t1;
# Error which happens before select_create::prepare()
--error ER_CANT_AGGREGATE_2COLLATIONS
create table t1 select coalesce('a' collate latin1_swedish_ci,'b' collate latin1_bin);
# Error during table creation
--error ER_KEY_COLUMN_DOES_NOT_EXITS
create table t1 (primary key(a)) select "b" as b;
# Error in select_create::prepare() which is not related to table creation
create table t1 (a int);
--error ER_WRONG_VALUE_COUNT_ON_ROW
create table if not exists t1 select 1 as a, 2 as b;
drop table t1;
# Finally error which happens during insert
--error ER_DUP_ENTRY
create table t1 (primary key (a)) (select 1 as a) union all (select 1 as a);
# What happens if table already exists ?
create table t1 (i int);
--error ER_TABLE_EXISTS_ERROR
create table t1 select 1 as i;
create table if not exists t1 select 1 as i;
select * from t1;
# Error before select_create::prepare()
--error ER_CANT_AGGREGATE_2COLLATIONS
create table t1 select coalesce('a' collate latin1_swedish_ci,'b' collate latin1_bin);
select * from t1;
# Error which happens during insertion of rows
alter table t1 add primary key (i);
--error ER_DUP_ENTRY
create table if not exists t1 (select 2 as i) union all (select 2 as i);
select * from t1;
drop table t1;


# Base vs temporary tables dillema (a.k.a. bug#24508 "Inconsistent
# results of CREATE TABLE ... SELECT when temporary table exists").
# In this situation we either have to create non-temporary table and
# insert data in it or insert data in temporary table without creation
# of permanent table. Since currently temporary tables always shadow
# permanent tables we adopt second approach.
create temporary table t1 (j int);
create table if not exists t1 select 1;
select * from t1;
drop temporary table t1;
--error ER_NO_SUCH_TABLE
select * from t1;
--error ER_BAD_TABLE_ERROR
drop table t1;


#
# CREATE TABLE ... SELECT and LOCK TABLES
#
# There is little sense in using CREATE TABLE ... SELECT under
# LOCK TABLES as it mostly does not work. At least we check that
# the server doesn't crash, hang and produces sensible errors.
# Includes test for bug #20662 "Infinite loop in CREATE TABLE
# IF NOT EXISTS ... SELECT with locked tables".
create table t1 (i int);
insert into t1 values (1), (2);
lock tables t1 read;
--error ER_TABLE_NOT_LOCKED
create table t2 select * from t1;
--error ER_TABLE_NOT_LOCKED
create table if not exists t2 select * from t1;
unlock tables;
create table t2 (j int);
lock tables t1 read;
--error ER_TABLE_NOT_LOCKED
create table t2 select * from t1;
# This should not be ever allowed as it will undermine
# lock-all-at-once approach
--error ER_TABLE_NOT_LOCKED
create table if not exists t2 select * from t1;
unlock tables;
lock table t1 read, t2 read;
--error ER_TABLE_NOT_LOCKED_FOR_WRITE
create table t2 select * from t1;
--error ER_TABLE_NOT_LOCKED_FOR_WRITE
create table if not exists t2 select * from t1;
unlock tables;
lock table t1 read, t2 write;
--error ER_TABLE_EXISTS_ERROR
create table t2 select * from t1;
# This is the only case which really works.
create table if not exists t2 select * from t1;
select * from t1;
unlock tables;
drop table t2;

# OTOH CREATE TEMPORARY TABLE ... SELECT should work
# well under LOCK TABLES.
lock tables t1 read;
create temporary table t2 select * from t1;
create temporary table if not exists t2 select * from t1;
select * from t2;
unlock tables;
drop table t1, t2;


#
# Bug#21772: can not name a column 'upgrade' when create a table
#
create table t1 (upgrade int);
drop table t1;


#
# Bug #26642: create index corrupts table definition in .frm
#
# Problem with creating keys with maximum key-parts and maximum name length
# This test is made for a mysql server supporting names up to 64 bytes
# and a maximum of 16 key segements per Key
#

create table t1 (
  c1 int, c2 int, c3 int, c4 int, c5 int, c6 int, c7 int, c8 int,
  c9 int, c10 int, c11 int, c12 int, c13 int, c14 int, c15 int, c16 int,

 key a001_long_123456789_123456789_123456789_123456789_123456789_1234 (
  c1,c2,c3,c4,c5,c6,c7,c8,c9,c10,c11,c12,c13,c14,c15,c16),
 key a002_long_123456789_123456789_123456789_123456789_123456789_1234 (
  c1,c2,c3,c4,c5,c6,c7,c8,c9,c10,c11,c12,c13,c14,c15,c16),
 key a003_long_123456789_123456789_123456789_123456789_123456789_1234 (
  c1,c2,c3,c4,c5,c6,c7,c8,c9,c10,c11,c12,c13,c14,c15,c16),
 key a004_long_123456789_123456789_123456789_123456789_123456789_1234 (
  c1,c2,c3,c4,c5,c6,c7,c8,c9,c10,c11,c12,c13,c14,c15,c16),
 key a005_long_123456789_123456789_123456789_123456789_123456789_1234 (
  c1,c2,c3,c4,c5,c6,c7,c8,c9,c10,c11,c12,c13,c14,c15,c16),
 key a006_long_123456789_123456789_123456789_123456789_123456789_1234 (
  c1,c2,c3,c4,c5,c6,c7,c8,c9,c10,c11,c12,c13,c14,c15,c16),
 key a007_long_123456789_123456789_123456789_123456789_123456789_1234 (
  c1,c2,c3,c4,c5,c6,c7,c8,c9,c10,c11,c12,c13,c14,c15,c16),
 key a008_long_123456789_123456789_123456789_123456789_123456789_1234 (
  c1,c2,c3,c4,c5,c6,c7,c8,c9,c10,c11,c12,c13,c14,c15,c16),
 key a009_long_123456789_123456789_123456789_123456789_123456789_1234 (
  c1,c2,c3,c4,c5,c6,c7,c8,c9,c10,c11,c12,c13,c14,c15,c16),

 key a010_long_123456789_123456789_123456789_123456789_123456789_1234 (
  c1,c2,c3,c4,c5,c6,c7,c8,c9,c10,c11,c12,c13,c14,c15,c16),
 key a011_long_123456789_123456789_123456789_123456789_123456789_1234 (
  c1,c2,c3,c4,c5,c6,c7,c8,c9,c10,c11,c12,c13,c14,c15,c16),
 key a012_long_123456789_123456789_123456789_123456789_123456789_1234 (
  c1,c2,c3,c4,c5,c6,c7,c8,c9,c10,c11,c12,c13,c14,c15,c16),
 key a013_long_123456789_123456789_123456789_123456789_123456789_1234 (
  c1,c2,c3,c4,c5,c6,c7,c8,c9,c10,c11,c12,c13,c14,c15,c16),
 key a014_long_123456789_123456789_123456789_123456789_123456789_1234 (
  c1,c2,c3,c4,c5,c6,c7,c8,c9,c10,c11,c12,c13,c14,c15,c16),
 key a015_long_123456789_123456789_123456789_123456789_123456789_1234 (
  c1,c2,c3,c4,c5,c6,c7,c8,c9,c10,c11,c12,c13,c14,c15,c16),
 key a016_long_123456789_123456789_123456789_123456789_123456789_1234 (
  c1,c2,c3,c4,c5,c6,c7,c8,c9,c10,c11,c12,c13,c14,c15,c16),
 key a017_long_123456789_123456789_123456789_123456789_123456789_1234 (
  c1,c2,c3,c4,c5,c6,c7,c8,c9,c10,c11,c12,c13,c14,c15,c16),
 key a018_long_123456789_123456789_123456789_123456789_123456789_1234 (
  c1,c2,c3,c4,c5,c6,c7,c8,c9,c10,c11,c12,c13,c14,c15,c16),
 key a019_long_123456789_123456789_123456789_123456789_123456789_1234 (
  c1,c2,c3,c4,c5,c6,c7,c8,c9,c10,c11,c12,c13,c14,c15,c16),

 key a020_long_123456789_123456789_123456789_123456789_123456789_1234 (
  c1,c2,c3,c4,c5,c6,c7,c8,c9,c10,c11,c12,c13,c14,c15,c16),
 key a021_long_123456789_123456789_123456789_123456789_123456789_1234 (
  c1,c2,c3,c4,c5,c6,c7,c8,c9,c10,c11,c12,c13,c14,c15,c16),
 key a022_long_123456789_123456789_123456789_123456789_123456789_1234 (
  c1,c2,c3,c4,c5,c6,c7,c8,c9,c10,c11,c12,c13,c14,c15,c16),
 key a023_long_123456789_123456789_123456789_123456789_123456789_1234 (
  c1,c2,c3,c4,c5,c6,c7,c8,c9,c10,c11,c12,c13,c14,c15,c16),
 key a024_long_123456789_123456789_123456789_123456789_123456789_1234 (
  c1,c2,c3,c4,c5,c6,c7,c8,c9,c10,c11,c12,c13,c14,c15,c16),
 key a025_long_123456789_123456789_123456789_123456789_123456789_1234 (
  c1,c2,c3,c4,c5,c6,c7,c8,c9,c10,c11,c12,c13,c14,c15,c16),
 key a026_long_123456789_123456789_123456789_123456789_123456789_1234 (
  c1,c2,c3,c4,c5,c6,c7,c8,c9,c10,c11,c12,c13,c14,c15,c16),
 key a027_long_123456789_123456789_123456789_123456789_123456789_1234 (
  c1,c2,c3,c4,c5,c6,c7,c8,c9,c10,c11,c12,c13,c14,c15,c16),
 key a028_long_123456789_123456789_123456789_123456789_123456789_1234 (
  c1,c2,c3,c4,c5,c6,c7,c8,c9,c10,c11,c12,c13,c14,c15,c16),
 key a029_long_123456789_123456789_123456789_123456789_123456789_1234 (
  c1,c2,c3,c4,c5,c6,c7,c8,c9,c10,c11,c12,c13,c14,c15,c16),

 key a030_long_123456789_123456789_123456789_123456789_123456789_1234 (
  c1,c2,c3,c4,c5,c6,c7,c8,c9,c10,c11,c12,c13,c14,c15,c16),
 key a031_long_123456789_123456789_123456789_123456789_123456789_1234 (
  c1,c2,c3,c4,c5,c6,c7,c8,c9,c10,c11,c12,c13,c14,c15,c16),
 key a032_long_123456789_123456789_123456789_123456789_123456789_1234 (
  c1,c2,c3,c4,c5,c6,c7,c8,c9,c10,c11,c12,c13,c14,c15,c16),
 key a033_long_123456789_123456789_123456789_123456789_123456789_1234 (
  c1,c2,c3,c4,c5,c6,c7,c8,c9,c10,c11,c12,c13,c14,c15,c16),
 key a034_long_123456789_123456789_123456789_123456789_123456789_1234 (
  c1,c2,c3,c4,c5,c6,c7,c8,c9,c10,c11,c12,c13,c14,c15,c16),
 key a035_long_123456789_123456789_123456789_123456789_123456789_1234 (
  c1,c2,c3,c4,c5,c6,c7,c8,c9,c10,c11,c12,c13,c14,c15,c16),
 key a036_long_123456789_123456789_123456789_123456789_123456789_1234 (
  c1,c2,c3,c4,c5,c6,c7,c8,c9,c10,c11,c12,c13,c14,c15,c16),
 key a037_long_123456789_123456789_123456789_123456789_123456789_1234 (
  c1,c2,c3,c4,c5,c6,c7,c8,c9,c10,c11,c12,c13,c14,c15,c16),
 key a038_long_123456789_123456789_123456789_123456789_123456789_1234 (
  c1,c2,c3,c4,c5,c6,c7,c8,c9,c10,c11,c12,c13,c14,c15,c16),
 key a039_long_123456789_123456789_123456789_123456789_123456789_1234 (
  c1,c2,c3,c4,c5,c6,c7,c8,c9,c10,c11,c12,c13,c14,c15,c16),

 key a040_long_123456789_123456789_123456789_123456789_123456789_1234 (
  c1,c2,c3,c4,c5,c6,c7,c8,c9,c10,c11,c12,c13,c14,c15,c16),
 key a041_long_123456789_123456789_123456789_123456789_123456789_1234 (
  c1,c2,c3,c4,c5,c6,c7,c8,c9,c10,c11,c12,c13,c14,c15,c16),
 key a042_long_123456789_123456789_123456789_123456789_123456789_1234 (
  c1,c2,c3,c4,c5,c6,c7,c8,c9,c10,c11,c12,c13,c14,c15,c16),
 key a043_long_123456789_123456789_123456789_123456789_123456789_1234 (
  c1,c2,c3,c4,c5,c6,c7,c8,c9,c10,c11,c12,c13,c14,c15,c16),
 key a044_long_123456789_123456789_123456789_123456789_123456789_1234 (
  c1,c2,c3,c4,c5,c6,c7,c8,c9,c10,c11,c12,c13,c14,c15,c16),
 key a045_long_123456789_123456789_123456789_123456789_123456789_1234 (
  c1,c2,c3,c4,c5,c6,c7,c8,c9,c10,c11,c12,c13,c14,c15,c16),
 key a046_long_123456789_123456789_123456789_123456789_123456789_1234 (
  c1,c2,c3,c4,c5,c6,c7,c8,c9,c10,c11,c12,c13,c14,c15,c16),
 key a047_long_123456789_123456789_123456789_123456789_123456789_1234 (
  c1,c2,c3,c4,c5,c6,c7,c8,c9,c10,c11,c12,c13,c14,c15,c16),
 key a048_long_123456789_123456789_123456789_123456789_123456789_1234 (
  c1,c2,c3,c4,c5,c6,c7,c8,c9,c10,c11,c12,c13,c14,c15,c16),
 key a049_long_123456789_123456789_123456789_123456789_123456789_1234 (
  c1,c2,c3,c4,c5,c6,c7,c8,c9,c10,c11,c12,c13,c14,c15,c16),

 key a050_long_123456789_123456789_123456789_123456789_123456789_1234 (
  c1,c2,c3,c4,c5,c6,c7,c8,c9,c10,c11,c12,c13,c14,c15,c16),
 key a051_long_123456789_123456789_123456789_123456789_123456789_1234 (
  c1,c2,c3,c4,c5,c6,c7,c8,c9,c10,c11,c12,c13,c14,c15,c16),
 key a052_long_123456789_123456789_123456789_123456789_123456789_1234 (
  c1,c2,c3,c4,c5,c6,c7,c8,c9,c10,c11,c12,c13,c14,c15,c16),
 key a053_long_123456789_123456789_123456789_123456789_123456789_1234 (
  c1,c2,c3,c4,c5,c6,c7,c8,c9,c10,c11,c12,c13,c14,c15,c16),
 key a054_long_123456789_123456789_123456789_123456789_123456789_1234 (
  c1,c2,c3,c4,c5,c6,c7,c8,c9,c10,c11,c12,c13,c14,c15,c16),
 key a055_long_123456789_123456789_123456789_123456789_123456789_1234 (
  c1,c2,c3,c4,c5,c6,c7,c8,c9,c10,c11,c12,c13,c14,c15,c16),
 key a056_long_123456789_123456789_123456789_123456789_123456789_1234 (
  c1,c2,c3,c4,c5,c6,c7,c8,c9,c10,c11,c12,c13,c14,c15,c16),
 key a057_long_123456789_123456789_123456789_123456789_123456789_1234 (
  c1,c2,c3,c4,c5,c6,c7,c8,c9,c10,c11,c12,c13,c14,c15,c16),
 key a058_long_123456789_123456789_123456789_123456789_123456789_1234 (
  c1,c2,c3,c4,c5,c6,c7,c8,c9,c10,c11,c12,c13,c14,c15,c16),
 key a059_long_123456789_123456789_123456789_123456789_123456789_1234 (
  c1,c2,c3,c4,c5,c6,c7,c8,c9,c10,c11,c12,c13,c14,c15,c16),

 key a060_long_123456789_123456789_123456789_123456789_123456789_1234 (
  c1,c2,c3,c4,c5,c6,c7,c8,c9,c10,c11,c12,c13,c14,c15,c16),
 key a061_long_123456789_123456789_123456789_123456789_123456789_1234 (
  c1,c2,c3,c4,c5,c6,c7,c8,c9,c10,c11,c12,c13,c14,c15,c16),
 key a062_long_123456789_123456789_123456789_123456789_123456789_1234 (
  c1,c2,c3,c4,c5,c6,c7,c8,c9,c10,c11,c12,c13,c14,c15,c16),
 key a063_long_123456789_123456789_123456789_123456789_123456789_1234 (
  c1,c2,c3,c4,c5,c6,c7,c8,c9,c10,c11,c12,c13,c14,c15,c16),
 key a064_long_123456789_123456789_123456789_123456789_123456789_1234 (
  c1,c2,c3,c4,c5,c6,c7,c8,c9,c10,c11,c12,c13,c14,c15,c16)
);

# Check that the table is not corrupted
show create table t1;
flush tables;
show create table t1;

# Repeat test using ALTER to add indexes

drop table t1;
create table t1 (c1 int, c2 int, c3 int, c4 int, c5 int, c6 int, c7 int, 
c8 int, c9 int, c10 int, c11 int, c12 int, c13 int, c14 int, c15 int, c16 int);

alter table t1

 add key a001_long_123456789_123456789_123456789_123456789_123456789_1234 (
  c1,c2,c3,c4,c5,c6,c7,c8,c9,c10,c11,c12,c13,c14,c15,c16),
 add key a002_long_123456789_123456789_123456789_123456789_123456789_1234 (
  c1,c2,c3,c4,c5,c6,c7,c8,c9,c10,c11,c12,c13,c14,c15,c16),
 add key a003_long_123456789_123456789_123456789_123456789_123456789_1234 (
  c1,c2,c3,c4,c5,c6,c7,c8,c9,c10,c11,c12,c13,c14,c15,c16),
 add key a004_long_123456789_123456789_123456789_123456789_123456789_1234 (
  c1,c2,c3,c4,c5,c6,c7,c8,c9,c10,c11,c12,c13,c14,c15,c16),
 add key a005_long_123456789_123456789_123456789_123456789_123456789_1234 (
  c1,c2,c3,c4,c5,c6,c7,c8,c9,c10,c11,c12,c13,c14,c15,c16),
 add key a006_long_123456789_123456789_123456789_123456789_123456789_1234 (
  c1,c2,c3,c4,c5,c6,c7,c8,c9,c10,c11,c12,c13,c14,c15,c16),
 add key a007_long_123456789_123456789_123456789_123456789_123456789_1234 (
  c1,c2,c3,c4,c5,c6,c7,c8,c9,c10,c11,c12,c13,c14,c15,c16),
 add key a008_long_123456789_123456789_123456789_123456789_123456789_1234 (
  c1,c2,c3,c4,c5,c6,c7,c8,c9,c10,c11,c12,c13,c14,c15,c16),
 add key a009_long_123456789_123456789_123456789_123456789_123456789_1234 (
  c1,c2,c3,c4,c5,c6,c7,c8,c9,c10,c11,c12,c13,c14,c15,c16),

 add key a010_long_123456789_123456789_123456789_123456789_123456789_1234 (
  c1,c2,c3,c4,c5,c6,c7,c8,c9,c10,c11,c12,c13,c14,c15,c16),
 add key a011_long_123456789_123456789_123456789_123456789_123456789_1234 (
  c1,c2,c3,c4,c5,c6,c7,c8,c9,c10,c11,c12,c13,c14,c15,c16),
 add key a012_long_123456789_123456789_123456789_123456789_123456789_1234 (
  c1,c2,c3,c4,c5,c6,c7,c8,c9,c10,c11,c12,c13,c14,c15,c16),
 add key a013_long_123456789_123456789_123456789_123456789_123456789_1234 (
  c1,c2,c3,c4,c5,c6,c7,c8,c9,c10,c11,c12,c13,c14,c15,c16),
 add key a014_long_123456789_123456789_123456789_123456789_123456789_1234 (
  c1,c2,c3,c4,c5,c6,c7,c8,c9,c10,c11,c12,c13,c14,c15,c16),
 add key a015_long_123456789_123456789_123456789_123456789_123456789_1234 (
  c1,c2,c3,c4,c5,c6,c7,c8,c9,c10,c11,c12,c13,c14,c15,c16),
 add key a016_long_123456789_123456789_123456789_123456789_123456789_1234 (
  c1,c2,c3,c4,c5,c6,c7,c8,c9,c10,c11,c12,c13,c14,c15,c16),
 add key a017_long_123456789_123456789_123456789_123456789_123456789_1234 (
  c1,c2,c3,c4,c5,c6,c7,c8,c9,c10,c11,c12,c13,c14,c15,c16),
 add key a018_long_123456789_123456789_123456789_123456789_123456789_1234 (
  c1,c2,c3,c4,c5,c6,c7,c8,c9,c10,c11,c12,c13,c14,c15,c16),
 add key a019_long_123456789_123456789_123456789_123456789_123456789_1234 (
  c1,c2,c3,c4,c5,c6,c7,c8,c9,c10,c11,c12,c13,c14,c15,c16),

 add key a020_long_123456789_123456789_123456789_123456789_123456789_1234 (
  c1,c2,c3,c4,c5,c6,c7,c8,c9,c10,c11,c12,c13,c14,c15,c16),
 add key a021_long_123456789_123456789_123456789_123456789_123456789_1234 (
  c1,c2,c3,c4,c5,c6,c7,c8,c9,c10,c11,c12,c13,c14,c15,c16),
 add key a022_long_123456789_123456789_123456789_123456789_123456789_1234 (
  c1,c2,c3,c4,c5,c6,c7,c8,c9,c10,c11,c12,c13,c14,c15,c16),
 add key a023_long_123456789_123456789_123456789_123456789_123456789_1234 (
  c1,c2,c3,c4,c5,c6,c7,c8,c9,c10,c11,c12,c13,c14,c15,c16),
 add key a024_long_123456789_123456789_123456789_123456789_123456789_1234 (
  c1,c2,c3,c4,c5,c6,c7,c8,c9,c10,c11,c12,c13,c14,c15,c16),
 add key a025_long_123456789_123456789_123456789_123456789_123456789_1234 (
  c1,c2,c3,c4,c5,c6,c7,c8,c9,c10,c11,c12,c13,c14,c15,c16),
 add key a026_long_123456789_123456789_123456789_123456789_123456789_1234 (
  c1,c2,c3,c4,c5,c6,c7,c8,c9,c10,c11,c12,c13,c14,c15,c16),
 add key a027_long_123456789_123456789_123456789_123456789_123456789_1234 (
  c1,c2,c3,c4,c5,c6,c7,c8,c9,c10,c11,c12,c13,c14,c15,c16),
 add key a028_long_123456789_123456789_123456789_123456789_123456789_1234 (
  c1,c2,c3,c4,c5,c6,c7,c8,c9,c10,c11,c12,c13,c14,c15,c16),
 add key a029_long_123456789_123456789_123456789_123456789_123456789_1234 (
  c1,c2,c3,c4,c5,c6,c7,c8,c9,c10,c11,c12,c13,c14,c15,c16),

 add key a030_long_123456789_123456789_123456789_123456789_123456789_1234 (
  c1,c2,c3,c4,c5,c6,c7,c8,c9,c10,c11,c12,c13,c14,c15,c16),
 add key a031_long_123456789_123456789_123456789_123456789_123456789_1234 (
  c1,c2,c3,c4,c5,c6,c7,c8,c9,c10,c11,c12,c13,c14,c15,c16),
 add key a032_long_123456789_123456789_123456789_123456789_123456789_1234 (
  c1,c2,c3,c4,c5,c6,c7,c8,c9,c10,c11,c12,c13,c14,c15,c16),
 add key a033_long_123456789_123456789_123456789_123456789_123456789_1234 (
  c1,c2,c3,c4,c5,c6,c7,c8,c9,c10,c11,c12,c13,c14,c15,c16),
 add key a034_long_123456789_123456789_123456789_123456789_123456789_1234 (
  c1,c2,c3,c4,c5,c6,c7,c8,c9,c10,c11,c12,c13,c14,c15,c16),
 add key a035_long_123456789_123456789_123456789_123456789_123456789_1234 (
  c1,c2,c3,c4,c5,c6,c7,c8,c9,c10,c11,c12,c13,c14,c15,c16),
 add key a036_long_123456789_123456789_123456789_123456789_123456789_1234 (
  c1,c2,c3,c4,c5,c6,c7,c8,c9,c10,c11,c12,c13,c14,c15,c16),
 add key a037_long_123456789_123456789_123456789_123456789_123456789_1234 (
  c1,c2,c3,c4,c5,c6,c7,c8,c9,c10,c11,c12,c13,c14,c15,c16),
 add key a038_long_123456789_123456789_123456789_123456789_123456789_1234 (
  c1,c2,c3,c4,c5,c6,c7,c8,c9,c10,c11,c12,c13,c14,c15,c16),
 add key a039_long_123456789_123456789_123456789_123456789_123456789_1234 (
  c1,c2,c3,c4,c5,c6,c7,c8,c9,c10,c11,c12,c13,c14,c15,c16),

 add key a040_long_123456789_123456789_123456789_123456789_123456789_1234 (
  c1,c2,c3,c4,c5,c6,c7,c8,c9,c10,c11,c12,c13,c14,c15,c16),
 add key a041_long_123456789_123456789_123456789_123456789_123456789_1234 (
  c1,c2,c3,c4,c5,c6,c7,c8,c9,c10,c11,c12,c13,c14,c15,c16),
 add key a042_long_123456789_123456789_123456789_123456789_123456789_1234 (
  c1,c2,c3,c4,c5,c6,c7,c8,c9,c10,c11,c12,c13,c14,c15,c16),
 add key a043_long_123456789_123456789_123456789_123456789_123456789_1234 (
  c1,c2,c3,c4,c5,c6,c7,c8,c9,c10,c11,c12,c13,c14,c15,c16),
 add key a044_long_123456789_123456789_123456789_123456789_123456789_1234 (
  c1,c2,c3,c4,c5,c6,c7,c8,c9,c10,c11,c12,c13,c14,c15,c16),
 add key a045_long_123456789_123456789_123456789_123456789_123456789_1234 (
  c1,c2,c3,c4,c5,c6,c7,c8,c9,c10,c11,c12,c13,c14,c15,c16),
 add key a046_long_123456789_123456789_123456789_123456789_123456789_1234 (
  c1,c2,c3,c4,c5,c6,c7,c8,c9,c10,c11,c12,c13,c14,c15,c16),
 add key a047_long_123456789_123456789_123456789_123456789_123456789_1234 (
  c1,c2,c3,c4,c5,c6,c7,c8,c9,c10,c11,c12,c13,c14,c15,c16),
 add key a048_long_123456789_123456789_123456789_123456789_123456789_1234 (
  c1,c2,c3,c4,c5,c6,c7,c8,c9,c10,c11,c12,c13,c14,c15,c16),
 add key a049_long_123456789_123456789_123456789_123456789_123456789_1234 (
  c1,c2,c3,c4,c5,c6,c7,c8,c9,c10,c11,c12,c13,c14,c15,c16),

 add key a050_long_123456789_123456789_123456789_123456789_123456789_1234 (
  c1,c2,c3,c4,c5,c6,c7,c8,c9,c10,c11,c12,c13,c14,c15,c16),
 add key a051_long_123456789_123456789_123456789_123456789_123456789_1234 (
  c1,c2,c3,c4,c5,c6,c7,c8,c9,c10,c11,c12,c13,c14,c15,c16),
 add key a052_long_123456789_123456789_123456789_123456789_123456789_1234 (
  c1,c2,c3,c4,c5,c6,c7,c8,c9,c10,c11,c12,c13,c14,c15,c16),
 add key a053_long_123456789_123456789_123456789_123456789_123456789_1234 (
  c1,c2,c3,c4,c5,c6,c7,c8,c9,c10,c11,c12,c13,c14,c15,c16),
 add key a054_long_123456789_123456789_123456789_123456789_123456789_1234 (
  c1,c2,c3,c4,c5,c6,c7,c8,c9,c10,c11,c12,c13,c14,c15,c16),
 add key a055_long_123456789_123456789_123456789_123456789_123456789_1234 (
  c1,c2,c3,c4,c5,c6,c7,c8,c9,c10,c11,c12,c13,c14,c15,c16),
 add key a056_long_123456789_123456789_123456789_123456789_123456789_1234 (
  c1,c2,c3,c4,c5,c6,c7,c8,c9,c10,c11,c12,c13,c14,c15,c16),
 add key a057_long_123456789_123456789_123456789_123456789_123456789_1234 (
  c1,c2,c3,c4,c5,c6,c7,c8,c9,c10,c11,c12,c13,c14,c15,c16),
 add key a058_long_123456789_123456789_123456789_123456789_123456789_1234 (
  c1,c2,c3,c4,c5,c6,c7,c8,c9,c10,c11,c12,c13,c14,c15,c16),
 add key a059_long_123456789_123456789_123456789_123456789_123456789_1234 (
  c1,c2,c3,c4,c5,c6,c7,c8,c9,c10,c11,c12,c13,c14,c15,c16),

 add key a060_long_123456789_123456789_123456789_123456789_123456789_1234 (
  c1,c2,c3,c4,c5,c6,c7,c8,c9,c10,c11,c12,c13,c14,c15,c16),
 add key a061_long_123456789_123456789_123456789_123456789_123456789_1234 (
  c1,c2,c3,c4,c5,c6,c7,c8,c9,c10,c11,c12,c13,c14,c15,c16),
 add key a062_long_123456789_123456789_123456789_123456789_123456789_1234 (
  c1,c2,c3,c4,c5,c6,c7,c8,c9,c10,c11,c12,c13,c14,c15,c16),
 add key a063_long_123456789_123456789_123456789_123456789_123456789_1234 (
  c1,c2,c3,c4,c5,c6,c7,c8,c9,c10,c11,c12,c13,c14,c15,c16),
 add key a064_long_123456789_123456789_123456789_123456789_123456789_1234 (
  c1,c2,c3,c4,c5,c6,c7,c8,c9,c10,c11,c12,c13,c14,c15,c16);

show create table t1;
flush tables;
show create table t1;

# Test the server limits; if any of these pass, all above tests need
# to be rewritten to hit the limit
#
# Ensure limit is really 64 keys
--error 1069
alter table t1 add key 
 a065_long_123456789_123456789_123456789_123456789_123456789_1234 (
  c1,c2,c3,c4,c5,c6,c7,c8,c9,c10,c11,c12,c13,c14,c15,c16);

drop table t1;

# Ensure limit is really 16 key parts per key

create table t1 (c1 int, c2 int, c3 int, c4 int, c5 int, c6 int, c7 int, 
c8 int, c9 int, c10 int, c11 int, c12 int, c13 int, c14 int, c15 int, 
c16 int, c17 int);

# Get error for max key parts
--error 1070
alter table t1 add key i1 (
 c1,c2,c3,c4,c5,c6,c7,c8,c9,c10,c11,c12,c13,c14,c15,c16, c17);

# Get error for max key-name length
--error 1059
alter table t1 add key 
 a001_long_123456789_123456789_123456789_123456789_123456789_12345 (c1);

show create table t1;

drop table t1;

--echo
--echo Bug #26104 Bug on foreign key class constructor
--echo
--echo Check that ref_columns is initalized correctly in the constructor
--echo and semantic checks in mysql_prepare_table work.
--echo
--echo We do not need a storage engine that supports foreign keys
--echo for this test, as the checks are purely syntax-based, and the
--echo syntax is supported for all engines.
--echo
--disable_warnings
drop table if exists t1,t2;
--enable_warnings

create table t1(a int not null, b int not null, primary key (a, b));
--error ER_WRONG_FK_DEF
create table t2(a int not null, b int not null, c int not null, primary key (a),
foreign key fk_bug26104 (b,c) references t1(a));
drop table t1;

#
# Bug#15130:CREATE .. SELECT was denied to use advantages of the SQL_BIG_RESULT.
#
create table t1(f1 int,f2 int);
insert into t1 value(1,1),(1,2),(1,3),(2,1),(2,2),(2,3);
flush status;
create table t2 select sql_big_result f1,count(f2) from t1 group by f1;
show status like 'handler_read%';
drop table t1,t2;

--echo End of 5.0 tests
=======
#
# Bug #20901 - CREATE privilege is enough to insert into a table
#

create database mysqltest;
use mysqltest;

grant create on mysqltest.* to mysqltest@localhost;
create table t1 (i INT);

connect (user1,localhost,mysqltest,,mysqltest);
connection user1;
# show we don't have INSERT
--error 1044
insert into t1 values (1);
# show we have CREATE
create table t2 (i INT);
create table t4 (i INT);

connection default;
grant select, insert on mysqltest.t2 to mysqltest@localhost;
grant         insert on mysqltest.t4 to mysqltest@localhost;
# to specify ACLs for non-existent objects, must explictly |CREATE
grant create, insert on mysqltest.t5 to mysqltest@localhost;
grant create, insert on mysqltest.t6 to mysqltest@localhost;
flush privileges;

connection user1;
insert into t2 values (1);


# CREATE IF NOT EXISTS...SELECT, t1 exists, no INSERT, must fail
--error 1142
create table if not exists t1 select * from t2;

# CREATE IF NOT EXISTS...SELECT, no t3 yet, no INSERT, must fail
--error 1142
create table if not exists t3 select * from t2;

# CREATE IF NOT EXISTS...SELECT, t4 exists, have INSERT, must succeed
create table if not exists t4 select * from t2;

# CREATE IF NOT EXISTS...SELECT, no t5 yet, have INSERT, must succeed
create table if not exists t5 select * from t2;


# CREATE...SELECT, no t6 yet, have INSERT, must succeed
create table t6 select * from t2;

# CREATE...SELECT, no t7 yet, no INSERT, must fail
--error 1142
create table t7 select * from t2;

# CREATE...SELECT, t4 exists, have INSERT, must still fail (exists)
--error 1050
create table t4 select * from t2;

# CREATE...SELECT, t1 exists, no INSERT, must fail
--error 1142
create table t1 select * from t2;


connection default;
drop table t1,t2,t4,t5,t6;

revoke create         on mysqltest.*  from mysqltest@localhost;
revoke select, insert on mysqltest.t2 from mysqltest@localhost;
revoke insert         on mysqltest.t4 from mysqltest@localhost;
revoke create, insert on mysqltest.t5 from mysqltest@localhost;
revoke create, insert on mysqltest.t6 from mysqltest@localhost;
flush privileges;

disconnect user1;
drop database mysqltest;
use test;

# End of 4.1 tests
>>>>>>> de10d38e
<|MERGE_RESOLUTION|>--- conflicted
+++ resolved
@@ -654,7 +654,82 @@
 --error 1367
 create table t1(a set("a,b","c,d") not null);
 
-<<<<<<< HEAD
+#
+# Bug #20901 - CREATE privilege is enough to insert into a table
+#
+
+create database mysqltest;
+use mysqltest;
+
+grant create on mysqltest.* to mysqltest@localhost;
+create table t1 (i INT);
+
+connect (user1,localhost,mysqltest,,mysqltest);
+connection user1;
+# show we don't have INSERT
+--error 1044
+insert into t1 values (1);
+# show we have CREATE
+create table t2 (i INT);
+create table t4 (i INT);
+
+connection default;
+grant select, insert on mysqltest.t2 to mysqltest@localhost;
+grant         insert on mysqltest.t4 to mysqltest@localhost;
+# to specify ACLs for non-existent objects, must explictly |CREATE
+grant create, insert on mysqltest.t5 to mysqltest@localhost;
+grant create, insert on mysqltest.t6 to mysqltest@localhost;
+flush privileges;
+
+connection user1;
+insert into t2 values (1);
+
+
+# CREATE IF NOT EXISTS...SELECT, t1 exists, no INSERT, must fail
+--error 1142
+create table if not exists t1 select * from t2;
+
+# CREATE IF NOT EXISTS...SELECT, no t3 yet, no INSERT, must fail
+--error 1142
+create table if not exists t3 select * from t2;
+
+# CREATE IF NOT EXISTS...SELECT, t4 exists, have INSERT, must succeed
+create table if not exists t4 select * from t2;
+
+# CREATE IF NOT EXISTS...SELECT, no t5 yet, have INSERT, must succeed
+create table if not exists t5 select * from t2;
+
+
+# CREATE...SELECT, no t6 yet, have INSERT, must succeed
+create table t6 select * from t2;
+
+# CREATE...SELECT, no t7 yet, no INSERT, must fail
+--error 1142
+create table t7 select * from t2;
+
+# CREATE...SELECT, t4 exists, have INSERT, must still fail (exists)
+--error 1050
+create table t4 select * from t2;
+
+# CREATE...SELECT, t1 exists, no INSERT, must fail
+--error 1142
+create table t1 select * from t2;
+
+
+connection default;
+drop table t1,t2,t4,t5,t6;
+
+revoke create         on mysqltest.*  from mysqltest@localhost;
+revoke select, insert on mysqltest.t2 from mysqltest@localhost;
+revoke insert         on mysqltest.t4 from mysqltest@localhost;
+revoke create, insert on mysqltest.t5 from mysqltest@localhost;
+revoke create, insert on mysqltest.t6 from mysqltest@localhost;
+flush privileges;
+
+disconnect user1;
+drop database mysqltest;
+use test;
+
 # End of 4.1 tests
 
 
@@ -1149,83 +1224,4 @@
 show status like 'handler_read%';
 drop table t1,t2;
 
---echo End of 5.0 tests
-=======
-#
-# Bug #20901 - CREATE privilege is enough to insert into a table
-#
-
-create database mysqltest;
-use mysqltest;
-
-grant create on mysqltest.* to mysqltest@localhost;
-create table t1 (i INT);
-
-connect (user1,localhost,mysqltest,,mysqltest);
-connection user1;
-# show we don't have INSERT
---error 1044
-insert into t1 values (1);
-# show we have CREATE
-create table t2 (i INT);
-create table t4 (i INT);
-
-connection default;
-grant select, insert on mysqltest.t2 to mysqltest@localhost;
-grant         insert on mysqltest.t4 to mysqltest@localhost;
-# to specify ACLs for non-existent objects, must explictly |CREATE
-grant create, insert on mysqltest.t5 to mysqltest@localhost;
-grant create, insert on mysqltest.t6 to mysqltest@localhost;
-flush privileges;
-
-connection user1;
-insert into t2 values (1);
-
-
-# CREATE IF NOT EXISTS...SELECT, t1 exists, no INSERT, must fail
---error 1142
-create table if not exists t1 select * from t2;
-
-# CREATE IF NOT EXISTS...SELECT, no t3 yet, no INSERT, must fail
---error 1142
-create table if not exists t3 select * from t2;
-
-# CREATE IF NOT EXISTS...SELECT, t4 exists, have INSERT, must succeed
-create table if not exists t4 select * from t2;
-
-# CREATE IF NOT EXISTS...SELECT, no t5 yet, have INSERT, must succeed
-create table if not exists t5 select * from t2;
-
-
-# CREATE...SELECT, no t6 yet, have INSERT, must succeed
-create table t6 select * from t2;
-
-# CREATE...SELECT, no t7 yet, no INSERT, must fail
---error 1142
-create table t7 select * from t2;
-
-# CREATE...SELECT, t4 exists, have INSERT, must still fail (exists)
---error 1050
-create table t4 select * from t2;
-
-# CREATE...SELECT, t1 exists, no INSERT, must fail
---error 1142
-create table t1 select * from t2;
-
-
-connection default;
-drop table t1,t2,t4,t5,t6;
-
-revoke create         on mysqltest.*  from mysqltest@localhost;
-revoke select, insert on mysqltest.t2 from mysqltest@localhost;
-revoke insert         on mysqltest.t4 from mysqltest@localhost;
-revoke create, insert on mysqltest.t5 from mysqltest@localhost;
-revoke create, insert on mysqltest.t6 from mysqltest@localhost;
-flush privileges;
-
-disconnect user1;
-drop database mysqltest;
-use test;
-
-# End of 4.1 tests
->>>>>>> de10d38e
+--echo End of 5.0 tests