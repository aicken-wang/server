--- conflicted
+++ resolved
@@ -2053,7 +2053,7 @@
 drop table t1;
 
 #
-<<<<<<< HEAD
+#
 # Test for Bug#8009, SELECT failed on bigint unsigned when using HEX
 #
 
@@ -2166,7 +2166,6 @@
 DROP TABLE t1;
 
 # End of 4.1 tests
-=======
 # Bug 7672 Unknown column error in order clause
 #
 CREATE TABLE t1 (a INT, b INT);
@@ -2174,5 +2173,4 @@
 (SELECT a, b AS c FROM t1) ORDER BY b+1;
 SELECT a, b AS c FROM t1 ORDER BY c+1;
 SELECT a, b AS c FROM t1 ORDER BY b+1;
-drop table t1;
->>>>>>> 6bfc2d4b
+drop table t1;