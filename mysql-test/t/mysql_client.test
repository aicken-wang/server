--- conflicted
+++ resolved
@@ -30,10 +30,8 @@
 
 #
 # Bug #20328: mysql client: dumb about trailing spaces on 'help' command
-#
-<<<<<<< HEAD
---exec echo 'help' | $MYSQL
---exec echo 'help ' | $MYSQL
+--exec echo 'help' | $MYSQL   >  $MYSQLTEST_VARDIR/tmp/bug20328.tmp
+--exec echo 'help ' | $MYSQL  >  $MYSQLTEST_VARDIR/tmp/bug20328.tmp
 
 #
 # Bug #20103: Escaping with backslash does not work
@@ -44,8 +42,4 @@
 
 --exec echo "SET SQL_MODE = '';"  > $MYSQLTEST_VARDIR/tmp/bug20103.sql
 --exec echo "SELECT '\';';" >> $MYSQLTEST_VARDIR/tmp/bug20103.sql
---exec $MYSQL              < $MYSQLTEST_VARDIR/tmp/bug20103.sql 2>&1
-=======
---exec echo 'help' | $MYSQL   >  $MYSQLTEST_VARDIR/tmp/bug20328.tmp
---exec echo 'help ' | $MYSQL  >  $MYSQLTEST_VARDIR/tmp/bug20328.tmp
->>>>>>> 7f087e2b
+--exec $MYSQL              < $MYSQLTEST_VARDIR/tmp/bug20103.sql 2>&1