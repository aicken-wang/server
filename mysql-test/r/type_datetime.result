--- conflicted
+++ resolved
@@ -665,7 +665,22 @@
 Warning	1292	Incorrect datetime value: '22:55:23'
 Warning	1292	Incorrect datetime value: '10:19:31'
 drop table t1;
-<<<<<<< HEAD
+# 
+# Semantics of the condition <non-nullable datetime field> IS NULL 
+# when the field belongs to an inner table of an outer join 
+# 
+create table t1 (a int, b date not null);
+insert t1 values (1, 0), (2, '1999-01-02');
+create table t2 (c int);
+insert t2 values (1),(3);
+select * from t2 left join t1 on t1.a=t2.c where t1.a is null;
+c	a	b
+3	NULL	NULL
+select * from t2 left join t1 on t1.a=t2.c where t1.b is null;
+c	a	b
+1	1	0000-00-00
+3	NULL	NULL
+drop table t1,t2;
 End of 5.3 tests
 #
 # Start of 5.5 tests
@@ -768,23 +783,4 @@
 DROP TABLE t1,t2;
 #
 # End of 5.5 tests
-#
-=======
-# 
-# Semantics of the condition <non-nullable datetime field> IS NULL 
-# when the field belongs to an inner table of an outer join 
-# 
-create table t1 (a int, b date not null);
-insert t1 values (1, 0), (2, '1999-01-02');
-create table t2 (c int);
-insert t2 values (1),(3);
-select * from t2 left join t1 on t1.a=t2.c where t1.a is null;
-c	a	b
-3	NULL	NULL
-select * from t2 left join t1 on t1.a=t2.c where t1.b is null;
-c	a	b
-1	1	0000-00-00
-3	NULL	NULL
-drop table t1,t2;
-End of 5.3 tests
->>>>>>> 920c479c
+#