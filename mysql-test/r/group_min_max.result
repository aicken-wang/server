--- conflicted
+++ resolved
@@ -3187,7 +3187,106 @@
 drop table t1;
 End of 5.1 tests
 #
-<<<<<<< HEAD
+# MDEV-765 lp:825075 - Wrong result with GROUP BY + multipart key + MIN/MAX loose scan
+#
+CREATE TABLE t1 (a varchar(1), b varchar(1), KEY (b,a));
+INSERT INTO t1 VALUES
+('0',NULL),('9',NULL),('8','c'),('4','d'),('7','d'),(NULL,'f'),
+('7','f'),('8','g'),(NULL,'j');
+explain
+SELECT max(a) , b FROM t1 WHERE a IS NULL OR b = 'z' GROUP BY b;
+id	select_type	table	type	possible_keys	key	key_len	ref	rows	Extra
+1	SIMPLE	t1	index	b	b	8	NULL	9	Using where; Using index
+SELECT max(a) , b FROM t1 WHERE a IS NULL OR b = 'z' GROUP BY b;
+max(a)	b
+NULL	f
+NULL	j
+explain
+SELECT b, min(a) FROM t1 WHERE a = '7' OR b = 'z' GROUP BY b;
+id	select_type	table	type	possible_keys	key	key_len	ref	rows	Extra
+1	SIMPLE	t1	index	b	b	8	NULL	9	Using where; Using index
+SELECT b, min(a) FROM t1 WHERE a = '7' OR b = 'z' GROUP BY b;
+b	min(a)
+d	7
+f	7
+explain
+SELECT b, min(a) FROM t1 WHERE (a = b OR b = 'd' OR b is NULL) GROUP BY b;
+id	select_type	table	type	possible_keys	key	key_len	ref	rows	Extra
+1	SIMPLE	t1	index	b	b	8	NULL	9	Using where; Using index
+SELECT b, min(a) FROM t1 WHERE (a = b OR b = 'd' OR b is NULL) GROUP BY b;
+b	min(a)
+NULL	0
+d	4
+explain
+SELECT b, min(a) FROM t1 WHERE a > ('0' = b) AND b = 'z' GROUP BY b;
+id	select_type	table	type	possible_keys	key	key_len	ref	rows	Extra
+1	SIMPLE	t1	ref	b	b	4	const	1	Using where; Using index
+SELECT b, min(a) FROM t1 WHERE a > ('0' = b) AND b = 'z' GROUP BY b;
+b	min(a)
+explain
+SELECT b, min(a) FROM t1 WHERE a > '0' AND (b < (a = '7')) GROUP BY b;
+id	select_type	table	type	possible_keys	key	key_len	ref	rows	Extra
+1	SIMPLE	t1	index	NULL	b	8	NULL	9	Using where; Using index
+SELECT b, min(a) FROM t1 WHERE a > '0' AND (b < (a = '7')) GROUP BY b;
+b	min(a)
+d	7
+f	7
+Warnings:
+Warning	1292	Truncated incorrect DOUBLE value: 'c'
+Warning	1292	Truncated incorrect DOUBLE value: 'd'
+Warning	1292	Truncated incorrect DOUBLE value: 'd'
+Warning	1292	Truncated incorrect DOUBLE value: 'f'
+Warning	1292	Truncated incorrect DOUBLE value: 'g'
+explain
+SELECT b, min(a) FROM t1 WHERE (a > '0' AND (a > '1' OR b = 'd')) GROUP BY b;
+id	select_type	table	type	possible_keys	key	key_len	ref	rows	Extra
+1	SIMPLE	t1	index	b	b	8	NULL	9	Using where; Using index
+SELECT b, min(a) FROM t1 WHERE (a > '0' AND (a > '1' OR b = 'd')) GROUP BY b;
+b	min(a)
+NULL	9
+c	8
+d	4
+f	7
+g	8
+drop table t1;
+#
+# MDEV-4140 Wrong result with GROUP BY + multipart key + MIN/MAX loose scan and a subquery
+#
+CREATE TABLE t1 (a int, b int, KEY (b, a)) ;
+INSERT INTO t1 VALUES (0,99),(9,99),(4,0),(7,0),(99,0),(7,0),(8,0),(99,0),(1,0);
+CREATE TABLE t2 (c int) ;
+INSERT INTO t2 VALUES (0),(1);
+EXPLAIN
+SELECT MIN(a), b FROM t1 WHERE a > 0 GROUP BY b;
+id	select_type	table	type	possible_keys	key	key_len	ref	rows	Extra
+1	SIMPLE	t1	range	NULL	b	10	NULL	10	Using where; Using index for group-by
+SELECT MIN(a), b FROM t1 WHERE a > 0 GROUP BY b;
+MIN(a)	b
+1	0
+9	99
+EXPLAIN
+SELECT MIN(a), b FROM t1 WHERE a > ( SELECT c FROM t2 WHERE c = 0 ) GROUP BY b;
+id	select_type	table	type	possible_keys	key	key_len	ref	rows	Extra
+1	PRIMARY	t1	range	NULL	b	10	NULL	10	Using where; Using index for group-by
+2	SUBQUERY	t2	ALL	NULL	NULL	NULL	NULL	2	Using where
+SELECT MIN(a), b FROM t1 WHERE a > ( SELECT c FROM t2 WHERE c = 0 ) GROUP BY b;
+MIN(a)	b
+1	0
+9	99
+EXPLAIN
+SELECT MIN(a), b FROM t1 WHERE a > ( SELECT min(c) FROM t2, t1 t1a, t1 t1b WHERE c = 0 ) GROUP BY b;
+id	select_type	table	type	possible_keys	key	key_len	ref	rows	Extra
+1	PRIMARY	t1	index	NULL	b	10	NULL	9	Using where; Using index
+2	SUBQUERY	t2	ALL	NULL	NULL	NULL	NULL	2	Using where
+2	SUBQUERY	t1a	index	NULL	b	10	NULL	9	Using index; Using join buffer (flat, BNL join)
+2	SUBQUERY	t1b	index	NULL	b	10	NULL	9	Using index; Using join buffer (incremental, BNL join)
+SELECT MIN(a), b FROM t1 WHERE a > ( SELECT min(c) FROM t2, t1 t1a, t1 t1b WHERE c = 0 ) GROUP BY b;
+MIN(a)	b
+1	0
+9	99
+drop table t1, t2;
+End of 5.3 tests
+#
 # WL#3220 (Loose index scan for COUNT DISTINCT)
 #
 CREATE TABLE t1 (a INT, b INT, c INT, KEY (a,b));
@@ -3461,99 +3560,4 @@
 id	select_type	table	type	possible_keys	key	key_len	ref	rows	Extra
 1	SIMPLE	t1	range	NULL	PRIMARY	5	NULL	9	Using index for group-by (scanning)
 drop table t1;
-# End of test#50539.
-=======
-# MDEV-765:  LP:825075 - Wrong result with GROUP BY + multipart key + MIN/MAX loose scan
-#
-CREATE TABLE t1 (a varchar(1), b varchar(1), KEY (b,a));
-INSERT INTO t1 VALUES
-('0',NULL),('9',NULL),('8','c'),('4','d'),('7','d'),(NULL,'f'),
-('7','f'),('8','g'),(NULL,'j');
-explain
-SELECT max(a) , b FROM t1 WHERE a IS NULL OR b = 'z' GROUP BY b;
-id	select_type	table	type	possible_keys	key	key_len	ref	rows	Extra
-1	SIMPLE	t1	index	b	b	8	NULL	9	Using where; Using index
-SELECT max(a) , b FROM t1 WHERE a IS NULL OR b = 'z' GROUP BY b;
-max(a)	b
-NULL	f
-NULL	j
-explain
-SELECT b, min(a) FROM t1 WHERE a = '7' OR b = 'z' GROUP BY b;
-id	select_type	table	type	possible_keys	key	key_len	ref	rows	Extra
-1	SIMPLE	t1	index	b	b	8	NULL	9	Using where; Using index
-SELECT b, min(a) FROM t1 WHERE a = '7' OR b = 'z' GROUP BY b;
-b	min(a)
-d	7
-f	7
-explain
-SELECT b, min(a) FROM t1 WHERE (a = b OR b = 'd' OR b is NULL) GROUP BY b;
-id	select_type	table	type	possible_keys	key	key_len	ref	rows	Extra
-1	SIMPLE	t1	index	b	b	8	NULL	9	Using where; Using index
-SELECT b, min(a) FROM t1 WHERE (a = b OR b = 'd' OR b is NULL) GROUP BY b;
-b	min(a)
-NULL	0
-d	4
-explain
-SELECT b, min(a) FROM t1 WHERE a > ('0' = b) AND b = 'z' GROUP BY b;
-id	select_type	table	type	possible_keys	key	key_len	ref	rows	Extra
-1	SIMPLE	t1	ref	b	b	4	const	1	Using where; Using index
-SELECT b, min(a) FROM t1 WHERE a > ('0' = b) AND b = 'z' GROUP BY b;
-b	min(a)
-explain
-SELECT b, min(a) FROM t1 WHERE a > '0' AND (b < (a = '7')) GROUP BY b;
-id	select_type	table	type	possible_keys	key	key_len	ref	rows	Extra
-1	SIMPLE	t1	index	NULL	b	8	NULL	9	Using where; Using index
-SELECT b, min(a) FROM t1 WHERE a > '0' AND (b < (a = '7')) GROUP BY b;
-b	min(a)
-d	7
-f	7
-explain
-SELECT b, min(a) FROM t1 WHERE (a > '0' AND (a > '1' OR b = 'd')) GROUP BY b;
-id	select_type	table	type	possible_keys	key	key_len	ref	rows	Extra
-1	SIMPLE	t1	index	b	b	8	NULL	9	Using where; Using index
-SELECT b, min(a) FROM t1 WHERE (a > '0' AND (a > '1' OR b = 'd')) GROUP BY b;
-b	min(a)
-NULL	9
-c	8
-d	4
-f	7
-g	8
-drop table t1;
-#
-# MDEV-4140 Wrong result with GROUP BY + multipart key + MIN/MAX loose scan and a subquery
-#
-CREATE TABLE t1 (a int, b int, KEY (b, a)) ;
-INSERT INTO t1 VALUES (0,99),(9,99),(4,0),(7,0),(99,0),(7,0),(8,0),(99,0),(1,0);
-CREATE TABLE t2 (c int) ;
-INSERT INTO t2 VALUES (0),(1);
-EXPLAIN
-SELECT MIN(a), b FROM t1 WHERE a > 0 GROUP BY b;
-id	select_type	table	type	possible_keys	key	key_len	ref	rows	Extra
-1	SIMPLE	t1	range	NULL	b	10	NULL	10	Using where; Using index for group-by
-SELECT MIN(a), b FROM t1 WHERE a > 0 GROUP BY b;
-MIN(a)	b
-1	0
-9	99
-EXPLAIN
-SELECT MIN(a), b FROM t1 WHERE a > ( SELECT c FROM t2 WHERE c = 0 ) GROUP BY b;
-id	select_type	table	type	possible_keys	key	key_len	ref	rows	Extra
-1	PRIMARY	t1	index	NULL	b	10	NULL	9	Using where; Using index
-2	SUBQUERY	t2	ALL	NULL	NULL	NULL	NULL	2	Using where
-SELECT MIN(a), b FROM t1 WHERE a > ( SELECT c FROM t2 WHERE c = 0 ) GROUP BY b;
-MIN(a)	b
-1	0
-9	99
-EXPLAIN
-SELECT MIN(a), b FROM t1 WHERE a > ( SELECT min(c) FROM t2, t1 t1a, t1 t1b WHERE c = 0 ) GROUP BY b;
-id	select_type	table	type	possible_keys	key	key_len	ref	rows	Extra
-1	PRIMARY	t1	index	NULL	b	10	NULL	9	Using where; Using index
-2	SUBQUERY	t2	ALL	NULL	NULL	NULL	NULL	2	Using where
-2	SUBQUERY	t1a	index	NULL	b	10	NULL	9	Using index; Using join buffer (flat, BNL join)
-2	SUBQUERY	t1b	index	NULL	b	10	NULL	9	Using index; Using join buffer (incremental, BNL join)
-SELECT MIN(a), b FROM t1 WHERE a > ( SELECT min(c) FROM t2, t1 t1a, t1 t1b WHERE c = 0 ) GROUP BY b;
-MIN(a)	b
-1	0
-9	99
-drop table t1, t2;
-End of 5.3 tests
->>>>>>> c4341d50
+# End of test#50539.