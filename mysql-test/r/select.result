--- conflicted
+++ resolved
@@ -4164,7 +4164,6 @@
 select str_to_date('2007-10-01 12','%Y-%m-%d %H') = '2007-10-01 12:00:00';
 str_to_date('2007-10-01 12','%Y-%m-%d %H') = '2007-10-01 12:00:00'
 1
-<<<<<<< HEAD
 select str_to_date('2007-10-01 12:34','%Y-%m-%d %H') = '2007-10-01 12:00:00';
 str_to_date('2007-10-01 12:34','%Y-%m-%d %H') = '2007-10-01 12:00:00'
 1
@@ -4249,8 +4248,6 @@
 select str_to_date('1000-01-01','%Y-%m-%d') between NULL and NULL;
 str_to_date('1000-01-01','%Y-%m-%d') between NULL and NULL
 0
-=======
-DROP VIEW v1, v2, v3;
 CREATE TABLE t1 (c11 INT UNSIGNED NOT NULL AUTO_INCREMENT PRIMARY KEY);
 CREATE TABLE t2 (c21 INT UNSIGNED NOT NULL, 
 c22 INT DEFAULT NULL, 
@@ -4290,5 +4287,4 @@
 1
 1
 DROP TABLE t1, t2, t3;
->>>>>>> 00c125ee
 End of 5.0 tests