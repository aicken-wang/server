--- conflicted
+++ resolved
@@ -2396,7 +2396,6 @@
 1	SIMPLE	t1	ALL	NULL	NULL	NULL	NULL	5	
 1	SIMPLE	t2	ref	a	a	23	test.t1.a	2	
 EXPLAIN SELECT * FROM t1 LEFT JOIN t2 FORCE INDEX (a) ON t1.a=t2.a;
-<<<<<<< HEAD
 id	select_type	table	type	possible_keys	key	key_len	ref	rows	Extra
 1	SIMPLE	t1	ALL	NULL	NULL	NULL	NULL	5	
 1	SIMPLE	t2	ref	a	a	23	test.t1.a	2	
@@ -2455,11 +2454,7 @@
 ERROR HY000: Incorrect usage of ALL and DISTINCT
 select distinct all * from t1;
 ERROR HY000: Incorrect usage of ALL and DISTINCT
-=======
-table	type	possible_keys	key	key_len	ref	rows	Extra
-t1	ALL	NULL	NULL	NULL	NULL	5	
-t2	ref	a	a	23	t1.a	5	
-DROP TABLE t1, t2;
+DROP TABLE t1;
 CREATE TABLE t1 (
 kunde_intern_id int(10) unsigned NOT NULL default '0',
 kunde_id int(10) unsigned NOT NULL default '0',
@@ -2513,5 +2508,4 @@
 AND FK_firma_id = 2;
 COUNT(*)
 0
->>>>>>> 2e936807
 drop table t1;