drop table if exists t1,t2,t3,t4,t11;
drop table if exists t1_1,t1_2,t9_1,t9_2,t1aa,t2aa;
drop view if exists v1;
CREATE TABLE t1 (
Period smallint(4) unsigned zerofill DEFAULT '0000' NOT NULL,
Varor_period smallint(4) unsigned DEFAULT '0' NOT NULL
);
INSERT INTO t1 VALUES (9410,9412);
select period from t1;
period
9410
select * from t1;
Period	Varor_period
9410	9412
select t1.* from t1;
Period	Varor_period
9410	9412
CREATE TABLE t2 (
auto int not null auto_increment,
fld1 int(6) unsigned zerofill DEFAULT '000000' NOT NULL,
companynr tinyint(2) unsigned zerofill DEFAULT '00' NOT NULL,
fld3 char(30) DEFAULT '' NOT NULL,
fld4 char(35) DEFAULT '' NOT NULL,
fld5 char(35) DEFAULT '' NOT NULL,
fld6 char(4) DEFAULT '' NOT NULL,
UNIQUE fld1 (fld1),
KEY fld3 (fld3),
PRIMARY KEY (auto)
);
select t2.fld3 from t2 where companynr = 58 and fld3 like "%imaginable%";
fld3
imaginable
select fld3 from t2 where fld3 like "%cultivation" ;
fld3
cultivation
select t2.fld3,companynr from t2 where companynr = 57+1 order by fld3;
fld3	companynr
concoct	58
druggists	58
engrossing	58
Eurydice	58
exclaimers	58
ferociousness	58
hopelessness	58
Huey	58
imaginable	58
judges	58
merging	58
ostrich	58
peering	58
Phelps	58
presumes	58
Ruth	58
sentences	58
Shylock	58
straggled	58
synergy	58
thanking	58
tying	58
unlocks	58
select fld3,companynr from t2 where companynr = 58 order by fld3;
fld3	companynr
concoct	58
druggists	58
engrossing	58
Eurydice	58
exclaimers	58
ferociousness	58
hopelessness	58
Huey	58
imaginable	58
judges	58
merging	58
ostrich	58
peering	58
Phelps	58
presumes	58
Ruth	58
sentences	58
Shylock	58
straggled	58
synergy	58
thanking	58
tying	58
unlocks	58
select fld3 from t2 order by fld3 desc limit 10;
fld3
youthfulness
yelped
Wotan
workers
Witt
witchcraft
Winsett
Willy
willed
wildcats
select fld3 from t2 order by fld3 desc limit 5;
fld3
youthfulness
yelped
Wotan
workers
Witt
select fld3 from t2 order by fld3 desc limit 5,5;
fld3
witchcraft
Winsett
Willy
willed
wildcats
select t2.fld3 from t2 where fld3 = 'honeysuckle';
fld3
honeysuckle
select t2.fld3 from t2 where fld3 LIKE 'honeysuckl_';
fld3
honeysuckle
select t2.fld3 from t2 where fld3 LIKE 'hon_ysuckl_';
fld3
honeysuckle
select t2.fld3 from t2 where fld3 LIKE 'honeysuckle%';
fld3
honeysuckle
select t2.fld3 from t2 where fld3 LIKE 'h%le';
fld3
honeysuckle
select t2.fld3 from t2 where fld3 LIKE 'honeysuckle_';
fld3
select t2.fld3 from t2 where fld3 LIKE 'don_t_find_me_please%';
fld3
explain select t2.fld3 from t2 where fld3 = 'honeysuckle';
id	select_type	table	type	possible_keys	key	key_len	ref	rows	Extra
1	SIMPLE	t2	ref	fld3	fld3	30	const	1	Using where; Using index
explain select fld3 from t2 ignore index (fld3) where fld3 = 'honeysuckle';
id	select_type	table	type	possible_keys	key	key_len	ref	rows	Extra
1	SIMPLE	t2	ALL	NULL	NULL	NULL	NULL	1199	Using where
explain select fld3 from t2 use index (fld1) where fld3 = 'honeysuckle';
id	select_type	table	type	possible_keys	key	key_len	ref	rows	Extra
1	SIMPLE	t2	ALL	NULL	NULL	NULL	NULL	1199	Using where
explain select fld3 from t2 use index (fld3) where fld3 = 'honeysuckle';
id	select_type	table	type	possible_keys	key	key_len	ref	rows	Extra
1	SIMPLE	t2	ref	fld3	fld3	30	const	1	Using where; Using index
explain select fld3 from t2 use index (fld1,fld3) where fld3 = 'honeysuckle';
id	select_type	table	type	possible_keys	key	key_len	ref	rows	Extra
1	SIMPLE	t2	ref	fld3	fld3	30	const	1	Using where; Using index
explain select fld3 from t2 ignore index (fld3,not_used);
ERROR 42000: Key 'not_used' doesn't exist in table 't2'
explain select fld3 from t2 use index (not_used);
ERROR 42000: Key 'not_used' doesn't exist in table 't2'
select t2.fld3 from t2 where fld3 >= 'honeysuckle' and fld3 <= 'honoring' order by fld3;
fld3
honeysuckle
honoring
explain select t2.fld3 from t2 where fld3 >= 'honeysuckle' and fld3 <= 'honoring' order by fld3;
id	select_type	table	type	possible_keys	key	key_len	ref	rows	Extra
1	SIMPLE	t2	range	fld3	fld3	30	NULL	2	Using where; Using index
select fld1,fld3 from t2 where fld3="Colombo" or fld3 = "nondecreasing" order by fld3;
fld1	fld3
148504	Colombo
068305	Colombo
000000	nondecreasing
select fld1,fld3 from t2 where companynr = 37 and fld3 = 'appendixes';
fld1	fld3
232605	appendixes
1232605	appendixes
1232606	appendixes
1232607	appendixes
1232608	appendixes
1232609	appendixes
select fld1 from t2 where fld1=250501 or fld1="250502";
fld1
250501
250502
explain select fld1 from t2 where fld1=250501 or fld1="250502";
id	select_type	table	type	possible_keys	key	key_len	ref	rows	Extra
1	SIMPLE	t2	range	fld1	fld1	4	NULL	2	Using where; Using index
select fld1 from t2 where fld1=250501 or fld1=250502 or fld1 >= 250505 and fld1 <= 250601 or fld1 between 250501 and 250502;
fld1
250501
250502
250505
250601
explain select fld1 from t2 where fld1=250501 or fld1=250502 or fld1 >= 250505 and fld1 <= 250601 or fld1 between 250501 and 250502;
id	select_type	table	type	possible_keys	key	key_len	ref	rows	Extra
1	SIMPLE	t2	range	fld1	fld1	4	NULL	4	Using where; Using index
select fld1,fld3 from t2 where companynr = 37 and fld3 like 'f%';
fld1	fld3
218401	faithful
018007	fanatic
228311	fated
018017	featherweight
218022	feed
088303	feminine
058004	Fenton
038017	fetched
018054	fetters
208101	fiftieth
238007	filial
013606	fingerings
218008	finishers
038205	firearm
188505	fitting
202301	Fitzpatrick
238008	fixedly
012001	flanking
018103	flint
018104	flopping
188007	flurried
013602	foldout
226205	foothill
232102	forgivably
228306	forthcoming
186002	freakish
208113	freest
231315	freezes
036002	funereal
226209	furnishings
198006	furthermore
select fld3 from t2 where fld3 like "L%" and fld3 = "ok";
fld3
select fld3 from t2 where (fld3 like "C%" and fld3 = "Chantilly");
fld3
Chantilly
select fld1,fld3 from t2 where fld1 like "25050%";
fld1	fld3
250501	poisoning
250502	Iraqis
250503	heaving
250504	population
250505	bomb
select fld1,fld3 from t2 where fld1 like "25050_";
fld1	fld3
250501	poisoning
250502	Iraqis
250503	heaving
250504	population
250505	bomb
select distinct companynr from t2;
companynr
00
37
36
50
58
29
40
53
65
41
34
68
select distinct companynr from t2 order by companynr;
companynr
00
29
34
36
37
40
41
50
53
58
65
68
select distinct companynr from t2 order by companynr desc;
companynr
68
65
58
53
50
41
40
37
36
34
29
00
select distinct t2.fld3,period from t2,t1 where companynr=37 and fld3 like "O%";
fld3	period
obliterates	9410
offload	9410
opaquely	9410
organizer	9410
overestimating	9410
overlay	9410
select distinct fld3 from t2 where companynr = 34 order by fld3;
fld3
absentee
accessed
ahead
alphabetic
Asiaticizations
attitude
aye
bankruptcies
belays
Blythe
bomb
boulevard
bulldozes
cannot
caressing
charcoal
checksumming
chess
clubroom
colorful
cosy
creator
crying
Darius
diffusing
duality
Eiffel
Epiphany
Ernestine
explorers
exterminated
famine
forked
Gershwins
heaving
Hodges
Iraqis
Italianization
Lagos
landslide
libretto
Majorca
mastering
narrowed
occurred
offerers
Palestine
Peruvianizes
pharmaceutic
poisoning
population
Pygmalion
rats
realest
recording
regimented
retransmitting
reviver
rouses
scars
sicker
sleepwalk
stopped
sugars
translatable
uncles
unexpected
uprisings
versatility
vest
select distinct fld3 from t2 limit 10;
fld3
abates
abiding
Abraham
abrogating
absentee
abut
accessed
accruing
accumulating
accuracies
select distinct fld3 from t2 having fld3 like "A%" limit 10;
fld3
abates
abiding
Abraham
abrogating
absentee
abut
accessed
accruing
accumulating
accuracies
select distinct substring(fld3,1,3) from t2 where fld3 like "A%";
substring(fld3,1,3)
aba
abi
Abr
abs
abu
acc
acq
acu
Ade
adj
Adl
adm
Ado
ads
adv
aer
aff
afi
afl
afo
agi
ahe
aim
air
Ald
alg
ali
all
alp
alr
ama
ame
amm
ana
and
ane
Ang
ani
Ann
Ant
api
app
aqu
Ara
arc
Arm
arr
Art
Asi
ask
asp
ass
ast
att
aud
Aug
aut
ave
avo
awe
aye
Azt
select distinct substring(fld3,1,3) as a from t2 having a like "A%" order by a limit 10;
a
aba
abi
Abr
abs
abu
acc
acq
acu
Ade
adj
select distinct substring(fld3,1,3) from t2 where fld3 like "A%" limit 10;
substring(fld3,1,3)
aba
abi
Abr
abs
abu
acc
acq
acu
Ade
adj
select distinct substring(fld3,1,3) as a from t2 having a like "A%" limit 10;
a
aba
abi
Abr
abs
abu
acc
acq
acu
Ade
adj
create table t3 (
period    int not null,
name      char(32) not null,
companynr int not null,
price     double(11,0),
price2     double(11,0),
key (period),
key (name)
);
create temporary table tmp engine = myisam select * from t3;
insert into t3 select * from tmp;
insert into tmp select * from t3;
insert into t3 select * from tmp;
insert into tmp select * from t3;
insert into t3 select * from tmp;
insert into tmp select * from t3;
insert into t3 select * from tmp;
insert into tmp select * from t3;
insert into t3 select * from tmp;
insert into tmp select * from t3;
insert into t3 select * from tmp;
insert into tmp select * from t3;
insert into t3 select * from tmp;
insert into tmp select * from t3;
insert into t3 select * from tmp;
insert into tmp select * from t3;
insert into t3 select * from tmp;
alter table t3 add t2nr int not null auto_increment primary key first;
drop table tmp;
SET SQL_BIG_TABLES=1;
select distinct concat(fld3," ",fld3) as namn from t2,t3 where t2.fld1=t3.t2nr order by namn limit 10;
namn
Abraham Abraham
abrogating abrogating
admonishing admonishing
Adolph Adolph
afield afield
aging aging
ammonium ammonium
analyzable analyzable
animals animals
animized animized
SET SQL_BIG_TABLES=0;
select distinct concat(fld3," ",fld3) from t2,t3 where t2.fld1=t3.t2nr order by fld3 limit 10;
concat(fld3," ",fld3)
Abraham Abraham
abrogating abrogating
admonishing admonishing
Adolph Adolph
afield afield
aging aging
ammonium ammonium
analyzable analyzable
animals animals
animized animized
select distinct fld5 from t2 limit 10;
fld5
neat
Steinberg
jarring
tinily
balled
persist
attainments
fanatic
measures
rightfulness
select distinct fld3,count(*) from t2 group by companynr,fld3 limit 10;
fld3	count(*)
affixed	1
and	1
annoyers	1
Anthony	1
assayed	1
assurers	1
attendants	1
bedlam	1
bedpost	1
boasted	1
SET SQL_BIG_TABLES=1;
select distinct fld3,count(*) from t2 group by companynr,fld3 limit 10;
fld3	count(*)
affixed	1
and	1
annoyers	1
Anthony	1
assayed	1
assurers	1
attendants	1
bedlam	1
bedpost	1
boasted	1
SET SQL_BIG_TABLES=0;
select distinct fld3,repeat("a",length(fld3)),count(*) from t2 group by companynr,fld3 limit 100,10;
fld3	repeat("a",length(fld3))	count(*)
circus	aaaaaa	1
cited	aaaaa	1
Colombo	aaaaaaa	1
congresswoman	aaaaaaaaaaaaa	1
contrition	aaaaaaaaaa	1
corny	aaaaa	1
cultivation	aaaaaaaaaaa	1
definiteness	aaaaaaaaaaaa	1
demultiplex	aaaaaaaaaaa	1
disappointing	aaaaaaaaaaaaa	1
select distinct companynr,rtrim(space(512+companynr)) from t3 order by 1,2;
companynr	rtrim(space(512+companynr))
37	
78	
101	
154	
311	
447	
512	
select distinct fld3 from t2,t3 where t2.companynr = 34 and t2.fld1=t3.t2nr order by fld3;
fld3
explain select t3.t2nr,fld3 from t2,t3 where t2.companynr = 34 and t2.fld1=t3.t2nr order by t3.t2nr,fld3;
id	select_type	table	type	possible_keys	key	key_len	ref	rows	Extra
1	SIMPLE	t2	ALL	fld1	NULL	NULL	NULL	1199	Using where; Using temporary; Using filesort
1	SIMPLE	t3	eq_ref	PRIMARY	PRIMARY	4	test.t2.fld1	1	Using where; Using index
explain select * from t3 as t1,t3 where t1.period=t3.period order by t3.period;
id	select_type	table	type	possible_keys	key	key_len	ref	rows	Extra
1	SIMPLE	t1	ALL	period	NULL	NULL	NULL	41810	Using temporary; Using filesort
1	SIMPLE	t3	ref	period	period	4	test.t1.period	4181	
explain select * from t3 as t1,t3 where t1.period=t3.period order by t3.period limit 10;
id	select_type	table	type	possible_keys	key	key_len	ref	rows	Extra
1	SIMPLE	t3	index	period	period	4	NULL	1	
1	SIMPLE	t1	ref	period	period	4	test.t3.period	4181	
explain select * from t3 as t1,t3 where t1.period=t3.period order by t1.period limit 10;
id	select_type	table	type	possible_keys	key	key_len	ref	rows	Extra
1	SIMPLE	t1	index	period	period	4	NULL	1	
1	SIMPLE	t3	ref	period	period	4	test.t1.period	4181	
select period from t1;
period
9410
select period from t1 where period=1900;
period
select fld3,period from t1,t2 where fld1 = 011401 order by period;
fld3	period
breaking	9410
select fld3,period from t2,t3 where t2.fld1 = 011401 and t2.fld1=t3.t2nr and t3.period=1001;
fld3	period
breaking	1001
explain select fld3,period from t2,t3 where t2.fld1 = 011401 and t3.t2nr=t2.fld1 and 1001 = t3.period;
id	select_type	table	type	possible_keys	key	key_len	ref	rows	Extra
1	SIMPLE	t2	const	fld1	fld1	4	const	1	
1	SIMPLE	t3	const	PRIMARY,period	PRIMARY	4	const	1	
select fld3,period from t2,t1 where companynr*10 = 37*10;
fld3	period
breaking	9410
Romans	9410
intercepted	9410
bewilderingly	9410
astound	9410
admonishing	9410
sumac	9410
flanking	9410
combed	9410
subjective	9410
scatterbrain	9410
Eulerian	9410
Kane	9410
overlay	9410
perturb	9410
goblins	9410
annihilates	9410
Wotan	9410
snatching	9410
concludes	9410
laterally	9410
yelped	9410
grazing	9410
Baird	9410
celery	9410
misunderstander	9410
handgun	9410
foldout	9410
mystic	9410
succumbed	9410
Nabisco	9410
fingerings	9410
aging	9410
afield	9410
ammonium	9410
boat	9410
intelligibility	9410
Augustine	9410
teethe	9410
dreaded	9410
scholastics	9410
audiology	9410
wallet	9410
parters	9410
eschew	9410
quitter	9410
neat	9410
Steinberg	9410
jarring	9410
tinily	9410
balled	9410
persist	9410
attainments	9410
fanatic	9410
measures	9410
rightfulness	9410
capably	9410
impulsive	9410
starlet	9410
terminators	9410
untying	9410
announces	9410
featherweight	9410
pessimist	9410
daughter	9410
decliner	9410
lawgiver	9410
stated	9410
readable	9410
attrition	9410
cascade	9410
motors	9410
interrogate	9410
pests	9410
stairway	9410
dopers	9410
testicle	9410
Parsifal	9410
leavings	9410
postulation	9410
squeaking	9410
contrasted	9410
leftover	9410
whiteners	9410
erases	9410
Punjab	9410
Merritt	9410
Quixotism	9410
sweetish	9410
dogging	9410
scornfully	9410
bellow	9410
bills	9410
cupboard	9410
sureties	9410
puddings	9410
fetters	9410
bivalves	9410
incurring	9410
Adolph	9410
pithed	9410
Miles	9410
trimmings	9410
tragedies	9410
skulking	9410
flint	9410
flopping	9410
relaxing	9410
offload	9410
suites	9410
lists	9410
animized	9410
multilayer	9410
standardizes	9410
Judas	9410
vacuuming	9410
dentally	9410
humanness	9410
inch	9410
Weissmuller	9410
irresponsibly	9410
luckily	9410
culled	9410
medical	9410
bloodbath	9410
subschema	9410
animals	9410
Micronesia	9410
repetitions	9410
Antares	9410
ventilate	9410
pityingly	9410
interdependent	9410
Graves	9410
neonatal	9410
chafe	9410
honoring	9410
realtor	9410
elite	9410
funereal	9410
abrogating	9410
sorters	9410
Conley	9410
lectured	9410
Abraham	9410
Hawaii	9410
cage	9410
hushes	9410
Simla	9410
reporters	9410
Dutchman	9410
descendants	9410
groupings	9410
dissociate	9410
coexist	9410
Beebe	9410
Taoism	9410
Connally	9410
fetched	9410
checkpoints	9410
rusting	9410
galling	9410
obliterates	9410
traitor	9410
resumes	9410
analyzable	9410
terminator	9410
gritty	9410
firearm	9410
minima	9410
Selfridge	9410
disable	9410
witchcraft	9410
betroth	9410
Manhattanize	9410
imprint	9410
peeked	9410
swelling	9410
interrelationships	9410
riser	9410
Gandhian	9410
peacock	9410
bee	9410
kanji	9410
dental	9410
scarf	9410
chasm	9410
insolence	9410
syndicate	9410
alike	9410
imperial	9410
convulsion	9410
railway	9410
validate	9410
normalizes	9410
comprehensive	9410
chewing	9410
denizen	9410
schemer	9410
chronicle	9410
Kline	9410
Anatole	9410
partridges	9410
brunch	9410
recruited	9410
dimensions	9410
Chicana	9410
announced	9410
praised	9410
employing	9410
linear	9410
quagmire	9410
western	9410
relishing	9410
serving	9410
scheduling	9410
lore	9410
eventful	9410
arteriole	9410
disentangle	9410
cured	9410
Fenton	9410
avoidable	9410
drains	9410
detectably	9410
husky	9410
impelling	9410
undoes	9410
evened	9410
squeezes	9410
destroyer	9410
rudeness	9410
beaner	9410
boorish	9410
Everhart	9410
encompass	9410
mushrooms	9410
Alison	9410
externally	9410
pellagra	9410
cult	9410
creek	9410
Huffman	9410
Majorca	9410
governing	9410
gadfly	9410
reassigned	9410
intentness	9410
craziness	9410
psychic	9410
squabbled	9410
burlesque	9410
capped	9410
extracted	9410
DiMaggio	9410
exclamation	9410
subdirectory	9410
Gothicism	9410
feminine	9410
metaphysically	9410
sanding	9410
Miltonism	9410
freakish	9410
index	9410
straight	9410
flurried	9410
denotative	9410
coming	9410
commencements	9410
gentleman	9410
gifted	9410
Shanghais	9410
sportswriting	9410
sloping	9410
navies	9410
leaflet	9410
shooter	9410
Joplin	9410
babies	9410
assails	9410
admiring	9410
swaying	9410
Goldstine	9410
fitting	9410
Norwalk	9410
analogy	9410
deludes	9410
cokes	9410
Clayton	9410
exhausts	9410
causality	9410
sating	9410
icon	9410
throttles	9410
communicants	9410
dehydrate	9410
priceless	9410
publicly	9410
incidentals	9410
commonplace	9410
mumbles	9410
furthermore	9410
cautioned	9410
parametrized	9410
registration	9410
sadly	9410
positioning	9410
babysitting	9410
eternal	9410
hoarder	9410
congregates	9410
rains	9410
workers	9410
sags	9410
unplug	9410
garage	9410
boulder	9410
specifics	9410
Teresa	9410
Winsett	9410
convenient	9410
buckboards	9410
amenities	9410
resplendent	9410
sews	9410
participated	9410
Simon	9410
certificates	9410
Fitzpatrick	9410
Evanston	9410
misted	9410
textures	9410
save	9410
count	9410
rightful	9410
chaperone	9410
Lizzy	9410
clenched	9410
effortlessly	9410
accessed	9410
beaters	9410
Hornblower	9410
vests	9410
indulgences	9410
infallibly	9410
unwilling	9410
excrete	9410
spools	9410
crunches	9410
overestimating	9410
ineffective	9410
humiliation	9410
sophomore	9410
star	9410
rifles	9410
dialysis	9410
arriving	9410
indulge	9410
clockers	9410
languages	9410
Antarctica	9410
percentage	9410
ceiling	9410
specification	9410
regimented	9410
ciphers	9410
pictures	9410
serpents	9410
allot	9410
realized	9410
mayoral	9410
opaquely	9410
hostess	9410
fiftieth	9410
incorrectly	9410
decomposition	9410
stranglings	9410
mixture	9410
electroencephalography	9410
similarities	9410
charges	9410
freest	9410
Greenberg	9410
tinting	9410
expelled	9410
warm	9410
smoothed	9410
deductions	9410
Romano	9410
bitterroot	9410
corset	9410
securing	9410
environing	9410
cute	9410
Crays	9410
heiress	9410
inform	9410
avenge	9410
universals	9410
Kinsey	9410
ravines	9410
bestseller	9410
equilibrium	9410
extents	9410
relatively	9410
pressure	9410
critiques	9410
befouled	9410
rightfully	9410
mechanizing	9410
Latinizes	9410
timesharing	9410
Aden	9410
embassies	9410
males	9410
shapelessly	9410
mastering	9410
Newtonian	9410
finishers	9410
abates	9410
teem	9410
kiting	9410
stodgy	9410
feed	9410
guitars	9410
airships	9410
store	9410
denounces	9410
Pyle	9410
Saxony	9410
serializations	9410
Peruvian	9410
taxonomically	9410
kingdom	9410
stint	9410
Sault	9410
faithful	9410
Ganymede	9410
tidiness	9410
gainful	9410
contrary	9410
Tipperary	9410
tropics	9410
theorizers	9410
renew	9410
already	9410
terminal	9410
Hegelian	9410
hypothesizer	9410
warningly	9410
journalizing	9410
nested	9410
Lars	9410
saplings	9410
foothill	9410
labeled	9410
imperiously	9410
reporters	9410
furnishings	9410
precipitable	9410
discounts	9410
excises	9410
Stalin	9410
despot	9410
ripeness	9410
Arabia	9410
unruly	9410
mournfulness	9410
boom	9410
slaughter	9410
Sabine	9410
handy	9410
rural	9410
organizer	9410
shipyard	9410
civics	9410
inaccuracy	9410
rules	9410
juveniles	9410
comprised	9410
investigations	9410
stabilizes	9410
seminaries	9410
Hunter	9410
sporty	9410
test	9410
weasels	9410
CERN	9410
tempering	9410
afore	9410
Galatean	9410
techniques	9410
error	9410
veranda	9410
severely	9410
Cassites	9410
forthcoming	9410
guides	9410
vanish	9410
lied	9410
sawtooth	9410
fated	9410
gradually	9410
widens	9410
preclude	9410
evenhandedly	9410
percentage	9410
disobedience	9410
humility	9410
gleaning	9410
petted	9410
bloater	9410
minion	9410
marginal	9410
apiary	9410
measures	9410
precaution	9410
repelled	9410
primary	9410
coverings	9410
Artemia	9410
navigate	9410
spatial	9410
Gurkha	9410
meanwhile	9410
Melinda	9410
Butterfield	9410
Aldrich	9410
previewing	9410
glut	9410
unaffected	9410
inmate	9410
mineral	9410
impending	9410
meditation	9410
ideas	9410
miniaturizes	9410
lewdly	9410
title	9410
youthfulness	9410
creak	9410
Chippewa	9410
clamored	9410
freezes	9410
forgivably	9410
reduce	9410
McGovern	9410
Nazis	9410
epistle	9410
socializes	9410
conceptions	9410
Kevin	9410
uncovering	9410
chews	9410
appendixes	9410
appendixes	9410
appendixes	9410
appendixes	9410
appendixes	9410
appendixes	9410
raining	9410
infest	9410
compartment	9410
minting	9410
ducks	9410
roped	9410
waltz	9410
Lillian	9410
repressions	9410
chillingly	9410
noncritical	9410
lithograph	9410
spongers	9410
parenthood	9410
posed	9410
instruments	9410
filial	9410
fixedly	9410
relives	9410
Pandora	9410
watering	9410
ungrateful	9410
secures	9410
poison	9410
dusted	9410
encompasses	9410
presentation	9410
Kantian	9410
select fld3,period,price,price2 from t2,t3 where t2.fld1=t3.t2nr and period >= 1001 and period <= 1002 and t2.companynr = 37 order by fld3,period, price;
fld3	period	price	price2
admonishing	1002	28357832	8723648
analyzable	1002	28357832	8723648
annihilates	1001	5987435	234724
Antares	1002	28357832	8723648
astound	1001	5987435	234724
audiology	1001	5987435	234724
Augustine	1002	28357832	8723648
Baird	1002	28357832	8723648
bewilderingly	1001	5987435	234724
breaking	1001	5987435	234724
Conley	1001	5987435	234724
dentally	1002	28357832	8723648
dissociate	1002	28357832	8723648
elite	1001	5987435	234724
eschew	1001	5987435	234724
Eulerian	1001	5987435	234724
flanking	1001	5987435	234724
foldout	1002	28357832	8723648
funereal	1002	28357832	8723648
galling	1002	28357832	8723648
Graves	1001	5987435	234724
grazing	1001	5987435	234724
groupings	1001	5987435	234724
handgun	1001	5987435	234724
humility	1002	28357832	8723648
impulsive	1002	28357832	8723648
inch	1001	5987435	234724
intelligibility	1001	5987435	234724
jarring	1001	5987435	234724
lawgiver	1001	5987435	234724
lectured	1002	28357832	8723648
Merritt	1002	28357832	8723648
neonatal	1001	5987435	234724
offload	1002	28357832	8723648
parters	1002	28357832	8723648
pityingly	1002	28357832	8723648
puddings	1002	28357832	8723648
Punjab	1001	5987435	234724
quitter	1002	28357832	8723648
realtor	1001	5987435	234724
relaxing	1001	5987435	234724
repetitions	1001	5987435	234724
resumes	1001	5987435	234724
Romans	1002	28357832	8723648
rusting	1001	5987435	234724
scholastics	1001	5987435	234724
skulking	1002	28357832	8723648
stated	1002	28357832	8723648
suites	1002	28357832	8723648
sureties	1001	5987435	234724
testicle	1002	28357832	8723648
tinily	1002	28357832	8723648
tragedies	1001	5987435	234724
trimmings	1001	5987435	234724
vacuuming	1001	5987435	234724
ventilate	1001	5987435	234724
wallet	1001	5987435	234724
Weissmuller	1002	28357832	8723648
Wotan	1002	28357832	8723648
select t2.fld1,fld3,period,price,price2 from t2,t3 where t2.fld1>= 18201 and t2.fld1 <= 18811 and t2.fld1=t3.t2nr and period = 1001 and t2.companynr = 37;
fld1	fld3	period	price	price2
018201	relaxing	1001	5987435	234724
018601	vacuuming	1001	5987435	234724
018801	inch	1001	5987435	234724
018811	repetitions	1001	5987435	234724
create table t4 (
companynr tinyint(2) unsigned zerofill NOT NULL default '00',
companyname char(30) NOT NULL default '',
PRIMARY KEY (companynr),
UNIQUE KEY companyname(companyname)
) ENGINE=MyISAM MAX_ROWS=50 PACK_KEYS=1 COMMENT='companynames';
select STRAIGHT_JOIN t2.companynr,companyname from t4,t2 where t2.companynr=t4.companynr group by t2.companynr;
companynr	companyname
00	Unknown
29	company 1
34	company 2
36	company 3
37	company 4
40	company 5
41	company 6
50	company 11
53	company 7
58	company 8
65	company 9
68	company 10
select SQL_SMALL_RESULT t2.companynr,companyname from t4,t2 where t2.companynr=t4.companynr group by t2.companynr;
companynr	companyname
00	Unknown
29	company 1
34	company 2
36	company 3
37	company 4
40	company 5
41	company 6
50	company 11
53	company 7
58	company 8
65	company 9
68	company 10
select * from t1,t1 t12;
Period	Varor_period	Period	Varor_period
9410	9412	9410	9412
select t2.fld1,t22.fld1 from t2,t2 t22 where t2.fld1 >= 250501 and t2.fld1 <= 250505 and t22.fld1 >= 250501 and t22.fld1 <= 250505;
fld1	fld1
250501	250501
250502	250501
250503	250501
250504	250501
250505	250501
250501	250502
250502	250502
250503	250502
250504	250502
250505	250502
250501	250503
250502	250503
250503	250503
250504	250503
250505	250503
250501	250504
250502	250504
250503	250504
250504	250504
250505	250504
250501	250505
250502	250505
250503	250505
250504	250505
250505	250505
insert into t2 (fld1, companynr) values (999999,99);
select t2.companynr,companyname from t2 left join t4 using (companynr) where t4.companynr is null;
companynr	companyname
99	NULL
select count(*) from t2 left join t4 using (companynr) where t4.companynr is not null;
count(*)
1199
explain select t2.companynr,companyname from t2 left join t4 using (companynr) where t4.companynr is null;
id	select_type	table	type	possible_keys	key	key_len	ref	rows	Extra
1	SIMPLE	t2	ALL	NULL	NULL	NULL	NULL	1200	
1	SIMPLE	t4	eq_ref	PRIMARY	PRIMARY	1	test.t2.companynr	1	Using where; Not exists
explain select t2.companynr,companyname from t4 left join t2 using (companynr) where t2.companynr is null;
id	select_type	table	type	possible_keys	key	key_len	ref	rows	Extra
1	SIMPLE	t4	ALL	NULL	NULL	NULL	NULL	12	
1	SIMPLE	t2	ALL	NULL	NULL	NULL	NULL	1200	Using where; Not exists
select companynr,companyname from t2 left join t4 using (companynr) where companynr is null;
companynr	companyname
select count(*) from t2 left join t4 using (companynr) where companynr is not null;
count(*)
1200
explain select companynr,companyname from t2 left join t4 using (companynr) where companynr is null;
id	select_type	table	type	possible_keys	key	key_len	ref	rows	Extra
1	SIMPLE	NULL	NULL	NULL	NULL	NULL	NULL	NULL	Impossible WHERE
explain select companynr,companyname from t4 left join t2 using (companynr) where companynr is null;
id	select_type	table	type	possible_keys	key	key_len	ref	rows	Extra
1	SIMPLE	NULL	NULL	NULL	NULL	NULL	NULL	NULL	Impossible WHERE
delete from t2 where fld1=999999;
explain select t2.companynr,companyname from t4 left join t2 using (companynr) where t2.companynr > 0;
id	select_type	table	type	possible_keys	key	key_len	ref	rows	Extra
1	SIMPLE	t2	ALL	NULL	NULL	NULL	NULL	1199	Using where
1	SIMPLE	t4	eq_ref	PRIMARY	PRIMARY	1	test.t2.companynr	1	
explain select t2.companynr,companyname from t4 left join t2 using (companynr) where t2.companynr > 0 or t2.companynr < 0;
id	select_type	table	type	possible_keys	key	key_len	ref	rows	Extra
1	SIMPLE	t2	ALL	NULL	NULL	NULL	NULL	1199	Using where
1	SIMPLE	t4	eq_ref	PRIMARY	PRIMARY	1	test.t2.companynr	1	
explain select t2.companynr,companyname from t4 left join t2 using (companynr) where t2.companynr > 0 and t4.companynr > 0;
id	select_type	table	type	possible_keys	key	key_len	ref	rows	Extra
1	SIMPLE	t2	ALL	NULL	NULL	NULL	NULL	1199	Using where
1	SIMPLE	t4	eq_ref	PRIMARY	PRIMARY	1	test.t2.companynr	1	
explain select companynr,companyname from t4 left join t2 using (companynr) where companynr > 0;
id	select_type	table	type	possible_keys	key	key_len	ref	rows	Extra
1	SIMPLE	t4	ALL	PRIMARY	NULL	NULL	NULL	12	Using where
1	SIMPLE	t2	ALL	NULL	NULL	NULL	NULL	1199	
explain select companynr,companyname from t4 left join t2 using (companynr) where companynr > 0 or companynr < 0;
id	select_type	table	type	possible_keys	key	key_len	ref	rows	Extra
1	SIMPLE	t4	ALL	PRIMARY	NULL	NULL	NULL	12	Using where
1	SIMPLE	t2	ALL	NULL	NULL	NULL	NULL	1199	
explain select companynr,companyname from t4 left join t2 using (companynr) where companynr > 0 and companynr > 0;
id	select_type	table	type	possible_keys	key	key_len	ref	rows	Extra
1	SIMPLE	t4	ALL	PRIMARY	NULL	NULL	NULL	12	Using where
1	SIMPLE	t2	ALL	NULL	NULL	NULL	NULL	1199	
explain select t2.companynr,companyname from t4 left join t2 using (companynr) where t2.companynr > 0 or t2.companynr is null;
id	select_type	table	type	possible_keys	key	key_len	ref	rows	Extra
1	SIMPLE	t4	ALL	NULL	NULL	NULL	NULL	12	
1	SIMPLE	t2	ALL	NULL	NULL	NULL	NULL	1199	Using where
explain select t2.companynr,companyname from t4 left join t2 using (companynr) where t2.companynr > 0 or t2.companynr < 0 or t4.companynr > 0;
id	select_type	table	type	possible_keys	key	key_len	ref	rows	Extra
1	SIMPLE	t4	ALL	PRIMARY	NULL	NULL	NULL	12	
1	SIMPLE	t2	ALL	NULL	NULL	NULL	NULL	1199	Using where
explain select t2.companynr,companyname from t4 left join t2 using (companynr) where ifnull(t2.companynr,1)>0;
id	select_type	table	type	possible_keys	key	key_len	ref	rows	Extra
1	SIMPLE	t4	ALL	NULL	NULL	NULL	NULL	12	
1	SIMPLE	t2	ALL	NULL	NULL	NULL	NULL	1199	Using where
explain select companynr,companyname from t4 left join t2 using (companynr) where companynr > 0 or companynr is null;
id	select_type	table	type	possible_keys	key	key_len	ref	rows	Extra
1	SIMPLE	t4	ALL	PRIMARY	NULL	NULL	NULL	12	Using where
1	SIMPLE	t2	ALL	NULL	NULL	NULL	NULL	1199	
explain select companynr,companyname from t4 left join t2 using (companynr) where companynr > 0 or companynr < 0 or companynr > 0;
id	select_type	table	type	possible_keys	key	key_len	ref	rows	Extra
1	SIMPLE	t4	ALL	PRIMARY	NULL	NULL	NULL	12	Using where
1	SIMPLE	t2	ALL	NULL	NULL	NULL	NULL	1199	
explain select companynr,companyname from t4 left join t2 using (companynr) where ifnull(companynr,1)>0;
id	select_type	table	type	possible_keys	key	key_len	ref	rows	Extra
1	SIMPLE	t4	ALL	NULL	NULL	NULL	NULL	12	Using where
1	SIMPLE	t2	ALL	NULL	NULL	NULL	NULL	1199	
select distinct t2.companynr,t4.companynr from t2,t4 where t2.companynr=t4.companynr+1;
companynr	companynr
37	36
41	40
explain select distinct t2.companynr,t4.companynr from t2,t4 where t2.companynr=t4.companynr+1;
id	select_type	table	type	possible_keys	key	key_len	ref	rows	Extra
1	SIMPLE	t4	index	NULL	PRIMARY	1	NULL	12	Using index; Using temporary
1	SIMPLE	t2	ALL	NULL	NULL	NULL	NULL	1199	Using where; Using join buffer
select t2.fld1,t2.companynr,fld3,period from t3,t2 where t2.fld1 = 38208 and t2.fld1=t3.t2nr and period = 1008 or t2.fld1 = 38008 and t2.fld1 =t3.t2nr and period = 1008;
fld1	companynr	fld3	period
038008	37	reporters	1008
038208	37	Selfridge	1008
select t2.fld1,t2.companynr,fld3,period from t3,t2 where (t2.fld1 = 38208 or t2.fld1 = 38008) and t2.fld1=t3.t2nr and period>=1008 and period<=1009;
fld1	companynr	fld3	period
038008	37	reporters	1008
038208	37	Selfridge	1008
select t2.fld1,t2.companynr,fld3,period from t3,t2 where (t3.t2nr = 38208 or t3.t2nr = 38008) and t2.fld1=t3.t2nr and period>=1008 and period<=1009;
fld1	companynr	fld3	period
038008	37	reporters	1008
038208	37	Selfridge	1008
select period from t1 where (((period > 0) or period < 10000 or (period = 1900)) and (period=1900 and period <= 1901) or (period=1903 and (period=1903)) and period>=1902) or ((period=1904 or period=1905) or (period=1906 or period>1907)) or (period=1908 and period = 1909);
period
9410
select period from t1 where ((period > 0 and period < 1) or (((period > 0 and period < 100) and (period > 10)) or (period > 10)) or (period > 0 and (period > 5 or period > 6)));
period
9410
select a.fld1 from t2 as a,t2 b where ((a.fld1 = 250501 and a.fld1=b.fld1) or a.fld1=250502 or a.fld1=250503 or (a.fld1=250505 and a.fld1<=b.fld1 and b.fld1>=a.fld1)) and a.fld1=b.fld1;
fld1
250501
250502
250503
250505
select fld1 from t2 where fld1 in (250502,98005,98006,250503,250605,250606) and fld1 >=250502 and fld1 not in (250605,250606);
fld1
250502
250503
select fld1 from t2 where fld1 between 250502 and 250504;
fld1
250502
250503
250504
select fld3 from t2 where (((fld3 like "_%L%" ) or (fld3 like "%ok%")) and ( fld3 like "L%" or fld3 like "G%")) and fld3 like "L%" ;
fld3
label
labeled
labeled
landslide
laterally
leaflet
lewdly
Lillian
luckily
select count(*) from t1;
count(*)
1
select companynr,count(*),sum(fld1) from t2 group by companynr;
companynr	count(*)	sum(fld1)
00	82	10355753
29	95	14473298
34	70	17788966
36	215	22786296
37	588	83602098
40	37	6618386
41	52	12816335
50	11	1595438
53	4	793210
58	23	2254293
65	10	2284055
68	12	3097288
select companynr,count(*) from t2 group by companynr order by companynr desc limit 5;
companynr	count(*)
68	12
65	10
58	23
53	4
50	11
select count(*),min(fld4),max(fld4),sum(fld1),avg(fld1),std(fld1),variance(fld1) from t2 where companynr = 34 and fld4<>"";
count(*)	min(fld4)	max(fld4)	sum(fld1)	avg(fld1)	std(fld1)	variance(fld1)
70	absentee	vest	17788966	254128.0857	3272.5940	10709871.3069
explain extended select count(*),min(fld4),max(fld4),sum(fld1),avg(fld1),std(fld1),variance(fld1) from t2 where companynr = 34 and fld4<>"";
id	select_type	table	type	possible_keys	key	key_len	ref	rows	filtered	Extra
1	SIMPLE	t2	ALL	NULL	NULL	NULL	NULL	1199	100.00	Using where
Warnings:
Note	1003	select count(0) AS `count(*)`,min(`test`.`t2`.`fld4`) AS `min(fld4)`,max(`test`.`t2`.`fld4`) AS `max(fld4)`,sum(`test`.`t2`.`fld1`) AS `sum(fld1)`,avg(`test`.`t2`.`fld1`) AS `avg(fld1)`,std(`test`.`t2`.`fld1`) AS `std(fld1)`,variance(`test`.`t2`.`fld1`) AS `variance(fld1)` from `test`.`t2` where ((`test`.`t2`.`companynr` = 34) and (`test`.`t2`.`fld4` <> _latin1''))
select companynr,count(*),min(fld4),max(fld4),sum(fld1),avg(fld1),std(fld1),variance(fld1) from t2 group by companynr limit 3;
companynr	count(*)	min(fld4)	max(fld4)	sum(fld1)	avg(fld1)	std(fld1)	variance(fld1)
00	82	Anthony	windmills	10355753	126289.6707	115550.9757	13352027981.7087
29	95	abut	wetness	14473298	152350.5053	8368.5480	70032594.9026
34	70	absentee	vest	17788966	254128.0857	3272.5940	10709871.3069
select companynr,t2nr,count(price),sum(price),min(price),max(price),avg(price) from t3 where companynr = 37 group by companynr,t2nr limit 10;
companynr	t2nr	count(price)	sum(price)	min(price)	max(price)	avg(price)
37	1	1	5987435	5987435	5987435	5987435.0000
37	2	1	28357832	28357832	28357832	28357832.0000
37	3	1	39654943	39654943	39654943	39654943.0000
37	11	1	5987435	5987435	5987435	5987435.0000
37	12	1	28357832	28357832	28357832	28357832.0000
37	13	1	39654943	39654943	39654943	39654943.0000
37	21	1	5987435	5987435	5987435	5987435.0000
37	22	1	28357832	28357832	28357832	28357832.0000
37	23	1	39654943	39654943	39654943	39654943.0000
37	31	1	5987435	5987435	5987435	5987435.0000
select /*! SQL_SMALL_RESULT */ companynr,t2nr,count(price),sum(price),min(price),max(price),avg(price) from t3 where companynr = 37 group by companynr,t2nr limit 10;
companynr	t2nr	count(price)	sum(price)	min(price)	max(price)	avg(price)
37	1	1	5987435	5987435	5987435	5987435.0000
37	2	1	28357832	28357832	28357832	28357832.0000
37	3	1	39654943	39654943	39654943	39654943.0000
37	11	1	5987435	5987435	5987435	5987435.0000
37	12	1	28357832	28357832	28357832	28357832.0000
37	13	1	39654943	39654943	39654943	39654943.0000
37	21	1	5987435	5987435	5987435	5987435.0000
37	22	1	28357832	28357832	28357832	28357832.0000
37	23	1	39654943	39654943	39654943	39654943.0000
37	31	1	5987435	5987435	5987435	5987435.0000
select companynr,count(price),sum(price),min(price),max(price),avg(price) from t3 group by companynr ;
companynr	count(price)	sum(price)	min(price)	max(price)	avg(price)
37	12543	309394878010	5987435	39654943	24666736.6667
78	8362	414611089292	726498	98439034	49582766.0000
101	4181	3489454238	834598	834598	834598.0000
154	4181	4112197254950	983543950	983543950	983543950.0000
311	4181	979599938	234298	234298	234298.0000
447	4181	9929180954	2374834	2374834	2374834.0000
512	4181	3288532102	786542	786542	786542.0000
select distinct mod(companynr,10) from t4 group by companynr;
mod(companynr,10)
0
9
4
6
7
1
3
8
5
select distinct 1 from t4 group by companynr;
1
1
select count(distinct fld1) from t2;
count(distinct fld1)
1199
select companynr,count(distinct fld1) from t2 group by companynr;
companynr	count(distinct fld1)
00	82
29	95
34	70
36	215
37	588
40	37
41	52
50	11
53	4
58	23
65	10
68	12
select companynr,count(*) from t2 group by companynr;
companynr	count(*)
00	82
29	95
34	70
36	215
37	588
40	37
41	52
50	11
53	4
58	23
65	10
68	12
select companynr,count(distinct concat(fld1,repeat(65,1000))) from t2 group by companynr;
companynr	count(distinct concat(fld1,repeat(65,1000)))
00	82
29	95
34	70
36	215
37	588
40	37
41	52
50	11
53	4
58	23
65	10
68	12
select companynr,count(distinct concat(fld1,repeat(65,200))) from t2 group by companynr;
companynr	count(distinct concat(fld1,repeat(65,200)))
00	82
29	95
34	70
36	215
37	588
40	37
41	52
50	11
53	4
58	23
65	10
68	12
select companynr,count(distinct floor(fld1/100)) from t2 group by companynr;
companynr	count(distinct floor(fld1/100))
00	47
29	35
34	14
36	69
37	108
40	16
41	11
50	9
53	1
58	1
65	1
68	1
select companynr,count(distinct concat(repeat(65,1000),floor(fld1/100))) from t2 group by companynr;
companynr	count(distinct concat(repeat(65,1000),floor(fld1/100)))
00	47
29	35
34	14
36	69
37	108
40	16
41	11
50	9
53	1
58	1
65	1
68	1
select sum(fld1),fld3 from t2 where fld3="Romans" group by fld1 limit 10;
sum(fld1)	fld3
11402	Romans
select name,count(*) from t3 where name='cloakroom' group by name;
name	count(*)
cloakroom	4181
select name,count(*) from t3 where name='cloakroom' and price>10 group by name;
name	count(*)
cloakroom	4181
select count(*) from t3 where name='cloakroom' and price2=823742;
count(*)
4181
select name,count(*) from t3 where name='cloakroom' and price2=823742 group by name;
name	count(*)
cloakroom	4181
select name,count(*) from t3 where name >= "extramarital" and price <= 39654943 group by name;
name	count(*)
extramarital	4181
gazer	4181
gems	4181
Iranizes	4181
spates	4181
tucked	4181
violinist	4181
select t2.fld3,count(*) from t2,t3 where t2.fld1=158402 and t3.name=t2.fld3 group by t3.name;
fld3	count(*)
spates	4181
select companynr|0,companyname from t4 group by 1;
companynr|0	companyname
0	Unknown
29	company 1
34	company 2
36	company 3
37	company 4
40	company 5
41	company 6
50	company 11
53	company 7
58	company 8
65	company 9
68	company 10
select t2.companynr,companyname,count(*) from t2,t4 where t2.companynr=t4.companynr group by t2.companynr order by companyname;
companynr	companyname	count(*)
29	company 1	95
68	company 10	12
50	company 11	11
34	company 2	70
36	company 3	215
37	company 4	588
40	company 5	37
41	company 6	52
53	company 7	4
58	company 8	23
65	company 9	10
00	Unknown	82
select t2.fld1,count(*) from t2,t3 where t2.fld1=158402 and t3.name=t2.fld3 group by t3.name;
fld1	count(*)
158402	4181
select sum(Period)/count(*) from t1;
sum(Period)/count(*)
9410.0000
select companynr,count(price) as "count",sum(price) as "sum" ,abs(sum(price)/count(price)-avg(price)) as "diff",(0+count(price))*companynr as func from t3 group by companynr;
companynr	count	sum	diff	func
37	12543	309394878010	0.0000	464091
78	8362	414611089292	0.0000	652236
101	4181	3489454238	0.0000	422281
154	4181	4112197254950	0.0000	643874
311	4181	979599938	0.0000	1300291
447	4181	9929180954	0.0000	1868907
512	4181	3288532102	0.0000	2140672
select companynr,sum(price)/count(price) as avg from t3 group by companynr having avg > 70000000 order by avg;
companynr	avg
154	983543950.0000
select companynr,count(*) from t2 group by companynr order by 2 desc;
companynr	count(*)
37	588
36	215
29	95
00	82
34	70
41	52
40	37
58	23
68	12
50	11
65	10
53	4
select companynr,count(*) from t2 where companynr > 40 group by companynr order by 2 desc;
companynr	count(*)
41	52
58	23
68	12
50	11
65	10
53	4
select t2.fld4,t2.fld1,count(price),sum(price),min(price),max(price),avg(price) from t3,t2 where t3.companynr = 37 and t2.fld1 = t3.t2nr group by fld1,t2.fld4;
fld4	fld1	count(price)	sum(price)	min(price)	max(price)	avg(price)
teethe	000001	1	5987435	5987435	5987435	5987435.0000
dreaded	011401	1	5987435	5987435	5987435	5987435.0000
scholastics	011402	1	28357832	28357832	28357832	28357832.0000
audiology	011403	1	39654943	39654943	39654943	39654943.0000
wallet	011501	1	5987435	5987435	5987435	5987435.0000
parters	011701	1	5987435	5987435	5987435	5987435.0000
eschew	011702	1	28357832	28357832	28357832	28357832.0000
quitter	011703	1	39654943	39654943	39654943	39654943.0000
neat	012001	1	5987435	5987435	5987435	5987435.0000
Steinberg	012003	1	39654943	39654943	39654943	39654943.0000
balled	012301	1	5987435	5987435	5987435	5987435.0000
persist	012302	1	28357832	28357832	28357832	28357832.0000
attainments	012303	1	39654943	39654943	39654943	39654943.0000
capably	012501	1	5987435	5987435	5987435	5987435.0000
impulsive	012602	1	28357832	28357832	28357832	28357832.0000
starlet	012603	1	39654943	39654943	39654943	39654943.0000
featherweight	012701	1	5987435	5987435	5987435	5987435.0000
pessimist	012702	1	28357832	28357832	28357832	28357832.0000
daughter	012703	1	39654943	39654943	39654943	39654943.0000
lawgiver	013601	1	5987435	5987435	5987435	5987435.0000
stated	013602	1	28357832	28357832	28357832	28357832.0000
readable	013603	1	39654943	39654943	39654943	39654943.0000
testicle	013801	1	5987435	5987435	5987435	5987435.0000
Parsifal	013802	1	28357832	28357832	28357832	28357832.0000
leavings	013803	1	39654943	39654943	39654943	39654943.0000
squeaking	013901	1	5987435	5987435	5987435	5987435.0000
contrasted	016001	1	5987435	5987435	5987435	5987435.0000
leftover	016201	1	5987435	5987435	5987435	5987435.0000
whiteners	016202	1	28357832	28357832	28357832	28357832.0000
erases	016301	1	5987435	5987435	5987435	5987435.0000
Punjab	016302	1	28357832	28357832	28357832	28357832.0000
Merritt	016303	1	39654943	39654943	39654943	39654943.0000
sweetish	018001	1	5987435	5987435	5987435	5987435.0000
dogging	018002	1	28357832	28357832	28357832	28357832.0000
scornfully	018003	1	39654943	39654943	39654943	39654943.0000
fetters	018012	1	28357832	28357832	28357832	28357832.0000
bivalves	018013	1	39654943	39654943	39654943	39654943.0000
skulking	018021	1	5987435	5987435	5987435	5987435.0000
flint	018022	1	28357832	28357832	28357832	28357832.0000
flopping	018023	1	39654943	39654943	39654943	39654943.0000
Judas	018032	1	28357832	28357832	28357832	28357832.0000
vacuuming	018033	1	39654943	39654943	39654943	39654943.0000
medical	018041	1	5987435	5987435	5987435	5987435.0000
bloodbath	018042	1	28357832	28357832	28357832	28357832.0000
subschema	018043	1	39654943	39654943	39654943	39654943.0000
interdependent	018051	1	5987435	5987435	5987435	5987435.0000
Graves	018052	1	28357832	28357832	28357832	28357832.0000
neonatal	018053	1	39654943	39654943	39654943	39654943.0000
sorters	018061	1	5987435	5987435	5987435	5987435.0000
epistle	018062	1	28357832	28357832	28357832	28357832.0000
Conley	018101	1	5987435	5987435	5987435	5987435.0000
lectured	018102	1	28357832	28357832	28357832	28357832.0000
Abraham	018103	1	39654943	39654943	39654943	39654943.0000
cage	018201	1	5987435	5987435	5987435	5987435.0000
hushes	018202	1	28357832	28357832	28357832	28357832.0000
Simla	018402	1	28357832	28357832	28357832	28357832.0000
reporters	018403	1	39654943	39654943	39654943	39654943.0000
coexist	018601	1	5987435	5987435	5987435	5987435.0000
Beebe	018602	1	28357832	28357832	28357832	28357832.0000
Taoism	018603	1	39654943	39654943	39654943	39654943.0000
Connally	018801	1	5987435	5987435	5987435	5987435.0000
fetched	018802	1	28357832	28357832	28357832	28357832.0000
checkpoints	018803	1	39654943	39654943	39654943	39654943.0000
gritty	018811	1	5987435	5987435	5987435	5987435.0000
firearm	018812	1	28357832	28357832	28357832	28357832.0000
minima	019101	1	5987435	5987435	5987435	5987435.0000
Selfridge	019102	1	28357832	28357832	28357832	28357832.0000
disable	019103	1	39654943	39654943	39654943	39654943.0000
witchcraft	019201	1	5987435	5987435	5987435	5987435.0000
betroth	030501	1	5987435	5987435	5987435	5987435.0000
Manhattanize	030502	1	28357832	28357832	28357832	28357832.0000
imprint	030503	1	39654943	39654943	39654943	39654943.0000
swelling	031901	1	5987435	5987435	5987435	5987435.0000
interrelationships	036001	1	5987435	5987435	5987435	5987435.0000
riser	036002	1	28357832	28357832	28357832	28357832.0000
bee	038001	1	5987435	5987435	5987435	5987435.0000
kanji	038002	1	28357832	28357832	28357832	28357832.0000
dental	038003	1	39654943	39654943	39654943	39654943.0000
railway	038011	1	5987435	5987435	5987435	5987435.0000
validate	038012	1	28357832	28357832	28357832	28357832.0000
normalizes	038013	1	39654943	39654943	39654943	39654943.0000
Kline	038101	1	5987435	5987435	5987435	5987435.0000
Anatole	038102	1	28357832	28357832	28357832	28357832.0000
partridges	038103	1	39654943	39654943	39654943	39654943.0000
recruited	038201	1	5987435	5987435	5987435	5987435.0000
dimensions	038202	1	28357832	28357832	28357832	28357832.0000
Chicana	038203	1	39654943	39654943	39654943	39654943.0000
select t3.companynr,fld3,sum(price) from t3,t2 where t2.fld1 = t3.t2nr and t3.companynr = 512 group by companynr,fld3;
companynr	fld3	sum(price)
512	boat	786542
512	capably	786542
512	cupboard	786542
512	decliner	786542
512	descendants	786542
512	dopers	786542
512	erases	786542
512	Micronesia	786542
512	Miles	786542
512	skies	786542
select t2.companynr,count(*),min(fld3),max(fld3),sum(price),avg(price) from t2,t3 where t3.companynr >= 30 and t3.companynr <= 58 and t3.t2nr = t2.fld1 and 1+1=2 group by t2.companynr;
companynr	count(*)	min(fld3)	max(fld3)	sum(price)	avg(price)
00	1	Omaha	Omaha	5987435	5987435.0000
36	1	dubbed	dubbed	28357832	28357832.0000
37	83	Abraham	Wotan	1908978016	22999735.1325
50	2	scribbled	tapestry	68012775	34006387.5000
select t3.companynr+0,t3.t2nr,fld3,sum(price) from t3,t2 where t2.fld1 = t3.t2nr and t3.companynr = 37 group by 1,t3.t2nr,fld3,fld3,fld3,fld3,fld3 order by fld1;
t3.companynr+0	t2nr	fld3	sum(price)
37	1	Omaha	5987435
37	11401	breaking	5987435
37	11402	Romans	28357832
37	11403	intercepted	39654943
37	11501	bewilderingly	5987435
37	11701	astound	5987435
37	11702	admonishing	28357832
37	11703	sumac	39654943
37	12001	flanking	5987435
37	12003	combed	39654943
37	12301	Eulerian	5987435
37	12302	dubbed	28357832
37	12303	Kane	39654943
37	12501	annihilates	5987435
37	12602	Wotan	28357832
37	12603	snatching	39654943
37	12701	grazing	5987435
37	12702	Baird	28357832
37	12703	celery	39654943
37	13601	handgun	5987435
37	13602	foldout	28357832
37	13603	mystic	39654943
37	13801	intelligibility	5987435
37	13802	Augustine	28357832
37	13803	teethe	39654943
37	13901	scholastics	5987435
37	16001	audiology	5987435
37	16201	wallet	5987435
37	16202	parters	28357832
37	16301	eschew	5987435
37	16302	quitter	28357832
37	16303	neat	39654943
37	18001	jarring	5987435
37	18002	tinily	28357832
37	18003	balled	39654943
37	18012	impulsive	28357832
37	18013	starlet	39654943
37	18021	lawgiver	5987435
37	18022	stated	28357832
37	18023	readable	39654943
37	18032	testicle	28357832
37	18033	Parsifal	39654943
37	18041	Punjab	5987435
37	18042	Merritt	28357832
37	18043	Quixotism	39654943
37	18051	sureties	5987435
37	18052	puddings	28357832
37	18053	tapestry	39654943
37	18061	trimmings	5987435
37	18062	humility	28357832
37	18101	tragedies	5987435
37	18102	skulking	28357832
37	18103	flint	39654943
37	18201	relaxing	5987435
37	18202	offload	28357832
37	18402	suites	28357832
37	18403	lists	39654943
37	18601	vacuuming	5987435
37	18602	dentally	28357832
37	18603	humanness	39654943
37	18801	inch	5987435
37	18802	Weissmuller	28357832
37	18803	irresponsibly	39654943
37	18811	repetitions	5987435
37	18812	Antares	28357832
37	19101	ventilate	5987435
37	19102	pityingly	28357832
37	19103	interdependent	39654943
37	19201	Graves	5987435
37	30501	neonatal	5987435
37	30502	scribbled	28357832
37	30503	chafe	39654943
37	31901	realtor	5987435
37	36001	elite	5987435
37	36002	funereal	28357832
37	38001	Conley	5987435
37	38002	lectured	28357832
37	38003	Abraham	39654943
37	38011	groupings	5987435
37	38012	dissociate	28357832
37	38013	coexist	39654943
37	38101	rusting	5987435
37	38102	galling	28357832
37	38103	obliterates	39654943
37	38201	resumes	5987435
37	38202	analyzable	28357832
37	38203	terminator	39654943
select sum(price) from t3,t2 where t2.fld1 = t3.t2nr and t3.companynr = 512 and t3.t2nr = 38008 and t2.fld1 = 38008 or t2.fld1= t3.t2nr and t3.t2nr = 38008 and t2.fld1 = 38008;
sum(price)
234298
select t2.fld1,sum(price) from t3,t2 where t2.fld1 = t3.t2nr and t3.companynr = 512 and t3.t2nr = 38008 and t2.fld1 = 38008 or t2.fld1 = t3.t2nr and t3.t2nr = 38008 and t2.fld1 = 38008 or t3.t2nr = t2.fld1 and t2.fld1 = 38008 group by t2.fld1;
fld1	sum(price)
038008	234298
explain select fld3 from t2 where 1>2 or 2>3;
id	select_type	table	type	possible_keys	key	key_len	ref	rows	Extra
1	SIMPLE	NULL	NULL	NULL	NULL	NULL	NULL	NULL	Impossible WHERE
explain select fld3 from t2 where fld1=fld1;
id	select_type	table	type	possible_keys	key	key_len	ref	rows	Extra
1	SIMPLE	t2	ALL	NULL	NULL	NULL	NULL	1199	
select companynr,fld1 from t2 HAVING fld1=250501 or fld1=250502;
companynr	fld1
34	250501
34	250502
select companynr,fld1 from t2 WHERE fld1>=250501 HAVING fld1<=250502;
companynr	fld1
34	250501
34	250502
select companynr,count(*) as count,sum(fld1) as sum from t2 group by companynr having count > 40 and sum/count >= 120000;
companynr	count	sum
00	82	10355753
29	95	14473298
34	70	17788966
37	588	83602098
41	52	12816335
select companynr from t2 group by companynr having count(*) > 40 and sum(fld1)/count(*) >= 120000 ;
companynr
00
29
34
37
41
select t2.companynr,companyname,count(*) from t2,t4 where t2.companynr=t4.companynr group by companyname having t2.companynr >= 40;
companynr	companyname	count(*)
68	company 10	12
50	company 11	11
40	company 5	37
41	company 6	52
53	company 7	4
58	company 8	23
65	company 9	10
select count(*) from t2;
count(*)
1199
select count(*) from t2 where fld1 < 098024;
count(*)
387
select min(fld1) from t2 where fld1>= 098024;
min(fld1)
98024
select max(fld1) from t2 where fld1>= 098024;
max(fld1)
1232609
select count(*) from t3 where price2=76234234;
count(*)
4181
select count(*) from t3 where companynr=512 and price2=76234234;
count(*)
4181
explain select min(fld1),max(fld1),count(*) from t2;
id	select_type	table	type	possible_keys	key	key_len	ref	rows	Extra
1	SIMPLE	NULL	NULL	NULL	NULL	NULL	NULL	NULL	Select tables optimized away
select min(fld1),max(fld1),count(*) from t2;
min(fld1)	max(fld1)	count(*)
0	1232609	1199
select min(t2nr),max(t2nr) from t3 where t2nr=2115 and price2=823742;
min(t2nr)	max(t2nr)
2115	2115
select count(*),min(t2nr),max(t2nr) from t3 where name='spates' and companynr=78;
count(*)	min(t2nr)	max(t2nr)
4181	4	41804
select t2nr,count(*) from t3 where name='gems' group by t2nr limit 20;
t2nr	count(*)
9	1
19	1
29	1
39	1
49	1
59	1
69	1
79	1
89	1
99	1
109	1
119	1
129	1
139	1
149	1
159	1
169	1
179	1
189	1
199	1
select max(t2nr) from t3 where price=983543950;
max(t2nr)
41807
select t1.period from t3 = t1 limit 1;
period
1001
select t1.period from t1 as t1 limit 1;
period
9410
select t1.period as "Nuvarande period" from t1 as t1 limit 1;
Nuvarande period
9410
select period as ok_period from t1 limit 1;
ok_period
9410
select period as ok_period from t1 group by ok_period limit 1;
ok_period
9410
select 1+1 as summa from t1 group by summa limit 1;
summa
2
select period as "Nuvarande period" from t1 group by "Nuvarande period" limit 1;
Nuvarande period
9410
show tables;
Tables_in_test
t1
t2
t3
t4
show tables from test like "s%";
Tables_in_test (s%)
show tables from test like "t?";
Tables_in_test (t?)
show full columns from t2;
Field	Type	Collation	Null	Key	Default	Extra	Privileges	Comment
auto	int(11)	NULL	NO	PRI	NULL	auto_increment	#	
fld1	int(6) unsigned zerofill	NULL	NO	UNI	000000		#	
companynr	tinyint(2) unsigned zerofill	NULL	NO		00		#	
fld3	char(30)	latin1_swedish_ci	NO	MUL			#	
fld4	char(35)	latin1_swedish_ci	NO				#	
fld5	char(35)	latin1_swedish_ci	NO				#	
fld6	char(4)	latin1_swedish_ci	NO				#	
show full columns from t2 from test like 'f%';
Field	Type	Collation	Null	Key	Default	Extra	Privileges	Comment
fld1	int(6) unsigned zerofill	NULL	NO	UNI	000000		#	
fld3	char(30)	latin1_swedish_ci	NO	MUL			#	
fld4	char(35)	latin1_swedish_ci	NO				#	
fld5	char(35)	latin1_swedish_ci	NO				#	
fld6	char(4)	latin1_swedish_ci	NO				#	
show full columns from t2 from test like 's%';
Field	Type	Collation	Null	Key	Default	Extra	Privileges	Comment
show keys from t2;
Table	Non_unique	Key_name	Seq_in_index	Column_name	Collation	Cardinality	Sub_part	Packed	Null	Index_type	Comment
t2	0	PRIMARY	1	auto	A	1199	NULL	NULL		BTREE	
t2	0	fld1	1	fld1	A	1199	NULL	NULL		BTREE	
t2	1	fld3	1	fld3	A	NULL	NULL	NULL		BTREE	
drop table t4, t3, t2, t1;
DO 1;
DO benchmark(100,1+1),1,1;
do default;
ERROR 42000: You have an error in your SQL syntax; check the manual that corresponds to your MySQL server version for the right syntax to use near '' at line 1
do foobar;
ERROR 42S22: Unknown column 'foobar' in 'field list'
CREATE TABLE t1 (
id mediumint(8) unsigned NOT NULL auto_increment,
pseudo varchar(35) NOT NULL default '',
PRIMARY KEY  (id),
UNIQUE KEY pseudo (pseudo)
);
INSERT INTO t1 (pseudo) VALUES ('test');
INSERT INTO t1 (pseudo) VALUES ('test1');
SELECT 1 as rnd1 from t1 where rand() > 2;
rnd1
DROP TABLE t1;
CREATE TABLE t1 (gvid int(10) unsigned default NULL,  hmid int(10) unsigned default NULL,  volid int(10) unsigned default NULL,  mmid int(10) unsigned default NULL,  hdid int(10) unsigned default NULL,  fsid int(10) unsigned default NULL,  ctid int(10) unsigned default NULL,  dtid int(10) unsigned default NULL,  cost int(10) unsigned default NULL,  performance int(10) unsigned default NULL,  serialnumber bigint(20) unsigned default NULL,  monitored tinyint(3) unsigned default '1',  removed tinyint(3) unsigned default '0',  target tinyint(3) unsigned default '0',  dt_modified timestamp NOT NULL,  name varchar(255) binary default NULL,  description varchar(255) default NULL,  UNIQUE KEY hmid (hmid,volid)) ENGINE=MyISAM;
INSERT INTO t1 VALUES (200001,2,1,1,100,1,1,1,0,0,0,1,0,1,20020425060057,'\\\\ARKIVIO-TESTPDC\\E$',''),(200002,2,2,1,101,1,1,1,0,0,0,1,0,1,20020425060057,'\\\\ARKIVIO-TESTPDC\\C$',''),(200003,1,3,2,NULL,NULL,NULL,NULL,NULL,NULL,NULL,1,0,1,20020425060427,'c:',NULL);
CREATE TABLE t2 (  hmid int(10) unsigned default NULL,  volid int(10) unsigned default NULL,  sampletid smallint(5) unsigned default NULL,  sampletime datetime default NULL,  samplevalue bigint(20) unsigned default NULL,  KEY idx1 (hmid,volid,sampletid,sampletime)) ENGINE=MyISAM;
INSERT INTO t2 VALUES (1,3,10,'2002-06-01 08:00:00',35),(1,3,1010,'2002-06-01 12:00:01',35);
SELECT a.gvid, (SUM(CASE b.sampletid WHEN 140 THEN b.samplevalue ELSE 0 END)) as the_success,(SUM(CASE b.sampletid WHEN 141 THEN b.samplevalue ELSE 0 END)) as the_fail,(SUM(CASE b.sampletid WHEN 142 THEN b.samplevalue ELSE 0 END)) as the_size,(SUM(CASE b.sampletid WHEN 143 THEN b.samplevalue ELSE 0 END)) as the_time FROM t1 a, t2 b WHERE a.hmid = b.hmid AND a.volid = b.volid AND b.sampletime >= 'wrong-date-value' AND b.sampletime < 'wrong-date-value' AND b.sampletid IN (140, 141, 142, 143) GROUP BY a.gvid;
gvid	the_success	the_fail	the_size	the_time
Warnings:
Warning	1292	Incorrect datetime value: 'wrong-date-value' for column 'sampletime' at row 1
Warning	1292	Incorrect datetime value: 'wrong-date-value' for column 'sampletime' at row 1
SELECT a.gvid, (SUM(CASE b.sampletid WHEN 140 THEN b.samplevalue ELSE 0 END)) as the_success,(SUM(CASE b.sampletid WHEN 141 THEN b.samplevalue ELSE 0 END)) as the_fail,(SUM(CASE b.sampletid WHEN 142 THEN b.samplevalue ELSE 0 END)) as the_size,(SUM(CASE b.sampletid WHEN 143 THEN b.samplevalue ELSE 0 END)) as the_time FROM t1 a, t2 b WHERE a.hmid = b.hmid AND a.volid = b.volid AND b.sampletime >= NULL AND b.sampletime < NULL AND b.sampletid IN (140, 141, 142, 143) GROUP BY a.gvid;
gvid	the_success	the_fail	the_size	the_time
DROP TABLE t1,t2;
create table  t1 (  A_Id bigint(20) NOT NULL default '0',  A_UpdateBy char(10) NOT NULL default '',  A_UpdateDate bigint(20) NOT NULL default '0',  A_UpdateSerial int(11) NOT NULL default '0',  other_types bigint(20) NOT NULL default '0',  wss_type bigint(20) NOT NULL default '0');
INSERT INTO t1 VALUES (102935998719055004,'brade',1029359987,2,102935229116544068,102935229216544093);
select wss_type from t1 where wss_type ='102935229216544106';
wss_type
select wss_type from t1 where wss_type ='102935229216544105';
wss_type
select wss_type from t1 where wss_type ='102935229216544104';
wss_type
select wss_type from t1 where wss_type ='102935229216544093';
wss_type
102935229216544093
select wss_type from t1 where wss_type =102935229216544093;
wss_type
102935229216544093
drop table t1;
select 1+2,"aaaa",3.13*2.0 into @a,@b,@c;
select @a;
@a
3
select @b;
@b
aaaa
select @c;
@c
6.260
create table t1 (a int not null auto_increment primary key);
insert into t1 values ();
insert into t1 values ();
insert into t1 values ();
select * from (t1 as t2 left join t1 as t3 using (a)), t1;
a	a
1	1
2	1
3	1
1	2
2	2
3	2
1	3
2	3
3	3
select * from t1, (t1 as t2 left join t1 as t3 using (a));
a	a
1	1
2	1
3	1
1	2
2	2
3	2
1	3
2	3
3	3
select * from (t1 as t2 left join t1 as t3 using (a)) straight_join t1;
a	a
1	1
2	1
3	1
1	2
2	2
3	2
1	3
2	3
3	3
select * from t1 straight_join (t1 as t2 left join t1 as t3 using (a));
a	a
1	1
2	1
3	1
1	2
2	2
3	2
1	3
2	3
3	3
select * from (t1 as t2 left join t1 as t3 using (a)) inner join t1 on t1.a>1;
a	a
1	2
2	2
3	2
1	3
2	3
3	3
select * from t1 inner join (t1 as t2 left join t1 as t3 using (a)) on t1.a>1;
a	a
2	1
3	1
2	2
3	2
2	3
3	3
select * from (t1 as t2 left join t1 as t3 using (a)) inner join t1 using ( a );
a
1
2
3
select * from t1 inner join (t1 as t2 left join t1 as t3 using (a)) using ( a );
a
1
2
3
select * from (t1 as t2 left join t1 as t3 using (a)) left outer join t1 on t1.a>1;
a	a
1	2
1	3
2	2
2	3
3	2
3	3
select * from t1 left outer join (t1 as t2 left join t1 as t3 using (a)) on t1.a>1;
a	a
1	NULL
2	1
2	2
2	3
3	1
3	2
3	3
select * from (t1 as t2 left join t1 as t3 using (a)) left join t1 using ( a );
a
1
2
3
select * from t1 left join (t1 as t2 left join t1 as t3 using (a)) using ( a );
a
1
2
3
select * from (t1 as t2 left join t1 as t3 using (a)) natural left join t1;
a
1
2
3
select * from t1 natural left join (t1 as t2 left join t1 as t3 using (a));
a
1
2
3
select * from (t1 as t2 left join t1 as t3 using (a)) right join t1 on t1.a>1;
a	a
NULL	1
1	2
2	2
3	2
1	3
2	3
3	3
select * from t1 right join (t1 as t2 left join t1 as t3 using (a)) on t1.a>1;
a	a
2	1
3	1
2	2
3	2
2	3
3	3
select * from (t1 as t2 left join t1 as t3 using (a)) right outer join t1 using ( a );
a
1
2
3
select * from t1 right outer join (t1 as t2 left join t1 as t3 using (a)) using ( a );
a
1
2
3
select * from (t1 as t2 left join t1 as t3 using (a)) natural right join t1;
a
1
2
3
select * from t1 natural right join (t1 as t2 left join t1 as t3 using (a));
a
1
2
3
select * from t1 natural join (t1 as t2 left join t1 as t3 using (a));
a
1
2
3
select * from (t1 as t2 left join t1 as t3 using (a)) natural join t1;
a
1
2
3
drop table t1;
CREATE TABLE t1 (  aa char(2),  id int(11) NOT NULL auto_increment,  t2_id int(11) NOT NULL default '0',  PRIMARY KEY  (id),  KEY replace_id (t2_id)) ENGINE=MyISAM;
INSERT INTO t1 VALUES ("1",8264,2506),("2",8299,2517),("3",8301,2518),("4",8302,2519),("5",8303,2520),("6",8304,2521),("7",8305,2522);
CREATE TABLE t2 ( id int(11) NOT NULL auto_increment,  PRIMARY KEY  (id)) ENGINE=MyISAM;
INSERT INTO t2 VALUES (2517), (2518), (2519), (2520), (2521), (2522);
select * from t1, t2 WHERE t1.t2_id = t2.id and t1.t2_id > 0   order by t1.id   LIMIT 0, 5;
aa	id	t2_id	id
2	8299	2517	2517
3	8301	2518	2518
4	8302	2519	2519
5	8303	2520	2520
6	8304	2521	2521
drop table t1,t2;
create table t1 (id1 int NOT NULL);
create table t2 (id2 int NOT NULL);
create table t3 (id3 int NOT NULL);
create table t4 (id4 int NOT NULL, id44 int NOT NULL, KEY (id4));
insert into t1 values (1);
insert into t1 values (2);
insert into t2 values (1);
insert into t4 values (1,1);
explain select * from t1 left join t2 on id1 = id2 left join t3 on id1 = id3
left join t4 on id3 = id4 where id2 = 1 or id4 = 1;
id	select_type	table	type	possible_keys	key	key_len	ref	rows	Extra
1	SIMPLE	t3	system	NULL	NULL	NULL	NULL	0	const row not found
1	SIMPLE	t4	const	id4	NULL	NULL	NULL	1	
1	SIMPLE	t1	ALL	NULL	NULL	NULL	NULL	2	
1	SIMPLE	t2	ALL	NULL	NULL	NULL	NULL	1	Using where
select * from t1 left join t2 on id1 = id2 left join t3 on id1 = id3
left join t4 on id3 = id4 where id2 = 1 or id4 = 1;
id1	id2	id3	id4	id44
1	1	NULL	NULL	NULL
drop table t1,t2,t3,t4;
create table t1(s varchar(10) not null);
create table t2(s varchar(10) not null primary key);
create table t3(s varchar(10) not null primary key);
insert into t1 values ('one\t'), ('two\t');
insert into t2 values ('one\r'), ('two\t');
insert into t3 values ('one '), ('two\t');
select * from t1 where s = 'one';
s
select * from t2 where s = 'one';
s
select * from t3 where s = 'one';
s
one 
select * from t1,t2 where t1.s = t2.s;
s	s
two		two	
select * from t2,t3 where t2.s = t3.s;
s	s
two		two	
drop table t1, t2, t3;
create table t1 (a integer,  b integer, index(a), index(b));
create table t2 (c integer,  d integer, index(c), index(d));
insert into t1 values (1,2), (2,2), (3,2), (4,2);
insert into t2 values (1,3), (2,3), (3,4), (4,4);
explain select * from t1 left join t2 on a=c where d in (4);
id	select_type	table	type	possible_keys	key	key_len	ref	rows	Extra
1	SIMPLE	t2	ref	c,d	d	5	const	2	Using where
1	SIMPLE	t1	ALL	a	NULL	NULL	NULL	4	Using where; Using join buffer
select * from t1 left join t2 on a=c where d in (4);
a	b	c	d
3	2	3	4
4	2	4	4
explain select * from t1 left join t2 on a=c where d = 4;
id	select_type	table	type	possible_keys	key	key_len	ref	rows	Extra
1	SIMPLE	t2	ref	c,d	d	5	const	2	Using where
1	SIMPLE	t1	ALL	a	NULL	NULL	NULL	4	Using where; Using join buffer
select * from t1 left join t2 on a=c where d = 4;
a	b	c	d
3	2	3	4
4	2	4	4
drop table t1, t2;
CREATE TABLE t1 (
i int(11) NOT NULL default '0',
c char(10) NOT NULL default '',
PRIMARY KEY  (i),
UNIQUE KEY c (c)
) ENGINE=MyISAM;
INSERT INTO t1 VALUES (1,'a');
INSERT INTO t1 VALUES (2,'b');
INSERT INTO t1 VALUES (3,'c');
EXPLAIN SELECT i FROM t1 WHERE i=1;
id	select_type	table	type	possible_keys	key	key_len	ref	rows	Extra
1	SIMPLE	t1	const	PRIMARY	PRIMARY	4	const	1	Using index
DROP TABLE t1;
CREATE TABLE t1 ( a BLOB, INDEX (a(20)) );
CREATE TABLE t2 ( a BLOB, INDEX (a(20)) );
INSERT INTO t1 VALUES ('one'),('two'),('three'),('four'),('five');
INSERT INTO t2 VALUES ('one'),('two'),('three'),('four'),('five');
EXPLAIN SELECT * FROM t1 LEFT JOIN t2 USE INDEX (a) ON t1.a=t2.a;
id	select_type	table	type	possible_keys	key	key_len	ref	rows	Extra
1	SIMPLE	t1	ALL	NULL	NULL	NULL	NULL	5	
1	SIMPLE	t2	ref	a	a	23	test.t1.a	2	
EXPLAIN SELECT * FROM t1 LEFT JOIN t2 FORCE INDEX (a) ON t1.a=t2.a;
id	select_type	table	type	possible_keys	key	key_len	ref	rows	Extra
1	SIMPLE	t1	ALL	NULL	NULL	NULL	NULL	5	
1	SIMPLE	t2	ref	a	a	23	test.t1.a	2	
DROP TABLE t1, t2;
CREATE TABLE t1 ( city char(30) );
INSERT INTO t1 VALUES ('London');
INSERT INTO t1 VALUES ('Paris');
SELECT * FROM t1 WHERE city='London';
city
London
SELECT * FROM t1 WHERE city='london';
city
London
EXPLAIN SELECT * FROM t1 WHERE city='London' AND city='london';
id	select_type	table	type	possible_keys	key	key_len	ref	rows	Extra
1	SIMPLE	t1	ALL	NULL	NULL	NULL	NULL	2	Using where
SELECT * FROM t1 WHERE city='London' AND city='london';
city
London
EXPLAIN SELECT * FROM t1 WHERE city LIKE '%london%' AND city='London';
id	select_type	table	type	possible_keys	key	key_len	ref	rows	Extra
1	SIMPLE	t1	ALL	NULL	NULL	NULL	NULL	2	Using where
SELECT * FROM t1 WHERE city LIKE '%london%' AND city='London';
city
London
DROP TABLE t1;
create table t1 (a int(11) unsigned, b int(11) unsigned);
insert into t1 values (1,0), (1,1), (1,2);
select a-b  from t1 order by 1;
a-b
0
1
18446744073709551615
select a-b , (a-b < 0)  from t1 order by 1;
a-b	(a-b < 0)
0	0
1	0
18446744073709551615	0
select a-b as d, (a-b >= 0), b from t1 group by b having d >= 0;
d	(a-b >= 0)	b
1	1	0
0	1	1
18446744073709551615	1	2
select cast((a - b) as unsigned) from t1 order by 1;
cast((a - b) as unsigned)
0
1
18446744073709551615
drop table t1;
create table t1 (a int(11));
select all all * from t1;
a
select distinct distinct * from t1;
a
select all distinct * from t1;
ERROR HY000: Incorrect usage of ALL and DISTINCT
select distinct all * from t1;
ERROR HY000: Incorrect usage of ALL and DISTINCT
drop table t1;
CREATE TABLE t1 (
kunde_intern_id int(10) unsigned NOT NULL default '0',
kunde_id int(10) unsigned NOT NULL default '0',
FK_firma_id int(10) unsigned NOT NULL default '0',
aktuell enum('Ja','Nein') NOT NULL default 'Ja',
vorname varchar(128) NOT NULL default '',
nachname varchar(128) NOT NULL default '',
geloescht enum('Ja','Nein') NOT NULL default 'Nein',
firma varchar(128) NOT NULL default ''
);
INSERT INTO t1 VALUES 
(3964,3051,1,'Ja','Vorname1','1Nachname','Nein','Print Schau XXXX'),
(3965,3051111,1,'Ja','Vorname1111','1111Nachname','Nein','Print Schau XXXX');
SELECT kunde_id ,FK_firma_id ,aktuell, vorname, nachname, geloescht FROM t1
WHERE
(
(
( '' != '' AND firma LIKE CONCAT('%', '', '%'))
OR
(vorname LIKE CONCAT('%', 'Vorname1', '%') AND 
nachname LIKE CONCAT('%', '1Nachname', '%') AND 
'Vorname1' != '' AND 'xxxx' != '')
)
AND
(
aktuell = 'Ja' AND geloescht = 'Nein' AND FK_firma_id = 2
)
)
;
kunde_id	FK_firma_id	aktuell	vorname	nachname	geloescht
SELECT kunde_id ,FK_firma_id ,aktuell, vorname, nachname,
geloescht FROM t1
WHERE
(
(
aktuell = 'Ja' AND geloescht = 'Nein' AND FK_firma_id = 2
)
AND
(
( '' != '' AND firma LIKE CONCAT('%', '', '%')  )
OR
(  vorname LIKE CONCAT('%', 'Vorname1', '%') AND
nachname LIKE CONCAT('%', '1Nachname', '%') AND 'Vorname1' != '' AND
'xxxx' != '')
)
)
;
kunde_id	FK_firma_id	aktuell	vorname	nachname	geloescht
SELECT COUNT(*) FROM t1 WHERE 
( 0 OR (vorname LIKE '%Vorname1%' AND nachname LIKE '%1Nachname%' AND 1)) 
AND FK_firma_id = 2;
COUNT(*)
0
drop table t1;
CREATE TABLE t1 (b BIGINT(20) UNSIGNED NOT NULL, PRIMARY KEY (b));
INSERT INTO t1 VALUES (0x8000000000000000);
SELECT b FROM t1 WHERE b=0x8000000000000000;
b
9223372036854775808
DROP TABLE t1;
CREATE TABLE `t1` ( `gid` int(11) default NULL, `uid` int(11) default NULL);
CREATE TABLE `t2` ( `ident` int(11) default NULL, `level` char(16) default NULL);
INSERT INTO `t2` VALUES (0,'READ');
CREATE TABLE `t3` ( `id` int(11) default NULL, `name` char(16) default NULL);
INSERT INTO `t3` VALUES (1,'fs');
select * from t3 left join t1 on t3.id = t1.uid, t2 where t2.ident in (0, t1.gid, t3.id, 0);
id	name	gid	uid	ident	level
1	fs	NULL	NULL	0	READ
drop table t1,t2,t3;
CREATE TABLE t1 (
acct_id int(11) NOT NULL default '0',
profile_id smallint(6) default NULL,
UNIQUE KEY t1$acct_id (acct_id),
KEY t1$profile_id (profile_id)
);
INSERT INTO t1 VALUES (132,17),(133,18);
CREATE TABLE t2 (
profile_id smallint(6) default NULL,
queue_id int(11) default NULL,
seq int(11) default NULL,
KEY t2$queue_id (queue_id)
);
INSERT INTO t2 VALUES (17,31,4),(17,30,3),(17,36,2),(17,37,1);
CREATE TABLE t3 (
id int(11) NOT NULL default '0',
qtype int(11) default NULL,
seq int(11) default NULL,
warn_lvl int(11) default NULL,
crit_lvl int(11) default NULL,
rr1 tinyint(4) NOT NULL default '0',
rr2 int(11) default NULL,
default_queue tinyint(4) NOT NULL default '0',
KEY t3$qtype (qtype),
KEY t3$id (id)
);
INSERT INTO t3 VALUES (30,1,29,NULL,NULL,0,NULL,0),(31,1,28,NULL,NULL,0,NULL,0),
(36,1,34,NULL,NULL,0,NULL,0),(37,1,35,NULL,NULL,0,121,0);
SELECT COUNT(*) FROM t1 a STRAIGHT_JOIN t2 pq STRAIGHT_JOIN t3 q 
WHERE 
(pq.profile_id = a.profile_id) AND (a.acct_id = 132) AND 
(pq.queue_id = q.id) AND (q.rr1 <> 1);
COUNT(*)
4
drop table t1,t2,t3;
create table t1 (f1 int);
insert into t1 values (1),(NULL);
create table t2 (f2 int, f3 int, f4 int);
create index idx1 on t2 (f4);
insert into t2 values (1,2,3),(2,4,6);
select A.f2 from t1 left join t2 A on A.f2 = f1 where A.f3=(select min(f3)
from  t2 C where A.f4 = C.f4) or A.f3 IS NULL;
f2
1
NULL
drop table t1,t2;
create table t2 (a tinyint unsigned);
create index t2i on t2(a);
insert into t2 values (0), (254), (255);
explain select * from t2 where a > -1;
id	select_type	table	type	possible_keys	key	key_len	ref	rows	Extra
1	SIMPLE	t2	index	t2i	t2i	2	NULL	3	Using where; Using index
select * from t2 where a > -1;
a
0
254
255
drop table t2;
CREATE TABLE t1 (a int, b int, c int);
INSERT INTO t1
SELECT 50, 3, 3 FROM DUAL
WHERE NOT EXISTS
(SELECT * FROM t1 WHERE a = 50 AND b = 3);
SELECT * FROM t1;
a	b	c
50	3	3
INSERT INTO t1
SELECT 50, 3, 3 FROM DUAL
WHERE NOT EXISTS
(SELECT * FROM t1 WHERE a = 50 AND b = 3);
select found_rows();
found_rows()
0
SELECT * FROM t1;
a	b	c
50	3	3
select count(*) from t1;
count(*)
1
select found_rows();
found_rows()
1
select count(*) from t1 limit 2,3;
count(*)
select found_rows();
found_rows()
0
select SQL_CALC_FOUND_ROWS count(*) from t1 limit 2,3;
count(*)
select found_rows();
found_rows()
1
DROP TABLE t1;
CREATE TABLE t1 (a INT, b INT);
(SELECT a, b AS c FROM t1) ORDER BY c+1;
a	c
(SELECT a, b AS c FROM t1) ORDER BY b+1;
a	c
SELECT a, b AS c FROM t1 ORDER BY c+1;
a	c
SELECT a, b AS c FROM t1 ORDER BY b+1;
a	c
drop table t1;
create table t1(f1 int, f2 int);
create table t2(f3 int);
select f1 from t1,t2 where f1=f2 and (f1,f2) = ((1,1));
f1
select f1 from t1,t2 where f1=f2 and (f1,NULL) = ((1,1));
f1
select f1 from t1,t2 where f1=f2 and (f1,f2) = ((1,NULL));
f1
insert into t1 values(1,1),(2,null);
insert into t2 values(2);
select * from t1,t2 where f1=f3 and (f1,f2) = (2,null);
f1	f2	f3
select * from t1,t2 where f1=f3 and (f1,f2) <=> (2,null);
f1	f2	f3
2	NULL	2
drop table t1,t2;
create table t1 (f1 int not null auto_increment primary key, f2 varchar(10));
create table t11 like t1;
insert into t1 values(1,""),(2,"");
show table status like 't1%';
Name	Engine	Version	Row_format	Rows	Avg_row_length	Data_length	Max_data_length	Index_length	Data_free	Auto_increment	Create_time	Update_time	Check_time	Collation	Checksum	Create_options	Comment
t1	MyISAM	10	Dynamic	2	20	X	X	X	X	X	X	X	X	latin1_swedish_ci	NULL		
t11	MyISAM	10	Dynamic	0	0	X	X	X	X	X	X	X	X	latin1_swedish_ci	NULL		
select 123 as a from t1 where f1 is null;
a
drop table t1,t11;
CREATE TABLE t1 ( a INT NOT NULL, b INT NOT NULL, UNIQUE idx (a,b) );
INSERT INTO t1 VALUES (1,1),(1,2),(1,3),(1,4);
CREATE TABLE t2 ( a INT NOT NULL, b INT NOT NULL, e INT );
INSERT INTO t2 VALUES ( 1,10,1), (1,10,2), (1,11,1), (1,11,2), (1,2,1), (1,2,2),(1,2,3);
SELECT t2.a, t2.b, IF(t1.b IS NULL,'',e) AS c, COUNT(*) AS d FROM t2 LEFT JOIN
t1 ON t2.a = t1.a AND t2.b = t1.b GROUP BY a, b, c;
a	b	c	d
1	2	1	1
1	2	2	1
1	2	3	1
1	10		2
1	11		2
SELECT t2.a, t2.b, IF(t1.b IS NULL,'',e) AS c, COUNT(*) AS d FROM t2 LEFT JOIN
t1 ON t2.a = t1.a AND t2.b = t1.b GROUP BY t1.a, t1.b, c;
a	b	c	d
1	10		4
1	2	1	1
1	2	2	1
1	2	3	1
SELECT t2.a, t2.b, IF(t1.b IS NULL,'',e) AS c, COUNT(*) AS d FROM t2 LEFT JOIN
t1 ON t2.a = t1.a AND t2.b = t1.b GROUP BY t2.a, t2.b, c;
a	b	c	d
1	2	1	1
1	2	2	1
1	2	3	1
1	10		2
1	11		2
SELECT t2.a, t2.b, IF(t1.b IS NULL,'',e) AS c, COUNT(*) AS d FROM t2,t1
WHERE t2.a = t1.a AND t2.b = t1.b GROUP BY a, b, c;
a	b	c	d
1	2	1	1
1	2	2	1
1	2	3	1
DROP TABLE IF EXISTS t1, t2;
create table t1 (f1 int primary key, f2 int);
create table t2 (f3 int, f4 int, primary key(f3,f4));
insert into t1 values (1,1);
insert into t2 values (1,1),(1,2);
select distinct count(f2) >0 from t1 left join t2 on f1=f3 group by f1;
count(f2) >0
1
drop table t1,t2;
create table t1 (f1 int,f2 int);
insert into t1 values(1,1);
create table t2 (f3 int, f4 int, primary key(f3,f4));
insert into t2 values(1,1);
select * from t1 where f1 in (select f3 from t2 where (f3,f4)= (select f3,f4 from t2));
f1	f2
1	1
drop table t1,t2;
CREATE TABLE t1(a int, b int, c int, KEY b(b), KEY c(c));
insert into t1 values (1,0,0),(2,0,0);
CREATE TABLE t2 (a int, b varchar(2), c varchar(2), PRIMARY KEY(a));
insert into t2 values (1,'',''), (2,'','');
CREATE TABLE t3 (a int, b int, PRIMARY KEY (a,b), KEY a (a), KEY b (b));
insert into t3 values (1,1),(1,2);
explain select straight_join DISTINCT t2.a,t2.b, t1.c from t1, t3, t2 
where (t1.c=t2.a or (t1.c=t3.a and t2.a=t3.b)) and t1.b=556476786 and 
t2.b like '%%' order by t2.b limit 0,1;
id	select_type	table	type	possible_keys	key	key_len	ref	rows	Extra
1	SIMPLE	t1	ref	b,c	b	5	const	1	Using where; Using temporary; Using filesort
1	SIMPLE	t3	index	PRIMARY,a,b	PRIMARY	8	NULL	2	Using index; Using join buffer
1	SIMPLE	t2	ALL	PRIMARY	NULL	NULL	NULL	2	Range checked for each record (index map: 0x1)
DROP TABLE t1,t2,t3;
CREATE TABLE t1 (a int, INDEX idx(a));
INSERT INTO t1 VALUES (2), (3), (1);
EXPLAIN SELECT * FROM t1 IGNORE INDEX (idx);
id	select_type	table	type	possible_keys	key	key_len	ref	rows	Extra
1	SIMPLE	t1	ALL	NULL	NULL	NULL	NULL	3	
EXPLAIN SELECT * FROM t1 IGNORE INDEX (a);
ERROR 42000: Key 'a' doesn't exist in table 't1'
EXPLAIN SELECT * FROM t1 FORCE INDEX (a);
ERROR 42000: Key 'a' doesn't exist in table 't1'
DROP TABLE t1;
CREATE TABLE t1 (a int, b int);
INSERT INTO t1 VALUES (1,1), (2,1), (4,10);
CREATE TABLE t2 (a int PRIMARY KEY, b int, KEY b (b));
INSERT INTO t2 VALUES (1,NULL), (2,10);
ALTER TABLE t1 ENABLE KEYS;
EXPLAIN SELECT STRAIGHT_JOIN SQL_NO_CACHE COUNT(*) FROM t2, t1 WHERE t1.b = t2.b OR t2.b IS NULL;
id	select_type	table	type	possible_keys	key	key_len	ref	rows	Extra
1	SIMPLE	t2	index	b	b	5	NULL	2	Using index
1	SIMPLE	t1	ALL	NULL	NULL	NULL	NULL	3	Using where; Using join buffer
SELECT STRAIGHT_JOIN SQL_NO_CACHE * FROM t2, t1 WHERE t1.b = t2.b OR t2.b IS NULL;
a	b	a	b
1	NULL	1	1
1	NULL	2	1
1	NULL	4	10
2	10	4	10
EXPLAIN SELECT STRAIGHT_JOIN SQL_NO_CACHE COUNT(*) FROM t2, t1 WHERE t1.b = t2.b OR t2.b IS NULL;
id	select_type	table	type	possible_keys	key	key_len	ref	rows	Extra
1	SIMPLE	t2	index	b	b	5	NULL	2	Using index
1	SIMPLE	t1	ALL	NULL	NULL	NULL	NULL	3	Using where; Using join buffer
SELECT STRAIGHT_JOIN SQL_NO_CACHE * FROM t2, t1 WHERE t1.b = t2.b OR t2.b IS NULL;
a	b	a	b
1	NULL	1	1
1	NULL	2	1
1	NULL	4	10
2	10	4	10
DROP TABLE IF EXISTS t1,t2;
CREATE TABLE t1 (key1 float default NULL, UNIQUE KEY key1 (key1));
CREATE TABLE t2 (key2 float default NULL, UNIQUE KEY key2 (key2));
INSERT INTO t1 VALUES (0.3762),(0.3845),(0.6158),(0.7941);
INSERT INTO t2 VALUES (1.3762),(1.3845),(1.6158),(1.7941);
explain select max(key1) from t1 where key1 <= 0.6158;
id	select_type	table	type	possible_keys	key	key_len	ref	rows	Extra
1	SIMPLE	NULL	NULL	NULL	NULL	NULL	NULL	NULL	Select tables optimized away
explain select max(key2) from t2 where key2 <= 1.6158;
id	select_type	table	type	possible_keys	key	key_len	ref	rows	Extra
1	SIMPLE	NULL	NULL	NULL	NULL	NULL	NULL	NULL	Select tables optimized away
explain select min(key1) from t1 where key1 >= 0.3762;
id	select_type	table	type	possible_keys	key	key_len	ref	rows	Extra
1	SIMPLE	NULL	NULL	NULL	NULL	NULL	NULL	NULL	Select tables optimized away
explain select min(key2) from t2 where key2 >= 1.3762;
id	select_type	table	type	possible_keys	key	key_len	ref	rows	Extra
1	SIMPLE	NULL	NULL	NULL	NULL	NULL	NULL	NULL	Select tables optimized away
explain select max(key1), min(key2) from t1, t2
where key1 <= 0.6158 and key2 >= 1.3762;
id	select_type	table	type	possible_keys	key	key_len	ref	rows	Extra
1	SIMPLE	NULL	NULL	NULL	NULL	NULL	NULL	NULL	Select tables optimized away
explain select max(key1) from t1 where key1 <= 0.6158 and rand() + 0.5 >= 0.5;
id	select_type	table	type	possible_keys	key	key_len	ref	rows	Extra
1	SIMPLE	NULL	NULL	NULL	NULL	NULL	NULL	NULL	Select tables optimized away
explain select min(key1) from t1 where key1 >= 0.3762 and rand() + 0.5 >= 0.5;
id	select_type	table	type	possible_keys	key	key_len	ref	rows	Extra
1	SIMPLE	NULL	NULL	NULL	NULL	NULL	NULL	NULL	Select tables optimized away
select max(key1) from t1 where key1 <= 0.6158;
max(key1)
0.61580002307892
select max(key2) from t2 where key2 <= 1.6158;
max(key2)
1.6158000230789
select min(key1) from t1 where key1 >= 0.3762;
min(key1)
0.37619999051094
select min(key2) from t2 where key2 >= 1.3762;
min(key2)
1.3761999607086
select max(key1), min(key2) from t1, t2
where key1 <= 0.6158 and key2 >= 1.3762;
max(key1)	min(key2)
0.61580002307892	1.3761999607086
select max(key1) from t1 where key1 <= 0.6158 and rand() + 0.5 >= 0.5;
max(key1)
0.61580002307892
select min(key1) from t1 where key1 >= 0.3762 and rand() + 0.5 >= 0.5;
min(key1)
0.37619999051094
DROP TABLE t1,t2;
CREATE TABLE t1 (i BIGINT UNSIGNED NOT NULL);
INSERT INTO t1 VALUES (10);
SELECT i='1e+01',i=1e+01, i in (1e+01,1e+01), i in ('1e+01','1e+01') FROM t1;
i='1e+01'	i=1e+01	i in (1e+01,1e+01)	i in ('1e+01','1e+01')
1	1	1	1
DROP TABLE t1;
create table t1(a bigint unsigned, b bigint);
insert into t1 values (0xfffffffffffffffff, 0xfffffffffffffffff), 
(0x10000000000000000, 0x10000000000000000), 
(0x8fffffffffffffff, 0x8fffffffffffffff);
Warnings:
Warning	1264	Out of range value for column 'a' at row 1
Warning	1264	Out of range value for column 'b' at row 1
Warning	1264	Out of range value for column 'a' at row 2
Warning	1264	Out of range value for column 'b' at row 2
Warning	1264	Out of range value for column 'b' at row 3
select hex(a), hex(b) from t1;
hex(a)	hex(b)
FFFFFFFFFFFFFFFF	7FFFFFFFFFFFFFFF
FFFFFFFFFFFFFFFF	7FFFFFFFFFFFFFFF
8FFFFFFFFFFFFFFF	7FFFFFFFFFFFFFFF
drop table t1;
CREATE TABLE t1 (c0 int);
CREATE TABLE t2 (c0 int);
INSERT INTO t1 VALUES(@@connect_timeout);
INSERT INTO t2 VALUES(@@connect_timeout);
SELECT * FROM t1 JOIN t2 ON t1.c0 = t2.c0 WHERE (t1.c0 <=> @@connect_timeout);
c0	c0
X	X
DROP TABLE t1, t2;
End of 4.1 tests
CREATE TABLE t1 ( 
K2C4 varchar(4) character set latin1 collate latin1_bin NOT NULL default '', 
K4N4 varchar(4) character set latin1 collate latin1_bin NOT NULL default '0000', 
F2I4 int(11) NOT NULL default '0' 
) ENGINE=MyISAM DEFAULT CHARSET=latin1;
INSERT INTO t1 VALUES 
('W%RT', '0100',  1), 
('W-RT', '0100', 1), 
('WART', '0100', 1), 
('WART', '0200', 1), 
('WERT', '0100', 2), 
('WORT','0200', 2), 
('WT', '0100', 2), 
('W_RT', '0100', 2), 
('WaRT', '0100', 3), 
('WART', '0300', 3), 
('WRT' , '0400', 3), 
('WURM', '0500', 3), 
('W%T', '0600', 4), 
('WA%T', '0700', 4), 
('WA_T', '0800', 4);
SELECT K2C4, K4N4, F2I4 FROM t1
WHERE  K2C4 = 'WART' AND 
(F2I4 = 2 AND K2C4 = 'WART' OR (F2I4 = 2 OR K4N4 = '0200'));
K2C4	K4N4	F2I4
WART	0200	1
SELECT K2C4, K4N4, F2I4 FROM t1
WHERE  K2C4 = 'WART' AND (K2C4 = 'WART' OR K4N4 = '0200');
K2C4	K4N4	F2I4
WART	0100	1
WART	0200	1
WART	0300	3
DROP TABLE t1;
create table t1 (a int, b int);
create table t2 like t1;
select t1.a from (t1 inner join t2 on t1.a=t2.a) where t2.a=1;
a
select t1.a from ((t1 inner join t2 on t1.a=t2.a)) where t2.a=1;
a
select x.a, y.a, z.a from ( (t1 x inner join t2 y on x.a=y.a) inner join t2 z on y.a=z.a) WHERE x.a=1;
a	a	a
drop table t1,t2;
create table t1 (s1 varchar(5));
insert into t1 values ('Wall');
select min(s1) from t1 group by s1 with rollup;
min(s1)
Wall
Wall
drop table t1;
create table t1 (s1 int) engine=myisam;
insert into t1 values (0);
select avg(distinct s1) from t1 group by s1 with rollup;
avg(distinct s1)
0.0000
0.0000
drop table t1;
create table t1 (s1 int);
insert into t1 values (null),(1);
select distinct avg(s1) as x from t1 group by s1 with rollup;
x
NULL
1.0000
drop table t1;
CREATE TABLE t1 (a int);
CREATE TABLE t2 (a int);
INSERT INTO t1 VALUES (1), (2), (3), (4), (5);
INSERT INTO t2 VALUES (2), (4), (6);
SELECT t1.a FROM t1 STRAIGHT_JOIN t2 ON t1.a=t2.a;
a
2
4
EXPLAIN SELECT t1.a FROM t1 STRAIGHT_JOIN t2 ON t1.a=t2.a;
id	select_type	table	type	possible_keys	key	key_len	ref	rows	Extra
1	SIMPLE	t1	ALL	NULL	NULL	NULL	NULL	5	
1	SIMPLE	t2	ALL	NULL	NULL	NULL	NULL	3	Using where; Using join buffer
EXPLAIN SELECT t1.a FROM t1 INNER JOIN t2 ON t1.a=t2.a;
id	select_type	table	type	possible_keys	key	key_len	ref	rows	Extra
1	SIMPLE	t2	ALL	NULL	NULL	NULL	NULL	3	
1	SIMPLE	t1	ALL	NULL	NULL	NULL	NULL	5	Using where; Using join buffer
DROP TABLE t1,t2;
select x'10' + 0, X'10' + 0, b'10' + 0, B'10' + 0;
x'10' + 0	X'10' + 0	b'10' + 0	B'10' + 0
16	16	2	2
create table t1 (f1 varchar(6) default NULL, f2 int(6) primary key not null);
create table t2 (f3 varchar(5) not null, f4 varchar(5) not null, UNIQUE KEY UKEY (f3,f4));
insert into t1 values (" 2", 2);
insert into t2 values (" 2", " one "),(" 2", " two ");
select * from t1 left join t2 on f1 = f3;
f1	f2	f3	f4
 2	2	 2	 one 
 2	2	 2	 two 
drop table t1,t2;
create table t1 (empnum smallint, grp int);
create table t2 (empnum int, name char(5));
insert into t1 values(1,1);
insert into t2 values(1,'bob');
create view v1 as select * from t2 inner join t1 using (empnum);
select * from v1;
empnum	name	grp
1	bob	1
drop table t1,t2;
drop view v1;
create table t1 (pk int primary key, b int);
create table t2 (pk int primary key, c int);
select pk from t1 inner join t2 using (pk);
pk
drop table t1,t2;
create table t1 (s1 int, s2 char(5), s3 decimal(10));
create view v1 as select s1, s2, 'x' as s3 from t1;
select * from t1 natural join v1;
s1	s2	s3
insert into t1 values (1,'x',5);
select * from t1 natural join v1;
s1	s2	s3
Warnings:
Warning	1292	Truncated incorrect DOUBLE value: 'x'
drop table t1;
drop view v1;
create table t1(a1 int);
create table t2(a2 int);
insert into t1 values(1),(2);
insert into t2 values(1),(2);
create view v2 (c) as select a1 from t1;
select * from t1 natural left join t2;
a1	a2
1	1
1	2
2	1
2	2
select * from t1 natural right join t2;
a2	a1
1	1
1	2
2	1
2	2
select * from v2 natural left join t2;
c	a2
1	1
1	2
2	1
2	2
select * from v2 natural right join t2;
a2	c
1	1
1	2
2	1
2	2
drop table t1, t2;
drop view v2;
create table t1 (a int(10), t1_val int(10));
create table t2 (b int(10), t2_val int(10));
create table t3 (a int(10), b int(10));
insert into t1 values (1,1),(2,2);
insert into t2 values (1,1),(2,2),(3,3);
insert into t3 values (1,1),(2,1),(3,1),(4,1);
select * from t1 natural join t2 natural join t3;
a	b	t1_val	t2_val
1	1	1	1
2	1	2	1
select * from t1 natural join t3 natural join t2;
b	a	t1_val	t2_val
1	1	1	1
1	2	2	1
drop table t1, t2, t3;
DO IFNULL(NULL, NULL);
SELECT CAST(IFNULL(NULL, NULL) AS DECIMAL);
CAST(IFNULL(NULL, NULL) AS DECIMAL)
NULL
SELECT ABS(IFNULL(NULL, NULL));
ABS(IFNULL(NULL, NULL))
NULL
SELECT IFNULL(NULL, NULL);
IFNULL(NULL, NULL)
NULL
SET @OLD_SQL_MODE12595=@@SQL_MODE, @@SQL_MODE='';
SHOW LOCAL VARIABLES LIKE 'SQL_MODE';
Variable_name	Value
sql_mode	
CREATE TABLE BUG_12595(a varchar(100));
INSERT INTO BUG_12595 VALUES ('hakan%'), ('hakank'), ("ha%an");
SELECT * FROM BUG_12595 WHERE a LIKE 'hakan\%';
a
hakan%
SELECT * FROM BUG_12595 WHERE a LIKE 'hakan*%' ESCAPE '*';
a
hakan%
SELECT * FROM BUG_12595 WHERE a LIKE 'hakan**%' ESCAPE '**';
ERROR HY000: Incorrect arguments to ESCAPE
SELECT * FROM BUG_12595 WHERE a LIKE 'hakan%' ESCAPE '';
a
hakan%
hakank
SELECT * FROM BUG_12595 WHERE a LIKE 'hakan\%' ESCAPE '';
a
SELECT * FROM BUG_12595 WHERE a LIKE 'ha\%an' ESCAPE 0x5c;
a
ha%an
SELECT * FROM BUG_12595 WHERE a LIKE 'ha%%an' ESCAPE '%';
a
ha%an
SELECT * FROM BUG_12595 WHERE a LIKE 'ha\%an' ESCAPE '\\';
a
ha%an
SELECT * FROM BUG_12595 WHERE a LIKE 'ha|%an' ESCAPE '|';
a
ha%an
SET @@SQL_MODE='NO_BACKSLASH_ESCAPES';
SHOW LOCAL VARIABLES LIKE 'SQL_MODE';
Variable_name	Value
sql_mode	NO_BACKSLASH_ESCAPES
SELECT * FROM BUG_12595 WHERE a LIKE 'hakan\%';
a
SELECT * FROM BUG_12595 WHERE a LIKE 'hakan*%' ESCAPE '*';
a
hakan%
SELECT * FROM BUG_12595 WHERE a LIKE 'hakan**%' ESCAPE '**';
ERROR HY000: Incorrect arguments to ESCAPE
SELECT * FROM BUG_12595 WHERE a LIKE 'hakan\%' ESCAPE '\\';
ERROR HY000: Incorrect arguments to ESCAPE
SELECT * FROM BUG_12595 WHERE a LIKE 'hakan%' ESCAPE '';
ERROR HY000: Incorrect arguments to ESCAPE
SELECT * FROM BUG_12595 WHERE a LIKE 'ha\%an' ESCAPE 0x5c;
a
ha%an
SELECT * FROM BUG_12595 WHERE a LIKE 'ha|%an' ESCAPE '|';
a
ha%an
SELECT * FROM BUG_12595 WHERE a LIKE 'hakan\n%' ESCAPE '\n';
ERROR HY000: Incorrect arguments to ESCAPE
SET @@SQL_MODE=@OLD_SQL_MODE12595;
DROP TABLE BUG_12595;
create table t1 (a char(1));
create table t2 (a char(1));
insert into t1 values ('a'),('b'),('c');
insert into t2 values ('b'),('c'),('d');
select a from t1 natural join t2;
a
b
c
select * from t1 natural join t2 where a = 'b';
a
b
drop table t1, t2;
CREATE TABLE t1 (`id` TINYINT);
CREATE TABLE t2 (`id` TINYINT);
CREATE TABLE t3 (`id` TINYINT);
INSERT INTO t1 VALUES (1),(2),(3);
INSERT INTO t2 VALUES (2);
INSERT INTO t3 VALUES (3);
SELECT t1.id,t3.id FROM t1 JOIN t2 ON (t2.id=t1.id) LEFT JOIN t3 USING (id);
ERROR 23000: Column 'id' in from clause is ambiguous
SELECT t1.id,t3.id FROM t1 JOIN t2 ON (t2.notacolumn=t1.id) LEFT JOIN t3 USING (id);
ERROR 23000: Column 'id' in from clause is ambiguous
SELECT id,t3.id FROM t1 JOIN t2 ON (t2.id=t1.id) LEFT JOIN t3 USING (id);
ERROR 23000: Column 'id' in from clause is ambiguous
SELECT id,t3.id FROM (t1 JOIN t2 ON (t2.id=t1.id)) LEFT JOIN t3 USING (id);
ERROR 23000: Column 'id' in from clause is ambiguous
drop table t1, t2, t3;
create table t1 (a int(10),b int(10));
create table t2 (a int(10),b int(10));
insert into t1 values (1,10),(2,20),(3,30);
insert into t2 values (1,10);
select * from t1 inner join t2 using (A);
a	b	b
1	10	10
select * from t1 inner join t2 using (a);
a	b	b
1	10	10
drop table t1, t2;
create table t1 (a int, c int);
create table t2 (b int);
create table t3 (b int, a int);
create table t4 (c int);
insert into t1 values (1,1);
insert into t2 values (1);
insert into t3 values (1,1);
insert into t4 values (1);
select * from t1 join t2 join t3 on (t2.b = t3.b and t1.a = t3.a);
a	c	b	b	a
1	1	1	1	1
select * from t1, t2 join t3 on (t2.b = t3.b and t1.a = t3.a);
ERROR 42S22: Unknown column 't1.a' in 'on clause'
select * from t1 join t2 join t3 join t4 on (t1.a = t4.c and t2.b = t4.c);
a	c	b	b	a	c
1	1	1	1	1	1
select * from t1 join t2 join t4 using (c);
c	a	b
1	1	1
drop table t1, t2, t3, t4;
create table t1(x int, y int);
create table t2(x int, y int);
create table t3(x int, primary key(x));
insert into t1 values (1, 1), (2, 1), (3, 1), (4, 3), (5, 6), (6, 6);
insert into t2 values (1, 1), (2, 1), (3, 3), (4, 6), (5, 6);
insert into t3 values (1), (2), (3), (4), (5);
select t1.x, t3.x from t1, t2, t3  where t1.x = t2.x and t3.x >= t1.y and t3.x <= t2.y;
x	x
1	1
2	1
3	1
3	2
3	3
4	3
4	4
4	5
drop table t1,t2,t3;
create table t1 (id char(16) not null default '', primary key  (id));
insert into t1 values ('100'),('101'),('102');
create table t2 (id char(16) default null);
insert into t2 values (1);
create view v1 as select t1.id from t1;
create view v2 as select t2.id from t2;
create view v3 as select (t1.id+2) as id from t1 natural left join t2;
select t1.id from t1 left join v2 using (id);
id
100
101
102
select t1.id from v2 right join t1 using (id);
id
100
101
102
select t1.id from t1 left join v3 using (id);
id
100
101
102
select * from t1 left join v2 using (id);
id
100
101
102
select * from v2 right join t1 using (id);
id
100
101
102
select * from t1 left join v3 using (id);
id
100
101
102
select v1.id from v1 left join v2 using (id);
id
100
101
102
select v1.id from v2 right join v1 using (id);
id
100
101
102
select v1.id from v1 left join v3 using (id);
id
100
101
102
select * from v1 left join v2 using (id);
id
100
101
102
select * from v2 right join v1 using (id);
id
100
101
102
select * from v1 left join v3 using (id);
id
100
101
102
drop table t1, t2;
drop view v1, v2, v3;
create table t1 (id int(11) not null default '0');
insert into t1 values (123),(191),(192);
create table t2 (id char(16) character set utf8 not null);
insert into t2 values ('58013'),('58014'),('58015'),('58016');
create table t3 (a_id int(11) not null, b_id char(16) character set utf8);
insert into t3 values (123,null),(123,null),(123,null),(123,null),(123,null),(123,'58013');
select count(*)
from t1 inner join (t3 left join t2 on t2.id = t3.b_id) on t1.id = t3.a_id;
count(*)
6
select count(*)
from t1 inner join (t2 right join t3 on t2.id = t3.b_id) on t1.id = t3.a_id;
count(*)
6
drop table t1,t2,t3;
create table t1 (a int);
create table t2 (b int);
create table t3 (c int);
select * from t1 join t2 join t3 on (t1.a=t3.c);
a	b	c
select * from t1 join t2 left join t3 on (t1.a=t3.c);
a	b	c
select * from t1 join t2 right join t3 on (t1.a=t3.c);
a	b	c
select * from t1 join t2 straight_join t3 on (t1.a=t3.c);
a	b	c
drop table t1, t2 ,t3;
create table t1(f1 int, f2 date);
insert into t1 values(1,'2005-01-01'),(2,'2005-09-01'),(3,'2005-09-30'),
(4,'2005-10-01'),(5,'2005-12-30');
select * from t1 where f2 >= 0            order by f2;
f1	f2
1	2005-01-01
2	2005-09-01
3	2005-09-30
4	2005-10-01
5	2005-12-30
select * from t1 where f2 >= '0000-00-00' order by f2;
f1	f2
1	2005-01-01
2	2005-09-01
3	2005-09-30
4	2005-10-01
5	2005-12-30
select * from t1 where f2 >= '2005-09-31' order by f2;
f1	f2
4	2005-10-01
5	2005-12-30
select * from t1 where f2 >= '2005-09-3a' order by f2;
f1	f2
3	2005-09-30
4	2005-10-01
5	2005-12-30
Warnings:
Warning	1292	Incorrect date value: '2005-09-3a' for column 'f2' at row 1
select * from t1 where f2 <= '2005-09-31' order by f2;
f1	f2
1	2005-01-01
2	2005-09-01
3	2005-09-30
select * from t1 where f2 <= '2005-09-3a' order by f2;
f1	f2
1	2005-01-01
2	2005-09-01
Warnings:
Warning	1292	Incorrect date value: '2005-09-3a' for column 'f2' at row 1
drop table t1;
create table t1 (f1 int, f2 int);
insert into t1 values (1, 30), (2, 20), (3, 10);
create algorithm=merge view v1 as select f1, f2 from t1;
create algorithm=merge view v2 (f2, f1) as select f1, f2 from t1;
create algorithm=merge view v3 as select t1.f1 as f2, t1.f2 as f1 from t1;
select t1.f1 as x1, f1 from t1 order by t1.f1;
x1	f1
1	1
2	2
3	3
select v1.f1 as x1, f1 from v1 order by v1.f1;
x1	f1
1	1
2	2
3	3
select v2.f1 as x1, f1 from v2 order by v2.f1;
x1	f1
10	10
20	20
30	30
select v3.f1 as x1, f1 from v3 order by v3.f1;
x1	f1
10	10
20	20
30	30
select f1, f2, v1.f1 as x1 from v1 order by v1.f1;
f1	f2	x1
1	30	1
2	20	2
3	10	3
select f1, f2, v2.f1 as x1 from v2 order by v2.f1;
f1	f2	x1
10	3	10
20	2	20
30	1	30
select f1, f2, v3.f1 as x1 from v3 order by v3.f1;
f1	f2	x1
10	3	10
20	2	20
30	1	30
drop table t1;
drop view v1, v2, v3;
CREATE TABLE t1(key_a int4 NOT NULL, optimus varchar(32), PRIMARY KEY(key_a));
CREATE TABLE t2(key_a int4 NOT NULL, prime varchar(32), PRIMARY KEY(key_a));
CREATE table t3(key_a int4 NOT NULL, key_b int4 NOT NULL, foo varchar(32),
PRIMARY KEY(key_a,key_b));
INSERT INTO t1 VALUES (0,'');
INSERT INTO t1 VALUES (1,'i');
INSERT INTO t1 VALUES (2,'j');
INSERT INTO t1 VALUES (3,'k');
INSERT INTO t2 VALUES (1,'r');
INSERT INTO t2 VALUES (2,'s');
INSERT INTO t2 VALUES (3,'t');
INSERT INTO t3 VALUES (1,5,'x');
INSERT INTO t3 VALUES (1,6,'y');
INSERT INTO t3 VALUES (2,5,'xx');
INSERT INTO t3 VALUES (2,6,'yy');
INSERT INTO t3 VALUES (2,7,'zz');
INSERT INTO t3 VALUES (3,5,'xxx');
SELECT t2.key_a,foo 
FROM t1 INNER JOIN t2 ON t1.key_a = t2.key_a
INNER JOIN t3 ON t1.key_a = t3.key_a
WHERE t2.key_a=2 and key_b=5;
key_a	foo
2	xx
EXPLAIN SELECT t2.key_a,foo 
FROM t1 INNER JOIN t2 ON t1.key_a = t2.key_a
INNER JOIN t3 ON t1.key_a = t3.key_a
WHERE t2.key_a=2 and key_b=5;
id	select_type	table	type	possible_keys	key	key_len	ref	rows	Extra
1	SIMPLE	t1	const	PRIMARY	PRIMARY	4	const	1	Using index
1	SIMPLE	t2	const	PRIMARY	PRIMARY	4	const	1	Using index
1	SIMPLE	t3	const	PRIMARY	PRIMARY	8	const,const	1	
SELECT t2.key_a,foo 
FROM t1 INNER JOIN t2 ON t2.key_a = t1.key_a
INNER JOIN t3 ON t1.key_a = t3.key_a
WHERE t2.key_a=2 and key_b=5;
key_a	foo
2	xx
EXPLAIN SELECT t2.key_a,foo 
FROM t1 INNER JOIN t2 ON t2.key_a = t1.key_a
INNER JOIN t3 ON t1.key_a = t3.key_a
WHERE t2.key_a=2 and key_b=5;
id	select_type	table	type	possible_keys	key	key_len	ref	rows	Extra
1	SIMPLE	t1	const	PRIMARY	PRIMARY	4	const	1	Using index
1	SIMPLE	t2	const	PRIMARY	PRIMARY	4	const	1	Using index
1	SIMPLE	t3	const	PRIMARY	PRIMARY	8	const,const	1	
DROP TABLE t1,t2,t3;
create  table t1 (f1 int);
insert into t1 values(1),(2);
create table t2 (f2 int, f3 int, key(f2));
insert into t2 values(1,1),(2,2);
create table t3 (f4 int not null);
insert into t3 values (2),(2),(2);
select f1,(select count(*) from t2,t3 where f2=f1 and f3=f4) as count from t1;
f1	count
1	0
2	3
drop table t1,t2,t3;
create table t1 (f1 int unique);
create table t2 (f2 int unique);
create table t3 (f3 int unique);
insert into t1 values(1),(2);
insert into t2 values(1),(2);
insert into t3 values(1),(NULL);
select * from t3 where f3 is null;
f3
NULL
select t2.f2 from t1 left join t2 on f1=f2 join t3 on f1=f3 where f1=1;
f2
1
drop table t1,t2,t3;
create table t1(f1 char, f2 char not null);
insert into t1 values(null,'a');
create table t2 (f2 char not null);
insert into t2 values('b');
select * from t1 left join t2 on f1=t2.f2 where t1.f2='a';
f1	f2	f2
NULL	a	NULL
drop table t1,t2;
select * from (select * left join t on f1=f2) tt;
ERROR 42000: You have an error in your SQL syntax; check the manual that corresponds to your MySQL server version for the right syntax to use near 'on f1=f2) tt' at line 1
CREATE TABLE t1 (sku int PRIMARY KEY, pr int);
CREATE TABLE t2 (sku int PRIMARY KEY, sppr int, name varchar(255));
INSERT INTO t1 VALUES
(10, 10), (20, 10), (30, 20), (40, 30), (50, 10), (60, 10);
INSERT INTO t2 VALUES 
(10, 10, 'aaa'), (20, 10, 'bbb'), (30, 10, 'ccc'), (40, 20, 'ddd'),
(50, 10, 'eee'), (60, 20, 'fff'), (70, 20, 'ggg'), (80, 30, 'hhh');
SELECT t2.sku, t2.sppr, t2.name, t1.sku, t1.pr
FROM t2, t1 WHERE t2.sku=20 AND (t2.sku=t1.sku OR t2.sppr=t1.sku);
sku	sppr	name	sku	pr
20	10	bbb	10	10
20	10	bbb	20	10
EXPLAIN
SELECT t2.sku, t2.sppr, t2.name, t1.sku, t1.pr
FROM t2, t1 WHERE t2.sku=20 AND (t2.sku=t1.sku OR t2.sppr=t1.sku);
id	select_type	table	type	possible_keys	key	key_len	ref	rows	Extra
1	SIMPLE	t2	const	PRIMARY	PRIMARY	4	const	1	
1	SIMPLE	t1	range	PRIMARY	PRIMARY	4	NULL	2	Using where
DROP TABLE t1,t2;
CREATE TABLE t1 (i TINYINT UNSIGNED NOT NULL);
INSERT t1 SET i = 0;
UPDATE t1 SET i = -1;
Warnings:
Warning	1264	Out of range value for column 'i' at row 1
SELECT * FROM t1;
i
0
UPDATE t1 SET i = CAST(i - 1 AS SIGNED);
Warnings:
Warning	1264	Out of range value for column 'i' at row 1
SELECT * FROM t1;
i
0
UPDATE t1 SET i = i - 1;
Warnings:
Warning	1264	Out of range value for column 'i' at row 1
SELECT * FROM t1;
i
255
DROP TABLE t1;
create table t1 (a int);
insert into t1 values (0),(1),(2),(3),(4),(5),(6),(7),(8),(9);
create table t2 (a int, b int, c int, e int, primary key(a,b,c));
insert into t2 select A.a, B.a, C.a, C.a from t1 A, t1 B, t1 C;
analyze table t2;
Table	Op	Msg_type	Msg_text
test.t2	analyze	status	OK
select 'In next EXPLAIN, B.rows must be exactly 10:' Z;
Z
In next EXPLAIN, B.rows must be exactly 10:
explain select * from t2 A, t2 B where A.a=5 and A.b=5 and A.C<5
and B.a=5 and B.b=A.e and (B.b =1 or B.b = 3 or B.b=5);
id	select_type	table	type	possible_keys	key	key_len	ref	rows	Extra
1	SIMPLE	A	range	PRIMARY	PRIMARY	12	NULL	4	Using where
1	SIMPLE	B	ref	PRIMARY	PRIMARY	8	const,test.A.e	10	
drop table t1, t2;
CREATE TABLE t1 (a int PRIMARY KEY, b int, INDEX(b));
INSERT INTO t1 VALUES (1, 3), (9,4), (7,5), (4,5), (6,2),
(3,1), (5,1), (8,9), (2,2), (0,9);
CREATE TABLE t2 (c int, d int, f int, INDEX(c,f));
INSERT INTO t2 VALUES
(1,0,0), (1,0,1), (2,0,0), (2,0,1), (3,0,0), (4,0,1),
(5,0,0), (5,0,1), (6,0,0), (0,0,1), (7,0,0), (7,0,1),
(0,0,0), (0,0,1), (8,0,0), (8,0,1), (9,0,0), (9,0,1);
EXPLAIN
SELECT a, c, d, f FROM t1,t2 WHERE a=c AND b BETWEEN 4 AND 6;
id	select_type	table	type	possible_keys	key	key_len	ref	rows	Extra
1	SIMPLE	t1	range	PRIMARY,b	b	5	NULL	3	Using where
1	SIMPLE	t2	ref	c	c	5	test.t1.a	2	Using where
EXPLAIN
SELECT a, c, d, f FROM t1,t2 WHERE a=c AND b BETWEEN 4 AND 6 AND a > 0;
id	select_type	table	type	possible_keys	key	key_len	ref	rows	Extra
1	SIMPLE	t1	range	PRIMARY,b	b	5	NULL	3	Using where
1	SIMPLE	t2	ref	c	c	5	test.t1.a	2	Using where
DROP TABLE t1, t2;
create table t1 (
a int unsigned    not null auto_increment primary key,
b bit             not null,
c bit             not null
);
create table t2 (
a int unsigned    not null auto_increment primary key,
b bit             not null,
c int unsigned    not null,
d varchar(50)
);
insert into t1 (b,c) values (0,1), (0,1);
insert into t2 (b,c) values (0,1);
select t1.a, t1.b + 0, t1.c + 0, t2.a, t2.b + 0, t2.c, t2.d
from t1 left outer join t2 on t1.a = t2.c and t2.b <> 1
where t1.b <> 1 order by t1.a;
a	t1.b + 0	t1.c + 0	a	t2.b + 0	c	d
1	0	1	1	0	1	NULL
2	0	1	NULL	NULL	NULL	NULL
drop table t1,t2;
SELECT 0.9888889889 * 1.011111411911;
0.9888889889 * 1.011111411911
0.9998769417899202067879
prepare stmt from 'select 1 as " a "';
Warnings:
Warning	1466	Leading spaces are removed from name ' a '
execute stmt;
a 
1
CREATE TABLE t1 (a int NOT NULL PRIMARY KEY, b int NOT NULL);
INSERT INTO t1 VALUES (1,1), (2,2), (3,3), (4,4);
CREATE TABLE t2 (c int NOT NULL, INDEX idx(c));
INSERT INTO t2 VALUES
(1), (1), (1), (1), (1), (1), (1), (1),
(2), (2), (2), (2),
(3), (3),
(4);
EXPLAIN SELECT b FROM t1, t2 WHERE b=c AND a=1;
id	select_type	table	type	possible_keys	key	key_len	ref	rows	Extra
1	SIMPLE	t1	const	PRIMARY	PRIMARY	4	const	1	
1	SIMPLE	t2	ref	idx	idx	4	const	7	Using index
EXPLAIN SELECT b FROM t1, t2 WHERE b=c AND a=4;
id	select_type	table	type	possible_keys	key	key_len	ref	rows	Extra
1	SIMPLE	t1	const	PRIMARY	PRIMARY	4	const	1	
1	SIMPLE	t2	ref	idx	idx	4	const	1	Using index
DROP TABLE t1, t2;
CREATE TABLE t1 (id int NOT NULL PRIMARY KEY, a int);
INSERT INTO t1 VALUES (1,2), (2,NULL), (3,2);
CREATE TABLE t2 (b int, c INT, INDEX idx1(b));
INSERT INTO t2 VALUES (2,1), (3,2);
CREATE TABLE t3 (d int,  e int, INDEX idx1(d));
INSERT INTO t3 VALUES (2,10), (2,20), (1,30), (2,40), (2,50);
EXPLAIN
SELECT * FROM t1 LEFT JOIN t2 ON t2.b=t1.a INNER JOIN t3 ON t3.d=t1.id
WHERE t1.id=2;
id	select_type	table	type	possible_keys	key	key_len	ref	rows	Extra
1	SIMPLE	t1	const	PRIMARY	PRIMARY	4	const	1	
1	SIMPLE	t2	const	idx1	NULL	NULL	NULL	1	
1	SIMPLE	t3	ref	idx1	idx1	5	const	3	Using where
SELECT * FROM t1 LEFT JOIN t2 ON t2.b=t1.a INNER JOIN t3 ON t3.d=t1.id
WHERE t1.id=2;
id	a	b	c	d	e
2	NULL	NULL	NULL	2	10
2	NULL	NULL	NULL	2	20
2	NULL	NULL	NULL	2	40
2	NULL	NULL	NULL	2	50
DROP TABLE t1,t2,t3;
create table t1 (c1 varchar(1), c2 int, c3 int, c4 int, c5 int, c6 int,
c7 int, c8 int, c9 int, fulltext key (`c1`));
select distinct match (`c1`) against ('z') , c2, c3, c4,c5, c6,c7, c8 
from t1 where c9=1 order by c2, c2;
match (`c1`) against ('z')	c2	c3	c4	c5	c6	c7	c8
drop table t1;
CREATE TABLE t1 (pk varchar(10) PRIMARY KEY, fk varchar(16));
CREATE TABLE t2 (pk varchar(16) PRIMARY KEY, fk varchar(10));
INSERT INTO t1 VALUES
('d','dddd'), ('i','iii'), ('a','aa'), ('b','bb'), ('g','gg'), 
('e','eee'), ('c','cccc'), ('h','hhh'), ('j','jjj'), ('f','fff');
INSERT INTO t2 VALUES
('jjj', 'j'), ('cc','c'), ('ccc','c'), ('aaa', 'a'), ('jjjj','j'),
('hhh','h'), ('gg','g'), ('fff','f'), ('ee','e'), ('ffff','f'),
('bbb','b'), ('ff','f'), ('cccc','c'), ('dddd','d'), ('jj','j'),
('aaaa','a'), ('bb','b'), ('eeee','e'), ('aa','a'), ('hh','h');
EXPLAIN SELECT t2.* 
FROM t1 JOIN t2 ON t2.fk=t1.pk
WHERE t2.fk < 'c' AND t2.pk=t1.fk;
id	select_type	table	type	possible_keys	key	key_len	ref	rows	Extra
1	SIMPLE	t1	range	PRIMARY	PRIMARY	12	NULL	3	Using where
1	SIMPLE	t2	eq_ref	PRIMARY	PRIMARY	18	test.t1.fk	1	Using where
EXPLAIN SELECT t2.* 
FROM t1 JOIN t2 ON t2.fk=t1.pk 
WHERE t2.fk BETWEEN 'a' AND 'b' AND t2.pk=t1.fk;
id	select_type	table	type	possible_keys	key	key_len	ref	rows	Extra
1	SIMPLE	t1	range	PRIMARY	PRIMARY	12	NULL	2	Using where
1	SIMPLE	t2	eq_ref	PRIMARY	PRIMARY	18	test.t1.fk	1	Using where
EXPLAIN SELECT t2.* 
FROM t1 JOIN t2 ON t2.fk=t1.pk 
WHERE t2.fk IN ('a','b') AND t2.pk=t1.fk;
id	select_type	table	type	possible_keys	key	key_len	ref	rows	Extra
1	SIMPLE	t1	range	PRIMARY	PRIMARY	12	NULL	2	Using where
1	SIMPLE	t2	eq_ref	PRIMARY	PRIMARY	18	test.t1.fk	1	Using where
DROP TABLE t1,t2;
CREATE TABLE t1 (a int, b varchar(20) NOT NULL, PRIMARY KEY(a));
CREATE TABLE t2 (a int, b varchar(20) NOT NULL,
PRIMARY KEY (a), UNIQUE KEY (b));
INSERT INTO t1 VALUES (1,'a'),(2,'b'),(3,'c');
INSERT INTO t2 VALUES (1,'a'),(2,'b'),(3,'c');
EXPLAIN SELECT t1.a FROM t1 LEFT JOIN t2 ON t2.b=t1.b WHERE t1.a=3;
id	select_type	table	type	possible_keys	key	key_len	ref	rows	Extra
1	SIMPLE	t1	const	PRIMARY	PRIMARY	4	const	1	
1	SIMPLE	t2	const	b	b	22	const	1	Using index
DROP TABLE t1,t2;
CREATE TABLE t1(id int PRIMARY KEY, b int, e int);
CREATE TABLE t2(i int, a int, INDEX si(i), INDEX ai(a));
CREATE TABLE t3(a int PRIMARY KEY, c char(4), INDEX ci(c));
INSERT INTO t1 VALUES 
(1,10,19), (2,20,22), (4,41,42), (9,93,95), (7, 77,79),
(6,63,67), (5,55,58), (3,38,39), (8,81,89);
INSERT INTO t2 VALUES
(21,210), (41,410), (82,820), (83,830), (84,840),
(65,650), (51,510), (37,370), (94,940), (76,760),
(22,220), (33,330), (40,400), (95,950), (38,380),
(67,670), (88,880), (57,570), (96,960), (97,970);
INSERT INTO t3 VALUES
(210,'bb'), (950,'ii'), (400,'ab'), (500,'ee'), (220,'gg'),
(440,'gg'), (310,'eg'), (380,'ee'), (840,'bb'), (830,'ff'),
(230,'aa'), (960,'ii'), (410,'aa'), (510,'ee'), (290,'bb'),
(450,'gg'), (320,'dd'), (390,'hh'), (850,'jj'), (860,'ff');
EXPLAIN
SELECT t3.a FROM t1,t2 FORCE INDEX (si),t3
WHERE t1.id = 8 AND t2.i BETWEEN t1.b AND t1.e AND 
t3.a=t2.a AND t3.c IN ('bb','ee');
id	select_type	table	type	possible_keys	key	key_len	ref	rows	Extra
1	SIMPLE	t1	const	PRIMARY	PRIMARY	4	const	1	
1	SIMPLE	t2	range	si	si	5	NULL	4	Using where
1	SIMPLE	t3	eq_ref	PRIMARY,ci	PRIMARY	4	test.t2.a	1	Using where
EXPLAIN
SELECT t3.a FROM t1,t2,t3
WHERE t1.id = 8 AND t2.i BETWEEN t1.b AND t1.e AND
t3.a=t2.a AND t3.c IN ('bb','ee') ;
id	select_type	table	type	possible_keys	key	key_len	ref	rows	Extra
1	SIMPLE	t1	const	PRIMARY	PRIMARY	4	const	1	
1	SIMPLE	t2	range	si,ai	si	5	NULL	4	Using where
1	SIMPLE	t3	eq_ref	PRIMARY,ci	PRIMARY	4	test.t2.a	1	Using where
EXPLAIN 
SELECT t3.a FROM t1,t2 FORCE INDEX (si),t3
WHERE t1.id = 8 AND (t2.i=t1.b OR t2.i=t1.e) AND t3.a=t2.a AND
t3.c IN ('bb','ee');
id	select_type	table	type	possible_keys	key	key_len	ref	rows	Extra
1	SIMPLE	t1	const	PRIMARY	PRIMARY	4	const	1	
1	SIMPLE	t2	range	si	si	5	NULL	2	Using where
1	SIMPLE	t3	eq_ref	PRIMARY,ci	PRIMARY	4	test.t2.a	1	Using where
EXPLAIN 
SELECT t3.a FROM t1,t2,t3
WHERE t1.id = 8 AND (t2.i=t1.b OR t2.i=t1.e) AND t3.a=t2.a AND
t3.c IN ('bb','ee');
id	select_type	table	type	possible_keys	key	key_len	ref	rows	Extra
1	SIMPLE	t1	const	PRIMARY	PRIMARY	4	const	1	
1	SIMPLE	t2	range	si,ai	si	5	NULL	2	Using where
1	SIMPLE	t3	eq_ref	PRIMARY,ci	PRIMARY	4	test.t2.a	1	Using where
DROP TABLE t1,t2,t3;
CREATE TABLE t1 ( f1 int primary key, f2 int, f3 int, f4 int, f5 int, f6 int, checked_out int);
CREATE TABLE t2 ( f11 int PRIMARY KEY );
INSERT INTO t1 VALUES (1,1,1,0,0,0,0),(2,1,1,3,8,1,0),(3,1,1,4,12,1,0);
INSERT INTO t2 VALUES (62);
SELECT * FROM t1 LEFT JOIN t2 ON f11 = t1.checked_out GROUP BY f1 ORDER BY f2, f3, f4, f5 LIMIT 0, 1;
f1	f2	f3	f4	f5	f6	checked_out	f11
1	1	1	0	0	0	0	NULL
DROP TABLE t1, t2;
DROP TABLE IF EXISTS t1;
CREATE TABLE t1(a int);
INSERT into t1 values (1), (2), (3);
SELECT * FROM t1 LIMIT 2, -1;
ERROR 42000: You have an error in your SQL syntax; check the manual that corresponds to your MySQL server version for the right syntax to use near '-1' at line 1
DROP TABLE t1;
CREATE TABLE t1 (
ID_with_null int NULL,
ID_better int NOT NULL,
INDEX idx1 (ID_with_null),
INDEX idx2 (ID_better)
);
INSERT INTO t1 VALUES (1,1), (2,1), (null,3), (null,3), (null,3), (null,3);
INSERT INTO t1 SELECT * FROM t1 WHERE ID_with_null IS NULL;
INSERT INTO t1 SELECT * FROM t1 WHERE ID_with_null IS NULL;
INSERT INTO t1 SELECT * FROM t1 WHERE ID_with_null IS NULL;
INSERT INTO t1 SELECT * FROM t1 WHERE ID_with_null IS NULL;
INSERT INTO t1 SELECT * FROM t1 WHERE ID_with_null IS NULL;
SELECT COUNT(*) FROM t1 WHERE ID_with_null IS NULL;
COUNT(*)
128
SELECT COUNT(*) FROM t1 WHERE ID_better=1;
COUNT(*)
2
EXPLAIN SELECT * FROM t1 WHERE ID_better=1 AND ID_with_null IS NULL;
id	select_type	table	type	possible_keys	key	key_len	ref	rows	Extra
1	SIMPLE	t1	ref	idx1,idx2	idx2	4	const	1	Using where
DROP INDEX idx1 ON t1;
CREATE UNIQUE INDEX idx1 ON t1(ID_with_null);
EXPLAIN SELECT * FROM t1 WHERE ID_better=1 AND ID_with_null IS NULL;
id	select_type	table	type	possible_keys	key	key_len	ref	rows	Extra
1	SIMPLE	t1	ref	idx1,idx2	idx2	4	const	1	Using where
DROP TABLE t1;
CREATE TABLE t1 (
ID1_with_null int NULL,
ID2_with_null int NULL,
ID_better int NOT NULL,
INDEX idx1 (ID1_with_null, ID2_with_null),
INDEX idx2 (ID_better)
);
INSERT INTO t1 VALUES (1,1,1), (2,2,1), (3,null,3), (null,3,3), (null,null,3),
(3,null,3), (null,3,3), (null,null,3), (3,null,3), (null,3,3), (null,null,3);
INSERT INTO t1 SELECT * FROM t1 WHERE ID1_with_null IS NULL;
INSERT INTO t1 SELECT * FROM t1 WHERE ID2_with_null IS NULL;
INSERT INTO t1 SELECT * FROM t1 WHERE ID1_with_null IS NULL;
INSERT INTO t1 SELECT * FROM t1 WHERE ID2_with_null IS NULL;
INSERT INTO t1 SELECT * FROM t1 WHERE ID1_with_null IS NULL;
INSERT INTO t1 SELECT * FROM t1 WHERE ID2_with_null IS NULL;
SELECT COUNT(*) FROM t1 WHERE ID1_with_null IS NULL AND ID2_with_null=3;
COUNT(*)
24
SELECT COUNT(*) FROM t1 WHERE ID1_with_null=3 AND ID2_with_null IS NULL;
COUNT(*)
24
SELECT COUNT(*) FROM t1 WHERE ID1_with_null IS NULL AND ID2_with_null IS NULL;
COUNT(*)
192
SELECT COUNT(*) FROM t1 WHERE ID_better=1;
COUNT(*)
2
EXPLAIN SELECT * FROM t1
WHERE ID_better=1 AND ID1_with_null IS NULL AND ID2_with_null=3 ;
id	select_type	table	type	possible_keys	key	key_len	ref	rows	Extra
1	SIMPLE	t1	ref	idx1,idx2	idx2	4	const	1	Using where
EXPLAIN SELECT * FROM t1
WHERE ID_better=1 AND ID1_with_null=3 AND ID2_with_null=3 IS NULL ;
id	select_type	table	type	possible_keys	key	key_len	ref	rows	Extra
1	SIMPLE	t1	ref	idx1,idx2	idx2	4	const	1	Using where
EXPLAIN SELECT * FROM t1
WHERE ID_better=1 AND ID1_with_null IS NULL AND ID2_with_null IS NULL;
id	select_type	table	type	possible_keys	key	key_len	ref	rows	Extra
1	SIMPLE	t1	ref	idx1,idx2	idx2	4	const	1	Using where
DROP INDEX idx1 ON t1;
CREATE UNIQUE INDEX idx1 ON t1(ID1_with_null,ID2_with_null);
EXPLAIN SELECT * FROM t1
WHERE ID_better=1 AND ID1_with_null IS NULL AND ID2_with_null=3 ;
id	select_type	table	type	possible_keys	key	key_len	ref	rows	Extra
1	SIMPLE	t1	ref	idx1,idx2	idx2	4	const	1	Using where
EXPLAIN SELECT * FROM t1
WHERE ID_better=1 AND ID1_with_null=3 AND ID2_with_null IS NULL ;
id	select_type	table	type	possible_keys	key	key_len	ref	rows	Extra
1	SIMPLE	t1	ref	idx1,idx2	idx2	4	const	1	Using where
EXPLAIN SELECT * FROM t1
WHERE ID_better=1 AND ID1_with_null IS NULL AND ID2_with_null IS NULL;
id	select_type	table	type	possible_keys	key	key_len	ref	rows	Extra
1	SIMPLE	t1	ref	idx1,idx2	idx2	4	const	1	Using where
EXPLAIN SELECT * FROM t1
WHERE ID_better=1 AND ID1_with_null IS NULL AND 
(ID2_with_null=1 OR ID2_with_null=2);
id	select_type	table	type	possible_keys	key	key_len	ref	rows	Extra
1	SIMPLE	t1	ref	idx1,idx2	idx2	4	const	1	Using where
DROP TABLE t1;
CREATE TABLE t1 (a INT, ts TIMESTAMP, KEY ts(ts));
INSERT INTO t1 VALUES (30,"2006-01-03 23:00:00"), (31,"2006-01-03 23:00:00");
ANALYZE TABLE t1;
Table	Op	Msg_type	Msg_text
test.t1	analyze	status	OK
CREATE TABLE t2 (a INT, dt1 DATETIME, dt2 DATETIME, PRIMARY KEY (a));
INSERT INTO t2 VALUES (30, "2006-01-01 00:00:00", "2999-12-31 00:00:00");
INSERT INTO t2 SELECT a+1,dt1,dt2 FROM t2;
ANALYZE TABLE t2;
Table	Op	Msg_type	Msg_text
test.t2	analyze	status	OK
EXPLAIN
SELECT * FROM t1 LEFT JOIN t2 ON (t1.a=t2.a) WHERE t1.a=30
AND t1.ts BETWEEN t2.dt1 AND t2.dt2
AND t1.ts BETWEEN "2006-01-01" AND "2006-12-31";
id	select_type	table	type	possible_keys	key	key_len	ref	rows	Extra
1	SIMPLE	t2	const	PRIMARY	PRIMARY	4	const	1	
1	SIMPLE	t1	range	ts	ts	4	NULL	1	Using where
Warnings:
Warning	1292	Incorrect datetime value: '2999-12-31 00:00:00' for column 'ts' at row 1
SELECT * FROM t1 LEFT JOIN t2 ON (t1.a=t2.a) WHERE t1.a=30
AND t1.ts BETWEEN t2.dt1 AND t2.dt2
AND t1.ts BETWEEN "2006-01-01" AND "2006-12-31";
a	ts	a	dt1	dt2
30	2006-01-03 23:00:00	30	2006-01-01 00:00:00	2999-12-31 00:00:00
Warnings:
Warning	1292	Incorrect datetime value: '2999-12-31 00:00:00' for column 'ts' at row 1
DROP TABLE t1,t2;
create table t1 (a bigint unsigned);
insert into t1 values
(if(1, 9223372036854775808, 1)),
(case when 1 then 9223372036854775808 else 1 end),
(coalesce(9223372036854775808, 1));
select * from t1;
a
9223372036854775808
9223372036854775808
9223372036854775808
drop table t1;
create table t1 select
if(1, 9223372036854775808, 1) i,
case when 1 then 9223372036854775808 else 1 end c,
coalesce(9223372036854775808, 1) co;
show create table t1;
Table	Create Table
t1	CREATE TABLE `t1` (
  `i` decimal(19,0) NOT NULL DEFAULT '0',
  `c` decimal(19,0) NOT NULL DEFAULT '0',
  `co` decimal(19,0) NOT NULL DEFAULT '0'
) ENGINE=MyISAM DEFAULT CHARSET=latin1
drop table t1;
select 
if(1, cast(1111111111111111111 as unsigned), 1) i,
case when 1 then cast(1111111111111111111 as unsigned) else 1 end c,
coalesce(cast(1111111111111111111 as unsigned), 1) co;
i	c	co
1111111111111111111	1111111111111111111	1111111111111111111
CREATE TABLE t1 (name varchar(255));
CREATE TABLE t2 (name varchar(255), n int, KEY (name(3)));
INSERT INTO t1 VALUES ('ccc'), ('bb'), ('cc '), ('aa  '), ('aa');
INSERT INTO t2 VALUES ('bb',1), ('aa',2), ('cc   ',3);
INSERT INTO t2 VALUES (concat('cc ', 0x06), 4);
INSERT INTO t2 VALUES ('cc',5), ('bb ',6), ('cc ',7);
SELECT * FROM t2;
name	n
bb	1
aa	2
cc   	3
cc 	4
cc	5
bb 	6
cc 	7
SELECT * FROM t2 ORDER BY name;
name	n
aa	2
bb	1
bb 	6
cc 	4
cc   	3
cc	5
cc 	7
SELECT name, LENGTH(name), n FROM t2 ORDER BY name;
name	LENGTH(name)	n
aa	2	2
bb	2	1
bb 	3	6
cc 	4	4
cc   	5	3
cc	2	5
cc 	3	7
EXPLAIN SELECT name, LENGTH(name), n FROM t2 WHERE name='cc ';
id	select_type	table	type	possible_keys	key	key_len	ref	rows	Extra
1	SIMPLE	t2	ref	name	name	6	const	3	Using where
SELECT name, LENGTH(name), n FROM t2 WHERE name='cc ';
name	LENGTH(name)	n
cc   	5	3
cc	2	5
cc 	3	7
EXPLAIN SELECT name , LENGTH(name), n FROM t2 WHERE name LIKE 'cc%';
id	select_type	table	type	possible_keys	key	key_len	ref	rows	Extra
1	SIMPLE	t2	range	name	name	6	NULL	3	Using where
SELECT name , LENGTH(name), n FROM t2 WHERE name LIKE 'cc%';
name	LENGTH(name)	n
cc   	5	3
cc 	4	4
cc	2	5
cc 	3	7
EXPLAIN SELECT name , LENGTH(name), n FROM t2 WHERE name LIKE 'cc%' ORDER BY name;
id	select_type	table	type	possible_keys	key	key_len	ref	rows	Extra
1	SIMPLE	t2	range	name	name	6	NULL	3	Using where; Using filesort
SELECT name , LENGTH(name), n FROM t2 WHERE name LIKE 'cc%' ORDER BY name;
name	LENGTH(name)	n
cc 	4	4
cc   	5	3
cc	2	5
cc 	3	7
EXPLAIN SELECT * FROM t1 LEFT JOIN t2 ON t1.name=t2.name;
id	select_type	table	type	possible_keys	key	key_len	ref	rows	Extra
1	SIMPLE	t1	ALL	NULL	NULL	NULL	NULL	5	
1	SIMPLE	t2	ref	name	name	6	test.t1.name	2	
SELECT * FROM t1 LEFT JOIN t2 ON t1.name=t2.name;
name	name	n
ccc	NULL	NULL
bb	bb	1
bb	bb 	6
cc 	cc   	3
cc 	cc	5
cc 	cc 	7
aa  	aa	2
aa	aa	2
DROP TABLE t1,t2;
CREATE TABLE t1 (name text);
CREATE TABLE t2 (name text, n int, KEY (name(3)));
INSERT INTO t1 VALUES ('ccc'), ('bb'), ('cc '), ('aa  '), ('aa');
INSERT INTO t2 VALUES ('bb',1), ('aa',2), ('cc   ',3);
INSERT INTO t2 VALUES (concat('cc ', 0x06), 4);
INSERT INTO t2 VALUES ('cc',5), ('bb ',6), ('cc ',7);
SELECT * FROM t2;
name	n
bb	1
aa	2
cc   	3
cc 	4
cc	5
bb 	6
cc 	7
SELECT * FROM t2 ORDER BY name;
name	n
aa	2
bb	1
bb 	6
cc 	4
cc   	3
cc	5
cc 	7
SELECT name, LENGTH(name), n FROM t2 ORDER BY name;
name	LENGTH(name)	n
aa	2	2
bb	2	1
bb 	3	6
cc 	4	4
cc   	5	3
cc	2	5
cc 	3	7
EXPLAIN SELECT name, LENGTH(name), n FROM t2 WHERE name='cc ';
id	select_type	table	type	possible_keys	key	key_len	ref	rows	Extra
1	SIMPLE	t2	ref	name	name	6	const	3	Using where
SELECT name, LENGTH(name), n FROM t2 WHERE name='cc ';
name	LENGTH(name)	n
cc   	5	3
cc	2	5
cc 	3	7
EXPLAIN SELECT name , LENGTH(name), n FROM t2 WHERE name LIKE 'cc%';
id	select_type	table	type	possible_keys	key	key_len	ref	rows	Extra
1	SIMPLE	t2	range	name	name	6	NULL	3	Using where
SELECT name , LENGTH(name), n FROM t2 WHERE name LIKE 'cc%';
name	LENGTH(name)	n
cc   	5	3
cc 	4	4
cc	2	5
cc 	3	7
EXPLAIN SELECT name , LENGTH(name), n FROM t2 WHERE name LIKE 'cc%' ORDER BY name;
id	select_type	table	type	possible_keys	key	key_len	ref	rows	Extra
1	SIMPLE	t2	range	name	name	6	NULL	3	Using where; Using filesort
SELECT name , LENGTH(name), n FROM t2 WHERE name LIKE 'cc%' ORDER BY name;
name	LENGTH(name)	n
cc 	4	4
cc   	5	3
cc	2	5
cc 	3	7
EXPLAIN SELECT * FROM t1 LEFT JOIN t2 ON t1.name=t2.name;
id	select_type	table	type	possible_keys	key	key_len	ref	rows	Extra
1	SIMPLE	t1	ALL	NULL	NULL	NULL	NULL	5	
1	SIMPLE	t2	ref	name	name	6	test.t1.name	2	
SELECT * FROM t1 LEFT JOIN t2 ON t1.name=t2.name;
name	name	n
ccc	NULL	NULL
bb	bb	1
bb	bb 	6
cc 	cc   	3
cc 	cc	5
cc 	cc 	7
aa  	aa	2
aa	aa	2
DROP TABLE t1,t2;
CREATE TABLE t1 (
access_id int NOT NULL default '0',
name varchar(20) default NULL,
rank int NOT NULL default '0',
KEY idx (access_id)
);
CREATE TABLE t2 (
faq_group_id int NOT NULL default '0',
faq_id int NOT NULL default '0',
access_id int default NULL,
UNIQUE KEY idx1 (faq_id),
KEY idx2 (faq_group_id,faq_id)
);
INSERT INTO t1 VALUES 
(1,'Everyone',2),(2,'Help',3),(3,'Technical Support',1),(4,'Chat User',4);
INSERT INTO t2 VALUES
(261,265,1),(490,494,1);
SELECT t2.faq_id 
FROM t1 INNER JOIN t2 IGNORE INDEX (idx1)
ON (t1.access_id = t2.access_id)
LEFT JOIN t2 t
ON (t.faq_group_id = t2.faq_group_id AND
find_in_set(t.access_id, '1,4') < find_in_set(t2.access_id, '1,4'))
WHERE
t2.access_id IN (1,4) AND t.access_id IS NULL AND t2.faq_id in (265);
faq_id
265
SELECT t2.faq_id 
FROM t1 INNER JOIN t2
ON (t1.access_id = t2.access_id)
LEFT JOIN t2 t
ON (t.faq_group_id = t2.faq_group_id AND
find_in_set(t.access_id, '1,4') < find_in_set(t2.access_id, '1,4'))
WHERE
t2.access_id IN (1,4) AND t.access_id IS NULL AND t2.faq_id in (265);
faq_id
265
DROP TABLE t1,t2;
CREATE TABLE t1 (a INT, b INT, KEY inx (b,a));
INSERT INTO t1 VALUES (1,1), (1,2), (1,3), (1,4), (1,5), (1, 6), (1,7);
EXPLAIN SELECT COUNT(*) FROM t1 f1 INNER JOIN t1 f2
ON ( f1.b=f2.b AND f1.a<f2.a ) 
WHERE 1 AND f1.b NOT IN (100,2232,3343,51111);
id	select_type	table	type	possible_keys	key	key_len	ref	rows	Extra
1	SIMPLE	f1	index	inx	inx	10	NULL	7	Using where; Using index
1	SIMPLE	f2	ref	inx	inx	5	test.f1.b	1	Using where; Using index
DROP TABLE t1;
CREATE TABLE t1 (c1 INT, c2 INT);
INSERT INTO t1 VALUES (1,11), (2,22), (2,22);
EXPLAIN SELECT c1 FROM t1 WHERE (SELECT (SELECT (SELECT (SELECT (SELECT (SELECT (SELECT (SELECT (SELECT (SELECT (SELECT (SELECT (SELECT (SELECT (SELECT (SELECT (SELECT (SELECT (SELECT (SELECT (SELECT (SELECT (SELECT (SELECT (SELECT (SELECT (SELECT (SELECT (SELECT (SELECT (SELECT COUNT(c2)))))))))))))))))))))))))))))))) > 0;
id	select_type	table	type	possible_keys	key	key_len	ref	rows	Extra
1	PRIMARY	t1	ALL	NULL	NULL	NULL	NULL	3	Using where
31	DEPENDENT SUBQUERY	NULL	NULL	NULL	NULL	NULL	NULL	NULL	No tables used
32	DEPENDENT SUBQUERY	NULL	NULL	NULL	NULL	NULL	NULL	NULL	No tables used
EXPLAIN SELECT c1 FROM t1 WHERE (SELECT (SELECT (SELECT (SELECT (SELECT (SELECT (SELECT (SELECT (SELECT (SELECT (SELECT (SELECT (SELECT (SELECT (SELECT (SELECT (SELECT (SELECT (SELECT (SELECT (SELECT (SELECT (SELECT (SELECT (SELECT (SELECT (SELECT (SELECT (SELECT (SELECT (SELECT (SELECT (SELECT (SELECT (SELECT (SELECT (SELECT (SELECT (SELECT (SELECT (SELECT (SELECT (SELECT (SELECT (SELECT (SELECT (SELECT (SELECT (SELECT (SELECT (SELECT (SELECT (SELECT (SELECT (SELECT (SELECT (SELECT (SELECT (SELECT (SELECT (SELECT (SELECT (SELECT (SELECT COUNT(c2))))))))))))))))))))))))))))))))))))))))))))))))))))))))))))))))) > 0;
ERROR HY000: Too high level of nesting for select
DROP TABLE t1;
CREATE TABLE t1 (
c1 int(11) NOT NULL AUTO_INCREMENT,
c2 varchar(1000) DEFAULT NULL,
c3 bigint(20) DEFAULT NULL,
c4 bigint(20) DEFAULT NULL,
PRIMARY KEY (c1)
);
EXPLAIN EXTENDED 
SELECT  join_2.c1  
FROM 
t1 AS join_0, 
t1 AS join_1, 
t1 AS join_2, 
t1 AS join_3, 
t1 AS join_4, 
t1 AS join_5, 
t1 AS join_6, 
t1 AS join_7
WHERE 
join_0.c1=join_1.c1  AND 
join_1.c1=join_2.c1  AND 
join_2.c1=join_3.c1  AND 
join_3.c1=join_4.c1  AND 
join_4.c1=join_5.c1  AND 
join_5.c1=join_6.c1  AND 
join_6.c1=join_7.c1 
OR 
join_0.c2 < '?'  AND 
join_1.c2 < '?'  AND
join_2.c2 > '?'  AND
join_2.c2 < '!'  AND
join_3.c2 > '?'  AND 
join_4.c2 = '?'  AND 
join_5.c2 <> '?' AND
join_6.c2 <> '?' AND 
join_7.c2 >= '?' AND
join_0.c1=join_1.c1  AND 
join_1.c1=join_2.c1  AND 
join_2.c1=join_3.c1  AND
join_3.c1=join_4.c1  AND 
join_4.c1=join_5.c1  AND 
join_5.c1=join_6.c1  AND 
join_6.c1=join_7.c1
GROUP BY 
join_3.c1,
join_2.c1,
join_7.c1,
join_1.c1,
join_0.c1;
id	select_type	table	type	possible_keys	key	key_len	ref	rows	filtered	Extra
1	SIMPLE	NULL	NULL	NULL	NULL	NULL	NULL	NULL	NULL	Impossible WHERE noticed after reading const tables
Warnings:
Note	1003	select '0' AS `c1` from `test`.`t1` `join_0` join `test`.`t1` `join_1` join `test`.`t1` `join_2` join `test`.`t1` `join_3` join `test`.`t1` `join_4` join `test`.`t1` `join_5` join `test`.`t1` `join_6` join `test`.`t1` `join_7` where 0 group by '0','0','0','0','0'
SHOW WARNINGS;
Level	Code	Message
Note	1003	select '0' AS `c1` from `test`.`t1` `join_0` join `test`.`t1` `join_1` join `test`.`t1` `join_2` join `test`.`t1` `join_3` join `test`.`t1` `join_4` join `test`.`t1` `join_5` join `test`.`t1` `join_6` join `test`.`t1` `join_7` where 0 group by '0','0','0','0','0'
DROP TABLE t1;
SELECT 1 AS ` `;

1
Warnings:
Warning	1474	Name ' ' has become ''
SELECT 1 AS `  `;

1
Warnings:
Warning	1474	Name '  ' has become ''
SELECT 1 AS ` x`;
x
1
Warnings:
Warning	1466	Leading spaces are removed from name ' x'
CREATE VIEW v1 AS SELECT 1 AS ``;
ERROR 42000: Incorrect column name ''
CREATE VIEW v1 AS SELECT 1 AS ` `;
ERROR 42000: Incorrect column name ' '
CREATE VIEW v1 AS SELECT 1 AS `  `;
ERROR 42000: Incorrect column name '  '
CREATE VIEW v1 AS SELECT (SELECT 1 AS `  `);
ERROR 42000: Incorrect column name '  '
CREATE VIEW v1 AS SELECT 1 AS ` x`;
Warnings:
Warning	1466	Leading spaces are removed from name ' x'
SELECT `x` FROM v1;
x
1
ALTER VIEW v1 AS SELECT 1 AS ` `;
ERROR 42000: Incorrect column name ' '
DROP VIEW v1;
select str_to_date('2007-10-09','%Y-%m-%d') between '2007/10/01 00:00:00 GMT'
                                                and '2007/10/20 00:00:00 GMT';
str_to_date('2007-10-09','%Y-%m-%d') between '2007/10/01 00:00:00 GMT'
                                                and '2007/10/20 00:00:00 GMT'
1
Warnings:
Warning	1292	Truncated incorrect datetime value: '2007/10/01 00:00:00 GMT'
Warning	1292	Truncated incorrect datetime value: '2007/10/20 00:00:00 GMT'
select str_to_date('2007-10-09','%Y-%m-%d') > '2007/10/01 00:00:00 GMT-6';
str_to_date('2007-10-09','%Y-%m-%d') > '2007/10/01 00:00:00 GMT-6'
1
Warnings:
Warning	1292	Truncated incorrect date value: '2007/10/01 00:00:00 GMT-6'
select str_to_date('2007-10-09','%Y-%m-%d') <= '2007/10/2000:00:00 GMT-6';
str_to_date('2007-10-09','%Y-%m-%d') <= '2007/10/2000:00:00 GMT-6'
1
Warnings:
Warning	1292	Truncated incorrect date value: '2007/10/2000:00:00 GMT-6'
select str_to_date('2007-10-01','%Y-%m-%d') = '2007-10-1 00:00:00 GMT-6';
str_to_date('2007-10-01','%Y-%m-%d') = '2007-10-1 00:00:00 GMT-6'
1
Warnings:
Warning	1292	Truncated incorrect date value: '2007-10-1 00:00:00 GMT-6'
select str_to_date('2007-10-01','%Y-%m-%d') = '2007-10-01 x00:00:00 GMT-6';
str_to_date('2007-10-01','%Y-%m-%d') = '2007-10-01 x00:00:00 GMT-6'
1
Warnings:
Warning	1292	Truncated incorrect date value: '2007-10-01 x00:00:00 GMT-6'
select str_to_date('2007-10-01','%Y-%m-%d %H:%i:%s') = '2007-10-01 00:00:00 GMT-6';
str_to_date('2007-10-01','%Y-%m-%d %H:%i:%s') = '2007-10-01 00:00:00 GMT-6'
1
Warnings:
Warning	1292	Truncated incorrect datetime value: '2007-10-01 00:00:00 GMT-6'
select str_to_date('2007-10-01','%Y-%m-%d %H:%i:%s') = '2007-10-01 00:x00:00 GMT-6';
str_to_date('2007-10-01','%Y-%m-%d %H:%i:%s') = '2007-10-01 00:x00:00 GMT-6'
1
Warnings:
Warning	1292	Truncated incorrect datetime value: '2007-10-01 00:x00:00 GMT-6'
select str_to_date('2007-10-01','%Y-%m-%d %H:%i:%s') = '2007-10-01 x12:34:56 GMT-6';
str_to_date('2007-10-01','%Y-%m-%d %H:%i:%s') = '2007-10-01 x12:34:56 GMT-6'
1
Warnings:
Warning	1292	Truncated incorrect datetime value: '2007-10-01 x12:34:56 GMT-6'
select str_to_date('2007-10-01 12:34:00','%Y-%m-%d %H:%i:%s') = '2007-10-01 12:34x:56 GMT-6';
str_to_date('2007-10-01 12:34:00','%Y-%m-%d %H:%i:%s') = '2007-10-01 12:34x:56 GMT-6'
1
Warnings:
Warning	1292	Truncated incorrect datetime value: '2007-10-01 12:34x:56 GMT-6'
select str_to_date('2007-10-01 12:34:56','%Y-%m-%d %H:%i:%s') = '2007-10-01 12:34x:56 GMT-6';
str_to_date('2007-10-01 12:34:56','%Y-%m-%d %H:%i:%s') = '2007-10-01 12:34x:56 GMT-6'
0
Warnings:
Warning	1292	Truncated incorrect datetime value: '2007-10-01 12:34x:56 GMT-6'
select str_to_date('2007-10-01 12:34:56','%Y-%m-%d %H:%i:%s') = '2007-10-01 12:34:56';
str_to_date('2007-10-01 12:34:56','%Y-%m-%d %H:%i:%s') = '2007-10-01 12:34:56'
1
select str_to_date('2007-10-01','%Y-%m-%d') = '2007-10-01 12:00:00';
str_to_date('2007-10-01','%Y-%m-%d') = '2007-10-01 12:00:00'
0
select str_to_date('2007-10-01 12','%Y-%m-%d %H') = '2007-10-01 12:00:00';
str_to_date('2007-10-01 12','%Y-%m-%d %H') = '2007-10-01 12:00:00'
1
<<<<<<< HEAD
select str_to_date('2007-10-01 12:34','%Y-%m-%d %H') = '2007-10-01 12:00:00';
str_to_date('2007-10-01 12:34','%Y-%m-%d %H') = '2007-10-01 12:00:00'
1
Warnings:
Warning	1292	Truncated incorrect datetime value: '2007-10-01 12:34'
select str_to_date('2007-02-30 12:34','%Y-%m-%d %H:%i') = '2007-02-30 12:34';
str_to_date('2007-02-30 12:34','%Y-%m-%d %H:%i') = '2007-02-30 12:34'
1
select str_to_date('2007-10-00 12:34','%Y-%m-%d %H:%i') = '2007-10-00 12:34';
str_to_date('2007-10-00 12:34','%Y-%m-%d %H:%i') = '2007-10-00 12:34'
1
select str_to_date('2007-10-00','%Y-%m-%d') between '2007/09/01 00:00:00'
                                                and '2007/10/20 00:00:00';
str_to_date('2007-10-00','%Y-%m-%d') between '2007/09/01 00:00:00'
                                                and '2007/10/20 00:00:00'
1
set SQL_MODE=TRADITIONAL;
select str_to_date('2007-10-00 12:34','%Y-%m-%d %H:%i') = '2007-10-00 12:34';
str_to_date('2007-10-00 12:34','%Y-%m-%d %H:%i') = '2007-10-00 12:34'
0
Warnings:
Warning	1292	Truncated incorrect datetime value: '2007-10-00 12:34'
select str_to_date('2007-10-01 12:34','%Y-%m-%d %H:%i') = '2007-10-00 12:34';
str_to_date('2007-10-01 12:34','%Y-%m-%d %H:%i') = '2007-10-00 12:34'
0
Warnings:
Warning	1292	Truncated incorrect datetime value: '2007-10-00 12:34'
select str_to_date('2007-10-00 12:34','%Y-%m-%d %H:%i') = '2007-10-01 12:34';
str_to_date('2007-10-00 12:34','%Y-%m-%d %H:%i') = '2007-10-01 12:34'
0
Warnings:
Warning	1292	Truncated incorrect datetime value: '2007-10-00 12:34:00'
select str_to_date('2007-10-00','%Y-%m-%d') between '2007/09/01'
                                                and '2007/10/20';
str_to_date('2007-10-00','%Y-%m-%d') between '2007/09/01'
                                                and '2007/10/20'
0
Warnings:
Warning	1292	Incorrect datetime value: '2007-10-00' for column '2007/09/01' at row 1
Warning	1292	Incorrect datetime value: '2007-10-00' for column '2007/10/20' at row 1
set SQL_MODE=DEFAULT;
select str_to_date('2007-10-00','%Y-%m-%d') between '' and '2007/10/20';
str_to_date('2007-10-00','%Y-%m-%d') between '' and '2007/10/20'
1
Warnings:
Warning	1292	Truncated incorrect datetime value: ''
select str_to_date('','%Y-%m-%d') between '2007/10/01' and '2007/10/20';
str_to_date('','%Y-%m-%d') between '2007/10/01' and '2007/10/20'
0
select str_to_date('','%Y-%m-%d %H:%i') = '2007-10-01 12:34';
str_to_date('','%Y-%m-%d %H:%i') = '2007-10-01 12:34'
0
select str_to_date(NULL,'%Y-%m-%d %H:%i') = '2007-10-01 12:34';
str_to_date(NULL,'%Y-%m-%d %H:%i') = '2007-10-01 12:34'
NULL
select str_to_date('2007-10-00 12:34','%Y-%m-%d %H:%i') = '';
str_to_date('2007-10-00 12:34','%Y-%m-%d %H:%i') = ''
0
Warnings:
Warning	1292	Truncated incorrect datetime value: ''
select str_to_date('1','%Y-%m-%d') = '1';
str_to_date('1','%Y-%m-%d') = '1'
0
Warnings:
Warning	1292	Truncated incorrect date value: '1'
select str_to_date('1','%Y-%m-%d') = '1';
str_to_date('1','%Y-%m-%d') = '1'
0
Warnings:
Warning	1292	Truncated incorrect date value: '1'
select str_to_date('','%Y-%m-%d') = '';
str_to_date('','%Y-%m-%d') = ''
0
Warnings:
Warning	1292	Truncated incorrect date value: ''
select str_to_date('1000-01-01','%Y-%m-%d') between '0000-00-00' and NULL;
str_to_date('1000-01-01','%Y-%m-%d') between '0000-00-00' and NULL
0
select str_to_date('1000-01-01','%Y-%m-%d') between NULL and '2000-00-00';
str_to_date('1000-01-01','%Y-%m-%d') between NULL and '2000-00-00'
0
select str_to_date('1000-01-01','%Y-%m-%d') between NULL and NULL;
str_to_date('1000-01-01','%Y-%m-%d') between NULL and NULL
0
=======
DROP VIEW v1, v2, v3;
CREATE TABLE t1 (c11 INT UNSIGNED NOT NULL AUTO_INCREMENT PRIMARY KEY);
CREATE TABLE t2 (c21 INT UNSIGNED NOT NULL, 
c22 INT DEFAULT NULL, 
KEY(c21, c22));
CREATE TABLE t3 (c31 INT UNSIGNED NOT NULL DEFAULT 0, 
c32 INT DEFAULT NULL, 
c33 INT NOT NULL, 
c34 INT UNSIGNED DEFAULT 0,
KEY (c33, c34, c32));
INSERT INTO t1 values (),(),(),(),();
INSERT INTO t2 SELECT a.c11, b.c11 FROM t1 a, t1 b;
INSERT INTO t3 VALUES (1, 1, 1, 0), 
(2, 2, 0, 0), 
(3, 3, 1, 0), 
(4, 4, 0, 0), 
(5, 5, 1, 0);
SELECT c32 FROM t1, t2, t3 WHERE t1.c11 IN (1, 3, 5) AND 
t3.c31 = t1.c11 AND t2.c21 = t1.c11 AND 
t3.c33 = 1 AND t2.c22 in (1, 3) 
ORDER BY c32;
c32
1
1
3
3
5
5
SELECT c32 FROM t1, t2, t3 WHERE t1.c11 IN (1, 3, 5) AND 
t3.c31 = t1.c11 AND t2.c21 = t1.c11 AND 
t3.c33 = 1 AND t2.c22 in (1, 3) 
ORDER BY c32 DESC;
c32
5
5
3
3
1
1
DROP TABLE t1, t2, t3;
>>>>>>> be00ae27
End of 5.0 tests
create table t1(a INT, KEY (a));
INSERT INTO t1 VALUES (1),(2),(3),(4),(5);
SELECT a FROM t1 ORDER BY a LIMIT 2;
a
1
2
SELECT a FROM t1 ORDER BY a LIMIT 2,4294967296;
a
3
4
5
SELECT a FROM t1 ORDER BY a LIMIT 2,4294967297;
a
3
4
5
DROP TABLE t1;<|MERGE_RESOLUTION|>--- conflicted
+++ resolved
@@ -4149,7 +4149,6 @@
 select str_to_date('2007-10-01 12','%Y-%m-%d %H') = '2007-10-01 12:00:00';
 str_to_date('2007-10-01 12','%Y-%m-%d %H') = '2007-10-01 12:00:00'
 1
-<<<<<<< HEAD
 select str_to_date('2007-10-01 12:34','%Y-%m-%d %H') = '2007-10-01 12:00:00';
 str_to_date('2007-10-01 12:34','%Y-%m-%d %H') = '2007-10-01 12:00:00'
 1
@@ -4234,8 +4233,6 @@
 select str_to_date('1000-01-01','%Y-%m-%d') between NULL and NULL;
 str_to_date('1000-01-01','%Y-%m-%d') between NULL and NULL
 0
-=======
-DROP VIEW v1, v2, v3;
 CREATE TABLE t1 (c11 INT UNSIGNED NOT NULL AUTO_INCREMENT PRIMARY KEY);
 CREATE TABLE t2 (c21 INT UNSIGNED NOT NULL, 
 c22 INT DEFAULT NULL, 
@@ -4275,7 +4272,6 @@
 1
 1
 DROP TABLE t1, t2, t3;
->>>>>>> be00ae27
 End of 5.0 tests
 create table t1(a INT, KEY (a));
 INSERT INTO t1 VALUES (1),(2),(3),(4),(5);
