--- conflicted
+++ resolved
@@ -39,13 +39,8 @@
 9	5
 explain select * from t2 where b in (select a from t1);
 id	select_type	table	type	possible_keys	key	key_len	ref	rows	Extra
-<<<<<<< HEAD
-1	PRIMARY	subselect2	ALL	unique_key	NULL	NULL	NULL	3	
+1	PRIMARY	<subquery2>	ALL	distinct_key	NULL	NULL	NULL	3	
 1	PRIMARY	t2	ref	b	b	5	test.t1.a	2	Using join buffer (flat, BKA join); Key-ordered Rowid-ordered scan
-=======
-1	PRIMARY	<subquery2>	ALL	distinct_key	NULL	NULL	NULL	3	
-1	PRIMARY	t2	ref	b	b	5	test.t1.a	2	Using join buffer (flat, BKA join)
->>>>>>> 525856cd
 2	SUBQUERY	t1	ALL	NULL	NULL	NULL	NULL	3	Using where
 select * from t2 where b in (select a from t1);
 a	b
@@ -87,13 +82,8 @@
 from t0 A, t0 B where B.a <5;
 explain select * from t3 where b in (select a from t0);
 id	select_type	table	type	possible_keys	key	key_len	ref	rows	Extra
-<<<<<<< HEAD
-1	PRIMARY	subselect2	ALL	unique_key	NULL	NULL	NULL	10	
+1	PRIMARY	<subquery2>	ALL	distinct_key	NULL	NULL	NULL	10	
 1	PRIMARY	t3	ref	b	b	5	test.t0.a	1	Using join buffer (flat, BKA join); Key-ordered Rowid-ordered scan
-=======
-1	PRIMARY	<subquery2>	ALL	distinct_key	NULL	NULL	NULL	10	
-1	PRIMARY	t3	ref	b	b	5	test.t0.a	1	Using join buffer (flat, BKA join)
->>>>>>> 525856cd
 2	SUBQUERY	t0	ALL	NULL	NULL	NULL	NULL	10	Using where
 set @save_ecp= @@engine_condition_pushdown;
 set engine_condition_pushdown=0;
