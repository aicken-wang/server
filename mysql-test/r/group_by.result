drop table if exists t1,t2,t3;
SELECT 1 FROM (SELECT 1) as a  GROUP BY SUM(1);
ERROR HY000: Invalid use of group function
CREATE TABLE t1 (
spID int(10) unsigned,
userID int(10) unsigned,
score smallint(5) unsigned,
lsg char(40),
date date
);
INSERT INTO t1 VALUES (1,1,1,'','0000-00-00');
INSERT INTO t1 VALUES (2,2,2,'','0000-00-00');
INSERT INTO t1 VALUES (2,1,1,'','0000-00-00');
INSERT INTO t1 VALUES (3,3,3,'','0000-00-00');
CREATE TABLE t2 (
userID int(10) unsigned NOT NULL auto_increment,
niName char(15),
passwd char(8),
mail char(50),
isAukt enum('N','Y') DEFAULT 'N',
vName char(30),
nName char(40),
adr char(60),
plz char(5),
ort char(35),
land char(20),
PRIMARY KEY (userID)
);
INSERT INTO t2 VALUES (1,'name','pass','mail','Y','v','n','adr','1','1','1');
INSERT INTO t2 VALUES (2,'name','pass','mail','Y','v','n','adr','1','1','1');
INSERT INTO t2 VALUES (3,'name','pass','mail','Y','v','n','adr','1','1','1');
INSERT INTO t2 VALUES (4,'name','pass','mail','Y','v','n','adr','1','1','1');
INSERT INTO t2 VALUES (5,'name','pass','mail','Y','v','n','adr','1','1','1');
SELECT t2.userid, MIN(t1.score) FROM t1, t2 WHERE t1.userID=t2.userID GROUP BY t2.userid;
userid	MIN(t1.score)
1	1
2	2
3	3
SELECT t2.userid, MIN(t1.score) FROM t1, t2 WHERE t1.userID=t2.userID GROUP BY t2.userid ORDER BY NULL;
userid	MIN(t1.score)
1	1
2	2
3	3
SELECT t2.userid, MIN(t1.score) FROM t1, t2 WHERE t1.userID=t2.userID AND t1.spID=2  GROUP BY t2.userid;
userid	MIN(t1.score)
1	1
2	2
SELECT t2.userid, MIN(t1.score+0.0) FROM t1, t2 WHERE t1.userID=t2.userID AND t1.spID=2  GROUP BY t2.userid;
userid	MIN(t1.score+0.0)
1	1.0
2	2.0
SELECT t2.userid, MIN(t1.score+0.0) FROM t1, t2 WHERE t1.userID=t2.userID AND t1.spID=2  GROUP BY t2.userid ORDER BY NULL;
userid	MIN(t1.score+0.0)
2	2.0
1	1.0
EXPLAIN SELECT t2.userid, MIN(t1.score+0.0) FROM t1, t2 WHERE t1.userID=t2.userID AND t1.spID=2  GROUP BY t2.userid ORDER BY NULL;
id	select_type	table	type	possible_keys	key	key_len	ref	rows	Extra
1	SIMPLE	t1	ALL	NULL	NULL	NULL	NULL	4	Using where; Using temporary
1	SIMPLE	t2	eq_ref	PRIMARY	PRIMARY	4	test.t1.userID	1	Using index
drop table t1,t2;
CREATE TABLE t1 (
PID int(10) unsigned NOT NULL auto_increment,
payDate date DEFAULT '0000-00-00' NOT NULL,
recDate datetime DEFAULT '0000-00-00 00:00:00' NOT NULL,
URID int(10) unsigned DEFAULT '0' NOT NULL,
CRID int(10) unsigned DEFAULT '0' NOT NULL,
amount int(10) unsigned DEFAULT '0' NOT NULL,
operator int(10) unsigned,
method enum('unknown','cash','dealer','check','card','lazy','delayed','test') DEFAULT 'unknown' NOT NULL,
DIID int(10) unsigned,
reason char(1) binary DEFAULT '' NOT NULL,
code_id int(10) unsigned,
qty mediumint(8) unsigned DEFAULT '0' NOT NULL,
PRIMARY KEY (PID),
KEY URID (URID),
KEY reason (reason),
KEY method (method),
KEY payDate (payDate)
);
INSERT INTO t1 VALUES (1,'1970-01-01','1997-10-17 00:00:00',2529,1,21000,11886,'check',0,'F',16200,6);
SELECT COUNT(P.URID),SUM(P.amount),P.method, MIN(PP.recdate+0) > 19980501000000   AS IsNew FROM t1 AS P JOIN t1 as PP WHERE P.URID = PP.URID GROUP BY method,IsNew;
ERROR 42000: Can't group on 'IsNew'
drop table t1;
CREATE TABLE t1 (
cid mediumint(9) NOT NULL auto_increment,
firstname varchar(32) DEFAULT '' NOT NULL,
surname varchar(32) DEFAULT '' NOT NULL,
PRIMARY KEY (cid)
);
INSERT INTO t1 VALUES (1,'That','Guy');
INSERT INTO t1 VALUES (2,'Another','Gent');
CREATE TABLE t2 (
call_id mediumint(8) NOT NULL auto_increment,
contact_id mediumint(8) DEFAULT '0' NOT NULL,
PRIMARY KEY (call_id),
KEY contact_id (contact_id)
);
lock tables t1 read,t2 write;
INSERT INTO t2 VALUES (10,2);
INSERT INTO t2 VALUES (18,2);
INSERT INTO t2 VALUES (62,2);
INSERT INTO t2 VALUES (91,2);
INSERT INTO t2 VALUES (92,2);
SELECT cid, CONCAT(firstname, ' ', surname), COUNT(call_id) FROM t1 LEFT JOIN t2 ON cid=contact_id WHERE firstname like '%foo%' GROUP BY cid;
cid	CONCAT(firstname, ' ', surname)	COUNT(call_id)
SELECT cid, CONCAT(firstname, ' ', surname), COUNT(call_id) FROM t1 LEFT JOIN t2 ON cid=contact_id WHERE firstname like '%foo%' GROUP BY cid ORDER BY NULL;
cid	CONCAT(firstname, ' ', surname)	COUNT(call_id)
SELECT HIGH_PRIORITY cid, CONCAT(firstname, ' ', surname), COUNT(call_id) FROM t1 LEFT JOIN t2 ON cid=contact_id WHERE firstname like '%foo%' GROUP BY cid ORDER BY surname, firstname;
cid	CONCAT(firstname, ' ', surname)	COUNT(call_id)
drop table t1,t2;
unlock tables;
CREATE TABLE t1 (
bug_id mediumint(9) NOT NULL auto_increment,
groupset bigint(20) DEFAULT '0' NOT NULL,
assigned_to mediumint(9) DEFAULT '0' NOT NULL,
bug_file_loc text,
bug_severity enum('blocker','critical','major','normal','minor','trivial','enhancement') DEFAULT 'blocker' NOT NULL,
bug_status enum('','NEW','ASSIGNED','REOPENED','RESOLVED','VERIFIED','CLOSED') DEFAULT 'NEW' NOT NULL,
creation_ts datetime DEFAULT '0000-00-00 00:00:00' NOT NULL,
delta_ts timestamp,
short_desc mediumtext,
long_desc mediumtext,
op_sys enum('All','Windows 3.1','Windows 95','Windows 98','Windows NT','Windows 2000','Linux','other') DEFAULT 'All' NOT NULL,
priority enum('P1','P2','P3','P4','P5') DEFAULT 'P1' NOT NULL,
product varchar(64) DEFAULT '' NOT NULL,
rep_platform enum('All','PC','VTD-8','Other'),
reporter mediumint(9) DEFAULT '0' NOT NULL,
version varchar(16) DEFAULT '' NOT NULL,
component varchar(50) DEFAULT '' NOT NULL,
resolution enum('','FIXED','INVALID','WONTFIX','LATER','REMIND','DUPLICATE','WORKSFORME') DEFAULT '' NOT NULL,
target_milestone varchar(20) DEFAULT '' NOT NULL,
qa_contact mediumint(9) DEFAULT '0' NOT NULL,
status_whiteboard mediumtext NOT NULL,
votes mediumint(9) DEFAULT '0' NOT NULL,
PRIMARY KEY (bug_id),
KEY assigned_to (assigned_to),
KEY creation_ts (creation_ts),
KEY delta_ts (delta_ts),
KEY bug_severity (bug_severity),
KEY bug_status (bug_status),
KEY op_sys (op_sys),
KEY priority (priority),
KEY product (product),
KEY reporter (reporter),
KEY version (version),
KEY component (component),
KEY resolution (resolution),
KEY target_milestone (target_milestone),
KEY qa_contact (qa_contact),
KEY votes (votes)
);
INSERT INTO t1 VALUES (1,0,0,'','normal','','2000-02-10 09:25:12',20000321114747,'','','Linux','P1','TestProduct','PC',3,'other','TestComponent','','M1',0,'',0);
INSERT INTO t1 VALUES (9,0,0,'','enhancement','','2000-03-10 11:49:36',20000321114747,'','','All','P5','AAAAA','PC',3,'2.00 CD - Pre','BBBBBBBBBBBBB - conversion','','',0,'',0);
INSERT INTO t1 VALUES (10,0,0,'','enhancement','','2000-03-10 18:10:16',20000321114747,'','','All','P4','AAAAA','PC',3,'2.00 CD - Pre','BBBBBBBBBBBBB - conversion','','',0,'',0);
INSERT INTO t1 VALUES (7,0,0,'','critical','','2000-03-09 10:50:21',20000321114747,'','','All','P1','AAAAA','PC',3,'2.00 CD - Pre','BBBBBBBBBBBBB - generic','','',0,'',0);
INSERT INTO t1 VALUES (6,0,0,'','normal','','2000-03-09 10:42:44',20000321114747,'','','All','P2','AAAAA','PC',3,'2.00 CD - Pre','kkkkkkkkkkk lllllllllll','','',0,'',0);
INSERT INTO t1 VALUES (8,0,0,'','major','','2000-03-09 11:32:14',20000321114747,'','','All','P3','AAAAA','PC',3,'2.00 CD - Pre','kkkkkkkkkkk lllllllllll','','',0,'',0);
INSERT INTO t1 VALUES (5,0,0,'','enhancement','','2000-03-09 10:38:59',20000321114747,'','','All','P5','CCC/CCCCCC','PC',5,'7.00','Administration','','',0,'',0);
INSERT INTO t1 VALUES (4,0,0,'','normal','','2000-03-08 18:32:14',20000321114747,'','','other','P2','TestProduct','Other',3,'other','TestComponent2','','',0,'',0);
INSERT INTO t1 VALUES (3,0,0,'','normal','','2000-03-08 18:30:52',20000321114747,'','','other','P2','TestProduct','Other',3,'other','TestComponent','','',0,'',0);
INSERT INTO t1 VALUES (2,0,0,'','enhancement','','2000-03-08 18:24:51',20000321114747,'','','All','P2','TestProduct','Other',4,'other','TestComponent2','','',0,'',0);
INSERT INTO t1 VALUES (11,0,0,'','blocker','','2000-03-13 09:43:41',20000321114747,'','','All','P2','CCC/CCCCCC','PC',5,'7.00','DDDDDDDDD','','',0,'',0);
INSERT INTO t1 VALUES (12,0,0,'','normal','','2000-03-13 16:14:31',20000321114747,'','','All','P2','AAAAA','PC',3,'2.00 CD - Pre','kkkkkkkkkkk lllllllllll','','',0,'',0);
INSERT INTO t1 VALUES (13,0,0,'','normal','','2000-03-15 16:20:44',20000321114747,'','','other','P2','TestProduct','Other',3,'other','TestComponent','','',0,'',0);
INSERT INTO t1 VALUES (14,0,0,'','blocker','','2000-03-15 18:13:47',20000321114747,'','','All','P1','AAAAA','PC',3,'2.00 CD - Pre','BBBBBBBBBBBBB - generic','','',0,'',0);
INSERT INTO t1 VALUES (15,0,0,'','minor','','2000-03-16 18:03:28',20000321114747,'','','All','P2','CCC/CCCCCC','Other',5,'7.00','DDDDDDDDD','','',0,'',0);
INSERT INTO t1 VALUES (16,0,0,'','normal','','2000-03-16 18:33:41',20000321114747,'','','All','P2','CCC/CCCCCC','Other',5,'7.00','Administration','','',0,'',0);
INSERT INTO t1 VALUES (17,0,0,'','normal','','2000-03-16 18:34:18',20000321114747,'','','All','P2','CCC/CCCCCC','Other',5,'7.00','Administration','','',0,'',0);
INSERT INTO t1 VALUES (18,0,0,'','normal','','2000-03-16 18:34:56',20000321114747,'','','All','P2','CCC/CCCCCC','Other',5,'7.00','Administration','','',0,'',0);
INSERT INTO t1 VALUES (19,0,0,'','enhancement','','2000-03-16 18:35:34',20000321114747,'','','All','P2','CCC/CCCCCC','Other',5,'7.00','Administration','','',0,'',0);
INSERT INTO t1 VALUES (20,0,0,'','enhancement','','2000-03-16 18:36:23',20000321114747,'','','All','P2','CCC/CCCCCC','Other',5,'7.00','Administration','','',0,'',0);
INSERT INTO t1 VALUES (21,0,0,'','enhancement','','2000-03-16 18:37:23',20000321114747,'','','All','P2','CCC/CCCCCC','Other',5,'7.00','Administration','','',0,'',0);
INSERT INTO t1 VALUES (22,0,0,'','enhancement','','2000-03-16 18:38:16',20000321114747,'','','All','P2','CCC/CCCCCC','Other',5,'7.00','Administration','','',0,'',0);
INSERT INTO t1 VALUES (23,0,0,'','normal','','2000-03-16 18:58:12',20000321114747,'','','All','P2','CCC/CCCCCC','Other',5,'7.00','DDDDDDDDD','','',0,'',0);
INSERT INTO t1 VALUES (24,0,0,'','normal','','2000-03-17 11:08:10',20000321114747,'','','All','P2','AAAAAAAA-AAA','PC',3,'2.8','Web Interface','','',0,'',0);
INSERT INTO t1 VALUES (25,0,0,'','normal','','2000-03-17 11:10:45',20000321114747,'','','All','P2','AAAAAAAA-AAA','PC',3,'2.8','Web Interface','','',0,'',0);
INSERT INTO t1 VALUES (26,0,0,'','normal','','2000-03-17 11:15:47',20000321114747,'','','All','P2','AAAAAAAA-AAA','PC',3,'2.8','Web Interface','','',0,'',0);
INSERT INTO t1 VALUES (27,0,0,'','normal','','2000-03-17 17:45:41',20000321114747,'','','All','P2','CCC/CCCCCC','PC',5,'7.00','DDDDDDDDD','','',0,'',0);
INSERT INTO t1 VALUES (28,0,0,'','normal','','2000-03-20 09:51:45',20000321114747,'','','Windows NT','P2','TestProduct','PC',8,'other','TestComponent','','',0,'',0);
INSERT INTO t1 VALUES (29,0,0,'','normal','','2000-03-20 11:15:09',20000321114747,'','','All','P5','AAAAAAAA-AAA','PC',3,'2.8','Web Interface','','',0,'',0);
CREATE TABLE t2 (
value tinytext,
program varchar(64),
initialowner tinytext NOT NULL,
initialqacontact tinytext NOT NULL,
description mediumtext NOT NULL
);
INSERT INTO t2 VALUES ('TestComponent','TestProduct','id0001','','');
INSERT INTO t2 VALUES ('BBBBBBBBBBBBB - conversion','AAAAA','id0001','','');
INSERT INTO t2 VALUES ('BBBBBBBBBBBBB - generic','AAAAA','id0001','','');
INSERT INTO t2 VALUES ('TestComponent2','TestProduct','id0001','','');
INSERT INTO t2 VALUES ('BBBBBBBBBBBBB - eeeeeeeee','AAAAA','id0001','','');
INSERT INTO t2 VALUES ('kkkkkkkkkkk lllllllllll','AAAAA','id0001','','');
INSERT INTO t2 VALUES ('Test Procedures','AAAAA','id0001','','');
INSERT INTO t2 VALUES ('Documentation','AAAAA','id0003','','');
INSERT INTO t2 VALUES ('DDDDDDDDD','CCC/CCCCCC','id0002','','');
INSERT INTO t2 VALUES ('Eeeeeeee Lite','CCC/CCCCCC','id0002','','');
INSERT INTO t2 VALUES ('Eeeeeeee Full','CCC/CCCCCC','id0002','','');
INSERT INTO t2 VALUES ('Administration','CCC/CCCCCC','id0002','','');
INSERT INTO t2 VALUES ('Distribution','CCC/CCCCCC','id0002','','');
INSERT INTO t2 VALUES ('Setup','CCC/CCCCCC','id0002','','');
INSERT INTO t2 VALUES ('Unspecified','CCC/CCCCCC','id0002','','');
INSERT INTO t2 VALUES ('Web Interface','AAAAAAAA-AAA','id0001','','');
INSERT INTO t2 VALUES ('Host communication','AAAAA','id0001','','');
select value,description,bug_id from t2 left join t1 on t2.program=t1.product and t2.value=t1.component where program="AAAAA";
value	description	bug_id
BBBBBBBBBBBBB - conversion		9
BBBBBBBBBBBBB - conversion		10
BBBBBBBBBBBBB - generic		7
BBBBBBBBBBBBB - generic		14
BBBBBBBBBBBBB - eeeeeeeee		NULL
kkkkkkkkkkk lllllllllll		6
kkkkkkkkkkk lllllllllll		8
kkkkkkkkkkk lllllllllll		12
Test Procedures		NULL
Documentation		NULL
Host communication		NULL
select value,description,COUNT(bug_id) from t2 left join t1 on t2.program=t1.product and t2.value=t1.component where program="AAAAA" group by value;
value	description	COUNT(bug_id)
BBBBBBBBBBBBB - conversion		2
BBBBBBBBBBBBB - eeeeeeeee		0
BBBBBBBBBBBBB - generic		2
Documentation		0
Host communication		0
kkkkkkkkkkk lllllllllll		3
Test Procedures		0
select value,description,COUNT(bug_id) from t2 left join t1 on t2.program=t1.product and t2.value=t1.component where program="AAAAA" group by value having COUNT(bug_id) IN (0,2);
value	description	COUNT(bug_id)
BBBBBBBBBBBBB - conversion		2
BBBBBBBBBBBBB - eeeeeeeee		0
BBBBBBBBBBBBB - generic		2
Documentation		0
Host communication		0
Test Procedures		0
drop table t1,t2;
create table t1 (foo int);
insert into t1 values (1);
select 1+1, "a",count(*) from t1 where foo in (2);
1+1	a	count(*)
2	a	0
insert into t1 values (1);
select 1+1,"a",count(*) from t1 where foo in (2);
1+1	a	count(*)
2	a	0
drop table t1;
CREATE TABLE t1 (
spID int(10) unsigned,
userID int(10) unsigned,
score smallint(5) unsigned,
key (spid),
key (score)
);
INSERT INTO t1 VALUES (1,1,1),(2,2,2),(2,1,1),(3,3,3),(4,3,3),(5,3,3),(6,3,3),(7,3,3);
explain select userid,count(*) from t1 group by userid desc;
id	select_type	table	type	possible_keys	key	key_len	ref	rows	Extra
1	SIMPLE	t1	ALL	NULL	NULL	NULL	NULL	8	Using temporary; Using filesort
explain select userid,count(*) from t1 group by userid desc order by null;
id	select_type	table	type	possible_keys	key	key_len	ref	rows	Extra
1	SIMPLE	t1	ALL	NULL	NULL	NULL	NULL	8	Using temporary
select userid,count(*) from t1 group by userid desc;
userid	count(*)
3	5
2	1
1	2
select userid,count(*) from t1 group by userid desc having (count(*)+1) IN (4,3);
userid	count(*)
1	2
select userid,count(*) from t1 group by userid desc having 3  IN (1,COUNT(*));
userid	count(*)
explain select spid,count(*) from t1 where spid between 1 and 2 group by spid desc;
id	select_type	table	type	possible_keys	key	key_len	ref	rows	Extra
1	SIMPLE	t1	range	spID	spID	5	NULL	3	Using where; Using index
explain select spid,count(*) from t1 where spid between 1 and 2 group by spid;
id	select_type	table	type	possible_keys	key	key_len	ref	rows	Extra
1	SIMPLE	t1	range	spID	spID	5	NULL	3	Using where; Using index
explain select spid,count(*) from t1 where spid between 1 and 2 group by spid order by null;
id	select_type	table	type	possible_keys	key	key_len	ref	rows	Extra
1	SIMPLE	t1	range	spID	spID	5	NULL	3	Using where; Using index
select spid,count(*) from t1 where spid between 1 and 2 group by spid;
spid	count(*)
1	1
2	2
select spid,count(*) from t1 where spid between 1 and 2 group by spid desc;
spid	count(*)
2	2
1	1
explain extended select sql_big_result spid,sum(userid) from t1 group by spid desc;
id	select_type	table	type	possible_keys	key	key_len	ref	rows	Extra
1	SIMPLE	t1	ALL	NULL	NULL	NULL	NULL	8	Using filesort
Warnings:
Note	1003	select sql_big_result `test`.`t1`.`spID` AS `spid`,sum(`test`.`t1`.`userID`) AS `sum(userid)` from `test`.`t1` group by `test`.`t1`.`spID` desc
explain select sql_big_result spid,sum(userid) from t1 group by spid desc order by null;
id	select_type	table	type	possible_keys	key	key_len	ref	rows	Extra
1	SIMPLE	t1	ALL	NULL	NULL	NULL	NULL	8	Using filesort
select sql_big_result spid,sum(userid) from t1 group by spid desc;
spid	sum(userid)
7	3
6	3
5	3
4	3
3	3
2	3
1	1
explain select sql_big_result score,count(*) from t1 group by score desc;
id	select_type	table	type	possible_keys	key	key_len	ref	rows	Extra
1	SIMPLE	t1	index	NULL	score	3	NULL	8	Using index
explain select sql_big_result score,count(*) from t1 group by score desc order by null;
id	select_type	table	type	possible_keys	key	key_len	ref	rows	Extra
1	SIMPLE	t1	index	NULL	score	3	NULL	8	Using index
select sql_big_result score,count(*) from t1 group by score desc;
score	count(*)
3	5
2	1
1	2
drop table t1;
create table t1 (a date default null, b date default null);
insert t1 values ('1999-10-01','2000-01-10'), ('1997-01-01','1998-10-01');
select a,min(b) c,count(distinct rand()) from t1 group by a having c<a + interval 1 day;
a	c	count(distinct rand())
drop table t1;
CREATE TABLE t1 (a char(1));
INSERT INTO t1 VALUES ('A'),('B'),('A'),('B'),('A'),('B'),(NULL),('a'),('b'),(NULL),('A'),('B'),(NULL);
SELECT a FROM t1 GROUP BY a;
a
NULL
A
B
SELECT a,count(*) FROM t1 GROUP BY a;
a	count(*)
NULL	3
A	5
B	5
SELECT a FROM t1 GROUP BY binary a;
a
NULL
A
B
a
b
SELECT a,count(*) FROM t1 GROUP BY binary a;
a	count(*)
NULL	3
A	4
B	4
a	1
b	1
SELECT binary a FROM t1 GROUP BY 1;
binary a
NULL
A
B
a
b
SELECT binary a,count(*) FROM t1 GROUP BY 1;
binary a	count(*)
NULL	3
A	4
B	4
a	1
b	1
SET SQL_BIG_TABLES=1;
SELECT a FROM t1 GROUP BY a;
a
NULL
A
B
SELECT a,count(*) FROM t1 GROUP BY a;
a	count(*)
NULL	3
A	5
B	5
SELECT a FROM t1 GROUP BY binary a;
a
NULL
A
B
a
b
SELECT a,count(*) FROM t1 GROUP BY binary a;
a	count(*)
NULL	3
A	4
B	4
a	1
b	1
SELECT binary a FROM t1 GROUP BY 1;
binary a
NULL
A
B
a
b
SELECT binary a,count(*) FROM t1 GROUP BY 1;
binary a	count(*)
NULL	3
A	4
B	4
a	1
b	1
SET SQL_BIG_TABLES=0;
drop table t1;
CREATE TABLE t1 (
`a` char(193) default NULL,
`b` char(63) default NULL
);
INSERT INTO t1 VALUES ('abc','def'),('hij','klm');
SELECT CONCAT(a, b) FROM t1 GROUP BY 1;
CONCAT(a, b)
abcdef
hijklm
SELECT CONCAT(a, b),count(*) FROM t1 GROUP BY 1;
CONCAT(a, b)	count(*)
abcdef	1
hijklm	1
SELECT CONCAT(a, b),count(distinct a) FROM t1 GROUP BY 1;
CONCAT(a, b)	count(distinct a)
abcdef	1
hijklm	1
SELECT 1 FROM t1 GROUP BY CONCAT(a, b);
1
1
1
INSERT INTO t1 values ('hij','klm');
SELECT CONCAT(a, b),count(*) FROM t1 GROUP BY 1;
CONCAT(a, b)	count(*)
abcdef	1
hijklm	2
DROP TABLE t1;
create table t1 (One int unsigned, Two int unsigned, Three int unsigned, Four int unsigned);
insert into t1 values (1,2,1,4),(1,2,2,4),(1,2,3,4),(1,2,4,4),(1,1,1,4),(1,1,2,4),(1,1,3,4),(1,1,4,4),(1,3,1,4),(1,3,2,4),(1,3,3,4),(1,3,4,4);
select One, Two, sum(Four) from t1 group by One,Two;
One	Two	sum(Four)
1	1	16
1	2	16
1	3	16
drop table t1;
create table t1 (id integer primary key not null auto_increment, gender char(1));
insert into t1 values (NULL, 'M'), (NULL, 'F'),(NULL, 'F'),(NULL, 'F'),(NULL, 'M');
create table t2 (user_id integer not null, date date);
insert into t2 values (1, '2002-06-09'),(2, '2002-06-09'),(1, '2002-06-09'),(3, '2002-06-09'),(4, '2002-06-09'),(4, '2002-06-09');
select u.gender as gender, count(distinct  u.id) as dist_count, (count(distinct u.id)/5*100) as percentage from t1 u, t2 l where l.user_id = u.id group by u.gender;
gender	dist_count	percentage
F	3	60.0000
M	1	20.0000
select u.gender as  gender, count(distinct  u.id) as dist_count, (count(distinct u.id)/5*100) as percentage from t1 u, t2 l where l.user_id = u.id group by u.gender  order by percentage;
gender	dist_count	percentage
M	1	20.0000
F	3	60.0000
drop table t1,t2;
CREATE TABLE t1 (ID1 int, ID2 int, ID int NOT NULL AUTO_INCREMENT,PRIMARY KEY(ID
));
insert into t1 values (1,244,NULL),(2,243,NULL),(134,223,NULL),(185,186,NULL);
select S.ID as xID, S.ID1 as xID1 from t1 as S left join t1 as yS  on S.ID1 between yS.ID1 and yS.ID2;
xID	xID1
1	1
2	2
2	2
3	134
3	134
3	134
4	185
4	185
4	185
4	185
select S.ID as xID, S.ID1 as xID1, repeat('*',count(distinct yS.ID)) as Level from t1 as S left join t1 as yS  on S.ID1 between yS.ID1 and yS.ID2 group by xID order by xID1;
xID	xID1	Level
1	1	*
2	2	**
3	134	***
4	185	****
drop table t1;
CREATE TABLE t1 (
pid int(11) unsigned NOT NULL default '0',
c1id int(11) unsigned default NULL,
c2id int(11) unsigned default NULL,
value int(11) unsigned NOT NULL default '0',
UNIQUE KEY pid2 (pid,c1id,c2id),
UNIQUE KEY pid (pid,value)
) ENGINE=MyISAM;
INSERT INTO t1 VALUES (1, 1, NULL, 1),(1, 2, NULL, 2),(1, NULL, 3, 3),(1, 4, NULL, 4),(1, 5, NULL, 5);
CREATE TABLE t2 (
id int(11) unsigned NOT NULL default '0',
active enum('Yes','No') NOT NULL default 'Yes',
PRIMARY KEY  (id)
) ENGINE=MyISAM;
INSERT INTO t2 VALUES (1, 'Yes'),(2, 'No'),(4, 'Yes'),(5, 'No');
CREATE TABLE t3 (
id int(11) unsigned NOT NULL default '0',
active enum('Yes','No') NOT NULL default 'Yes',
PRIMARY KEY  (id)
);
INSERT INTO t3 VALUES (3, 'Yes');
select * from t1 AS m LEFT JOIN t2 AS c1 ON m.c1id = 
c1.id AND c1.active = 'Yes' LEFT JOIN t3 AS c2 ON m.c2id = c2.id AND 
c2.active = 'Yes' WHERE m.pid=1  AND (c1.id IS NOT NULL OR c2.id IS NOT NULL);
pid	c1id	c2id	value	id	active	id	active
1	1	NULL	1	1	Yes	NULL	NULL
1	NULL	3	3	NULL	NULL	3	Yes
1	4	NULL	4	4	Yes	NULL	NULL
select max(value) from t1 AS m LEFT JOIN t2 AS c1 ON 
m.c1id = c1.id AND c1.active = 'Yes' LEFT JOIN t3 AS c2 ON m.c2id = 
c2.id AND c2.active = 'Yes' WHERE m.pid=1  AND (c1.id IS NOT NULL OR c2.id IS 
NOT NULL);
max(value)
4
drop table t1,t2,t3;
create table t1 (a blob null);
insert into t1 values (NULL),(NULL),(NULL),(NULL),(NULL),(NULL),(NULL),(NULL),(NULL),(""),(""),(""),("b");
select a,count(*) from t1 group by a;
a	count(*)
NULL	9
	3
b	1
set option sql_big_tables=1;
select a,count(*) from t1 group by a;
a	count(*)
NULL	9
	3
b	1
drop table t1;
create table t1 (a int not null, b int not null);
insert into t1 values (1,1),(1,2),(3,1),(3,2),(2,2),(2,1);
create table t2 (a int not null, b int not null, key(a));
insert into t2 values (1,3),(3,1),(2,2),(1,1);
select t1.a,t2.b from t1,t2 where t1.a=t2.a group by t1.a,t2.b;
a	b
1	1
1	3
2	2
3	1
select t1.a,t2.b from t1,t2 where t1.a=t2.a group by t1.a,t2.b ORDER BY NULL;
a	b
1	3
3	1
2	2
1	1
explain select t1.a,t2.b from t1,t2 where t1.a=t2.a group by t1.a,t2.b;
id	select_type	table	type	possible_keys	key	key_len	ref	rows	Extra
1	SIMPLE	t1	ALL	NULL	NULL	NULL	NULL	6	Using temporary; Using filesort
1	SIMPLE	t2	ALL	a	NULL	NULL	NULL	3	Using where
explain select t1.a,t2.b from t1,t2 where t1.a=t2.a group by t1.a,t2.b ORDER BY NULL;
id	select_type	table	type	possible_keys	key	key_len	ref	rows	Extra
1	SIMPLE	t1	ALL	NULL	NULL	NULL	NULL	6	Using temporary
1	SIMPLE	t2	ALL	a	NULL	NULL	NULL	3	Using where
drop table t1,t2;
create table t1 (a int, b int);
insert into t1 values (1, 4),(10, 40),(1, 4),(10, 43),(1, 4),(10, 41),(1, 4),(10, 43),(1, 4);
select a, MAX(b), INTERVAL (MAX(b), 1,3,10,30,39,40,50,60,100,1000) from t1 group by a;
a	MAX(b)	INTERVAL (MAX(b), 1,3,10,30,39,40,50,60,100,1000)
1	4	2
10	43	6
select a, MAX(b), CASE MAX(b) when 4 then 4 when 43 then 43 else 0 end from t1 group by a;
a	MAX(b)	CASE MAX(b) when 4 then 4 when 43 then 43 else 0 end
1	4	4
10	43	43
select a, MAX(b), FIELD(MAX(b), '43', '4', '5') from t1 group by a;
a	MAX(b)	FIELD(MAX(b), '43', '4', '5')
1	4	2
10	43	1
select a, MAX(b), CONCAT_WS(MAX(b), '43', '4', '5') from t1 group by a;
a	MAX(b)	CONCAT_WS(MAX(b), '43', '4', '5')
1	4	434445
10	43	43434435
select a, MAX(b), ELT(MAX(b), 'a', 'b', 'c', 'd', 'e', 'f') from t1 group by a;
a	MAX(b)	ELT(MAX(b), 'a', 'b', 'c', 'd', 'e', 'f')
1	4	d
10	43	NULL
select a, MAX(b), MAKE_SET(MAX(b), 'a', 'b', 'c', 'd', 'e', 'f', 'g', 'h') from t1 group by a;
a	MAX(b)	MAKE_SET(MAX(b), 'a', 'b', 'c', 'd', 'e', 'f', 'g', 'h')
1	4	c
10	43	a,b,d,f
drop table t1;
create table t1 (id int not null, qty int not null);
insert into t1 values (1,2),(1,3),(2,4),(2,5);
select id, sum(qty) as sqty, count(qty) as cqty from t1 group by id having sum(qty)>2 and cqty>1;
id	sqty	cqty
1	5	2
2	9	2
select id, sum(qty) as sqty from t1 group by id having sqty>2 and count(qty)>1;
id	sqty
1	5
2	9
select id, sum(qty) as sqty, count(qty) as cqty from t1 group by id having sqty>2 and cqty>1;
id	sqty	cqty
1	5	2
2	9	2
select id, sum(qty) as sqty, count(qty) as cqty from t1 group by id having sum(qty)>2 and count(qty)>1;
id	sqty	cqty
1	5	2
2	9	2
select count(*), case interval(qty,2,3,4,5,6,7,8) when -1 then NULL when 0 then "zero" when 1 then "one" when 2 then "two" end as category from t1 group by category;
count(*)	category
2	NULL
1	one
1	two
select count(*), interval(qty,2,3,4,5,6,7,8) as category from t1 group by category;
count(*)	category
1	1
1	2
1	3
1	4
drop table t1;
CREATE TABLE t1 (
userid int(10) unsigned,
score smallint(5) unsigned,
key (score)
);
INSERT INTO t1 VALUES (1,1),(2,2),(1,1),(3,3),(3,3),(3,3),(3,3),(3,3);
SELECT userid,count(*) FROM t1 GROUP BY userid DESC;
userid	count(*)
3	5
2	1
1	2
EXPLAIN SELECT userid,count(*) FROM t1 GROUP BY userid DESC;
id	select_type	table	type	possible_keys	key	key_len	ref	rows	Extra
1	SIMPLE	t1	ALL	NULL	NULL	NULL	NULL	8	Using temporary; Using filesort
DROP TABLE t1;
CREATE TABLE t1 (
i int(11) default NULL,
j int(11) default NULL
);
INSERT INTO t1 VALUES (1,2),(2,3),(4,5),(3,5),(1,5),(23,5);
SELECT i, COUNT(DISTINCT(i)) FROM t1 GROUP BY j ORDER BY NULL;
i	COUNT(DISTINCT(i))
1	1
2	1
4	4
explain SELECT i, COUNT(DISTINCT(i)) FROM t1 GROUP BY j ORDER BY NULL;
id	select_type	table	type	possible_keys	key	key_len	ref	rows	Extra
1	SIMPLE	t1	ALL	NULL	NULL	NULL	NULL	6	Using filesort
DROP TABLE t1;
create table t1 (a int);
insert into t1 values(null);
select min(a) is null from t1;
min(a) is null
1
select min(a) is null or null from t1;
min(a) is null or null
1
select 1 and min(a) is null from t1;
1 and min(a) is null
1
drop table t1;
create table t1 ( col1 int, col2 int );
insert into t1 values (1,1),(1,2),(1,3),(2,1),(2,2);
select group_concat( distinct col1 ) as alias from t1
group by col2 having alias like '%';
alias
1,2
1,2
1
drop table t1;
create table t1 (a integer, b integer, c integer);
insert into t1 (a,b) values (1,2),(1,3),(2,5);
select a, 0.1*0+1 r2, sum(1) r1 from t1 where a = 1 group  by a having r1>1 and r2=1;
a	r2	r1
1	1.0	2
select a, round(rand(100)*10) r2, sum(1) r1 from t1 where a = 1 group  by a having r1>1 and r2<=2;
a	r2	r1
1	2	2
select a,sum(b) from t1 where a=1 group by c;
a	sum(b)
1	5
select a*sum(b) from t1 where a=1 group by c;
a*sum(b)
5
select sum(a)*sum(b) from t1 where a=1 group by c;
sum(a)*sum(b)
10
select a,sum(b) from t1 where a=1 group by c having a=1;
a	sum(b)
1	5
select a as d,sum(b) from t1 where a=1 group by c having d=1;
d	sum(b)
1	5
select sum(a)*sum(b) as d from t1 where a=1 group by c having d > 0;
d
10
drop table t1;
create table t1(a int);
insert into t1 values (0),(1),(2),(3),(4),(5),(6),(8),(9);
create table t2 (
a int,
b varchar(200) NOT NULL,
c varchar(50) NOT NULL,
d varchar(100) NOT NULL,
primary key (a,b(132),c,d),
key a (a,b)
) charset=utf8;
insert into t2 select 
x3.a,  -- 3
concat('val-', x3.a + 3*x4.a), -- 12
concat('val-', @a:=x3.a + 3*x4.a + 12*C.a), -- 120
concat('val-', @a + 120*D.a)
from t1 x3, t1 x4, t1 C, t1 D where x3.a < 3 and x4.a < 4 and D.a < 4;
delete from t2  where a = 2 and b = 'val-2' order by a,b,c,d limit 30;
explain select c from t2 where a = 2 and b = 'val-2' group by c;
id	select_type	table	type	possible_keys	key	key_len	ref	rows	Extra
1	SIMPLE	t2	ref	PRIMARY,a	PRIMARY	402	const,const	6	Using where
select c from t2 where a = 2 and b = 'val-2' group by c;
c
val-74
val-98
drop table t1,t2;
create table t1 (b int4 unsigned not null);
insert into t1 values(3000000000);
select * from t1;
b
3000000000
select min(b) from t1;
min(b)
3000000000
drop table t1;
CREATE TABLE t1 (id int PRIMARY KEY, user_id int, hostname longtext);
INSERT INTO t1 VALUES
(1, 7, 'cache-dtc-af05.proxy.aol.com'),
(2, 3, 'what.ever.com'),
(3, 7, 'cache-dtc-af05.proxy.aol.com'),
(4, 7, 'cache-dtc-af05.proxy.aol.com');
SELECT hostname, COUNT(DISTINCT user_id) as no FROM t1
WHERE hostname LIKE '%aol%'
    GROUP BY hostname;
hostname	no
cache-dtc-af05.proxy.aol.com	1
DROP TABLE t1;
CREATE TABLE t1 (a  int, b int);
INSERT INTO t1 VALUES (1,2), (1,3);
SELECT a, b FROM t1 GROUP BY 'const';
a	b
1	2
SELECT DISTINCT a, b FROM t1 GROUP BY 'const';
a	b
1	2
DROP TABLE t1;
CREATE TABLE t1 (id INT, dt DATETIME);
INSERT INTO t1 VALUES ( 1, '2005-05-01 12:30:00' );
INSERT INTO t1 VALUES ( 1, '2005-05-01 12:30:00' );
INSERT INTO t1 VALUES ( 1, '2005-05-01 12:30:00' );
INSERT INTO t1 VALUES ( 1, '2005-05-01 12:30:00' );
SELECT dt DIV 1 AS f, id FROM t1 GROUP BY f;
f	id
20050501123000	1
DROP TABLE t1;
CREATE TABLE t1 (id varchar(20) NOT NULL);
INSERT INTO t1 VALUES ('trans1'), ('trans2');
CREATE TABLE t2 (id varchar(20) NOT NULL, err_comment blob NOT NULL);
INSERT INTO t2 VALUES ('trans1', 'a problem');
SELECT COUNT(DISTINCT(t1.id)), LEFT(err_comment, 256) AS comment
FROM t1 LEFT JOIN t2 ON t1.id=t2.id GROUP BY comment;
COUNT(DISTINCT(t1.id))	comment
1	NULL
1	a problem
DROP TABLE t1, t2;
CREATE TABLE t1 (n int);
INSERT INTO t1 VALUES (1);
SELECT n+1 AS n FROM t1 GROUP BY n;
n
2
<<<<<<< HEAD
=======
create table t1 (f1 date);
insert into t1 values('2005-06-06');
insert into t1 values('2005-06-06');
select date(left(f1+0,8)) from t1 group by 1;
date(left(f1+0,8))
2005-06-06
drop table t1;
>>>>>>> a658f8b2
Warnings:
Warning	1052	Column 'n' in group statement is ambiguous
DROP TABLE t1;
create table t1 (c1 char(3), c2 char(3));
create table t2 (c3 char(3), c4 char(3));
insert into t1 values ('aaa', 'bb1'), ('aaa', 'bb2');
insert into t2 values ('aaa', 'bb1'), ('aaa', 'bb2');
select t1.c1 as c2 from t1, t2 where t1.c2 = t2.c4
group by c2;
c2
aaa
aaa
Warnings:
Warning	1052	Column 'c2' in group statement is ambiguous
show warnings;
Level	Code	Message
Warning	1052	Column 'c2' in group statement is ambiguous
select t1.c1 as c2 from t1, t2 where t1.c2 = t2.c4
group by t1.c1;
c2
aaa
show warnings;
Level	Code	Message
drop table t1, t2;<|MERGE_RESOLUTION|>--- conflicted
+++ resolved
@@ -756,8 +756,6 @@
 SELECT n+1 AS n FROM t1 GROUP BY n;
 n
 2
-<<<<<<< HEAD
-=======
 create table t1 (f1 date);
 insert into t1 values('2005-06-06');
 insert into t1 values('2005-06-06');
@@ -765,7 +763,6 @@
 date(left(f1+0,8))
 2005-06-06
 drop table t1;
->>>>>>> a658f8b2
 Warnings:
 Warning	1052	Column 'n' in group statement is ambiguous
 DROP TABLE t1;
