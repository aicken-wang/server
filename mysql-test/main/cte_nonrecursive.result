create table t1 (a int, b  varchar(32));
insert into t1 values
(4,'aaaa' ), (7,'bb'), (1,'ccc'), (4,'dd');
insert into t1 values
(3,'eee'), (7,'bb'), (1,'fff'), (4,'ggg');
create table t2 (c int);
insert into t2 values
(2), (4), (5), (3);
# select certain field in the specification of t
with t as (select a from t1 where b >= 'c') 
select * from t2,t where t2.c=t.a;
c	a
4	4
3	3
4	4
select * from t2, (select a from t1 where b >= 'c') as t
where t2.c=t.a;
c	a
4	4
3	3
4	4
explain 
with t as (select a from t1 where b >= 'c') 
select * from t2,t where t2.c=t.a;
id	select_type	table	type	possible_keys	key	key_len	ref	rows	Extra
1	SIMPLE	t2	ALL	NULL	NULL	NULL	NULL	4	
1	SIMPLE	t1	ALL	NULL	NULL	NULL	NULL	8	Using where; Using join buffer (flat, BNL join)
explain
select * from t2, (select a from t1 where b >= 'c') as t
where t2.c=t.a;
id	select_type	table	type	possible_keys	key	key_len	ref	rows	Extra
1	SIMPLE	t2	ALL	NULL	NULL	NULL	NULL	4	
1	SIMPLE	t1	ALL	NULL	NULL	NULL	NULL	8	Using where; Using join buffer (flat, BNL join)
# select '*' in the specification of t
with t as (select * from t1 where b >= 'c') 
select * from t2,t where t2.c=t.a;
c	a	b
4	4	dd
3	3	eee
4	4	ggg
select * from t2, (select * from t1 where b >= 'c') as t
where t2.c=t.a;
c	a	b
4	4	dd
3	3	eee
4	4	ggg
explain
with t as (select * from t1 where b >= 'c') 
select * from t2,t where t2.c=t.a;
id	select_type	table	type	possible_keys	key	key_len	ref	rows	Extra
1	SIMPLE	t2	ALL	NULL	NULL	NULL	NULL	4	
1	SIMPLE	t1	ALL	NULL	NULL	NULL	NULL	8	Using where; Using join buffer (flat, BNL join)
explain
select * from t2, (select * from t1 where b >= 'c') as t
where t2.c=t.a;
id	select_type	table	type	possible_keys	key	key_len	ref	rows	Extra
1	SIMPLE	t2	ALL	NULL	NULL	NULL	NULL	4	
1	SIMPLE	t1	ALL	NULL	NULL	NULL	NULL	8	Using where; Using join buffer (flat, BNL join)
# rename fields returned by the specication when defining t
with t(f1,f2) as (select * from t1 where b >= 'c') 
select * from t2,t where t2.c=t.f1;
c	f1	f2
4	4	dd
3	3	eee
4	4	ggg
explain
with t(f1,f2) as (select * from t1 where b >= 'c') 
select * from t2,t where t2.c=t.f1;
id	select_type	table	type	possible_keys	key	key_len	ref	rows	Extra
1	SIMPLE	t2	ALL	NULL	NULL	NULL	NULL	4	
1	SIMPLE	t1	ALL	NULL	NULL	NULL	NULL	8	Using where; Using join buffer (flat, BNL join)
# materialized query specifying t
with t as (select a, count(*) from t1 where b >= 'c' group by a) 
select * from t2,t where t2.c=t.a;
c	a	count(*)
4	4	2
3	3	1
select * from t2, (select a, count(*) from t1 where b >= 'c' group by a) as t 
where t2.c=t.a;
c	a	count(*)
4	4	2
3	3	1
explain
with t as (select a, count(*) from t1 where b >= 'c' group by a) 
select * from t2,t where t2.c=t.a;
id	select_type	table	type	possible_keys	key	key_len	ref	rows	Extra
1	PRIMARY	t2	ALL	NULL	NULL	NULL	NULL	4	Using where
1	PRIMARY	<derived2>	ref	key0	key0	5	test.t2.c	2	
2	DERIVED	t1	ALL	NULL	NULL	NULL	NULL	8	Using where; Using temporary; Using filesort
explain
select * from t2, (select a, count(*) from t1 where b >= 'c' group by a) as t 
where t2.c=t.a;
id	select_type	table	type	possible_keys	key	key_len	ref	rows	Extra
1	PRIMARY	t2	ALL	NULL	NULL	NULL	NULL	4	Using where
1	PRIMARY	<derived2>	ref	key0	key0	5	test.t2.c	2	
2	DERIVED	t1	ALL	NULL	NULL	NULL	NULL	8	Using where; Using temporary; Using filesort
# specivication of t contains having
with t as (select a, count(*) from t1 where b >= 'c'
             group by a having count(*)=1 ) 
select * from t2,t where t2.c=t.a;
c	a	count(*)
3	3	1
select * from t2, (select a, count(*) from t1 where b >= 'c'
                      group by a having count(*)=1) t
where t2.c=t.a;
c	a	count(*)
3	3	1
# main query contains having
with t as (select * from t2 where c <= 4) 
select a, count(*) from t1,t where t1.a=t.c group by a having count(*)=1;
a	count(*)
3	1
select a, count(*) from t1, (select * from t2 where c <= 4) t 
where t1.a=t.c group by a having count(*)=1;
a	count(*)
3	1
# main query contains group by + order by
with t as (select * from t2 where c <= 4 ) 
select a, count(*) from t1,t where t1.a=t.c group by a order by count(*);
a	count(*)
3	1
4	3
select a, count(*) from t1, (select * from t2 where c <= 4 ) t
where t1.a=t.c group by a order by count(*);
a	count(*)
3	1
4	3
# main query contains group by + order by + limit
with t as (select * from t2 where c <= 4 ) 
select a, count(*) from t1,t
where t1.a=t.c group by a order by count(*) desc limit 1;
a	count(*)
4	3
select a, count(*) from t1, (select * from t2 where c <= 4 ) t
where t1.a=t.c group by a order by count(*) desc limit 1;
a	count(*)
4	3
# t is used in a subquery
with t as (select a from t1 where a<5)
select * from t2 where c in (select a from t);
c
4
3
select * from t2 
where c in (select a from (select a from t1 where a<5) as t);
c
4
3
explain
with t as (select a from t1 where a<5)
select * from t2 where c in (select a from t);
id	select_type	table	type	possible_keys	key	key_len	ref	rows	Extra
1	PRIMARY	t2	ALL	NULL	NULL	NULL	NULL	4	
1	PRIMARY	<subquery3>	eq_ref	distinct_key	distinct_key	4	func	1	
3	MATERIALIZED	t1	ALL	NULL	NULL	NULL	NULL	8	Using where
explain
select * from t2 
where c in (select a from (select a from t1 where a<5) as t);
id	select_type	table	type	possible_keys	key	key_len	ref	rows	Extra
1	PRIMARY	t2	ALL	NULL	NULL	NULL	NULL	4	
1	PRIMARY	<subquery2>	eq_ref	distinct_key	distinct_key	4	func	1	
2	MATERIALIZED	t1	ALL	NULL	NULL	NULL	NULL	8	Using where
# materialized t is used in a subquery
with t as (select count(*) as c from t1 where b >= 'c' group by a)
select * from t2 where c in (select c from t);
c
2
select * from t2
where c in (select c from (select count(*) as c from t1
where b >= 'c' group by a) as t);
c
2
explain
with t as (select count(*) as c from t1 where b >= 'c' group by a)
select * from t2 where c in (select c from t);
id	select_type	table	type	possible_keys	key	key_len	ref	rows	Extra
1	PRIMARY	t2	ALL	NULL	NULL	NULL	NULL	4	Using where
1	PRIMARY	<derived2>	ref	key0	key0	8	test.t2.c	2	Using where; FirstMatch(t2)
2	DERIVED	t1	ALL	NULL	NULL	NULL	NULL	8	Using where; Using temporary; Using filesort
explain
select * from t2
where c in (select c from (select count(*) as c from t1
where b >= 'c' group by a) as t);
id	select_type	table	type	possible_keys	key	key_len	ref	rows	Extra
1	PRIMARY	t2	ALL	NULL	NULL	NULL	NULL	4	Using where
1	PRIMARY	<derived3>	ref	key0	key0	8	test.t2.c	2	Using where; FirstMatch(t2)
3	DERIVED	t1	ALL	NULL	NULL	NULL	NULL	8	Using where; Using temporary; Using filesort
# two references to t specified by a query
# selecting a field:  both in main query
with t as (select a from t1 where b >= 'c')
select * from t as r1, t as r2 where r1.a=r2.a;
a	a
1	1
1	1
4	4
4	4
3	3
1	1
1	1
4	4
4	4
select * from (select a from t1 where b >= 'c') as r1,
(select a from t1 where b >= 'c') as r2 
where r1.a=r2.a;
a	a
1	1
1	1
4	4
4	4
3	3
1	1
1	1
4	4
4	4
explain
with t as (select a from t1 where b >= 'c')
select * from t as r1, t as r2 where r1.a=r2.a;
id	select_type	table	type	possible_keys	key	key_len	ref	rows	Extra
1	SIMPLE	t1	ALL	NULL	NULL	NULL	NULL	8	Using where
1	SIMPLE	t1	ALL	NULL	NULL	NULL	NULL	8	Using where; Using join buffer (flat, BNL join)
explain
select * from (select a from t1 where b >= 'c') as r1,
(select a from t1 where b >= 'c') as r2 
where r1.a=r2.a;
id	select_type	table	type	possible_keys	key	key_len	ref	rows	Extra
1	SIMPLE	t1	ALL	NULL	NULL	NULL	NULL	8	Using where
1	SIMPLE	t1	ALL	NULL	NULL	NULL	NULL	8	Using where; Using join buffer (flat, BNL join)
# two references to materialized t: both in main query
with t as (select distinct a from t1 where b >= 'c')
select * from t as r1, t as r2 where r1.a=r2.a;
a	a
1	1
4	4
3	3
select * from (select distinct a from t1 where b >= 'c') as r1,
(select distinct a from t1 where b >= 'c') as r2 
where r1.a=r2.a;
a	a
1	1
4	4
3	3
explain
with t as (select distinct a from t1 where b >= 'c')
select * from t as r1, t as r2 where r1.a=r2.a;
id	select_type	table	type	possible_keys	key	key_len	ref	rows	Extra
1	PRIMARY	<derived2>	ALL	NULL	NULL	NULL	NULL	8	Using where
1	PRIMARY	<derived3>	ref	key0	key0	5	r1.a	1	
3	DERIVED	t1	ALL	NULL	NULL	NULL	NULL	8	Using where; Using temporary
2	DERIVED	t1	ALL	NULL	NULL	NULL	NULL	8	Using where; Using temporary
explain
select * from (select distinct a from t1 where b >= 'c') as r1,
(select distinct a from t1 where b >= 'c') as r2 
where r1.a=r2.a;
id	select_type	table	type	possible_keys	key	key_len	ref	rows	Extra
1	PRIMARY	<derived2>	ALL	NULL	NULL	NULL	NULL	8	Using where
1	PRIMARY	<derived3>	ref	key0	key0	5	r1.a	1	
3	DERIVED	t1	ALL	NULL	NULL	NULL	NULL	8	Using where; Using temporary
2	DERIVED	t1	ALL	NULL	NULL	NULL	NULL	8	Using where; Using temporary
# two references to t specified by a query
# selecting all fields:  both in main query
with t as (select * from t1 where b >= 'c')
select * from t as r1, t as r2 where r1.a=r2.a;
a	b	a	b
1	ccc	1	ccc
1	fff	1	ccc
4	dd	4	dd
4	ggg	4	dd
3	eee	3	eee
1	ccc	1	fff
1	fff	1	fff
4	dd	4	ggg
4	ggg	4	ggg
select * from (select * from t1 where b >= 'c') as r1,
(select * from t1 where b >= 'c') as r2
where r1.a=r2.a;
a	b	a	b
1	ccc	1	ccc
1	fff	1	ccc
4	dd	4	dd
4	ggg	4	dd
3	eee	3	eee
1	ccc	1	fff
1	fff	1	fff
4	dd	4	ggg
4	ggg	4	ggg
explain
with t as (select * from t1 where b >= 'c')
select * from t as r1, t as r2 where r1.a=r2.a;
id	select_type	table	type	possible_keys	key	key_len	ref	rows	Extra
1	SIMPLE	t1	ALL	NULL	NULL	NULL	NULL	8	Using where
1	SIMPLE	t1	ALL	NULL	NULL	NULL	NULL	8	Using where; Using join buffer (flat, BNL join)
explain
select * from (select * from t1 where b >= 'c') as r1,
(select * from t1 where b >= 'c') as r2
where r1.a=r2.a;
id	select_type	table	type	possible_keys	key	key_len	ref	rows	Extra
1	SIMPLE	t1	ALL	NULL	NULL	NULL	NULL	8	Using where
1	SIMPLE	t1	ALL	NULL	NULL	NULL	NULL	8	Using where; Using join buffer (flat, BNL join)
# two references to t specifying explicitly column names
with t(c) as (select a from t1 where b >= 'c')
select * from t r1, t r2 where r1.c=r2.c;
c	c
1	1
1	1
4	4
4	4
3	3
1	1
1	1
4	4
4	4
# t two references of t used in different parts of a union
with t as (select a from t1 where b >= 'c')
select * from t where a < 2
union
select * from t where a >= 4;
a
1
4
select * from (select a from t1 where b >= 'c') as t
where t.a < 2
union
select * from (select a from t1 where b >= 'c') as t
where t.a >= 4;
a
1
4
explain
with t as (select a from t1 where b >= 'c')
select * from t where a < 2
union
select * from t where a >= 4;
id	select_type	table	type	possible_keys	key	key_len	ref	rows	Extra
1	PRIMARY	t1	ALL	NULL	NULL	NULL	NULL	8	Using where
3	UNION	t1	ALL	NULL	NULL	NULL	NULL	8	Using where
NULL	UNION RESULT	<union1,3>	ALL	NULL	NULL	NULL	NULL	NULL	
explain
select * from (select a from t1 where b >= 'c') as t
where t.a < 2
union
select * from (select a from t1 where b >= 'c') as t
where t.a >= 4;
id	select_type	table	type	possible_keys	key	key_len	ref	rows	Extra
1	PRIMARY	t1	ALL	NULL	NULL	NULL	NULL	8	Using where
3	UNION	t1	ALL	NULL	NULL	NULL	NULL	8	Using where
NULL	UNION RESULT	<union1,3>	ALL	NULL	NULL	NULL	NULL	NULL	
# specification of t contains union
with t as (select a from t1 where b >= 'f' 
union
select c as a from t2 where c < 4) 
select * from t2,t where t2.c=t.a;
c	a
2	2
4	4
3	3
select * from t2, 
(select a from t1 where b >= 'f' 
union
select c as a from t2 where c < 4) as t 
where t2.c=t.a;
c	a
2	2
4	4
3	3
explain
with t as (select a from t1 where b >= 'f' 
union
select c as a from t2 where c < 4) 
select * from t2,t where t2.c=t.a;
id	select_type	table	type	possible_keys	key	key_len	ref	rows	Extra
1	PRIMARY	t2	ALL	NULL	NULL	NULL	NULL	4	Using where
1	PRIMARY	<derived2>	ref	key0	key0	5	test.t2.c	1	
2	DERIVED	t1	ALL	NULL	NULL	NULL	NULL	8	Using where
3	UNION	t2	ALL	NULL	NULL	NULL	NULL	4	Using where
NULL	UNION RESULT	<union2,3>	ALL	NULL	NULL	NULL	NULL	NULL	
explain
select * from t2, 
(select a from t1 where b >= 'f' 
union
select c as a from t2 where c < 4) as t 
where t2.c=t.a;
id	select_type	table	type	possible_keys	key	key_len	ref	rows	Extra
1	PRIMARY	t2	ALL	NULL	NULL	NULL	NULL	4	Using where
1	PRIMARY	<derived2>	ref	key0	key0	5	test.t2.c	1	
2	DERIVED	t1	ALL	NULL	NULL	NULL	NULL	8	Using where
3	UNION	t2	ALL	NULL	NULL	NULL	NULL	4	Using where
NULL	UNION RESULT	<union2,3>	ALL	NULL	NULL	NULL	NULL	NULL	
# t is defined in the with clause of a subquery
select t1.a,t1.b from t1,t2
where t1.a>t2.c and
t2.c in (with t as (select * from t1 where t1.a<5)
select t2.c from t2,t where t2.c=t.a);
a	b
4	aaaa
7	bb
7	bb
4	dd
7	bb
7	bb
4	ggg
select t1.a,t1.b from t1,t2
where t1.a>t2.c and
t2.c in (select t2.c
from t2,(select * from t1 where t1.a<5) as t
where t2.c=t.a);
a	b
4	aaaa
7	bb
7	bb
4	dd
7	bb
7	bb
4	ggg
explain
select t1.a,t1.b from t1,t2
where t1.a>t2.c and
t2.c in (with t as (select * from t1 where t1.a<5)
select t2.c from t2,t where t2.c=t.a);
id	select_type	table	type	possible_keys	key	key_len	ref	rows	Extra
1	PRIMARY	t2	ALL	NULL	NULL	NULL	NULL	4	
1	PRIMARY	<subquery3>	eq_ref	distinct_key	distinct_key	4	func	1	
1	PRIMARY	t1	ALL	NULL	NULL	NULL	NULL	8	Using where; Using join buffer (flat, BNL join)
3	MATERIALIZED	t2	ALL	NULL	NULL	NULL	NULL	4	Using where
3	MATERIALIZED	t1	ALL	NULL	NULL	NULL	NULL	8	Using where; Using join buffer (flat, BNL join)
explain
select t1.a,t1.b from t1,t2
where t1.a>t2.c and
t2.c in (select t2.c
from t2,(select * from t1 where t1.a<5) as t
where t2.c=t.a);
id	select_type	table	type	possible_keys	key	key_len	ref	rows	Extra
1	PRIMARY	t2	ALL	NULL	NULL	NULL	NULL	4	
1	PRIMARY	<subquery2>	eq_ref	distinct_key	distinct_key	4	func	1	
1	PRIMARY	t1	ALL	NULL	NULL	NULL	NULL	8	Using where; Using join buffer (flat, BNL join)
2	MATERIALIZED	t2	ALL	NULL	NULL	NULL	NULL	4	Using where
2	MATERIALIZED	t1	ALL	NULL	NULL	NULL	NULL	8	Using where; Using join buffer (flat, BNL join)
# two different definitions of t: one in the with clause of the main query,
# the other in the with clause of a subquery 
with t as (select c from t2 where c >= 4)
select t1.a,t1.b from t1,t
where t1.a=t.c and
t.c in (with t as (select * from t1 where t1.a<5)
select t2.c from t2,t where t2.c=t.a);
a	b
4	aaaa
4	dd
4	ggg
select t1.a,t1.b from t1, (select c from t2 where c >= 4) as t
where t1.a=t.c and
t.c in (select t2.c from t2,  (select * from t1 where t1.a<5) as t
where t2.c=t.a);
a	b
4	aaaa
4	dd
4	ggg
explain
with t as (select c from t2 where c >= 4)
select t1.a,t1.b from t1,t
where t1.a=t.c and
t.c in (with t as (select * from t1 where t1.a<5)
select t2.c from t2,t where t2.c=t.a);
id	select_type	table	type	possible_keys	key	key_len	ref	rows	Extra
1	PRIMARY	t2	ALL	NULL	NULL	NULL	NULL	4	Using where
1	PRIMARY	<subquery4>	eq_ref	distinct_key	distinct_key	4	func	1	
1	PRIMARY	t1	ALL	NULL	NULL	NULL	NULL	8	Using where; Using join buffer (flat, BNL join)
4	MATERIALIZED	t2	ALL	NULL	NULL	NULL	NULL	4	Using where
4	MATERIALIZED	t1	ALL	NULL	NULL	NULL	NULL	8	Using where; Using join buffer (flat, BNL join)
explain
select t1.a,t1.b from t1, (select c from t2 where c >= 4) as t
where t1.a=t.c and
t.c in (select t2.c from t2,  (select * from t1 where t1.a<5) as t
where t2.c=t.a);
id	select_type	table	type	possible_keys	key	key_len	ref	rows	Extra
1	PRIMARY	t2	ALL	NULL	NULL	NULL	NULL	4	Using where
1	PRIMARY	<subquery3>	eq_ref	distinct_key	distinct_key	4	func	1	
1	PRIMARY	t1	ALL	NULL	NULL	NULL	NULL	8	Using where; Using join buffer (flat, BNL join)
3	MATERIALIZED	t2	ALL	NULL	NULL	NULL	NULL	4	Using where
3	MATERIALIZED	t1	ALL	NULL	NULL	NULL	NULL	8	Using where; Using join buffer (flat, BNL join)
# another with table tt is defined in the with clause of a subquery
# from the specification of t
with t as (select * from t1
where a>2 and
b in (with tt as (select * from t2 where t2.c<5)
select t1.b from t1,tt where t1.a=tt.c))
select t.a, count(*) from t1,t where t1.a=t.a  group by t.a;
a	count(*)
3	1
4	9
select t.a, count(*)
from t1,
(select * from t1
where a>2 and
b in (select t1.b
from t1,
(select * from t2 where t2.c<5) as tt
where t1.a=tt.c)) as t
where t1.a=t.a  group by t.a;
a	count(*)
3	1
4	9
explain
with t as (select * from t1
where a>2 and
b in (with tt as (select * from t2 where t2.c<5)
select t1.b from t1,tt where t1.a=tt.c))
select t.a, count(*) from t1,t where t1.a=t.a  group by t.a;
id	select_type	table	type	possible_keys	key	key_len	ref	rows	Extra
1	PRIMARY	t1	ALL	NULL	NULL	NULL	NULL	8	Using where; Using temporary; Using filesort
1	PRIMARY	t1	ALL	NULL	NULL	NULL	NULL	8	Using where; Using join buffer (flat, BNL join)
1	PRIMARY	<subquery4>	eq_ref	distinct_key	distinct_key	35	func	1	
4	MATERIALIZED	t2	ALL	NULL	NULL	NULL	NULL	4	Using where
4	MATERIALIZED	t1	ALL	NULL	NULL	NULL	NULL	8	Using where; Using join buffer (flat, BNL join)
explain
select t.a, count(*)
from t1,
(select * from t1
where a>2 and
b in (select t1.b
from t1,
(select * from t2 where t2.c<5) as tt
where t1.a=tt.c)) as t
where t1.a=t.a  group by t.a;
id	select_type	table	type	possible_keys	key	key_len	ref	rows	Extra
1	PRIMARY	t1	ALL	NULL	NULL	NULL	NULL	8	Using where; Using temporary; Using filesort
1	PRIMARY	t1	ALL	NULL	NULL	NULL	NULL	8	Using where; Using join buffer (flat, BNL join)
1	PRIMARY	<subquery3>	eq_ref	distinct_key	distinct_key	35	func	1	
3	MATERIALIZED	t2	ALL	NULL	NULL	NULL	NULL	4	Using where
3	MATERIALIZED	t1	ALL	NULL	NULL	NULL	NULL	8	Using where; Using join buffer (flat, BNL join)
# with clause in the specification of a derived table
select *
from t1, 
(with t as (select a from t1 where b >= 'c') 
select * from t2,t where t2.c=t.a) as tt
where t1.b > 'f' and tt.a=t1.a;
a	b	c	a
4	ggg	4	4
4	ggg	4	4
select *
from t1, 
(select * from t2,
(select a from t1 where b >= 'c') as t
where t2.c=t.a) as tt
where t1.b > 'f' and tt.a=t1.a;
a	b	c	a
4	ggg	4	4
4	ggg	4	4
explain
select *
from t1, 
(with t as (select a from t1 where b >= 'c') 
select * from t2,t where t2.c=t.a) as tt
where t1.b > 'f' and tt.a=t1.a;
id	select_type	table	type	possible_keys	key	key_len	ref	rows	Extra
1	SIMPLE	t2	ALL	NULL	NULL	NULL	NULL	4	
1	SIMPLE	t1	ALL	NULL	NULL	NULL	NULL	8	Using where; Using join buffer (flat, BNL join)
1	SIMPLE	t1	ALL	NULL	NULL	NULL	NULL	8	Using where; Using join buffer (incremental, BNL join)
explain
select *
from t1, 
(select * from t2,
(select a from t1 where b >= 'c') as t
where t2.c=t.a) as tt
where t1.b > 'f' and tt.a=t1.a;
id	select_type	table	type	possible_keys	key	key_len	ref	rows	Extra
1	SIMPLE	t2	ALL	NULL	NULL	NULL	NULL	4	
1	SIMPLE	t1	ALL	NULL	NULL	NULL	NULL	8	Using where; Using join buffer (flat, BNL join)
1	SIMPLE	t1	ALL	NULL	NULL	NULL	NULL	8	Using where; Using join buffer (incremental, BNL join)
# with claused in the specification of a view
create view v1 as 
with t as (select a from t1 where b >= 'c') 
select * from t2,t where t2.c=t.a;
show create view v1;
View	Create View	character_set_client	collation_connection
v1	CREATE ALGORITHM=UNDEFINED DEFINER=`root`@`localhost` SQL SECURITY DEFINER VIEW `v1` AS with t as (select `t1`.`a` AS `a` from `t1` where `t1`.`b` >= 'c')select `t2`.`c` AS `c`,`t`.`a` AS `a` from (`t2` join `t`) where `t2`.`c` = `t`.`a`	latin1	latin1_swedish_ci
select * from v1;
c	a
4	4
3	3
4	4
explain
select * from v1;
id	select_type	table	type	possible_keys	key	key_len	ref	rows	Extra
1	SIMPLE	t2	ALL	NULL	NULL	NULL	NULL	4	
1	SIMPLE	t1	ALL	NULL	NULL	NULL	NULL	8	Using where; Using join buffer (flat, BNL join)
# with claused in the specification of a materialized view
create view v2 as 
with t as (select a, count(*) from t1 where b >= 'c' group by a) 
select * from t2,t where t2.c=t.a;
show create view v2;
View	Create View	character_set_client	collation_connection
v2	CREATE ALGORITHM=UNDEFINED DEFINER=`root`@`localhost` SQL SECURITY DEFINER VIEW `v2` AS with t as (select `t1`.`a` AS `a`,count(0) AS `count(*)` from `t1` where `t1`.`b` >= 'c' group by `t1`.`a`)select `t2`.`c` AS `c`,`t`.`a` AS `a`,`t`.`count(*)` AS `count(*)` from (`t2` join `t`) where `t2`.`c` = `t`.`a`	latin1	latin1_swedish_ci
select * from v2;
c	a	count(*)
4	4	2
3	3	1
explain
select * from v2;
id	select_type	table	type	possible_keys	key	key_len	ref	rows	Extra
1	PRIMARY	t2	ALL	NULL	NULL	NULL	NULL	4	Using where
1	PRIMARY	<derived2>	ref	key0	key0	5	test.t2.c	2	
2	DERIVED	t1	ALL	NULL	NULL	NULL	NULL	8	Using where; Using temporary; Using filesort
# with clause in the specification of a view that whose definition
# table alias for a with table
create view v3 as
with t(c) as (select a from t1 where b >= 'c')
select * from t r1 where r1.c=4;
show create view v3;
View	Create View	character_set_client	collation_connection
v3	CREATE ALGORITHM=UNDEFINED DEFINER=`root`@`localhost` SQL SECURITY DEFINER VIEW `v3` AS with t(c) as (select `t1`.`a` AS `c` from `t1` where `t1`.`b` >= 'c')select `r1`.`c` AS `c` from `t` `r1` where `r1`.`c` = 4	latin1	latin1_swedish_ci
select * from v3;
c
4
4
# with clause in the specification of a view that whose definition
# two table aliases for for the same with table
create view v4(c,d) as
with t(c) as (select a from t1 where b >= 'c')
select * from t r1, t r2 where r1.c=r2.c and r2.c=4;
show create view v4;
View	Create View	character_set_client	collation_connection
v4	CREATE ALGORITHM=UNDEFINED DEFINER=`root`@`localhost` SQL SECURITY DEFINER VIEW `v4` AS with t(c) as (select `test`.`t1`.`a` AS `c` from `test`.`t1` where `test`.`t1`.`b` >= 'c')select `r1`.`c` AS `c`,`r2`.`c` AS `d` from (`t` `r1` join (select `test`.`t1`.`a` AS `c` from `test`.`t1` where `test`.`t1`.`b` >= 'c') `r2`) where `r1`.`c` = `r2`.`c` and `r2`.`c` = 4	latin1	latin1_swedish_ci
select * from v4;
c	d
4	4
4	4
4	4
4	4
explain
select * from v4;
id	select_type	table	type	possible_keys	key	key_len	ref	rows	Extra
1	SIMPLE	t1	ALL	NULL	NULL	NULL	NULL	8	Using where
1	SIMPLE	t1	ALL	NULL	NULL	NULL	NULL	8	Using where; Using join buffer (flat, BNL join)
drop view v1,v2,v3,v4;
# currently any views containing with clause are not updatable
create view v1(a) as 
with t as (select a from t1 where b >= 'c') 
select t.a from t2,t where t2.c=t.a;
update v1 set a=0 where a > 4;
ERROR HY000: The target table v1 of the UPDATE is not updatable
drop view v1;
# prepare of a query containing a definition of a with table t
prepare stmt1 from "
with t as (select a from t1 where b >= 'c') 
  select * from t2,t where t2.c=t.a;
";
execute stmt1;
c	a
4	4
3	3
4	4
execute stmt1;
c	a
4	4
3	3
4	4
deallocate prepare stmt1;
# prepare of a query containing a definition of a materialized t
prepare stmt1 from "
with t as (select a, count(*) from t1 where b >= 'c' group by a) 
 select * from t2,t where t2.c=t.a;
";
execute stmt1;
c	a	count(*)
4	4	2
3	3	1
execute stmt1;
c	a	count(*)
4	4	2
3	3	1
deallocate prepare stmt1;
# prepare of a query containing two references to with table t
prepare stmt1 from "
with t as (select * from t1 where b >= 'c')
  select * from t as r1, t as r2 where r1.a=r2.a;
";
execute stmt1;
a	b	a	b
1	ccc	1	ccc
1	fff	1	ccc
4	dd	4	dd
4	ggg	4	dd
3	eee	3	eee
1	ccc	1	fff
1	fff	1	fff
4	dd	4	ggg
4	ggg	4	ggg
execute stmt1;
a	b	a	b
1	ccc	1	ccc
1	fff	1	ccc
4	dd	4	dd
4	ggg	4	dd
3	eee	3	eee
1	ccc	1	fff
1	fff	1	fff
4	dd	4	ggg
4	ggg	4	ggg
deallocate prepare stmt1;
with t(f) as (select * from t1 where b >= 'c') 
select * from t2,t where t2.c=t.f1;
ERROR HY000: WITH column list and SELECT field list have different column counts
with t(f1,f1) as (select * from t1 where b >= 'c') 
select * from t2,t where t2.c=t.f1;
ERROR 42S21: Duplicate column name 'f1'
with t as (select * from t2 where c>3),
t as (select a from t1 where a>2)
select * from t,t1 where t1.a=t.c;
ERROR HY000: Duplicate query name `t` in WITH clause
with t as (select a from s where a<5),
s as (select a from t1 where b>='d')
select * from t,s where t.a=s.a;
ERROR 42S02: Table 'test.s' doesn't exist
with recursive
t as (select a from s where a<5),
s as (select a from t1 where b>='d')
select * from t,s where t.a=s.a;
a	a
4	4
4	4
3	3
1	1
4	4
4	4
with recursive t as (select * from s where a>2),
s as (select a from t1,r where t1.a>r.c), 
r as (select c from t,t2 where t.a=t2.c) 
select * from r where r.c<7;
ERROR HY000: No anchors for recursive WITH element 't'
with recursive
t as (select * from s where a>2),
s as (select a from t1,r where t1.a>r.c), 
r as (select c from t,t2 where t.a=t2.c) 
select * from r where r.c<7;
ERROR HY000: No anchors for recursive WITH element 't'
with recursive
t as (select * from t1
where a in (select c from s where b<='ccc') and  b>'b'),
s as (select * from t1,t2
where t1.a=t2.c and t1.c in (select a from t where a<5))
select * from s where s.b>'aaa';
ERROR HY000: No anchors for recursive WITH element 't'
with recursive 
t as (select * from t1 where b>'aaa' and b <='d') 
select t.b from t,t2
where t.a=t2.c and
t2.c in (with recursive
s as (select t1.a from s,t1 where t1.a=s.a and t1.b<'c')
select * from s);
ERROR HY000: No anchors for recursive WITH element 's'
#erroneous definition of unreferenced with table t
with t as (select count(*) from t1 where d>='f' group by a)
select t1.b from t2,t1 where t1.a = t2.c;
ERROR 42S22: Unknown column 'd' in 'where clause'
with t as (select count(*) from t1 where b>='f' group by a)
select t1.b from t2,t1 where t1.a = t2.c;
b
aaaa
dd
eee
ggg
#erroneous definition of s referring to unreferenced t
with t(d) as (select count(*) from t1 where b<='ccc' group by b),
s as (select * from t1 where a in (select t2.d from t2,t where t2.c=t.d))
select t1.b from t1,t2 where t1.a=t2.c;
ERROR 42S22: Unknown column 't2.d' in 'field list'
with t(d) as (select count(*) from t1 where b<='ccc' group by b),
s as (select * from t1 where a in (select t2.c from t2,t where t2.c=t.c))
select t1.b from t1,t2 where t1.a=t2.c;
ERROR 42S22: Unknown column 't.c' in 'where clause'
with t(d) as (select count(*) from t1 where b<='ccc' group by b),
s as (select * from t1 where a in (select t2.c from t2,t where t2.c=t.d))
select t1.b from t1,t2 where t1.a=t2.c;
b
aaaa
dd
eee
ggg
#erroneous definition of unreferenced with table t
with t(f) as (select * from t1 where b >= 'c') 
select t1.b from t2,t1 where t1.a = t2.c;
ERROR HY000: WITH column list and SELECT field list have different column counts
#erroneous definition of unreferenced with table t
with t(f1,f1) as (select * from t1 where b >= 'c') 
select t1.b from t2,t1 where t1.a = t2.c;
ERROR 42S21: Duplicate column name 'f1'
# explain for query with unreferenced with table
explain 
with t as (select a from t1 where b >= 'c') 
select t1.b from t2,t1 where t1.a = t2.c;
id	select_type	table	type	possible_keys	key	key_len	ref	rows	Extra
1	PRIMARY	t2	ALL	NULL	NULL	NULL	NULL	4	
1	PRIMARY	t1	ALL	NULL	NULL	NULL	NULL	8	Using where; Using join buffer (flat, BNL join)
explain 
with t as (select a, count(*) from t1 where b >= 'c' group by a)
select t1.b from t2,t1 where t1.a = t2.c;
id	select_type	table	type	possible_keys	key	key_len	ref	rows	Extra
1	PRIMARY	t2	ALL	NULL	NULL	NULL	NULL	4	
1	PRIMARY	t1	ALL	NULL	NULL	NULL	NULL	8	Using where; Using join buffer (flat, BNL join)
# too many with elements in with clause
with s65 as (select * from t1), s64 as (select * from t1) , s63 as (select * from t1) , s62 as (select * from t1) , s61 as (select * from t1) , s60 as (select * from t1) , s59 as (select * from t1) , s58 as (select * from t1) , s57 as (select * from t1) , s56 as (select * from t1) , s55 as (select * from t1) , s54 as (select * from t1) , s53 as (select * from t1) , s52 as (select * from t1) , s51 as (select * from t1) , s50 as (select * from t1) , s49 as (select * from t1) , s48 as (select * from t1) , s47 as (select * from t1) , s46 as (select * from t1) , s45 as (select * from t1) , s44 as (select * from t1) , s43 as (select * from t1) , s42 as (select * from t1) , s41 as (select * from t1) , s40 as (select * from t1) , s39 as (select * from t1) , s38 as (select * from t1) , s37 as (select * from t1) , s36 as (select * from t1) , s35 as (select * from t1) , s34 as (select * from t1) , s33 as (select * from t1) , s32 as (select * from t1) , s31 as (select * from t1) , s30 as (select * from t1) , s29 as (select * from t1) , s28 as (select * from t1) , s27 as (select * from t1) , s26 as (select * from t1) , s25 as (select * from t1) , s24 as (select * from t1) , s23 as (select * from t1) , s22 as (select * from t1) , s21 as (select * from t1) , s20 as (select * from t1) , s19 as (select * from t1) , s18 as (select * from t1) , s17 as (select * from t1) , s16 as (select * from t1) , s15 as (select * from t1) , s14 as (select * from t1) , s13 as (select * from t1) , s12 as (select * from t1) , s11 as (select * from t1) , s10 as (select * from t1) , s9 as (select * from t1) , s8 as (select * from t1) , s7 as (select * from t1) , s6 as (select * from t1) , s5 as (select * from t1) , s4 as (select * from t1) , s3 as (select * from t1) , s2 as (select * from t1) , s1 as (select * from t1)  select * from s65;
ERROR HY000: Too many WITH elements in WITH clause
drop table t1,t2;
#
# Bug mdev-9937: View used in the specification of with table 
#                refers to the base table with the same name 
#
create table t1 (a int);
insert into t1 values (20), (30), (10);
create view v1 as select * from t1 where a > 10;
with t1 as (select * from v1) select * from t1;
a
20
30
drop view v1;
drop table t1;
#
# Bug mdev-10058: Invalid derived table with WITH clause  
#                 
CREATE TABLE t1 (a INT);
CREATE TABLE t2 (a INT);
CREATE TABLE t3 (a INT);
INSERT INTO t1 VALUES (1),(2),(3);
INSERT INTO t2 VALUES (1),(2),(3);
INSERT INTO t3 VALUES (1),(2),(3);
SELECT * FROM (WITH a AS (SELECT * FROM t1) (t2 NATURAL JOIN t3));
ERROR 42000: You have an error in your SQL syntax; check the manual that corresponds to your MariaDB server version for the right syntax to use near 't2 NATURAL JOIN t3))' at line 1
SELECT * FROM (WITH a AS (SELECT * FROM t1) SELECT * FROM t2 NATURAL JOIN t3) AS d1;
a
1
2
3
DROP TABLE t1,t2,t3;
#
# Bug mdev-10344: the WITH clause of the query refers to a view that uses 
#     a base table with the same name as a  CTE table from the clause 
#
create table ten(a int primary key);
insert into ten values (0),(1),(2),(3),(4),(5),(6),(7),(8),(9);
create table one_k(a int primary key);
insert into one_k select A.a + B.a* 10 + C.a * 100 from ten A, ten B, ten C;
create view v1 as select * from ten;
select * from v1;
a
0
1
2
3
4
5
6
7
8
9
drop view v1;
drop table ten, one_k;
#
# MDEV-10057 : Crash with EXPLAIN + WITH + constant query
#
CREATE TABLE t1 (a INT);
INSERT INTO t1 VALUES (1),(2),(3);
SELECT * FROM (WITH a AS (SELECT * FROM t1) SELECT 1) AS t1;
1
1
EXPLAIN SELECT * FROM (WITH a AS (SELECT * FROM t1) SELECT 1) AS t1;
id	select_type	table	type	possible_keys	key	key_len	ref	rows	Extra
1	PRIMARY	<derived3>	system	NULL	NULL	NULL	NULL	1	
3	DERIVED	NULL	NULL	NULL	NULL	NULL	NULL	NULL	No tables used
DROP TABLE t1;
#
# MDEV-10058: Suspicious EXPLAIN output for a derived table + WITH + joined table	
#
CREATE TABLE t1 (a INT);
CREATE TABLE t2 (a INT);
CREATE TABLE t3 (a INT);
INSERT INTO t1 VALUES (1),(2),(3);
INSERT INTO t2 VALUES (1),(2),(3);
INSERT INTO t3 VALUES (1),(2),(3);
EXPLAIN SELECT * FROM (WITH a AS (SELECT * FROM t1) (t2 NATURAL JOIN t3));
ERROR 42000: You have an error in your SQL syntax; check the manual that corresponds to your MariaDB server version for the right syntax to use near 't2 NATURAL JOIN t3))' at line 1
explain SELECT * FROM (WITH a AS (SELECT * FROM t1) SELECT * FROM t2 NATURAL JOIN t3) AS d1;
id	select_type	table	type	possible_keys	key	key_len	ref	rows	Extra
1	PRIMARY	t2	ALL	NULL	NULL	NULL	NULL	3	
1	PRIMARY	t3	ALL	NULL	NULL	NULL	NULL	3	Using where; Using join buffer (flat, BNL join)
DROP TABLE t1,t2,t3;
#
# MDEV-10729: Server crashes in st_select_lex::set_explain_type
#
CREATE TABLE t1 (i1 INT, KEY(i1)) ENGINE=MyISAM;
INSERT INTO t1 VALUES (4),(8);
CREATE TABLE t2 (a2 INT, b2 INT, KEY(b2)) ENGINE=MyISAM;
INSERT INTO t2 VALUES (8,7);
CREATE TABLE t3 (i3 INT) ENGINE=MyISAM;
INSERT INTO t3 VALUES (2),(6);
SELECT * FROM t1, t2 WHERE a2 = i1 and b2 >= i1 AND i1 IN ( SELECT i3 FROM t3 )
UNION
SELECT * FROM t1, t2 WHERE a2 = i1 and b2 >= i1 AND i1 IN ( SELECT i3 FROM t3 )
;
i1	a2	b2
DROP TABLE t1,t2,t3;
#
# MDEV-10923: mergeable CTE used twice in the query
#
create table employees (
name varchar(32),
dept varchar(32),
country varchar(8)
);
insert into employees 
values 
('Sergei Golubchik', 'Development', 'DE'),
('Claudio Nanni', 'Support', 'ES'),
('Sergei Petrunia', 'Development', 'RU');
with eng as 
(
select * from employees
where dept in ('Development','Support')
),
eu_eng  as 
(
select * from eng where country IN ('DE','ES','RU')
)
select * from eu_eng T1 
where 
not exists (select 1 from eu_eng T2 
where T2.country=T1.country
and T2.name <> T1.name);
name	dept	country
Sergei Golubchik	Development	DE
Claudio Nanni	Support	ES
Sergei Petrunia	Development	RU
drop table employees;
#
# MDEV-11818: EXPLAIN EXTENDED for a query with optimized away CTE table
#
CREATE TABLE t1 (i INT, c VARCHAR(3));
INSERT INTO t1 VALUES (1,'foo');
EXPLAIN EXTENDED
WITH cte AS ( SELECT * FROM t1 ) SELECT i FROM cte;
id	select_type	table	type	possible_keys	key	key_len	ref	rows	filtered	Extra
1	SIMPLE	t1	system	NULL	NULL	NULL	NULL	1	100.00	
Warnings:
Note	1003	with cte as (select `test`.`t1`.`i` AS `i`,`test`.`t1`.`c` AS `c` from `test`.`t1`)select 1 AS `i` from dual
DROP TABLE t1;
#
# MDEV-12185: view defintion contains WITH clause with 
#             several specifications of CTE
#
with
alias1 as (select 1 as one),
alias2 as (select 2 as two)
select one, two from alias1, alias2;
one	two
1	2
create view v1 as 
with
alias1 as (select 1 as one),
alias2 as (select 2 as two)
select one, two from alias1, alias2;
select * from v1;
one	two
1	2
show create view v1;
View	Create View	character_set_client	collation_connection
v1	CREATE ALGORITHM=UNDEFINED DEFINER=`root`@`localhost` SQL SECURITY DEFINER VIEW `v1` AS with alias1 as (select 1 AS `one`), alias2 as (select 2 AS `two`)select `alias1`.`one` AS `one`,`alias2`.`two` AS `two` from (`alias1` join `alias2`)	latin1	latin1_swedish_ci
drop view v1;
#
# MDEV-12440: the same CTE table is used twice
#
create table t1 (a int, b  varchar(32));
insert into t1 values
(4,'aaaa' ), (7,'bb'), (1,'ccc'), (4,'dd');
# cte2 is used in the main query and in the spec for ct3
with
cte1 as (select * from t1 where  b >= 'c'),
cte2 as (select * from cte1 where a < 7),
cte3 as (select * from cte2 where a > 1)
select * from cte2, cte3 where cte2.a = cte3.a;
a	b	a	b
4	dd	4	dd
# cte2 is used twice in the spec for ct3
with
cte1 as (select * from t1 where  b >= 'b'),
cte2 as (select * from cte1 where b > 'c'),
cte3 as (select * from cte2 where a > 1 union select * from cte2 where a > 1)
select * from cte3;
a	b
4	dd
drop table t1;
#
# MDEV-12558: CTE with the same name as temporary table
#
CREATE TABLE t ENGINE=MyISAM AS SELECT 1 AS i;
CREATE TEMPORARY TABLE cte ENGINE=MyISAM AS SELECT 2 AS f;
WITH cte AS ( SELECT i FROM t ) SELECT * FROM cte;
i
1
WITH cte AS ( SELECT i FROM t GROUP BY i) SELECT * FROM cte;
i
1
SELECT * FROM cte;
f
2
DROP TABLE cte;
DROP TABLE t;
#
# MDEV-13107: SHOW TABLE STATUS, SHOW CREATE VIEW 
#             for CTEs that use derived tables
#
create table t1(a int) engine=myisam;
insert into t1 values (3), (1), (2);
create table t2 (b int) engine=myisam;
insert into t2 values (2), (10);
create view v1 as
with t as (select s.a from (select t1.a from t1) s),
r as(select t.a from t2, t where t2.b=t.a)
select a from r;
create view v2 as
with t as (select s.a from (select t1.a from t1) s),
r as(select t.a from t2, t where t2.b=t.a)
select a from t1;
show table status;
show create view v1;
View	Create View	character_set_client	collation_connection
v1	CREATE ALGORITHM=UNDEFINED DEFINER=`root`@`localhost` SQL SECURITY DEFINER VIEW `v1` AS with t as (select `s`.`a` AS `a` from (select `test`.`t1`.`a` AS `a` from `test`.`t1`) `s`), r as (select `t`.`a` AS `a` from (`test`.`t2` join `t`) where `test`.`t2`.`b` = `t`.`a`)select `r`.`a` AS `a` from `r`	latin1	latin1_swedish_ci
show create view v2;
View	Create View	character_set_client	collation_connection
v2	CREATE ALGORITHM=UNDEFINED DEFINER=`root`@`localhost` SQL SECURITY DEFINER VIEW `v2` AS with t as (select `s`.`a` AS `a` from (select `test`.`t1`.`a` AS `a` from `test`.`t1`) `s`), r as (select `t`.`a` AS `a` from (`test`.`t2` join `t`) where `test`.`t2`.`b` = `t`.`a`)select `test`.`t1`.`a` AS `a` from `test`.`t1`	latin1	latin1_swedish_ci
select * from v1;
a
2
select * from v2;
a
3
1
2
prepare stmt1 from "select * from v1";
execute stmt1;
a
2
execute stmt1;
a
2
prepare stmt2 from "select * from v2";
execute stmt2;
a
3
1
2
execute stmt2;
a
3
1
2
deallocate prepare stmt1;
deallocate prepare stmt2;
drop view v1,v2;
drop table t1,t2;
#
# MDEV-13796: UNION of two materialized CTEs
#
CREATE TABLE t1 (id int, k int);
CREATE TABLE t2 (id int);
INSERT INTO t1 VALUES (3,5), (1,7), (4,3);
INSERT INTO t2 VALUES (4), (3), (2);
WITH d1 AS (SELECT SUM(k) FROM t1, t2 as t2 WHERE t1.id = t2.id),
d2 AS (SELECT SUM(k) FROM t1, t2 as t2 WHERE t1.id = t2.id)
SELECT * FROM d1 UNION  SELECT * FROM d2;
SUM(k)
8
explain WITH d1 AS (SELECT SUM(k) FROM t1, t2 as t2 WHERE t1.id = t2.id),
d2 AS (SELECT SUM(k) FROM t1, t2 as t2 WHERE t1.id = t2.id)
SELECT * FROM d1 UNION  SELECT * FROM d2;
id	select_type	table	type	possible_keys	key	key_len	ref	rows	Extra
1	PRIMARY	<derived2>	ALL	NULL	NULL	NULL	NULL	9	
2	DERIVED	t1	ALL	NULL	NULL	NULL	NULL	3	
2	DERIVED	t2	ALL	NULL	NULL	NULL	NULL	3	Using where; Using join buffer (flat, BNL join)
4	UNION	<derived3>	ALL	NULL	NULL	NULL	NULL	9	
3	DERIVED	t1	ALL	NULL	NULL	NULL	NULL	3	
3	DERIVED	t2	ALL	NULL	NULL	NULL	NULL	3	Using where; Using join buffer (flat, BNL join)
NULL	UNION RESULT	<union1,4>	ALL	NULL	NULL	NULL	NULL	NULL	
DROP TABLE t1,t2;
#
# MDEV-13780: tower of embedding CTEs with multiple usage of them
#
create table t1 (a int);
insert into t1 values (3), (2), (4), (7), (1), (2), (5);
with cte_e as
(
with cte_o as
(
with cte_i as (select * from t1 where a < 7)
select * from cte_i where a > 1
)
select * from cte_o as cto_o1 where a < 3
union
select * from cte_o as cto_o2 where a > 4
)
select * from cte_e as cte_e1 where a > 1
union
select * from cte_e as cte_e2;
a
2
5
explain extended with cte_e as
(
with cte_o as
(
with cte_i as (select * from t1 where a < 7)
select * from cte_i where a > 1
)
select * from cte_o as cto_o1 where a < 3
union
select * from cte_o as cto_o2 where a > 4
)
select * from cte_e as cte_e1 where a > 1
union
select * from cte_e as cte_e2;
id	select_type	table	type	possible_keys	key	key_len	ref	rows	filtered	Extra
1	PRIMARY	<derived4>	ALL	NULL	NULL	NULL	NULL	14	100.00	Using where
4	DERIVED	t1	ALL	NULL	NULL	NULL	NULL	7	100.00	Using where
5	UNION	t1	ALL	NULL	NULL	NULL	NULL	7	100.00	Using where
NULL	UNION RESULT	<union4,5>	ALL	NULL	NULL	NULL	NULL	NULL	NULL	
6	UNION	<derived11>	ALL	NULL	NULL	NULL	NULL	14	100.00	
11	DERIVED	t1	ALL	NULL	NULL	NULL	NULL	7	100.00	Using where
12	UNION	t1	ALL	NULL	NULL	NULL	NULL	7	100.00	Using where
NULL	UNION RESULT	<union11,12>	ALL	NULL	NULL	NULL	NULL	NULL	NULL	
NULL	UNION RESULT	<union1,6>	ALL	NULL	NULL	NULL	NULL	NULL	NULL	
Warnings:
Note	1003	with cte_e as (with cte_o as (with cte_i as (select `test`.`t1`.`a` AS `a` from `test`.`t1` where `test`.`t1`.`a` < 7)select `test`.`t1`.`a` AS `a` from `test`.`t1` where `test`.`t1`.`a` > 1)select `test`.`t1`.`a` AS `a` from `test`.`t1` where `test`.`t1`.`a` < 3 and `test`.`t1`.`a` > 1 and `test`.`t1`.`a` < 7 and `test`.`t1`.`a` > 1 union select `test`.`t1`.`a` AS `a` from `test`.`t1` where `test`.`t1`.`a` > 4 and `test`.`t1`.`a` > 1 and `test`.`t1`.`a` < 7 and `test`.`t1`.`a` > 1)select `cte_e1`.`a` AS `a` from `cte_e` `cte_e1` where `cte_e1`.`a` > 1 union select `cte_e2`.`a` AS `a` from (with cte_o as (with cte_i as (select `test`.`t1`.`a` AS `a` from `test`.`t1` where `test`.`t1`.`a` < 7)select `test`.`t1`.`a` AS `a` from `test`.`t1` where `test`.`t1`.`a` > 1)select `test`.`t1`.`a` AS `a` from `test`.`t1` where `test`.`t1`.`a` < 3 and `test`.`t1`.`a` > 1 and `test`.`t1`.`a` < 7 union select `test`.`t1`.`a` AS `a` from `test`.`t1` where `test`.`t1`.`a` > 4 and `test`.`t1`.`a` > 1 and `test`.`t1`.`a` < 7) `cte_e2`
drop table t1;
#
# MDEV-13753: embedded CTE in a VIEW created in prepared statement
#
SET @sql_query = "
  CREATE OR REPLACE VIEW cte_test AS
   WITH  cte1  AS ( SELECT 1 as a from dual )
    ,    cte2  AS ( SELECT * FROM cte1 )
    SELECT * FROM cte2;
";
PREPARE stmt FROM @sql_query;
EXECUTE stmt;
DEALLOCATE PREPARE stmt;
SHOW CREATE VIEW cte_test;
View	Create View	character_set_client	collation_connection
cte_test	CREATE ALGORITHM=UNDEFINED DEFINER=`root`@`localhost` SQL SECURITY DEFINER VIEW `cte_test` AS with cte1 as (select 1 AS `a`), cte2 as (select `cte1`.`a` AS `a` from `cte1`)select `cte2`.`a` AS `a` from `cte2`	latin1	latin1_swedish_ci
SELECT * FROM cte_test;
a
1
DROP VIEW cte_test;
#
# mdev-14755 : PS for query using CTE in select with subquery
#
create table t1 (a int);
insert into t1 values
(7), (2), (8), (1), (3), (2), (7), (5), (4), (7), (9), (8);
with cte as
(select a from t1 where a between 4 and 7 group by a)
(select a from cte where exists( select a from t1 where cte.a=t1.a ))
union
(select a from t1 where a < 2);
a
4
5
7
1
prepare stmt from "with cte as
(select a from t1 where a between 4 and 7 group by a)
(select a from cte where exists( select a from t1 where cte.a=t1.a ))
union
(select a from t1 where a < 2)";
execute stmt;
a
4
5
7
1
execute stmt;
a
4
5
7
1
deallocate prepare stmt;
with cte as
(select a from t1 where a between 4 and 7 group by a)
(select a from t1 where a < 2)
union
(select a from cte where exists( select a from t1 where cte.a=t1.a ));
a
1
4
5
7
prepare stmt from "with cte as
(select a from t1 where a between 4 and 7 group by a)
(select a from t1 where a < 2)
union
(select a from cte where exists( select a from t1 where cte.a=t1.a ))";
execute stmt;
a
1
4
5
7
execute stmt;
a
1
4
5
7
deallocate prepare stmt;
with cte as
(select a from t1 where a between 4 and 7)
(select a from t1 where a < 2)
union
(select a from cte where exists( select a from t1 where cte.a=t1.a ));
a
1
7
5
4
prepare stmt from "with cte as
(select a from t1 where a between 4 and 7)
(select a from t1 where a < 2)
union
(select a from cte where exists( select a from t1 where cte.a=t1.a ))";
execute stmt;
a
1
7
5
4
execute stmt;
a
1
7
5
4
deallocate prepare stmt;
with cte as
(select a from t1 where a between 4 and 7)
(select a from cte
where exists( select a from t1 where t1.a < 2 and cte.a=t1.a ))
union
(select a from cte where exists( select a from t1 where cte.a=t1.a ));
a
7
5
4
prepare stmt from "with cte as
(select a from t1 where a between 4 and 7)
(select a from cte
where exists( select a from t1 where t1.a < 2 and cte.a=t1.a ))
union
(select a from cte where exists( select a from t1 where cte.a=t1.a ))";
execute stmt;
a
7
5
4
execute stmt;
a
7
5
4
deallocate prepare stmt;
drop table t1;
#
# MDEV-14852: CTE using temporary table in query
#             with two references to the CTE
#
create temporary table t1 (i int);
insert into t1 values (5),(4),(1),(2),(3);
with
c1 as (select i from t1),
c2 as (select i from c1 where c1.i=2)
select i from c1 where i > 3 union  select i from c2;
i
5
4
2
drop table t1;
create table t1 (term char(10));
create temporary table t2 (term char(10));
insert into t1 values ('TERM01'),('TERM02'),('TERM03');
insert into t2 values ('TERM02'),('TERM03'),('TERM04');
with c1 as (select * from t1), c2 as (select * from t2)
(select * from c1 left outer join c2 on c1.term = c2.term)
union all
(select * from c1 right outer join c2 on c1.term = c2.term
where c1.term is null);
term	term
TERM02	TERM02
TERM03	TERM03
TERM01	NULL
NULL	TERM04
drop table t1,t2;
#
# MDEV-14969: view using subquery with attached CTE
#
create table region (
r_regionkey int,
r_name char(25),
primary key (r_regionkey)
);
insert into region values
(0,'AFRICA'), (1,'AMERICA'), (2,'ASIA'), (3,'EUROPE'), (4,'MIDDLE EAST');
create table nation (
n_nationkey int,
n_name char(25),
n_regionkey int,
primary key (n_nationkey),
key i_n_regionkey (n_regionkey)
);
insert into nation values
(0,'ALGERIA',0), (1,'ARGENTINA',1), (2,'BRAZIL',1), (3,'CANADA',1),
(4,'EGYPT',4), (5,'ETHIOPIA',0), (6,'FRANCE',3), (7,'GERMANY',3),
(8,'INDIA',2), (9,'INDONESIA',2), (10,'IRAN',4), (11,'IRAQ',4),
(12,'JAPAN',2), (13,'JORDAN',4), (14,'KENYA',0), (15,'MOROCCO',0),
(16,'MOZAMBIQUE',0), (17,'PERU',1), (18,'CHINA',2), (19,'ROMANIA',3),
(20,'SAUDI ARABIA',4), (21,'VIETNAM',2), (22,'RUSSIA',3),
(23,'UNITED KINGDOM',3), (24,'UNITED STATES',1);
select * from nation n ,region r
where n.n_regionkey = r.r_regionkey and
r.r_regionkey in
(with t as (select * from region where r_regionkey <= 3 )
select r_regionkey from t where r_name <> "ASIA");
n_nationkey	n_name	n_regionkey	r_regionkey	r_name
0	ALGERIA	0	0	AFRICA
5	ETHIOPIA	0	0	AFRICA
14	KENYA	0	0	AFRICA
15	MOROCCO	0	0	AFRICA
16	MOZAMBIQUE	0	0	AFRICA
1	ARGENTINA	1	1	AMERICA
2	BRAZIL	1	1	AMERICA
3	CANADA	1	1	AMERICA
17	PERU	1	1	AMERICA
24	UNITED STATES	1	1	AMERICA
6	FRANCE	3	3	EUROPE
7	GERMANY	3	3	EUROPE
19	ROMANIA	3	3	EUROPE
22	RUSSIA	3	3	EUROPE
23	UNITED KINGDOM	3	3	EUROPE
create view v as
select * from nation n ,region r
where n.n_regionkey = r.r_regionkey and
r.r_regionkey in
(with t as (select * from region where r_regionkey <= 3)
select r_regionkey from t where r_name <> "ASIA");
show create view v;
View	Create View	character_set_client	collation_connection
v	CREATE ALGORITHM=UNDEFINED DEFINER=`root`@`localhost` SQL SECURITY DEFINER VIEW `v` AS select `n`.`n_nationkey` AS `n_nationkey`,`n`.`n_name` AS `n_name`,`n`.`n_regionkey` AS `n_regionkey`,`r`.`r_regionkey` AS `r_regionkey`,`r`.`r_name` AS `r_name` from (`nation` `n` join `region` `r`) where `n`.`n_regionkey` = `r`.`r_regionkey` and `r`.`r_regionkey` in (with t as (select `region`.`r_regionkey` AS `r_regionkey`,`region`.`r_name` AS `r_name` from `region` where `region`.`r_regionkey` <= 3)select `t`.`r_regionkey` from `t` where `t`.`r_name` <> 'ASIA')	latin1	latin1_swedish_ci
select * from v;
n_nationkey	n_name	n_regionkey	r_regionkey	r_name
0	ALGERIA	0	0	AFRICA
5	ETHIOPIA	0	0	AFRICA
14	KENYA	0	0	AFRICA
15	MOROCCO	0	0	AFRICA
16	MOZAMBIQUE	0	0	AFRICA
1	ARGENTINA	1	1	AMERICA
2	BRAZIL	1	1	AMERICA
3	CANADA	1	1	AMERICA
17	PERU	1	1	AMERICA
24	UNITED STATES	1	1	AMERICA
6	FRANCE	3	3	EUROPE
7	GERMANY	3	3	EUROPE
19	ROMANIA	3	3	EUROPE
22	RUSSIA	3	3	EUROPE
23	UNITED KINGDOM	3	3	EUROPE
drop view v;
drop table region, nation;
#
# MDEV-15120: cte name used with database name
#
WITH cte AS (SELECT 1 AS a) SELECT test.cte.a FROM test.cte;
ERROR 42S02: Table 'test.cte' doesn't exist
CREATE DATABASE db1;
USE db1;
WITH cte AS (SELECT 1 AS a) SELECT db1.cte.a FROM db1.cte;
ERROR 42S02: Table 'db1.cte' doesn't exist
DROP DATABASE db1;
USE test;
#
# MDEV-15119: CTE c2 specified after CTE c1 and is used in
#             CTE c3 that is embedded into the spec of c1
#
CREATE TABLE t1 (i int);
INSERT INTO t1 VALUES (1),(2),(3);
WITH c1 AS (WITH c3 AS (SELECT * FROM c2) SELECT * FROM c3),
c2 AS (SELECT * FROM t1)
SELECT * FROM c1;
ERROR 42S02: Table 'test.c2' doesn't exist
WITH RECURSIVE c1 AS (WITH c3 AS (SELECT * FROM c2) SELECT * FROM c3),
c2 AS (SELECT * FROM t1)
SELECT * FROM c1;
i
1
2
3
DROP TABLE t1;
#
# MDEV-14297: Lost name of a explicitly named CTE column used in
#             the non-recursive CTE via prepared statement
#
CREATE TABLE t1 (i int);
INSERT INTO t1 VALUES (1),(2),(3);
PREPARE stmt FROM "WITH cte(a) AS (SELECT 1) SELECT * FROM cte";
EXECUTE stmt;
a
1
DEALLOCATE PREPARE stmt;
PREPARE stmt FROM "CREATE VIEW v1 AS WITH cte(a) AS (SELECT 1) SELECT * FROM cte";
EXECUTE stmt;
SELECT * FROM v1;
a
1
DEALLOCATE PREPARE stmt;
PREPARE stmt FROM "CREATE VIEW v2 AS WITH cte(a) AS (SELECT * FROM t1) SELECT * FROM cte";
EXECUTE stmt;
SELECT * FROM v2;
a
1
2
3
DEALLOCATE PREPARE stmt;
DROP TABLE t1;
DROP VIEW v1,v2;
#
# MDEV-15478: Lost name of a explicitly named CTE column used in
#             the non-recursive CTE defined with UNION
#
CREATE TABLE t1 (x int, y int);
INSERT INTO t1 VALUES (1,2),(2,7),(3,3);
WITH cte(a) AS (SELECT 1 UNION SELECT 2) SELECT * FROM cte;
a
1
2
WITH cte(a) AS (SELECT 1 UNION SELECT 2) SELECT a FROM cte;
a
1
2
WITH cte(a) AS (SELECT 1 UNION ALL SELECT 1) SELECT a FROM cte;
a
1
1
WITH cte(a) AS (SELECT x from t1 UNION SELECT 4) SELECT a FROM cte;
a
1
2
3
4
WITH cte(a) AS (SELECT 4 UNION SELECT x FROM t1 UNION SELECT 5)
SELECT a FROM cte;
a
4
1
2
3
5
WITH cte(a,b) AS (SELECT 4,5 UNION SELECT 4,3) SELECT a,b FROM cte;
a	b
4	5
4	3
DROP TABLE t1;
#
# MDEV-16353: unreferenced CTE specified by query with UNION
#
with cte as
(select 1 union select 2 union select 3)
select 1 as f;
f
1
create table t1 (a int);
insert into t1 values (2), (1), (7), (1), (4);
with cte as
(select * from t1 where a < 2 union select * from t1 where a > 5)
select 2 as f;
f
2
drop table t1;
#
# MDEV-16473: query with CTE when no database is set
#
create database db_mdev_16473;
use db_mdev_16473;
drop database db_mdev_16473;
# Now no default database is set
select database();
database()
NULL
with cte as (select 1 as a) select * from cte;
a
1
create database db_mdev_16473;
create table db_mdev_16473.t1 (a int);
insert into db_mdev_16473.t1 values (2), (7), (3), (1);
with cte as (select * from db_mdev_16473.t1) select * from cte;
a
2
7
3
1
with cte as (select * from db_mdev_16473.t1)
select * from cte, t1 as t where cte.a=t.a;
ERROR 3D000: No database selected
with cte as (select * from db_mdev_16473.t1)
select * from cte, db_mdev_16473.t1 as t where cte.a=t.a;
a	a
2	2
7	7
3	3
1	1
drop database db_mdev_16473;
use test;
#
# MDEV-17154: using parameter markers for PS within CTEs more than once
#             using local variables in SP within CTEs more than once
#
prepare stmt from "
with cte(c) as (select ? ) select r.c, s.c+10  from cte as r, cte as s;
";
set @a=2;
execute stmt using @a;
c	s.c+10
2	12
set @a=5;
execute stmt using @a;
c	s.c+10
5	15
deallocate prepare stmt;
prepare stmt from "
with cte(c) as (select ? ) select c from cte union select c+10 from cte;
";
set @a=2;
execute stmt using @a;
c
2
12
set @a=5;
execute stmt using @a;
c
5
15
deallocate prepare stmt;
prepare stmt from "
with cte_e(a,b) as
(
  with cte_o(c) as (select ?)
  select r.c+10, s.c+20 from cte_o as r, cte_o as s
)
select * from cte_e as cte_e1 where a > 12
union all
select * from cte_e as cte_e2;
";
set @a=2;
execute stmt using @a;
a	b
12	22
set @a=5;
execute stmt using @a;
a	b
15	25
15	25
deallocate prepare stmt;
create table t1 (a int, b int);
insert into t1 values
(3,33), (1,17), (7,72), (4,45), (2,27), (3,35), (4,47), (3,38), (2,22);
prepare stmt from "
with cte as (select * from t1 where a < ? and b > ?)
  select r.a, r.b+10, s.a, s.b+20 from cte as r, cte as s where r.a=s.a+1;
";
set @a=4, @b=20;
execute stmt using @a,@b;
a	r.b+10	a	s.b+20
3	43	2	47
3	45	2	47
3	48	2	47
3	43	2	42
3	45	2	42
3	48	2	42
set @a=5, @b=20;
execute stmt using @a,@b;
a	r.b+10	a	s.b+20
4	55	3	53
4	57	3	53
3	43	2	47
3	45	2	47
3	48	2	47
4	55	3	55
4	57	3	55
4	55	3	58
4	57	3	58
3	43	2	42
3	45	2	42
3	48	2	42
deallocate prepare stmt;
create procedure p1()
begin
declare i int;
set i = 0;
while i < 4 do
insert into t1
with cte(a) as (select i) select r.a-1, s.a+1 from cte as r, cte as s;
set i = i+1;
end while;
end|
create procedure p2(in i int)
begin
insert into t1
with cte(a) as (select i) select r.a-1, s.a+1 from cte as r, cte as s;
end|
delete from t1;
call p1();
select * from t1;
a	b
-1	1
0	2
1	3
2	4
call p1();
select * from t1;
a	b
-1	1
0	2
1	3
2	4
-1	1
0	2
1	3
2	4
delete from t1;
call p2(3);
select * from t1;
a	b
2	4
call p2(7);
select * from t1;
a	b
2	4
6	8
drop procedure p1;
drop procedure p2;
drop table t1;
#
# MDEV-17107: PS for CREATE OR REPLACE VIEW defined by SELECT with CTEs
#
create table t1(a int);
insert into t1 values (3), (1), (2);
create table t2 (b int);
insert into t2 values (2), (10);
prepare stmt from
"create or replace view v1 as
 with t as (select s.a from (select t1.a from t1) s),
      r as(select t.a from t2, t where t2.b=t.a)
 select a from r;";
execute stmt;
select * from v1;
a
2
drop view v1;
drop table t1,t2;
#
# MDEV-19112: CTE usage when information_schema is set as default db
#
with t as (select 1 as t ) select * from t;
t
1
use information_schema;
with t as (select 1 as t) select * from t;
t
1
with columns as (select 1 as t) select * from columns;
t
1
use test;
#
<<<<<<< HEAD
# MDEV-20730: Syntax error on SELECT INTO @variable with CTE
#
with data as (select 1 as id)
select id into @myid from data;
set @save_sql_mode = @@sql_mode;
set sql_mode="oracle";
with data as (select 1 as id)
select id into @myid from data;
set sql_mode= @save_sql_mode;
# End of 10.4 tests
=======
# MDEV-18460: Server crashed in strmake / tdc_create_key /
# THD::create_tmp_table_def_key
#
connect con1,localhost,root,,;
CREATE TEMPORARY TABLE test.t (a INT);
WITH cte AS (SELECT 1) SELECT * FROM cte;
1
1
WITH t AS (SELECT 1) SELECT * FROM t;
1
1
WITH cte AS (SELECT 1) SELECT * FROM t;
ERROR 3D000: No database selected
DROP TABLE test.t;
connection default;
disconnect con1;
# End of 10.2 tests
>>>>>>> 3466b47b
<|MERGE_RESOLUTION|>--- conflicted
+++ resolved
@@ -1674,7 +1674,24 @@
 1
 use test;
 #
-<<<<<<< HEAD
+# MDEV-18460: Server crashed in strmake / tdc_create_key /
+# THD::create_tmp_table_def_key
+#
+connect con1,localhost,root,,;
+CREATE TEMPORARY TABLE test.t (a INT);
+WITH cte AS (SELECT 1) SELECT * FROM cte;
+1
+1
+WITH t AS (SELECT 1) SELECT * FROM t;
+1
+1
+WITH cte AS (SELECT 1) SELECT * FROM t;
+ERROR 3D000: No database selected
+DROP TABLE test.t;
+connection default;
+disconnect con1;
+# End of 10.2 tests
+#
 # MDEV-20730: Syntax error on SELECT INTO @variable with CTE
 #
 with data as (select 1 as id)
@@ -1684,23 +1701,4 @@
 with data as (select 1 as id)
 select id into @myid from data;
 set sql_mode= @save_sql_mode;
-# End of 10.4 tests
-=======
-# MDEV-18460: Server crashed in strmake / tdc_create_key /
-# THD::create_tmp_table_def_key
-#
-connect con1,localhost,root,,;
-CREATE TEMPORARY TABLE test.t (a INT);
-WITH cte AS (SELECT 1) SELECT * FROM cte;
-1
-1
-WITH t AS (SELECT 1) SELECT * FROM t;
-1
-1
-WITH cte AS (SELECT 1) SELECT * FROM t;
-ERROR 3D000: No database selected
-DROP TABLE test.t;
-connection default;
-disconnect con1;
-# End of 10.2 tests
->>>>>>> 3466b47b
+# End of 10.4 tests