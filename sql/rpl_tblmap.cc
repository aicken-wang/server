/* Copyright (c) 2005, 2010, Oracle and/or its affiliates. All rights reserved.

   This program is free software; you can redistribute it and/or modify
   it under the terms of the GNU General Public License as published by
   the Free Software Foundation; version 2 of the License.

   This program is distributed in the hope that it will be useful,
   but WITHOUT ANY WARRANTY; without even the implied warranty of
   MERCHANTABILITY or FITNESS FOR A PARTICULAR PURPOSE.  See the
   GNU General Public License for more details.

   You should have received a copy of the GNU General Public License
   along with this program; if not, write to the Free Software
   Foundation, Inc., 51 Franklin St, Fifth Floor, Boston, MA 02110-1301  USA */

#include <my_global.h>
#include "sql_priv.h"

#ifdef HAVE_REPLICATION

#include "rpl_tblmap.h"
#ifndef MYSQL_CLIENT
#include "table.h"
#endif

#ifdef MYSQL_CLIENT
#define MAYBE_TABLE_NAME(T) ("")
#else
#define MAYBE_TABLE_NAME(T) ((T) ? (T)->s->table_name.str : "<>")
#endif
#define TABLE_ID_HASH_SIZE 32
#define TABLE_ID_CHUNK 256

table_mapping::table_mapping()
  : m_free(0)
{
  DBUG_ENTER("table_mapping::table_mapping");
  /*
    No "free_element" function for entries passed here, as the entries are
    allocated in a MEM_ROOT (freed as a whole in the destructor), they cannot
    be freed one by one.
    Note that below we don't test if my_hash_init() succeeded. This
    constructor is called at startup only.
  */
  (void) my_hash_init(&m_table_ids,&my_charset_bin,TABLE_ID_HASH_SIZE,
                      offsetof(entry,table_id),sizeof(ulonglong),
		   0,0,0);
  /* We don't preallocate any block, this is consistent with m_free=0 above */
  init_alloc_root(&m_mem_root, TABLE_ID_HASH_SIZE*sizeof(entry), 0, MYF(0));
  DBUG_VOID_RETURN;
}

table_mapping::~table_mapping()
{
#ifdef MYSQL_CLIENT
  clear_tables();
#endif
  my_hash_free(&m_table_ids);
  free_root(&m_mem_root, MYF(0));
}

TABLE* table_mapping::get_table(ulonglong table_id)
{
  DBUG_ENTER("table_mapping::get_table(ulong)");
  DBUG_PRINT("enter", ("table_id: %llu", table_id));
  entry *e= find_entry(table_id);
  if (e) 
  {
<<<<<<< HEAD
    DBUG_PRINT("info", ("tid %lu -> table %p (%s)", 
			table_id, e->table,
=======
    DBUG_PRINT("info", ("tid %llu -> table 0x%lx (%s)",
			table_id, (long) e->table,
>>>>>>> ef0b91ea
			MAYBE_TABLE_NAME(e->table)));
    DBUG_RETURN(e->table);
  }

  DBUG_PRINT("info", ("tid %llu is not mapped!", table_id));
  DBUG_RETURN(NULL);
}

/*
  Called when we are out of table id entries. Creates TABLE_ID_CHUNK
  new entries, chain them and attach them at the head of the list of free
  (free for use) entries.
*/
int table_mapping::expand()
{
  /*
    If we wanted to use "tmp= new (&m_mem_root) entry[TABLE_ID_CHUNK]",
    we would have to make "entry" derive from Sql_alloc but then it would not
    be a POD anymore and we want it to be (see rpl_tblmap.h). So we allocate
    in C.
  */
  entry *tmp= (entry *)alloc_root(&m_mem_root, TABLE_ID_CHUNK*sizeof(entry));
  if (tmp == NULL)
    return ERR_MEMORY_ALLOCATION; // Memory allocation failed

  /* Find the end of this fresh new array of free entries */
  entry *e_end= tmp+TABLE_ID_CHUNK-1;
  for (entry *e= tmp; e < e_end; e++)
    e->next= e+1;
  e_end->next= m_free;
  m_free= tmp;
  return 0;
}

int table_mapping::set_table(ulonglong table_id, TABLE* table)
{
  DBUG_ENTER("table_mapping::set_table(ulong,TABLE*)");
<<<<<<< HEAD
  DBUG_PRINT("enter", ("table_id: %lu  table: %p (%s)", 
=======
  DBUG_PRINT("enter", ("table_id: %llu  table: 0x%lx (%s)",
>>>>>>> ef0b91ea
		       table_id, 
		       table, MAYBE_TABLE_NAME(table)));
  entry *e= find_entry(table_id);
  if (e == 0)
  {
    if (m_free == 0 && expand())
      DBUG_RETURN(ERR_MEMORY_ALLOCATION); // Memory allocation failed      
    e= m_free;
    m_free= m_free->next;
  }
  else
  {
#ifdef MYSQL_CLIENT
    free_table_map_log_event(e->table);
#endif
    my_hash_delete(&m_table_ids,(uchar *)e);
  }
  e->table_id= table_id;
  e->table= table;
  if (my_hash_insert(&m_table_ids,(uchar *)e))
  {
    /* we add this entry to the chain of free (free for use) entries */
    e->next= m_free;
    m_free= e;
    DBUG_RETURN(ERR_MEMORY_ALLOCATION);
  }

<<<<<<< HEAD
  DBUG_PRINT("info", ("tid %lu -> table %p (%s)", 
		      table_id, e->table,
=======
  DBUG_PRINT("info", ("tid %llu -> table 0x%lx (%s)",
		      table_id, (long) e->table,
>>>>>>> ef0b91ea
		      MAYBE_TABLE_NAME(e->table)));
  DBUG_RETURN(0);		// All OK
}

int table_mapping::remove_table(ulonglong table_id)
{
  entry *e= find_entry(table_id);
  if (e)
  {
    my_hash_delete(&m_table_ids,(uchar *)e);
    /* we add this entry to the chain of free (free for use) entries */
    e->next= m_free;
    m_free= e;
    return 0;			// All OK
  }
  return 1;			// No table to remove
}

/*
  Puts all entries into the list of free-for-use entries (does not free any
  memory), and empties the hash.
*/
void table_mapping::clear_tables()
{
  DBUG_ENTER("table_mapping::clear_tables()");
  for (uint i= 0; i < m_table_ids.records; i++)
  {
    entry *e= (entry *)my_hash_element(&m_table_ids, i);
#ifdef MYSQL_CLIENT
    free_table_map_log_event(e->table);
#endif
    e->next= m_free;
    m_free= e;
  }
  my_hash_reset(&m_table_ids);
  DBUG_VOID_RETURN;
}

#endif<|MERGE_RESOLUTION|>--- conflicted
+++ resolved
@@ -66,13 +66,8 @@
   entry *e= find_entry(table_id);
   if (e) 
   {
-<<<<<<< HEAD
-    DBUG_PRINT("info", ("tid %lu -> table %p (%s)", 
+    DBUG_PRINT("info", ("tid %llu -> table %p (%s)",
 			table_id, e->table,
-=======
-    DBUG_PRINT("info", ("tid %llu -> table 0x%lx (%s)",
-			table_id, (long) e->table,
->>>>>>> ef0b91ea
 			MAYBE_TABLE_NAME(e->table)));
     DBUG_RETURN(e->table);
   }
@@ -110,12 +105,8 @@
 int table_mapping::set_table(ulonglong table_id, TABLE* table)
 {
   DBUG_ENTER("table_mapping::set_table(ulong,TABLE*)");
-<<<<<<< HEAD
-  DBUG_PRINT("enter", ("table_id: %lu  table: %p (%s)", 
-=======
-  DBUG_PRINT("enter", ("table_id: %llu  table: 0x%lx (%s)",
->>>>>>> ef0b91ea
-		       table_id, 
+  DBUG_PRINT("enter", ("table_id: %llu  table: %p (%s)",
+		       table_id,
 		       table, MAYBE_TABLE_NAME(table)));
   entry *e= find_entry(table_id);
   if (e == 0)
@@ -142,13 +133,8 @@
     DBUG_RETURN(ERR_MEMORY_ALLOCATION);
   }
 
-<<<<<<< HEAD
-  DBUG_PRINT("info", ("tid %lu -> table %p (%s)", 
+  DBUG_PRINT("info", ("tid %llu -> table %p (%s)",
 		      table_id, e->table,
-=======
-  DBUG_PRINT("info", ("tid %llu -> table 0x%lx (%s)",
-		      table_id, (long) e->table,
->>>>>>> ef0b91ea
 		      MAYBE_TABLE_NAME(e->table)));
   DBUG_RETURN(0);		// All OK
 }
