--- conflicted
+++ resolved
@@ -16,21 +16,14 @@
 #ifndef _sql_plugin_h
 #define _sql_plugin_h
 
-<<<<<<< HEAD
-=======
 #include <my_global.h>
 
->>>>>>> 8e35f7a8
 /*
   the following #define adds server-only members to enum_mysql_show_type,
   that is defined in plugin.h
 */
 #define SHOW_always_last SHOW_KEY_CACHE_LONG, \
-<<<<<<< HEAD
             SHOW_LONG_STATUS, SHOW_DOUBLE_STATUS, \
-=======
-            SHOW_KEY_CACHE_LONGLONG, SHOW_LONG_STATUS, SHOW_DOUBLE_STATUS, \
->>>>>>> 8e35f7a8
             SHOW_HAVE, SHOW_MY_BOOL, SHOW_HA_ROWS, SHOW_SYS, \
             SHOW_LONG_NOFLUSH, SHOW_LONGLONG_STATUS, SHOW_LEX_STRING
 #include <mysql/plugin.h>
@@ -41,12 +34,9 @@
 
 class sys_var;
 enum SHOW_COMP_OPTION { SHOW_OPTION_YES, SHOW_OPTION_NO, SHOW_OPTION_DISABLED};
-<<<<<<< HEAD
-=======
 enum enum_plugin_load_option { PLUGIN_OFF, PLUGIN_ON, PLUGIN_FORCE,
   PLUGIN_FORCE_PLUS_PERMANENT };
 extern const char *global_plugin_typelib_names[];
->>>>>>> 8e35f7a8
 
 #include <my_sys.h>
 
@@ -69,7 +59,6 @@
 
 typedef enum enum_mysql_show_type SHOW_TYPE;
 typedef struct st_mysql_show_var SHOW_VAR;
-typedef struct st_mysql_lex_string LEX_STRING;
 
 #define MYSQL_ANY_PLUGIN         -1
 
@@ -162,11 +151,7 @@
 #define my_plugin_lock_by_name_ci(A,B,C) plugin_lock_by_name(A,B,C)
 #define my_plugin_lock(A,B) plugin_lock(A,B)
 #define my_plugin_lock_ci(A,B) plugin_lock(A,B)
-<<<<<<< HEAD
 extern plugin_ref plugin_lock(THD *thd, plugin_ref ptr);
-=======
-extern plugin_ref plugin_lock(THD *thd, plugin_ref *ptr);
->>>>>>> 8e35f7a8
 extern plugin_ref plugin_lock_by_name(THD *thd, const LEX_STRING *name,
                                       int type);
 extern void plugin_unlock(THD *thd, plugin_ref plugin);
@@ -178,10 +163,7 @@
 extern void plugin_thdvar_init(THD *thd);
 extern void plugin_thdvar_cleanup(THD *thd);
 extern SHOW_COMP_OPTION plugin_status(const char *name, int len, size_t type);
-<<<<<<< HEAD
-=======
 extern bool check_valid_path(const char *path, size_t length);
->>>>>>> 8e35f7a8
 
 typedef my_bool (plugin_foreach_func)(THD *thd,
                                       plugin_ref plugin,
