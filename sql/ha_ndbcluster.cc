/* Copyright (C) 2000-2003 MySQL AB

  This program is free software; you can redistribute it and/or modify
  it under the terms of the GNU General Public License as published by
  the Free Software Foundation; either version 2 of the License, or
  (at your option) any later version.

  This program is distributed in the hope that it will be useful,
  but WITHOUT ANY WARRANTY; without even the implied warranty of
  MERCHANTABILITY or FITNESS FOR A PARTICULAR PURPOSE.  See the
  GNU General Public License for more details.

  You should have received a copy of the GNU General Public License
  along with this program; if not, write to the Free Software
  Foundation, Inc., 59 Temple Place, Suite 330, Boston, MA  02111-1307  USA 
*/

/*
  This file defines the NDB Cluster handler: the interface between MySQL and
  NDB Cluster
*/

#ifdef __GNUC__
#pragma implementation                          // gcc: Class implementation
#endif

#include "mysql_priv.h"

#ifdef HAVE_NDBCLUSTER_DB
#include <my_dir.h>
#include "ha_ndbcluster.h"
#include <ndbapi/NdbApi.hpp>
#include <ndbapi/NdbScanFilter.hpp>

#define USE_DISCOVER_ON_STARTUP
//#define USE_NDB_POOL

// Default value for parallelism
static const int parallelism= 240;

// Default value for max number of transactions
// createable against NDB from this handler
static const int max_transactions= 256;

// Default value for prefetch of autoincrement values
static const ha_rows autoincrement_prefetch= 32;

// connectstring to cluster if given by mysqld
const char *ndbcluster_connectstring= 0;

#define NDB_HIDDEN_PRIMARY_KEY_LENGTH 8


#define ERR_PRINT(err) \
  DBUG_PRINT("error", ("Error: %d  message: %s", err.code, err.message))

#define ERR_RETURN(err)		         \
{				         \
  ERR_PRINT(err);		         \
  DBUG_RETURN(ndb_to_mysql_error(&err)); \
}

// Typedefs for long names
typedef NdbDictionary::Column NDBCOL;
typedef NdbDictionary::Table NDBTAB;
typedef NdbDictionary::Index  NDBINDEX;
typedef NdbDictionary::Dictionary  NDBDICT;

bool ndbcluster_inited= false;

static Ndb* g_ndb= NULL;
static Ndb_cluster_connection* g_ndb_cluster_connection= NULL;

// Handler synchronization
pthread_mutex_t ndbcluster_mutex;

// Table lock handling
static HASH ndbcluster_open_tables;

static byte *ndbcluster_get_key(NDB_SHARE *share,uint *length,
                                my_bool not_used __attribute__((unused)));
static NDB_SHARE *get_share(const char *table_name);
static void free_share(NDB_SHARE *share);

static int packfrm(const void *data, uint len, const void **pack_data, uint *pack_len);
static int unpackfrm(const void **data, uint *len,
		     const void* pack_data);

static int ndb_get_table_statistics(Ndb*, const char *, 
				    Uint64* rows, Uint64* commits);


/*
  Error handling functions
*/

struct err_code_mapping
{
  int ndb_err;
  int my_err;
};

static const err_code_mapping err_map[]= 
{
  { 626, HA_ERR_KEY_NOT_FOUND },
  { 630, HA_ERR_FOUND_DUPP_KEY },
  { 893, HA_ERR_FOUND_DUPP_UNIQUE },
  { 721, HA_ERR_TABLE_EXIST },
  { 4244, HA_ERR_TABLE_EXIST },
  { 241, HA_ERR_OLD_METADATA },

  { 266, HA_ERR_LOCK_WAIT_TIMEOUT },
  { 274, HA_ERR_LOCK_WAIT_TIMEOUT },
  { 296, HA_ERR_LOCK_WAIT_TIMEOUT },
  { 297, HA_ERR_LOCK_WAIT_TIMEOUT },
  { 237, HA_ERR_LOCK_WAIT_TIMEOUT },

  { 623, HA_ERR_RECORD_FILE_FULL },
  { 624, HA_ERR_RECORD_FILE_FULL },
  { 625, HA_ERR_RECORD_FILE_FULL },
  { 826, HA_ERR_RECORD_FILE_FULL },
  { 827, HA_ERR_RECORD_FILE_FULL },
  { 832, HA_ERR_RECORD_FILE_FULL },

  { 0, 1 },

  { -1, -1 }
};


static int ndb_to_mysql_error(const NdbError *err)
{
  uint i;
  for (i=0 ; err_map[i].ndb_err != err->code ; i++)
  {
    if (err_map[i].my_err == -1)
      return err->code;
  }
  return err_map[i].my_err;
}



inline
int execute_no_commit(ha_ndbcluster *h, NdbConnection *trans)
{
  int m_batch_execute= 0;
  if (false && m_batch_execute)
    return 0;
  return trans->execute(NoCommit,AbortOnError,1);
}

inline
int execute_commit(ha_ndbcluster *h, NdbConnection *trans)
{
  int m_batch_execute= 0;
  if (false && m_batch_execute)
    return 0;
  return trans->execute(Commit,AbortOnError,1);
}

inline
int execute_no_commit_ie(ha_ndbcluster *h, NdbConnection *trans)
{
  int m_batch_execute= 0;
  if (false && m_batch_execute)
    return 0;
  return trans->execute(NoCommit,IgnoreError,1);
}

/*
  Place holder for ha_ndbcluster thread specific data
*/

Thd_ndb::Thd_ndb()
{
  ndb= new Ndb(g_ndb_cluster_connection, "");
  lock_count= 0;
  count= 0;
  error= 0;
}

Thd_ndb::~Thd_ndb()
{
  if (ndb)
    delete ndb;
}

/*
 * manage uncommitted insert/deletes during transactio to get records correct
 */

struct Ndb_table_local_info {
  int no_uncommitted_rows_count;
  ulong last_count;
  ha_rows records;
};

void ha_ndbcluster::records_update()
{
  DBUG_ENTER("ha_ndbcluster::records_update");
  struct Ndb_table_local_info *info= (struct Ndb_table_local_info *)m_table_info;
  DBUG_PRINT("info", ("id=%d, no_uncommitted_rows_count=%d",
		      ((const NDBTAB *)m_table)->getTableId(),
		      info->no_uncommitted_rows_count));
  //  if (info->records == ~(ha_rows)0)
  {
    Uint64 rows;
    if(ndb_get_table_statistics(m_ndb, m_tabname, &rows, 0) == 0){
      info->records= rows;
    }
  }
  {
    THD *thd= current_thd;
    if (((Thd_ndb*)(thd->transaction.thd_ndb))->error)
      info->no_uncommitted_rows_count= 0;
  }
  records= info->records+ info->no_uncommitted_rows_count;
  DBUG_VOID_RETURN;
}

void ha_ndbcluster::no_uncommitted_rows_execute_failure()
{
  DBUG_ENTER("ha_ndbcluster::no_uncommitted_rows_execute_failure");
  THD *thd= current_thd;
  ((Thd_ndb*)(thd->transaction.thd_ndb))->error= 1;
  DBUG_VOID_RETURN;
}

void ha_ndbcluster::no_uncommitted_rows_init(THD *thd)
{
  DBUG_ENTER("ha_ndbcluster::no_uncommitted_rows_init");
  struct Ndb_table_local_info *info= (struct Ndb_table_local_info *)m_table_info;
  Thd_ndb *thd_ndb= (Thd_ndb *)thd->transaction.thd_ndb;
  if (info->last_count != thd_ndb->count)
  {
    info->last_count = thd_ndb->count;
    info->no_uncommitted_rows_count= 0;
    info->records= ~(ha_rows)0;
    DBUG_PRINT("info", ("id=%d, no_uncommitted_rows_count=%d",
			((const NDBTAB *)m_table)->getTableId(),
			info->no_uncommitted_rows_count));
  }
  DBUG_VOID_RETURN;
}

void ha_ndbcluster::no_uncommitted_rows_update(int c)
{
  DBUG_ENTER("ha_ndbcluster::no_uncommitted_rows_update");
  struct Ndb_table_local_info *info=
    (struct Ndb_table_local_info *)m_table_info;
  info->no_uncommitted_rows_count+= c;
  DBUG_PRINT("info", ("id=%d, no_uncommitted_rows_count=%d",
		      ((const NDBTAB *)m_table)->getTableId(),
		      info->no_uncommitted_rows_count));
  DBUG_VOID_RETURN;
}

void ha_ndbcluster::no_uncommitted_rows_reset(THD *thd)
{
  DBUG_ENTER("ha_ndbcluster::no_uncommitted_rows_reset");
  ((Thd_ndb*)(thd->transaction.thd_ndb))->count++;
  ((Thd_ndb*)(thd->transaction.thd_ndb))->error= 0;
  DBUG_VOID_RETURN;
}

/*
  Take care of the error that occured in NDB
  
  RETURN
    0	No error
    #   The mapped error code
*/


int ha_ndbcluster::ndb_err(NdbConnection *trans)
{
  int res;
  const NdbError err= trans->getNdbError();
  DBUG_ENTER("ndb_err");
  
  ERR_PRINT(err);
  switch (err.classification) {
  case NdbError::SchemaError:
  {
    NDBDICT *dict= m_ndb->getDictionary();
    DBUG_PRINT("info", ("invalidateTable %s", m_tabname));
    dict->invalidateTable(m_tabname);
    break;
  }
  default:
    break;
  }
  res= ndb_to_mysql_error(&err);
  DBUG_PRINT("info", ("transformed ndbcluster error %d to mysql error %d", 
		      err.code, res));
  if (res == HA_ERR_FOUND_DUPP_KEY)
    dupkey= table->primary_key;
  
  DBUG_RETURN(res);
}


/*
  Override the default get_error_message in order to add the 
  error message of NDB 
 */

bool ha_ndbcluster::get_error_message(int error, 
				      String *buf)
{
  DBUG_ENTER("ha_ndbcluster::get_error_message");
  DBUG_PRINT("enter", ("error: %d", error));

  Ndb *ndb= ((Thd_ndb*)current_thd->transaction.thd_ndb)->ndb;
  if (!ndb)
    DBUG_RETURN(false);

  const NdbError err= ndb->getNdbError(error);
  bool temporary= err.status==NdbError::TemporaryError;
  buf->set(err.message, strlen(err.message), &my_charset_bin);
  DBUG_PRINT("exit", ("message: %s, temporary: %d", buf->ptr(), temporary));
  DBUG_RETURN(temporary);
}


/*
  Check if type is supported by NDB.
  TODO Use this once, not in every operation
*/

static inline bool ndb_supported_type(enum_field_types type)
{
  switch (type) {
  case MYSQL_TYPE_DECIMAL:    
  case MYSQL_TYPE_TINY:        
  case MYSQL_TYPE_SHORT:
  case MYSQL_TYPE_LONG:
  case MYSQL_TYPE_INT24:       
  case MYSQL_TYPE_LONGLONG:
  case MYSQL_TYPE_FLOAT:
  case MYSQL_TYPE_DOUBLE:
  case MYSQL_TYPE_TIMESTAMP:
  case MYSQL_TYPE_DATETIME:    
  case MYSQL_TYPE_DATE:
  case MYSQL_TYPE_NEWDATE:
  case MYSQL_TYPE_TIME:        
  case MYSQL_TYPE_YEAR:        
  case MYSQL_TYPE_STRING:      
  case MYSQL_TYPE_VAR_STRING:
  case MYSQL_TYPE_TINY_BLOB:
  case MYSQL_TYPE_BLOB:    
  case MYSQL_TYPE_MEDIUM_BLOB:   
  case MYSQL_TYPE_LONG_BLOB:  
  case MYSQL_TYPE_ENUM:
  case MYSQL_TYPE_SET:         
    return true;
  case MYSQL_TYPE_NULL:   
  case MYSQL_TYPE_GEOMETRY:
    break;
  }
  return false;
}


/*
  Instruct NDB to set the value of the hidden primary key
*/

bool ha_ndbcluster::set_hidden_key(NdbOperation *ndb_op,
				   uint fieldnr, const byte *field_ptr)
{
  DBUG_ENTER("set_hidden_key");
  DBUG_RETURN(ndb_op->equal(fieldnr, (char*)field_ptr,
			    NDB_HIDDEN_PRIMARY_KEY_LENGTH) != 0);
}


/*
  Instruct NDB to set the value of one primary key attribute
*/

int ha_ndbcluster::set_ndb_key(NdbOperation *ndb_op, Field *field,
                               uint fieldnr, const byte *field_ptr)
{
  uint32 pack_len= field->pack_length();
  DBUG_ENTER("set_ndb_key");
  DBUG_PRINT("enter", ("%d: %s, ndb_type: %u, len=%d", 
                       fieldnr, field->field_name, field->type(),
                       pack_len));
  DBUG_DUMP("key", (char*)field_ptr, pack_len);
  
  if (ndb_supported_type(field->type()))
  {
    if (! (field->flags & BLOB_FLAG))
      // Common implementation for most field types
      DBUG_RETURN(ndb_op->equal(fieldnr, (char*) field_ptr, pack_len) != 0);
  }
  // Unhandled field types
  DBUG_PRINT("error", ("Field type %d not supported", field->type()));
  DBUG_RETURN(2);
}


/*
 Instruct NDB to set the value of one attribute
*/

int ha_ndbcluster::set_ndb_value(NdbOperation *ndb_op, Field *field, 
                                 uint fieldnr)
{
  const byte* field_ptr= field->ptr;
  uint32 pack_len=  field->pack_length();
  DBUG_ENTER("set_ndb_value");
  DBUG_PRINT("enter", ("%d: %s, type: %u, len=%d, is_null=%s", 
                       fieldnr, field->field_name, field->type(), 
                       pack_len, field->is_null()?"Y":"N"));
  DBUG_DUMP("value", (char*) field_ptr, pack_len);

  if (ndb_supported_type(field->type()))
  {
    if (! (field->flags & BLOB_FLAG))
    {
      if (field->is_null())
        // Set value to NULL
        DBUG_RETURN((ndb_op->setValue(fieldnr, (char*)NULL, pack_len) != 0));
      // Common implementation for most field types
      DBUG_RETURN(ndb_op->setValue(fieldnr, (char*)field_ptr, pack_len) != 0);
    }

    // Blob type
    NdbBlob *ndb_blob= ndb_op->getBlobHandle(fieldnr);
    if (ndb_blob != NULL)
    {
      if (field->is_null())
        DBUG_RETURN(ndb_blob->setNull() != 0);

      Field_blob *field_blob= (Field_blob*)field;

      // Get length and pointer to data
      uint32 blob_len= field_blob->get_length(field_ptr);
      char* blob_ptr= NULL;
      field_blob->get_ptr(&blob_ptr);

      // Looks like NULL ptr signals length 0 blob
      if (blob_ptr == NULL) {
        DBUG_ASSERT(blob_len == 0);
        blob_ptr= (char*)"";
      }

      DBUG_PRINT("value", ("set blob ptr=%x len=%u",
                           (unsigned)blob_ptr, blob_len));
      DBUG_DUMP("value", (char*)blob_ptr, min(blob_len, 26));

      // No callback needed to write value
      DBUG_RETURN(ndb_blob->setValue(blob_ptr, blob_len) != 0);
    }
    DBUG_RETURN(1);
  }
  // Unhandled field types
  DBUG_PRINT("error", ("Field type %d not supported", field->type()));
  DBUG_RETURN(2);
}


/*
  Callback to read all blob values.
  - not done in unpack_record because unpack_record is valid
    after execute(Commit) but reading blobs is not
  - may only generate read operations; they have to be executed
    somewhere before the data is available
  - due to single buffer for all blobs, we let the last blob
    process all blobs (last so that all are active)
  - null bit is still set in unpack_record
  - TODO allocate blob part aligned buffers
*/

NdbBlob::ActiveHook g_get_ndb_blobs_value;

int g_get_ndb_blobs_value(NdbBlob *ndb_blob, void *arg)
{
  DBUG_ENTER("g_get_ndb_blobs_value");
  if (ndb_blob->blobsNextBlob() != NULL)
    DBUG_RETURN(0);
  ha_ndbcluster *ha= (ha_ndbcluster *)arg;
  DBUG_RETURN(ha->get_ndb_blobs_value(ndb_blob));
}

int ha_ndbcluster::get_ndb_blobs_value(NdbBlob *last_ndb_blob)
{
  DBUG_ENTER("get_ndb_blobs_value");

  // Field has no field number so cannot use TABLE blob_field
  // Loop twice, first only counting total buffer size
  for (int loop= 0; loop <= 1; loop++)
  {
    uint32 offset= 0;
    for (uint i= 0; i < table->fields; i++)
    {
      Field *field= table->field[i];
      NdbValue value= m_value[i];
      if (value.ptr != NULL && (field->flags & BLOB_FLAG))
      {
        Field_blob *field_blob= (Field_blob *)field;
        NdbBlob *ndb_blob= value.blob;
        Uint64 blob_len= 0;
        if (ndb_blob->getLength(blob_len) != 0)
          DBUG_RETURN(-1);
        // Align to Uint64
        uint32 blob_size= blob_len;
        if (blob_size % 8 != 0)
          blob_size+= 8 - blob_size % 8;
        if (loop == 1)
        {
          char *buf= blobs_buffer + offset;
          uint32 len= 0xffffffff;  // Max uint32
          DBUG_PRINT("value", ("read blob ptr=%x len=%u",
                               (uint)buf, (uint)blob_len));
          if (ndb_blob->readData(buf, len) != 0)
            DBUG_RETURN(-1);
          DBUG_ASSERT(len == blob_len);
          field_blob->set_ptr(len, buf);
        }
        offset+= blob_size;
      }
    }
    if (loop == 0 && offset > blobs_buffer_size)
    {
      my_free(blobs_buffer, MYF(MY_ALLOW_ZERO_PTR));
      blobs_buffer_size= 0;
      DBUG_PRINT("value", ("allocate blobs buffer size %u", offset));
      blobs_buffer= my_malloc(offset, MYF(MY_WME));
      if (blobs_buffer == NULL)
        DBUG_RETURN(-1);
      blobs_buffer_size= offset;
    }
  }
  DBUG_RETURN(0);
}


/*
  Instruct NDB to fetch one field
  - data is read directly into buffer provided by field
    if field is NULL, data is read into memory provided by NDBAPI
*/

int ha_ndbcluster::get_ndb_value(NdbOperation *ndb_op, Field *field,
                                 uint fieldnr, byte* buf)
{
  DBUG_ENTER("get_ndb_value");
  DBUG_PRINT("enter", ("fieldnr: %d flags: %o", fieldnr,
                       (int)(field != NULL ? field->flags : 0)));

  if (field != NULL)
  {
    DBUG_ASSERT(buf);
    if (ndb_supported_type(field->type()))
    {
      DBUG_ASSERT(field->ptr != NULL);
      if (! (field->flags & BLOB_FLAG))
      {	
	byte *field_buf= buf + (field->ptr - table->record[0]);
        m_value[fieldnr].rec= ndb_op->getValue(fieldnr, 
					       field_buf);
        DBUG_RETURN(m_value[fieldnr].rec == NULL);
      }

      // Blob type
      NdbBlob *ndb_blob= ndb_op->getBlobHandle(fieldnr);
      m_value[fieldnr].blob= ndb_blob;
      if (ndb_blob != NULL)
      {
        // Set callback
        void *arg= (void *)this;
        DBUG_RETURN(ndb_blob->setActiveHook(g_get_ndb_blobs_value, arg) != 0);
      }
      DBUG_RETURN(1);
    }
    // Unhandled field types
    DBUG_PRINT("error", ("Field type %d not supported", field->type()));
    DBUG_RETURN(2);
  }

  // Used for hidden key only
  m_value[fieldnr].rec= ndb_op->getValue(fieldnr, NULL);
  DBUG_RETURN(m_value[fieldnr].rec == NULL);
}


/*
  Check if any set or get of blob value in current query.
*/
bool ha_ndbcluster::uses_blob_value(bool all_fields)
{
  if (table->blob_fields == 0)
    return false;
  if (all_fields)
    return true;
  {
    uint no_fields= table->fields;
    int i;
    THD *thd= current_thd;
    // They always put blobs at the end..
    for (i= no_fields - 1; i >= 0; i--)
    {
      Field *field= table->field[i];
      if (thd->query_id == field->query_id)
      {
        return true;
      }
    }
  }
  return false;
}


/*
  Get metadata for this table from NDB 

  IMPLEMENTATION
    - save the NdbDictionary::Table for easy access
    - check that frm-file on disk is equal to frm-file
      of table accessed in NDB
    - build a list of the indexes for the table
*/

int ha_ndbcluster::get_metadata(const char *path)
{
  NDBDICT *dict= m_ndb->getDictionary();
  const NDBTAB *tab;
  int error;
  bool invalidating_ndb_table= false;

  DBUG_ENTER("get_metadata");
  DBUG_PRINT("enter", ("m_tabname: %s, path: %s", m_tabname, path));

  do {
    const void *data, *pack_data;
    uint length, pack_length;

    if (!(tab= dict->getTable(m_tabname)))
      ERR_RETURN(dict->getNdbError());
    DBUG_PRINT("info", ("Table schema version: %d", tab->getObjectVersion()));
    /*
      Compare FrmData in NDB with frm file from disk.
    */
    error= 0;
    if (readfrm(path, &data, &length) ||
	packfrm(data, length, &pack_data, &pack_length))
    {
      my_free((char*)data, MYF(MY_ALLOW_ZERO_PTR));
      my_free((char*)pack_data, MYF(MY_ALLOW_ZERO_PTR));
      DBUG_RETURN(1);
    }
    
    if ((pack_length != tab->getFrmLength()) || 
	(memcmp(pack_data, tab->getFrmData(), pack_length)))
    {
      if (!invalidating_ndb_table)
      {
	DBUG_PRINT("info", ("Invalidating table"));
	dict->invalidateTable(m_tabname);
	invalidating_ndb_table= true;
      }
      else
      {
	DBUG_PRINT("error", 
		   ("metadata, pack_length: %d getFrmLength: %d memcmp: %d", 
		    pack_length, tab->getFrmLength(),
		    memcmp(pack_data, tab->getFrmData(), pack_length)));      
	DBUG_DUMP("pack_data", (char*)pack_data, pack_length);
	DBUG_DUMP("frm", (char*)tab->getFrmData(), tab->getFrmLength());
	error= HA_ERR_OLD_METADATA;
	invalidating_ndb_table= false;
      }
    }
    else
    {
      invalidating_ndb_table= false;
    }
    my_free((char*)data, MYF(0));
    my_free((char*)pack_data, MYF(0));
  } while (invalidating_ndb_table);

  if (error)
    DBUG_RETURN(error);

  m_table= NULL;
  m_table_info= NULL;
  
  DBUG_RETURN(build_index_list(table, ILBP_OPEN));  
}


int ha_ndbcluster::build_index_list(TABLE *tab, enum ILBP phase)
{
  uint i;
  int error= 0;
  const char *name, *index_name;
  char unique_index_name[FN_LEN];
  static const char* unique_suffix= "$unique";
  KEY* key_info= tab->key_info;
  const char **key_name= tab->keynames.type_names;
  NdbDictionary::Dictionary *dict= m_ndb->getDictionary();
  DBUG_ENTER("build_index_list");
  
  // Save information about all known indexes
  for (i= 0; i < tab->keys; i++, key_info++, key_name++)
  {
    index_name= *key_name;
    NDB_INDEX_TYPE idx_type= get_index_type_from_table(i);
    m_index[i].type= idx_type;
    if (idx_type == UNIQUE_ORDERED_INDEX || idx_type == UNIQUE_INDEX)
    {
      strxnmov(unique_index_name, FN_LEN, index_name, unique_suffix, NullS);
      DBUG_PRINT("info", ("Created unique index name \'%s\' for index %d",
			  unique_index_name, i));
    }
    // Create secondary indexes if in create phase
    if (phase == ILBP_CREATE)
    {
      DBUG_PRINT("info", ("Creating index %u: %s", i, index_name));      
      switch (idx_type){
	
      case PRIMARY_KEY_INDEX:
	// Do nothing, already created
	break;
      case PRIMARY_KEY_ORDERED_INDEX:
	error= create_ordered_index(index_name, key_info);
	break;
      case UNIQUE_ORDERED_INDEX:
	if (!(error= create_ordered_index(index_name, key_info)))
	  error= create_unique_index(unique_index_name, key_info);
	break;
      case UNIQUE_INDEX:
	error= create_unique_index(unique_index_name, key_info);
	break;
      case ORDERED_INDEX:
	error= create_ordered_index(index_name, key_info);
	break;
      default:
	DBUG_ASSERT(false);
	break;
      }
      if (error)
      {
	DBUG_PRINT("error", ("Failed to create index %u", i));
	drop_table();
	break;
      }
    }
    // Add handles to index objects
    if (idx_type != PRIMARY_KEY_INDEX && idx_type != UNIQUE_INDEX)
    {
      DBUG_PRINT("info", ("Get handle to index %s", index_name));
      const NDBINDEX *index= dict->getIndex(index_name, m_tabname);
      if (!index) DBUG_RETURN(1);
      m_index[i].index= (void *) index;
    }
    if (idx_type == UNIQUE_ORDERED_INDEX || idx_type == UNIQUE_INDEX)
    {
      DBUG_PRINT("info", ("Get handle to unique_index %s", unique_index_name));
      const NDBINDEX *index= dict->getIndex(unique_index_name, m_tabname);
      if (!index) DBUG_RETURN(1);
      m_index[i].unique_index= (void *) index;
    }      
  }
  
  DBUG_RETURN(error);
}


/*
  Decode the type of an index from information 
  provided in table object
*/
NDB_INDEX_TYPE ha_ndbcluster::get_index_type_from_table(uint inx) const
{
  bool is_hash_index=  (table->key_info[inx].algorithm == HA_KEY_ALG_HASH);
  if (inx == table->primary_key)
    return is_hash_index ? PRIMARY_KEY_INDEX : PRIMARY_KEY_ORDERED_INDEX;
  else
    return ((table->key_info[inx].flags & HA_NOSAME) ? 
	    (is_hash_index ? UNIQUE_INDEX : UNIQUE_ORDERED_INDEX) :
	    ORDERED_INDEX);
} 


void ha_ndbcluster::release_metadata()
{
  uint i;

  DBUG_ENTER("release_metadata");
  DBUG_PRINT("enter", ("m_tabname: %s", m_tabname));

  m_table= NULL;
  m_table_info= NULL;

  // Release index list 
  for (i= 0; i < MAX_KEY; i++)
  {
    m_index[i].unique_index= NULL;      
    m_index[i].index= NULL;      
  }

  DBUG_VOID_RETURN;
}

int ha_ndbcluster::get_ndb_lock_type(enum thr_lock_type type)
{
  if (type == TL_WRITE_ALLOW_WRITE)
    return NdbOperation::LM_Exclusive;
  else if (uses_blob_value(retrieve_all_fields))
    /*
      TODO use a new scan mode to read + lock + keyinfo
    */
    return NdbOperation::LM_Exclusive;
  else
    return NdbOperation::LM_CommittedRead;
}

static const ulong index_type_flags[]=
{
  /* UNDEFINED_INDEX */
  0,                         

  /* PRIMARY_KEY_INDEX */
  HA_ONLY_WHOLE_INDEX, 

  /* PRIMARY_KEY_ORDERED_INDEX */
  /* 
     Enable HA_KEYREAD_ONLY when "sorted" indexes are supported, 
     thus ORDERD BY clauses can be optimized by reading directly 
     through the index.
  */
  // HA_KEYREAD_ONLY | 
  HA_READ_NEXT |
  HA_READ_RANGE |
  HA_READ_ORDER,

  /* UNIQUE_INDEX */
  HA_ONLY_WHOLE_INDEX,

  /* UNIQUE_ORDERED_INDEX */
  HA_READ_NEXT |
  HA_READ_RANGE |
  HA_READ_ORDER,

  /* ORDERED_INDEX */
  HA_READ_NEXT |
  HA_READ_RANGE |
  HA_READ_ORDER
};

static const int index_flags_size= sizeof(index_type_flags)/sizeof(ulong);

inline NDB_INDEX_TYPE ha_ndbcluster::get_index_type(uint idx_no) const
{
  DBUG_ASSERT(idx_no < MAX_KEY);
  return m_index[idx_no].type;
}


/*
  Get the flags for an index

  RETURN
    flags depending on the type of the index.
*/

inline ulong ha_ndbcluster::index_flags(uint idx_no, uint part,
                                        bool all_parts) const 
{ 
  DBUG_ENTER("index_flags");
  DBUG_PRINT("info", ("idx_no: %d", idx_no));
  DBUG_ASSERT(get_index_type_from_table(idx_no) < index_flags_size);
  DBUG_RETURN(index_type_flags[get_index_type_from_table(idx_no)]);
}


int ha_ndbcluster::set_primary_key(NdbOperation *op, const byte *key)
{
  KEY* key_info= table->key_info + table->primary_key;
  KEY_PART_INFO* key_part= key_info->key_part;
  KEY_PART_INFO* end= key_part+key_info->key_parts;
  DBUG_ENTER("set_primary_key");

  for (; key_part != end; key_part++) 
  {
    Field* field= key_part->field;
    if (set_ndb_key(op, field, 
		    key_part->fieldnr-1, key))
      ERR_RETURN(op->getNdbError());
    key += key_part->length;
  }
  DBUG_RETURN(0);
}


int ha_ndbcluster::set_primary_key_from_old_data(NdbOperation *op, const byte *old_data)
{
  KEY* key_info= table->key_info + table->primary_key;
  KEY_PART_INFO* key_part= key_info->key_part;
  KEY_PART_INFO* end= key_part+key_info->key_parts;
  DBUG_ENTER("set_primary_key_from_old_data");

  for (; key_part != end; key_part++) 
  {
    Field* field= key_part->field;
    if (set_ndb_key(op, field, 
		    key_part->fieldnr-1, old_data+key_part->offset))
      ERR_RETURN(op->getNdbError());
  }
  DBUG_RETURN(0);
}


int ha_ndbcluster::set_primary_key(NdbOperation *op)
{
  DBUG_ENTER("set_primary_key");
  KEY* key_info= table->key_info + table->primary_key;
  KEY_PART_INFO* key_part= key_info->key_part;
  KEY_PART_INFO* end= key_part+key_info->key_parts;

  for (; key_part != end; key_part++) 
  {
    Field* field= key_part->field;
    if (set_ndb_key(op, field, 
                    key_part->fieldnr-1, field->ptr))
      ERR_RETURN(op->getNdbError());
  }
  DBUG_RETURN(0);
}


/*
  Read one record from NDB using primary key
*/

int ha_ndbcluster::pk_read(const byte *key, uint key_len, byte *buf) 
{
  uint no_fields= table->fields, i;
  NdbConnection *trans= m_active_trans;
  NdbOperation *op;
  THD *thd= current_thd;
  DBUG_ENTER("pk_read");
  DBUG_PRINT("enter", ("key_len: %u", key_len));
  DBUG_DUMP("key", (char*)key, key_len);

  NdbOperation::LockMode lm=
    (NdbOperation::LockMode)get_ndb_lock_type(m_lock.type);
  if (!(op= trans->getNdbOperation((const NDBTAB *) m_table)) || 
      op->readTuple(lm) != 0)
    ERR_RETURN(trans->getNdbError());

  if (table->primary_key == MAX_KEY) 
  {
    // This table has no primary key, use "hidden" primary key
    DBUG_PRINT("info", ("Using hidden key"));
    DBUG_DUMP("key", (char*)key, 8);    
    if (set_hidden_key(op, no_fields, key))
      ERR_RETURN(trans->getNdbError());

    // Read key at the same time, for future reference
    if (get_ndb_value(op, NULL, no_fields, NULL))
      ERR_RETURN(trans->getNdbError());
  } 
  else 
  {
    int res;
    if ((res= set_primary_key(op, key)))
      return res;
  }
  
  // Read all wanted non-key field(s) unless HA_EXTRA_RETRIEVE_ALL_COLS
  for (i= 0; i < no_fields; i++) 
  {
    Field *field= table->field[i];
    if ((thd->query_id == field->query_id) ||
	retrieve_all_fields)
    {
      if (get_ndb_value(op, field, i, buf))
	ERR_RETURN(trans->getNdbError());
    }
    else
    {
      // Attribute was not to be read
      m_value[i].ptr= NULL;
    }
  }
  
  if (execute_no_commit_ie(this,trans) != 0) 
  {
    table->status= STATUS_NOT_FOUND;
    DBUG_RETURN(ndb_err(trans));
  }

  // The value have now been fetched from NDB  
  unpack_record(buf);
  table->status= 0;     
  DBUG_RETURN(0);
}


/*
  Read one complementing record from NDB using primary key from old_data
*/

int ha_ndbcluster::complemented_pk_read(const byte *old_data, byte *new_data)
{
  uint no_fields= table->fields, i;
  NdbConnection *trans= m_active_trans;
  NdbOperation *op;
  THD *thd= current_thd;
  DBUG_ENTER("complemented_pk_read");

  if (retrieve_all_fields)
    // We have allready retrieved all fields, nothing to complement
    DBUG_RETURN(0);

  NdbOperation::LockMode lm=
    (NdbOperation::LockMode)get_ndb_lock_type(m_lock.type);
  if (!(op= trans->getNdbOperation((const NDBTAB *) m_table)) || 
      op->readTuple(lm) != 0)
    ERR_RETURN(trans->getNdbError());

    int res;
    if ((res= set_primary_key_from_old_data(op, old_data)))
      ERR_RETURN(trans->getNdbError());
    
  // Read all unreferenced non-key field(s)
  for (i= 0; i < no_fields; i++) 
  {
    Field *field= table->field[i];
    if (!(field->flags & PRI_KEY_FLAG) &&
	(thd->query_id != field->query_id))
    {
      if (get_ndb_value(op, field, i, new_data))
	ERR_RETURN(trans->getNdbError());
    }
  }
  
  if (execute_no_commit(this,trans) != 0) 
  {
    table->status= STATUS_NOT_FOUND;
    DBUG_RETURN(ndb_err(trans));
  }

  // The value have now been fetched from NDB  
  unpack_record(new_data);
  table->status= 0;     
  DBUG_RETURN(0);
}


/*
  Read one record from NDB using unique secondary index
*/

int ha_ndbcluster::unique_index_read(const byte *key,
				     uint key_len, byte *buf)
{
  NdbConnection *trans= m_active_trans;
  NdbIndexOperation *op;
  THD *thd= current_thd;
  byte *key_ptr;
  KEY* key_info;
  KEY_PART_INFO *key_part, *end;
  uint i;
  DBUG_ENTER("unique_index_read");
  DBUG_PRINT("enter", ("key_len: %u, index: %u", key_len, active_index));
  DBUG_DUMP("key", (char*)key, key_len);
  
  NdbOperation::LockMode lm=
    (NdbOperation::LockMode)get_ndb_lock_type(m_lock.type);
  if (!(op= trans->getNdbIndexOperation((NDBINDEX *) 
					m_index[active_index].unique_index, 
                                        (const NDBTAB *) m_table)) ||
      op->readTuple(lm) != 0)
    ERR_RETURN(trans->getNdbError());
  
  // Set secondary index key(s)
  key_ptr= (byte *) key;
  key_info= table->key_info + active_index;
  DBUG_ASSERT(key_info->key_length == key_len);
  end= (key_part= key_info->key_part) + key_info->key_parts;

  for (i= 0; key_part != end; key_part++, i++) 
  {
    if (set_ndb_key(op, key_part->field, i, key_ptr))
      ERR_RETURN(trans->getNdbError());
    key_ptr+= key_part->length;
  }

  // Get non-index attribute(s)
  for (i= 0; i < table->fields; i++) 
  {
    Field *field= table->field[i];
    if ((thd->query_id == field->query_id) ||
        (field->flags & PRI_KEY_FLAG))
    {
      if (get_ndb_value(op, field, i, buf))
        ERR_RETURN(op->getNdbError());
    }
    else
    {
      // Attribute was not to be read
      m_value[i].ptr= NULL;
    }
  }

  if (execute_no_commit_ie(this,trans) != 0) 
  {
    table->status= STATUS_NOT_FOUND;
    DBUG_RETURN(ndb_err(trans));
  }
  // The value have now been fetched from NDB
  unpack_record(buf);
  table->status= 0;
  DBUG_RETURN(0);
}

/*
  Get the next record of a started scan. Try to fetch
  it locally from NdbApi cached records if possible, 
  otherwise ask NDB for more.

  NOTE
  If this is a update/delete make sure to not contact 
  NDB before any pending ops have been sent to NDB.

*/

inline int ha_ndbcluster::next_result(byte *buf)
{  
  int check;
  NdbConnection *trans= m_active_trans;
  NdbResultSet *cursor= m_active_cursor; 
  DBUG_ENTER("next_result");

  if (!cursor)
    DBUG_RETURN(HA_ERR_END_OF_FILE);
    
  /* 
     If this an update or delete, call nextResult with false
     to process any records already cached in NdbApi
  */
  bool contact_ndb= m_lock.type != TL_WRITE_ALLOW_WRITE;
  do {
    DBUG_PRINT("info", ("Call nextResult, contact_ndb: %d", contact_ndb));
    /*
      We can only handle one tuple with blobs at a time.
    */
    if (ops_pending && blobs_pending)
    {
      if (execute_no_commit(this,trans) != 0)
	DBUG_RETURN(ndb_err(trans));
      ops_pending= 0;
      blobs_pending= false;
    }
    check= cursor->nextResult(contact_ndb);
    if (check == 0)
    {
      // One more record found
      DBUG_PRINT("info", ("One more record found"));    

      unpack_record(buf);
      table->status= 0;
      DBUG_RETURN(0);
    } 
    else if (check == 1 || check == 2)
    {
      // 1: No more records
      // 2: No more cached records

      /*
	Before fetching more rows and releasing lock(s),
	all pending update or delete operations should 
	be sent to NDB
      */
      DBUG_PRINT("info", ("ops_pending: %d", ops_pending));    
      if (current_thd->transaction.on)
      {
	if (ops_pending && (execute_no_commit(this,trans) != 0))
	  DBUG_RETURN(ndb_err(trans));
      }
      else
      {
	if (ops_pending && (execute_commit(this,trans) != 0))
	  DBUG_RETURN(ndb_err(trans));
	trans->restart();
      }
      ops_pending= 0;
      
      contact_ndb= (check == 2);
    }
  } while (check == 2);
    
  table->status= STATUS_NOT_FOUND;
  if (check == -1)
    DBUG_RETURN(ndb_err(trans));

  // No more records
  DBUG_PRINT("info", ("No more records"));
  DBUG_RETURN(HA_ERR_END_OF_FILE);
}


/*
  Set bounds for a ordered index scan, use key_range
*/

int ha_ndbcluster::set_bounds(NdbIndexScanOperation *op,
			      const key_range *key,
			      int bound)
{
  uint key_len, key_store_len, tot_len, key_tot_len;
  byte *key_ptr;
  KEY* key_info= table->key_info + active_index;
  KEY_PART_INFO* key_part= key_info->key_part;
  KEY_PART_INFO* end= key_part+key_info->key_parts;
  Field* field;
  bool key_nullable, key_null;

  DBUG_ENTER("set_bounds");
  DBUG_PRINT("enter", ("bound: %d", bound));
  DBUG_PRINT("enter", ("key_parts: %d", key_info->key_parts));
  DBUG_PRINT("enter", ("key->length: %d", key->length));
  DBUG_PRINT("enter", ("key->flag: %d", key->flag));

  // Set bounds using key data
  tot_len= 0;
  key_ptr= (byte *) key->key;
  key_tot_len= key->length;
  for (; key_part != end; key_part++)
  {
    field= key_part->field;
    key_len=  key_part->length;
    key_store_len=  key_part->store_length;
    key_nullable= (bool) key_part->null_bit;
    key_null= (field->maybe_null() && *key_ptr);
    tot_len+= key_store_len;

    const char* bounds[]= {"LE", "LT", "GE", "GT", "EQ"};
    DBUG_ASSERT(bound >= 0 && bound <= 4);    
    DBUG_PRINT("info", ("Set Bound%s on %s %s %s", 
			bounds[bound],
			field->field_name,
			key_nullable ? "NULLABLE" : "",
			key_null ? "NULL":""));
    DBUG_PRINT("info", ("Total length %d", tot_len));
    
    DBUG_DUMP("key", (char*) key_ptr, key_store_len);
    
    if (op->setBound(field->field_name,
		     bound, 
		     key_null ? 0 : (key_nullable ? key_ptr + 1 : key_ptr),
		     key_null ? 0 : key_len) != 0)
      ERR_RETURN(op->getNdbError());
    
    key_ptr+= key_store_len;

    if (tot_len >= key_tot_len)
      break;

    /*
      Only one bound which is not EQ can be set
      so if this bound was not EQ, bail out and make 
      a best effort attempt
    */
    if (bound != NdbIndexScanOperation::BoundEQ)
      break;
  }

  DBUG_RETURN(0);
}

#ifndef DBUG_OFF

const char* key_flag_strs[] = 
{  "HA_READ_KEY_EXACT", 
   "HA_READ_KEY_OR_NEXT",
   "HA_READ_KEY_OR_PREV",
   "HA_READ_AFTER_KEY",
   "HA_READ_BEFORE_KEY",
   "HA_READ_PREFIX",
   "HA_READ_PREFIX_LAST",
   "HA_READ_PREFIX_LAST_OR_PREV",
   "HA_READ_MBR_CONTAIN",
   "HA_READ_MBR_INTERSECT",
   "HA_READ_MBR_WITHIN",
   "HA_READ_MBR_DISJOINT",
   "HA_READ_MBR_EQUAL"
};

const int no_of_key_flags = sizeof(key_flag_strs)/sizeof(char*);

void print_key(const key_range* key, const char* info)
{
  if (key)
  {  
    const char* str= key->flag < no_of_key_flags ? 
      key_flag_strs[key->flag] : "Unknown flag";
    
    DBUG_LOCK_FILE;
    fprintf(DBUG_FILE,"%s: %s, length=%d, key=", info, str, key->length);
    uint i;
    for (i=0; i<key->length-1; i++)
      fprintf(DBUG_FILE,"%0d ", key->key[i]);
    fprintf(DBUG_FILE, "\n");
    DBUG_UNLOCK_FILE;
  }
  return;
}
#endif

/*
  Start ordered index scan in NDB
*/

int ha_ndbcluster::ordered_index_scan(const key_range *start_key,
				      const key_range *end_key,
				      bool sorted, byte* buf)
{  
  NdbConnection *trans= m_active_trans;
  NdbResultSet *cursor;
  NdbIndexScanOperation *op;

  DBUG_ENTER("ordered_index_scan");
  DBUG_PRINT("enter", ("index: %u, sorted: %d", active_index, sorted));  
  DBUG_PRINT("enter", ("Starting new ordered scan on %s", m_tabname));

  DBUG_EXECUTE("enter", print_key(start_key, "start_key"););
  DBUG_EXECUTE("enter", print_key(end_key, "end_key"););
  
<<<<<<< HEAD
  index_name= get_index_name(active_index);
=======
  if (!(op= trans->getNdbIndexScanOperation((NDBINDEX *)
        				    m_index[active_index].index, 
					    (const NDBTAB *) m_table)))
    ERR_RETURN(trans->getNdbError());
>>>>>>> e5ff8271

  NdbOperation::LockMode lm=
    (NdbOperation::LockMode)get_ndb_lock_type(m_lock.type);
  if (!(op= trans->getNdbIndexScanOperation((NDBINDEX *)
					   m_index[active_index].index, 
					   (const NDBTAB *) m_table)) ||
      !(cursor= op->readTuples(lm, 0, parallelism, sorted)))
    ERR_RETURN(trans->getNdbError());
  m_active_cursor= cursor;

  if (start_key && 
      set_bounds(op, start_key, 
		 (start_key->flag == HA_READ_KEY_EXACT) ? 
		 NdbIndexScanOperation::BoundEQ :
		 (start_key->flag == HA_READ_AFTER_KEY) ? 
		 NdbIndexScanOperation::BoundLT : 
		 NdbIndexScanOperation::BoundLE))
    DBUG_RETURN(1);

  if (end_key)
  {
    if (start_key && start_key->flag == HA_READ_KEY_EXACT)
    {
      DBUG_PRINT("info", ("start_key is HA_READ_KEY_EXACT ignoring end_key"));
    }
    else if (set_bounds(op, end_key, 
			(end_key->flag == HA_READ_AFTER_KEY) ? 
			NdbIndexScanOperation::BoundGE : 
			NdbIndexScanOperation::BoundGT))
      DBUG_RETURN(1);    
  }
  DBUG_RETURN(define_read_attrs(buf, op));
} 


/*
  Start a filtered scan in NDB.

  NOTE
  This function is here as an example of how to start a
  filtered scan. It should be possible to replace full_table_scan 
  with this function and make a best effort attempt 
  at filtering out the irrelevant data by converting the "items" 
  into interpreted instructions.
  This would speed up table scans where there is a limiting WHERE clause
  that doesn't match any index in the table.

 */

int ha_ndbcluster::filtered_scan(const byte *key, uint key_len, 
				 byte *buf,
				 enum ha_rkey_function find_flag)
{  
  NdbConnection *trans= m_active_trans;
  NdbResultSet *cursor;
  NdbScanOperation *op;

  DBUG_ENTER("filtered_scan");
  DBUG_PRINT("enter", ("key_len: %u, index: %u", 
                       key_len, active_index));
  DBUG_DUMP("key", (char*)key, key_len);  
  DBUG_PRINT("info", ("Starting a new filtered scan on %s",
		      m_tabname));

  NdbOperation::LockMode lm=
    (NdbOperation::LockMode)get_ndb_lock_type(m_lock.type);
  if (!(op= trans->getNdbScanOperation((const NDBTAB *) m_table)) ||
      !(cursor= op->readTuples(lm, 0, parallelism)))
    ERR_RETURN(trans->getNdbError());
  m_active_cursor= cursor;
  
  {
    // Start scan filter
    NdbScanFilter sf(op);
    sf.begin();
      
    // Set filter using the supplied key data
    byte *key_ptr= (byte *) key;    
    uint tot_len= 0;
    KEY* key_info= table->key_info + active_index;
    for (uint k= 0; k < key_info->key_parts; k++) 
    {
      KEY_PART_INFO* key_part= key_info->key_part+k;
      Field* field= key_part->field;
      uint ndb_fieldnr= key_part->fieldnr-1;
      DBUG_PRINT("key_part", ("fieldnr: %d", ndb_fieldnr));
      //      const NDBCOL *col= tab->getColumn(ndb_fieldnr);
      uint32 field_len=  field->pack_length();
      DBUG_DUMP("key", (char*)key, field_len);
	
      DBUG_PRINT("info", ("Column %s, type: %d, len: %d", 
			  field->field_name, field->real_type(), field_len));
	
      // Define scan filter
      if (field->real_type() == MYSQL_TYPE_STRING)
	sf.eq(ndb_fieldnr, key_ptr, field_len);
      else 
      {
	if (field_len == 8)
	  sf.eq(ndb_fieldnr, (Uint64)*key_ptr);
	else if (field_len <= 4)
	  sf.eq(ndb_fieldnr, (Uint32)*key_ptr);
	else 
	  DBUG_RETURN(1);
      }
	
      key_ptr += field_len;
      tot_len += field_len;
	
      if (tot_len >= key_len)
	break;
    }
    // End scan filter
    sf.end();
  }

  DBUG_RETURN(define_read_attrs(buf, op));
} 


/*
  Start full table scan in NDB
 */

int ha_ndbcluster::full_table_scan(byte *buf)
{
  uint i;
  NdbResultSet *cursor;
  NdbScanOperation *op;
  NdbConnection *trans= m_active_trans;

  DBUG_ENTER("full_table_scan");  
  DBUG_PRINT("enter", ("Starting new scan on %s", m_tabname));

  NdbOperation::LockMode lm=
    (NdbOperation::LockMode)get_ndb_lock_type(m_lock.type);
  if (!(op=trans->getNdbScanOperation((const NDBTAB *) m_table)) ||
      !(cursor= op->readTuples(lm, 0, parallelism)))
    ERR_RETURN(trans->getNdbError());
  m_active_cursor= cursor;
  DBUG_RETURN(define_read_attrs(buf, op));
}

inline 
int ha_ndbcluster::define_read_attrs(byte* buf, NdbOperation* op)
{
  uint i;
  THD *thd= current_thd;
  NdbConnection *trans= m_active_trans;

  DBUG_ENTER("define_read_attrs");  

  // Define attributes to read
  for (i= 0; i < table->fields; i++) 
  {
    Field *field= table->field[i];
    if ((thd->query_id == field->query_id) ||
	(field->flags & PRI_KEY_FLAG) || 
	retrieve_all_fields)
    {      
      if (get_ndb_value(op, field, i, buf))
	ERR_RETURN(op->getNdbError());
    } 
    else 
    {
      m_value[i].ptr= NULL;
    }
  }
    
  if (table->primary_key == MAX_KEY) 
  {
    DBUG_PRINT("info", ("Getting hidden key"));
    // Scanning table with no primary key
    int hidden_no= table->fields;      
#ifndef DBUG_OFF
    const NDBTAB *tab= (const NDBTAB *) m_table;    
    if (!tab->getColumn(hidden_no))
      DBUG_RETURN(1);
#endif
    if (get_ndb_value(op, NULL, hidden_no, NULL))
      ERR_RETURN(op->getNdbError());
  }

  if (execute_no_commit(this,trans) != 0)
    DBUG_RETURN(ndb_err(trans));
  DBUG_PRINT("exit", ("Scan started successfully"));
  DBUG_RETURN(next_result(buf));
} 


/*
  Insert one record into NDB
*/
int ha_ndbcluster::write_row(byte *record)
{
  bool has_auto_increment;
  uint i;
  NdbConnection *trans= m_active_trans;
  NdbOperation *op;
  int res;
  DBUG_ENTER("write_row");

  if(m_ignore_dup_key_not_supported)
  {
    DBUG_RETURN(HA_ERR_WRONG_COMMAND);
  }
  
  statistic_increment(ha_write_count,&LOCK_status);
  if (table->timestamp_default_now)
    update_timestamp(record+table->timestamp_default_now-1);
  has_auto_increment= (table->next_number_field && record == table->record[0]);

  if (!(op= trans->getNdbOperation((const NDBTAB *) m_table)))
    ERR_RETURN(trans->getNdbError());

  res= (m_use_write) ? op->writeTuple() :op->insertTuple(); 
  if (res != 0)
    ERR_RETURN(trans->getNdbError());  
 
  if (table->primary_key == MAX_KEY) 
  {
    // Table has hidden primary key
    Uint64 auto_value= m_ndb->getAutoIncrementValue((const NDBTAB *) m_table);
    if (set_hidden_key(op, table->fields, (const byte*)&auto_value))
      ERR_RETURN(op->getNdbError());
  } 
  else 
  {
    int res;

    if (has_auto_increment) 
    {
      skip_auto_increment= false;
      update_auto_increment();
      skip_auto_increment= !auto_increment_column_changed;
    }

    if ((res= set_primary_key(op)))
      return res;
  }

  // Set non-key attribute(s)
  for (i= 0; i < table->fields; i++) 
  {
    Field *field= table->field[i];
    if (!(field->flags & PRI_KEY_FLAG) &&
	set_ndb_value(op, field, i))
    {
      skip_auto_increment= true;
      ERR_RETURN(op->getNdbError());
    }
  }

  /*
    Execute write operation
    NOTE When doing inserts with many values in 
    each INSERT statement it should not be necessary
    to NoCommit the transaction between each row.
    Find out how this is detected!
  */
  rows_inserted++;
  no_uncommitted_rows_update(1);
  bulk_insert_not_flushed= true;
  if ((rows_to_insert == 1) || 
      ((rows_inserted % bulk_insert_rows) == 0) ||
      uses_blob_value(false) != 0)
  {
    THD *thd= current_thd;
    // Send rows to NDB
    DBUG_PRINT("info", ("Sending inserts to NDB, "\
			"rows_inserted:%d, bulk_insert_rows: %d", 
			(int)rows_inserted, (int)bulk_insert_rows));

    bulk_insert_not_flushed= false;
    if (thd->transaction.on)
    {
      if (execute_no_commit(this,trans) != 0)
      {
	skip_auto_increment= true;
	no_uncommitted_rows_execute_failure();
	DBUG_RETURN(ndb_err(trans));
      }
    }
    else
    {
      if (execute_commit(this,trans) != 0)
      {
	skip_auto_increment= true;
	no_uncommitted_rows_execute_failure();
	DBUG_RETURN(ndb_err(trans));
      }
      trans->restart();
    }
  }
  if ((has_auto_increment) && (skip_auto_increment))
  {
    Uint64 next_val= (Uint64) table->next_number_field->val_int() + 1;
    DBUG_PRINT("info", 
	       ("Trying to set next auto increment value to %lu",
                (ulong) next_val));
    if (m_ndb->setAutoIncrementValue((const NDBTAB *) m_table, next_val, true))
      DBUG_PRINT("info", 
		 ("Setting next auto increment value to %u", next_val));  
  }
  skip_auto_increment= true;

  DBUG_RETURN(0);
}


/* Compare if a key in a row has changed */

int ha_ndbcluster::key_cmp(uint keynr, const byte * old_row,
			   const byte * new_row)
{
  KEY_PART_INFO *key_part=table->key_info[keynr].key_part;
  KEY_PART_INFO *end=key_part+table->key_info[keynr].key_parts;

  for (; key_part != end ; key_part++)
  {
    if (key_part->null_bit)
    {
      if ((old_row[key_part->null_offset] & key_part->null_bit) !=
	  (new_row[key_part->null_offset] & key_part->null_bit))
	return 1;
    }
    if (key_part->key_part_flag & (HA_BLOB_PART | HA_VAR_LENGTH))
    {

      if (key_part->field->cmp_binary((char*) (old_row + key_part->offset),
				      (char*) (new_row + key_part->offset),
				      (ulong) key_part->length))
	return 1;
    }
    else
    {
      if (memcmp(old_row+key_part->offset, new_row+key_part->offset,
		 key_part->length))
	return 1;
    }
  }
  return 0;
}

/*
  Update one record in NDB using primary key
*/

int ha_ndbcluster::update_row(const byte *old_data, byte *new_data)
{
  THD *thd= current_thd;
  NdbConnection *trans= m_active_trans;
  NdbResultSet* cursor= m_active_cursor;
  NdbOperation *op;
  uint i;
  DBUG_ENTER("update_row");
  
  statistic_increment(ha_update_count,&LOCK_status);
  if (table->timestamp_on_update_now)
    update_timestamp(new_data+table->timestamp_on_update_now-1);
  
  /* Check for update of primary key for special handling */  
  if ((table->primary_key != MAX_KEY) &&
      (key_cmp(table->primary_key, old_data, new_data)))
  {
    int read_res, insert_res, delete_res;

    DBUG_PRINT("info", ("primary key update, doing pk read+insert+delete"));
    // Get all old fields, since we optimize away fields not in query
    read_res= complemented_pk_read(old_data, new_data);
    if (read_res)
    {
      DBUG_PRINT("info", ("pk read failed"));
      DBUG_RETURN(read_res);
    }
    // Insert new row
    insert_res= write_row(new_data);
    if (insert_res)
    {
      DBUG_PRINT("info", ("insert failed"));
      DBUG_RETURN(insert_res);
    }
    // Delete old row
    DBUG_PRINT("info", ("insert succeded"));
    delete_res= delete_row(old_data);
    if (delete_res)
    {
      DBUG_PRINT("info", ("delete failed"));
      // Undo write_row(new_data)
      DBUG_RETURN(delete_row(new_data));
    }     
    DBUG_PRINT("info", ("insert+delete succeeded"));
    DBUG_RETURN(0);
  }

  if (cursor)
  {
    /*
      We are scanning records and want to update the record
      that was just found, call updateTuple on the cursor 
      to take over the lock to a new update operation
      And thus setting the primary key of the record from 
      the active record in cursor
    */
    DBUG_PRINT("info", ("Calling updateTuple on cursor"));
    if (!(op= cursor->updateTuple()))
      ERR_RETURN(trans->getNdbError());
    ops_pending++;
    if (uses_blob_value(false))
      blobs_pending= true;
  }
  else
  {  
    if (!(op= trans->getNdbOperation((const NDBTAB *) m_table)) ||
	op->updateTuple() != 0)
      ERR_RETURN(trans->getNdbError());  
    
    if (table->primary_key == MAX_KEY) 
    {
      // This table has no primary key, use "hidden" primary key
      DBUG_PRINT("info", ("Using hidden key"));
      
      // Require that the PK for this record has previously been 
      // read into m_value
      uint no_fields= table->fields;
      NdbRecAttr* rec= m_value[no_fields].rec;
      DBUG_ASSERT(rec);
      DBUG_DUMP("key", (char*)rec->aRef(), NDB_HIDDEN_PRIMARY_KEY_LENGTH);
      
      if (set_hidden_key(op, no_fields, rec->aRef()))
	ERR_RETURN(op->getNdbError());
    } 
    else 
    {
      int res;
      if ((res= set_primary_key_from_old_data(op, old_data)))
	DBUG_RETURN(res);
    }
  }

  // Set non-key attribute(s)
  for (i= 0; i < table->fields; i++) 
  {
    Field *field= table->field[i];
    if ((thd->query_id == field->query_id) &&
        (!(field->flags & PRI_KEY_FLAG)) &&
	set_ndb_value(op, field, i))
      ERR_RETURN(op->getNdbError());
  }

  // Execute update operation
  if (!cursor && execute_no_commit(this,trans) != 0) {
    no_uncommitted_rows_execute_failure();
    DBUG_RETURN(ndb_err(trans));
  }
  
  DBUG_RETURN(0);
}


/*
  Delete one record from NDB, using primary key 
*/

int ha_ndbcluster::delete_row(const byte *record)
{
  NdbConnection *trans= m_active_trans;
  NdbResultSet* cursor= m_active_cursor;
  NdbOperation *op;
  DBUG_ENTER("delete_row");

  statistic_increment(ha_delete_count,&LOCK_status);

  if (cursor)
  {
    /*
      We are scanning records and want to delete the record
      that was just found, call deleteTuple on the cursor 
      to take over the lock to a new delete operation
      And thus setting the primary key of the record from 
      the active record in cursor
    */
    DBUG_PRINT("info", ("Calling deleteTuple on cursor"));
    if (cursor->deleteTuple() != 0)
      ERR_RETURN(trans->getNdbError());     
    ops_pending++;

    no_uncommitted_rows_update(-1);

    // If deleting from cursor, NoCommit will be handled in next_result
    DBUG_RETURN(0);
  }
  else
  {
    
    if (!(op=trans->getNdbOperation((const NDBTAB *) m_table)) || 
	op->deleteTuple() != 0)
      ERR_RETURN(trans->getNdbError());
    
    no_uncommitted_rows_update(-1);
    
    if (table->primary_key == MAX_KEY) 
    {
      // This table has no primary key, use "hidden" primary key
      DBUG_PRINT("info", ("Using hidden key"));
      uint no_fields= table->fields;
      NdbRecAttr* rec= m_value[no_fields].rec;
      DBUG_ASSERT(rec != NULL);
      
      if (set_hidden_key(op, no_fields, rec->aRef()))
	ERR_RETURN(op->getNdbError());
    } 
    else 
    {
      int res;
      if ((res= set_primary_key(op)))
	return res;  
    }
  }
  
  // Execute delete operation
  if (execute_no_commit(this,trans) != 0) {
    no_uncommitted_rows_execute_failure();
    DBUG_RETURN(ndb_err(trans));
  }
  DBUG_RETURN(0);
}
  
/*
  Unpack a record read from NDB 

  SYNOPSIS
    unpack_record()
    buf			Buffer to store read row

  NOTE
    The data for each row is read directly into the
    destination buffer. This function is primarily 
    called in order to check if any fields should be 
    set to null.
*/

void ha_ndbcluster::unpack_record(byte* buf)
{
  uint row_offset= (uint) (buf - table->record[0]);
  Field **field, **end;
  NdbValue *value= m_value;
  DBUG_ENTER("unpack_record");
  
  // Set null flag(s)
  bzero(buf, table->null_bytes);
  for (field= table->field, end= field+table->fields;
       field < end;
       field++, value++)
  {
    if ((*value).ptr)
    {
      if (! ((*field)->flags & BLOB_FLAG))
      {
        if ((*value).rec->isNULL())
         (*field)->set_null(row_offset);
      }
      else
      {
        NdbBlob* ndb_blob= (*value).blob;
        bool isNull= true;
        int ret= ndb_blob->getNull(isNull);
        DBUG_ASSERT(ret == 0);
        if (isNull)
         (*field)->set_null(row_offset);
      }
    }
  }

#ifndef DBUG_OFF
  // Read and print all values that was fetched
  if (table->primary_key == MAX_KEY)
  {
    // Table with hidden primary key
    int hidden_no= table->fields;
    const NDBTAB *tab= (const NDBTAB *) m_table;
    const NDBCOL *hidden_col= tab->getColumn(hidden_no);
    NdbRecAttr* rec= m_value[hidden_no].rec;
    DBUG_ASSERT(rec);
    DBUG_PRINT("hidden", ("%d: %s \"%llu\"", hidden_no, 
                          hidden_col->getName(), rec->u_64_value()));
  } 
  print_results();
#endif
  DBUG_VOID_RETURN;
}

/*
  Utility function to print/dump the fetched field
 */

void ha_ndbcluster::print_results()
{
  const NDBTAB *tab= (const NDBTAB*) m_table;
  DBUG_ENTER("print_results");

#ifndef DBUG_OFF
  if (!_db_on_)
    DBUG_VOID_RETURN;
  
  for (uint f=0; f<table->fields;f++)
  {
    Field *field;
    const NDBCOL *col;
    NdbValue value;

    if (!(value= m_value[f]).ptr)
    {
      fprintf(DBUG_FILE, "Field %d was not read\n", f);
      continue;
    }
    field= table->field[f];
    DBUG_DUMP("field->ptr", (char*)field->ptr, field->pack_length());
    col= tab->getColumn(f);
    fprintf(DBUG_FILE, "%d: %s\t", f, col->getName());

    NdbBlob *ndb_blob= NULL;
    if (! (field->flags & BLOB_FLAG))
    {
      if (value.rec->isNULL())
      {
        fprintf(DBUG_FILE, "NULL\n");
        continue;
      }
    }
    else
    {
      ndb_blob= value.blob;
      bool isNull= true;
      ndb_blob->getNull(isNull);
      if (isNull) {
        fprintf(DBUG_FILE, "NULL\n");
        continue;
      }
    }

    switch (col->getType()) {
    case NdbDictionary::Column::Tinyint: {
      char value= *field->ptr;
      fprintf(DBUG_FILE, "Tinyint\t%d", value);
      break;
    }
    case NdbDictionary::Column::Tinyunsigned: {
      unsigned char value= *field->ptr;
      fprintf(DBUG_FILE, "Tinyunsigned\t%u", value);
      break;
    }
    case NdbDictionary::Column::Smallint: {
      short value= *field->ptr;
      fprintf(DBUG_FILE, "Smallint\t%d", value);
      break;
    }
    case NdbDictionary::Column::Smallunsigned: {
      unsigned short value= *field->ptr;
      fprintf(DBUG_FILE, "Smallunsigned\t%u", value);
      break;
    }
    case NdbDictionary::Column::Mediumint: {
      byte value[3];
      memcpy(value, field->ptr, 3);
      fprintf(DBUG_FILE, "Mediumint\t%d,%d,%d", value[0], value[1], value[2]);
      break;
    }
    case NdbDictionary::Column::Mediumunsigned: {
      byte value[3];
      memcpy(value, field->ptr, 3);
      fprintf(DBUG_FILE, "Mediumunsigned\t%u,%u,%u", value[0], value[1], value[2]);
      break;
    }
    case NdbDictionary::Column::Int: {
      fprintf(DBUG_FILE, "Int\t%lld", field->val_int());
      break;
    }
    case NdbDictionary::Column::Unsigned: {
      Uint32 value= (Uint32) *field->ptr;
      fprintf(DBUG_FILE, "Unsigned\t%u", value);
      break;
    }
    case NdbDictionary::Column::Bigint: {
      Int64 value= (Int64) *field->ptr;
      fprintf(DBUG_FILE, "Bigint\t%lld", value);
      break;
    }
    case NdbDictionary::Column::Bigunsigned: {
      Uint64 value= (Uint64) *field->ptr;
      fprintf(DBUG_FILE, "Bigunsigned\t%llu", value);
      break;
    }
    case NdbDictionary::Column::Float: {
      float value= (float) *field->ptr;
      fprintf(DBUG_FILE, "Float\t%f", value);
      break;
    }
    case NdbDictionary::Column::Double: {
      double value= (double) *field->ptr;
      fprintf(DBUG_FILE, "Double\t%f", value);
      break;
    }
    case NdbDictionary::Column::Decimal: {
      char *value= field->ptr;

      fprintf(DBUG_FILE, "Decimal\t'%-*s'", field->pack_length(), value);
      break;
    }
    case NdbDictionary::Column::Char:{
      char buf[field->pack_length()+1];
      char *value= (char *) field->ptr;
      snprintf(buf, field->pack_length(), "%s", value);
      fprintf(DBUG_FILE, "Char\t'%s'", buf);
      break;
    }
    case NdbDictionary::Column::Varchar:
    case NdbDictionary::Column::Binary:
    case NdbDictionary::Column::Varbinary: {
      char *value= (char *) field->ptr;
      fprintf(DBUG_FILE, "'%s'", value);
      break;
    }
    case NdbDictionary::Column::Datetime: {
      Uint64 value= (Uint64) *field->ptr;
      fprintf(DBUG_FILE, "Datetime\t%llu", value);
      break;
    }
    case NdbDictionary::Column::Timespec: {
      Uint64 value= (Uint64) *field->ptr;
      fprintf(DBUG_FILE, "Timespec\t%llu", value);
      break;
    }
    case NdbDictionary::Column::Blob: {
      Uint64 len= 0;
      ndb_blob->getLength(len);
      fprintf(DBUG_FILE, "Blob\t[len=%u]", (unsigned)len);
      break;
    }
    case NdbDictionary::Column::Text: {
      Uint64 len= 0;
      ndb_blob->getLength(len);
      fprintf(DBUG_FILE, "Text\t[len=%u]", (unsigned)len);
      break;
    }
    case NdbDictionary::Column::Undefined:
      fprintf(DBUG_FILE, "Unknown type: %d", col->getType());
      break;
    }
    fprintf(DBUG_FILE, "\n");
    
  }
#endif
  DBUG_VOID_RETURN;
}


int ha_ndbcluster::index_init(uint index)
{
  DBUG_ENTER("index_init");
  DBUG_PRINT("enter", ("index: %u", index));
  DBUG_RETURN(handler::index_init(index));
}


int ha_ndbcluster::index_end()
{
  DBUG_ENTER("index_end");
  DBUG_RETURN(close_scan());
}


int ha_ndbcluster::index_read(byte *buf,
			      const byte *key, uint key_len, 
			      enum ha_rkey_function find_flag)
{
  DBUG_ENTER("index_read");
  DBUG_PRINT("enter", ("active_index: %u, key_len: %u, find_flag: %d", 
                       active_index, key_len, find_flag));

  key_range start_key;
  start_key.key=    key;
  start_key.length= key_len;
  start_key.flag=   find_flag;
  DBUG_RETURN(read_range_first_to_buf(&start_key, NULL, false, true, buf));
}


int ha_ndbcluster::index_read_idx(byte *buf, uint index_no, 
			      const byte *key, uint key_len, 
			      enum ha_rkey_function find_flag)
{
  statistic_increment(ha_read_key_count,&LOCK_status);
  DBUG_ENTER("index_read_idx");
  DBUG_PRINT("enter", ("index_no: %u, key_len: %u", index_no, key_len));  
  index_init(index_no);  
  DBUG_RETURN(index_read(buf, key, key_len, find_flag));
}


int ha_ndbcluster::index_next(byte *buf)
{
  DBUG_ENTER("index_next");

  int error= 1;
  statistic_increment(ha_read_next_count,&LOCK_status);
  DBUG_RETURN(next_result(buf));
}


int ha_ndbcluster::index_prev(byte *buf)
{
  DBUG_ENTER("index_prev");
  statistic_increment(ha_read_prev_count,&LOCK_status);
  DBUG_RETURN(1);
}


int ha_ndbcluster::index_first(byte *buf)
{
  DBUG_ENTER("index_first");
  statistic_increment(ha_read_first_count,&LOCK_status);
  // Start the ordered index scan and fetch the first row

  // Only HA_READ_ORDER indexes get called by index_first
  DBUG_RETURN(ordered_index_scan(0, 0, true, buf));
}


int ha_ndbcluster::index_last(byte *buf)
{
  DBUG_ENTER("index_last");
  statistic_increment(ha_read_last_count,&LOCK_status);
  int res;
  if((res= ordered_index_scan(0, 0, true, buf)) == 0){
    NdbResultSet *cursor= m_active_cursor; 
    while((res= cursor->nextResult(true)) == 0);
    if(res == 1){
      unpack_record(buf);
      table->status= 0;     
      DBUG_RETURN(0);
    }
  }
  DBUG_RETURN(1);
}


int ha_ndbcluster::read_range_first(const key_range *start_key,
				    const key_range *end_key,
				    bool eq_range, bool sorted)
{
  byte* buf= table->record[0];
  DBUG_ENTER("ha_ndbcluster::read_range_first");
  
  DBUG_RETURN(read_range_first_to_buf(start_key,
				      end_key,
				      eq_range, 
				      sorted,
				      buf));
}

inline
int ha_ndbcluster::read_range_first_to_buf(const key_range *start_key,
					   const key_range *end_key,
					   bool eq_range, bool sorted,
					   byte* buf)
{
  KEY* key_info;
  int error= 1; 
  DBUG_ENTER("ha_ndbcluster::read_range_first_to_buf");
  DBUG_PRINT("info", ("eq_range: %d, sorted: %d", eq_range, sorted));

  if (m_active_cursor)
    close_scan();

  switch (get_index_type(active_index)){
  case PRIMARY_KEY_ORDERED_INDEX:
  case PRIMARY_KEY_INDEX:
    key_info= table->key_info + active_index;
    if (start_key && 
	start_key->length == key_info->key_length &&
	start_key->flag == HA_READ_KEY_EXACT)
    {
      error= pk_read(start_key->key, start_key->length, buf);      
      DBUG_RETURN(error == HA_ERR_KEY_NOT_FOUND ? HA_ERR_END_OF_FILE : error);
    }
    break;
  case UNIQUE_ORDERED_INDEX:
  case UNIQUE_INDEX:
    key_info= table->key_info + active_index;
    if (start_key && 
	start_key->length == key_info->key_length &&
	start_key->flag == HA_READ_KEY_EXACT)
    {
      error= unique_index_read(start_key->key, start_key->length, buf);
      DBUG_RETURN(error == HA_ERR_KEY_NOT_FOUND ? HA_ERR_END_OF_FILE : error);
    }
    break;
  default:
    break;
  }


  // Start the ordered index scan and fetch the first row
  error= ordered_index_scan(start_key, end_key, sorted,
			    buf);

  DBUG_RETURN(error);
}


int ha_ndbcluster::read_range_next()
{
  DBUG_ENTER("ha_ndbcluster::read_range_next");
  DBUG_RETURN(next_result(table->record[0]));
}


int ha_ndbcluster::rnd_init(bool scan)
{
  NdbResultSet *cursor= m_active_cursor;
  DBUG_ENTER("rnd_init");
  DBUG_PRINT("enter", ("scan: %d", scan));
  // Check if scan is to be restarted
  if (cursor)
  {
    if (!scan)
      DBUG_RETURN(1);
    cursor->restart();    
  }
  index_init(table->primary_key);
  DBUG_RETURN(0);
}

int ha_ndbcluster::close_scan()
{
  NdbResultSet *cursor= m_active_cursor;
  NdbConnection *trans= m_active_trans;
  DBUG_ENTER("close_scan");

  if (!cursor)
    DBUG_RETURN(1);

  
  if (ops_pending)
  {
    /*
      Take over any pending transactions to the 
      deleteing/updating transaction before closing the scan    
    */
    DBUG_PRINT("info", ("ops_pending: %d", ops_pending));    
    if (execute_no_commit(this,trans) != 0) {
      no_uncommitted_rows_execute_failure();
      DBUG_RETURN(ndb_err(trans));
    }
    ops_pending= 0;
  }
  
  cursor->close();
  m_active_cursor= NULL;
  DBUG_RETURN(0);
}

int ha_ndbcluster::rnd_end()
{
  DBUG_ENTER("rnd_end");
  DBUG_RETURN(close_scan());
}


int ha_ndbcluster::rnd_next(byte *buf)
{
  DBUG_ENTER("rnd_next");
  statistic_increment(ha_read_rnd_next_count, &LOCK_status);

  if (!m_active_cursor)
    DBUG_RETURN(full_table_scan(buf));
  DBUG_RETURN(next_result(buf));
}


/*
  An "interesting" record has been found and it's pk 
  retrieved by calling position
  Now it's time to read the record from db once 
  again
*/

int ha_ndbcluster::rnd_pos(byte *buf, byte *pos)
{
  DBUG_ENTER("rnd_pos");
  statistic_increment(ha_read_rnd_count,&LOCK_status);
  // The primary key for the record is stored in pos
  // Perform a pk_read using primary key "index"
  DBUG_RETURN(pk_read(pos, ref_length, buf));  
}


/*
  Store the primary key of this record in ref 
  variable, so that the row can be retrieved again later
  using "reference" in rnd_pos
*/

void ha_ndbcluster::position(const byte *record)
{
  KEY *key_info;
  KEY_PART_INFO *key_part;
  KEY_PART_INFO *end;
  byte *buff;
  DBUG_ENTER("position");

  if (table->primary_key != MAX_KEY) 
  {
    key_info= table->key_info + table->primary_key;
    key_part= key_info->key_part;
    end= key_part + key_info->key_parts;
    buff= ref;
    
    for (; key_part != end; key_part++) 
    {
      if (key_part->null_bit) {
        /* Store 0 if the key part is a NULL part */      
        if (record[key_part->null_offset]
            & key_part->null_bit) {
          *buff++= 1;
          continue;
        }      
        *buff++= 0;
      }
      memcpy(buff, record + key_part->offset, key_part->length);
      buff += key_part->length;
    }
  } 
  else 
  {
    // No primary key, get hidden key
    DBUG_PRINT("info", ("Getting hidden key"));
    int hidden_no= table->fields;
    NdbRecAttr* rec= m_value[hidden_no].rec;
    const NDBTAB *tab= (const NDBTAB *) m_table;  
    const NDBCOL *hidden_col= tab->getColumn(hidden_no);
    DBUG_ASSERT(hidden_col->getPrimaryKey() && 
                hidden_col->getAutoIncrement() &&
                rec != NULL && 
                ref_length == NDB_HIDDEN_PRIMARY_KEY_LENGTH);
    memcpy(ref, (const void*)rec->aRef(), ref_length);
  }
  
  DBUG_DUMP("ref", (char*)ref, ref_length);
  DBUG_VOID_RETURN;
}


void ha_ndbcluster::info(uint flag)
{
  DBUG_ENTER("info");
  DBUG_PRINT("enter", ("flag: %d", flag));
  
  if (flag & HA_STATUS_POS)
    DBUG_PRINT("info", ("HA_STATUS_POS"));
  if (flag & HA_STATUS_NO_LOCK)
    DBUG_PRINT("info", ("HA_STATUS_NO_LOCK"));
  if (flag & HA_STATUS_TIME)
    DBUG_PRINT("info", ("HA_STATUS_TIME"));
  if (flag & HA_STATUS_CONST)
    DBUG_PRINT("info", ("HA_STATUS_CONST"));
  if (flag & HA_STATUS_VARIABLE)
  {
    DBUG_PRINT("info", ("HA_STATUS_VARIABLE"));
    if (m_table_info)
    {
      records_update();
    }
    else
    {
      Uint64 rows;
      if(ndb_get_table_statistics(m_ndb, m_tabname, &rows, 0) == 0){
	records= rows;
      }
    }
  }
  if (flag & HA_STATUS_ERRKEY)
  {
    DBUG_PRINT("info", ("HA_STATUS_ERRKEY"));
    errkey= dupkey;
  }
  if (flag & HA_STATUS_AUTO)
    DBUG_PRINT("info", ("HA_STATUS_AUTO"));
  DBUG_VOID_RETURN;
}


int ha_ndbcluster::extra(enum ha_extra_function operation)
{
  DBUG_ENTER("extra");
  switch (operation) {
  case HA_EXTRA_NORMAL:              /* Optimize for space (def) */
    DBUG_PRINT("info", ("HA_EXTRA_NORMAL"));
    break;
  case HA_EXTRA_QUICK:                 /* Optimize for speed */
    DBUG_PRINT("info", ("HA_EXTRA_QUICK"));
    break;
  case HA_EXTRA_RESET:                 /* Reset database to after open */
    DBUG_PRINT("info", ("HA_EXTRA_RESET"));
    break;
  case HA_EXTRA_CACHE:                 /* Cash record in HA_rrnd() */
    DBUG_PRINT("info", ("HA_EXTRA_CACHE"));
    break;
  case HA_EXTRA_NO_CACHE:              /* End cacheing of records (def) */
    DBUG_PRINT("info", ("HA_EXTRA_NO_CACHE"));
    break;
  case HA_EXTRA_NO_READCHECK:          /* No readcheck on update */
    DBUG_PRINT("info", ("HA_EXTRA_NO_READCHECK"));
    break;
  case HA_EXTRA_READCHECK:             /* Use readcheck (def) */
    DBUG_PRINT("info", ("HA_EXTRA_READCHECK"));
    break;
  case HA_EXTRA_KEYREAD:               /* Read only key to database */
    DBUG_PRINT("info", ("HA_EXTRA_KEYREAD"));
    break;
  case HA_EXTRA_NO_KEYREAD:            /* Normal read of records (def) */
    DBUG_PRINT("info", ("HA_EXTRA_NO_KEYREAD"));
    break;
  case HA_EXTRA_NO_USER_CHANGE:        /* No user is allowed to write */
    DBUG_PRINT("info", ("HA_EXTRA_NO_USER_CHANGE"));
    break;
  case HA_EXTRA_KEY_CACHE:
    DBUG_PRINT("info", ("HA_EXTRA_KEY_CACHE"));
    break;
  case HA_EXTRA_NO_KEY_CACHE:
    DBUG_PRINT("info", ("HA_EXTRA_NO_KEY_CACHE"));
    break;
  case HA_EXTRA_WAIT_LOCK:            /* Wait until file is avalably (def) */
    DBUG_PRINT("info", ("HA_EXTRA_WAIT_LOCK"));
    break;
  case HA_EXTRA_NO_WAIT_LOCK:         /* If file is locked, return quickly */
    DBUG_PRINT("info", ("HA_EXTRA_NO_WAIT_LOCK"));
    break;
  case HA_EXTRA_WRITE_CACHE:           /* Use write cache in ha_write() */
    DBUG_PRINT("info", ("HA_EXTRA_WRITE_CACHE"));
    break;
  case HA_EXTRA_FLUSH_CACHE:           /* flush write_record_cache */
    DBUG_PRINT("info", ("HA_EXTRA_FLUSH_CACHE"));
    break;
  case HA_EXTRA_NO_KEYS:               /* Remove all update of keys */
    DBUG_PRINT("info", ("HA_EXTRA_NO_KEYS"));
    break;
  case HA_EXTRA_KEYREAD_CHANGE_POS:         /* Keyread, but change pos */
    DBUG_PRINT("info", ("HA_EXTRA_KEYREAD_CHANGE_POS")); /* xxxxchk -r must be used */
    break;                                  
  case HA_EXTRA_REMEMBER_POS:          /* Remember pos for next/prev */
    DBUG_PRINT("info", ("HA_EXTRA_REMEMBER_POS"));
    break;
  case HA_EXTRA_RESTORE_POS:
    DBUG_PRINT("info", ("HA_EXTRA_RESTORE_POS"));
    break;
  case HA_EXTRA_REINIT_CACHE:          /* init cache from current record */
    DBUG_PRINT("info", ("HA_EXTRA_REINIT_CACHE"));
    break;
  case HA_EXTRA_FORCE_REOPEN:          /* Datafile have changed on disk */
    DBUG_PRINT("info", ("HA_EXTRA_FORCE_REOPEN"));
    break;
  case HA_EXTRA_FLUSH:                 /* Flush tables to disk */
    DBUG_PRINT("info", ("HA_EXTRA_FLUSH"));
    break;
  case HA_EXTRA_NO_ROWS:               /* Don't write rows */
    DBUG_PRINT("info", ("HA_EXTRA_NO_ROWS"));
    break;
  case HA_EXTRA_RESET_STATE:           /* Reset positions */
    DBUG_PRINT("info", ("HA_EXTRA_RESET_STATE"));
    break;
  case HA_EXTRA_IGNORE_DUP_KEY:       /* Dup keys don't rollback everything*/
    DBUG_PRINT("info", ("HA_EXTRA_IGNORE_DUP_KEY"));
    if (current_thd->lex->sql_command == SQLCOM_REPLACE)
    {
      DBUG_PRINT("info", ("Turning ON use of write instead of insert"));
      m_use_write= TRUE;
    } else 
    {
      m_ignore_dup_key_not_supported= TRUE;
    }
    break;
  case HA_EXTRA_NO_IGNORE_DUP_KEY:
    DBUG_PRINT("info", ("HA_EXTRA_NO_IGNORE_DUP_KEY"));
    DBUG_PRINT("info", ("Turning OFF use of write instead of insert"));
    m_use_write= false;
    m_ignore_dup_key_not_supported= false;
    break;
  case HA_EXTRA_RETRIEVE_ALL_COLS:    /* Retrieve all columns, not just those
					 where field->query_id is the same as
					 the current query id */
    DBUG_PRINT("info", ("HA_EXTRA_RETRIEVE_ALL_COLS"));
    retrieve_all_fields= TRUE;
    break;
  case HA_EXTRA_PREPARE_FOR_DELETE:
    DBUG_PRINT("info", ("HA_EXTRA_PREPARE_FOR_DELETE"));
    break;
  case HA_EXTRA_PREPARE_FOR_UPDATE:     /* Remove read cache if problems */
    DBUG_PRINT("info", ("HA_EXTRA_PREPARE_FOR_UPDATE"));
    break;
  case HA_EXTRA_PRELOAD_BUFFER_SIZE: 
    DBUG_PRINT("info", ("HA_EXTRA_PRELOAD_BUFFER_SIZE"));
    break;
  case HA_EXTRA_RETRIEVE_PRIMARY_KEY: 
    DBUG_PRINT("info", ("HA_EXTRA_RETRIEVE_PRIMARY_KEY"));
    break;
  case HA_EXTRA_CHANGE_KEY_TO_UNIQUE: 
    DBUG_PRINT("info", ("HA_EXTRA_CHANGE_KEY_TO_UNIQUE"));
    break;
  case HA_EXTRA_CHANGE_KEY_TO_DUP: 
    DBUG_PRINT("info", ("HA_EXTRA_CHANGE_KEY_TO_DUP"));
    break;

  }
  
  DBUG_RETURN(0);
}

/* 
   Start of an insert, remember number of rows to be inserted, it will
   be used in write_row and get_autoincrement to send an optimal number
   of rows in each roundtrip to the server

   SYNOPSIS
   rows     number of rows to insert, 0 if unknown

*/

void ha_ndbcluster::start_bulk_insert(ha_rows rows)
{
  int bytes, batch;
  const NDBTAB *tab= (const NDBTAB *) m_table;    

  DBUG_ENTER("start_bulk_insert");
  DBUG_PRINT("enter", ("rows: %d", (int)rows));
  
  rows_inserted= 0;
  rows_to_insert= rows; 

  /* 
    Calculate how many rows that should be inserted
    per roundtrip to NDB. This is done in order to minimize the 
    number of roundtrips as much as possible. However performance will 
    degrade if too many bytes are inserted, thus it's limited by this 
    calculation.   
  */
  const int bytesperbatch= 8192;
  bytes= 12 + tab->getRowSizeInBytes() + 4 * tab->getNoOfColumns();
  batch= bytesperbatch/bytes;
  batch= batch == 0 ? 1 : batch;
  DBUG_PRINT("info", ("batch: %d, bytes: %d", batch, bytes));
  bulk_insert_rows= batch;

  DBUG_VOID_RETURN;
}

/*
  End of an insert
 */
int ha_ndbcluster::end_bulk_insert()
{
  int error= 0;

  DBUG_ENTER("end_bulk_insert");
  // Check if last inserts need to be flushed
  if (bulk_insert_not_flushed)
  {
    NdbConnection *trans= m_active_trans;
    // Send rows to NDB
    DBUG_PRINT("info", ("Sending inserts to NDB, "\
                        "rows_inserted:%d, bulk_insert_rows: %d", 
                        rows_inserted, bulk_insert_rows)); 
    bulk_insert_not_flushed= false;
    if (execute_no_commit(this,trans) != 0) {
      no_uncommitted_rows_execute_failure();
      my_errno= error= ndb_err(trans);
    }
  }

  rows_inserted= 0;
  rows_to_insert= 1;
  DBUG_RETURN(error);
}


int ha_ndbcluster::extra_opt(enum ha_extra_function operation, ulong cache_size)
{
  DBUG_ENTER("extra_opt");
  DBUG_PRINT("enter", ("cache_size: %lu", cache_size));
  DBUG_RETURN(extra(operation));
}


int ha_ndbcluster::reset()
{
  DBUG_ENTER("reset");
  // Reset what?
  DBUG_RETURN(1);
}


const char **ha_ndbcluster::bas_ext() const
{ static const char *ext[1]= { NullS }; return ext; }


/*
  How many seeks it will take to read through the table
  This is to be comparable to the number returned by records_in_range so
  that we can decide if we should scan the table or use keys.
*/

double ha_ndbcluster::scan_time()
{
  DBUG_ENTER("ha_ndbcluster::scan_time()");
  double res= rows2double(records*1000);
  DBUG_PRINT("exit", ("table: %s value: %f", 
		      m_tabname, res));
  DBUG_RETURN(res);
}


THR_LOCK_DATA **ha_ndbcluster::store_lock(THD *thd,
                                          THR_LOCK_DATA **to,
                                          enum thr_lock_type lock_type)
{
  DBUG_ENTER("store_lock");
  if (lock_type != TL_IGNORE && m_lock.type == TL_UNLOCK) 
  {

    /* If we are not doing a LOCK TABLE, then allow multiple
       writers */
    
    if ((lock_type >= TL_WRITE_ALLOW_WRITE &&
         lock_type <= TL_WRITE) && !thd->in_lock_tables)      
      lock_type= TL_WRITE_ALLOW_WRITE;
    
    /* In queries of type INSERT INTO t1 SELECT ... FROM t2 ...
       MySQL would use the lock TL_READ_NO_INSERT on t2, and that
       would conflict with TL_WRITE_ALLOW_WRITE, blocking all inserts
       to t2. Convert the lock to a normal read lock to allow
       concurrent inserts to t2. */
    
    if (lock_type == TL_READ_NO_INSERT && !thd->in_lock_tables)
      lock_type= TL_READ;
    
    m_lock.type=lock_type;
  }
  *to++= &m_lock;

  DBUG_PRINT("exit", ("lock_type: %d", lock_type));
  
  DBUG_RETURN(to);
}

#ifndef DBUG_OFF
#define PRINT_OPTION_FLAGS(t) { \
      if (t->options & OPTION_NOT_AUTOCOMMIT) \
        DBUG_PRINT("thd->options", ("OPTION_NOT_AUTOCOMMIT")); \
      if (t->options & OPTION_BEGIN) \
        DBUG_PRINT("thd->options", ("OPTION_BEGIN")); \
      if (t->options & OPTION_TABLE_LOCK) \
        DBUG_PRINT("thd->options", ("OPTION_TABLE_LOCK")); \
}
#else
#define PRINT_OPTION_FLAGS(t)
#endif


/*
  As MySQL will execute an external lock for every new table it uses
  we can use this to start the transactions.
  If we are in auto_commit mode we just need to start a transaction
  for the statement, this will be stored in transaction.stmt.
  If not, we have to start a master transaction if there doesn't exist
  one from before, this will be stored in transaction.all
 
  When a table lock is held one transaction will be started which holds
  the table lock and for each statement a hupp transaction will be started  
 */

int ha_ndbcluster::external_lock(THD *thd, int lock_type)
{
  int error=0;
  NdbConnection* trans= NULL;

  DBUG_ENTER("external_lock");
  /*
    Check that this handler instance has a connection
    set up to the Ndb object of thd
   */
  if (check_ndb_connection())
    DBUG_RETURN(1);
 
  Thd_ndb *thd_ndb= (Thd_ndb*)thd->transaction.thd_ndb;

  DBUG_PRINT("enter", ("transaction.thd_ndb->lock_count: %d", 
                       thd_ndb->lock_count));

  if (lock_type != F_UNLCK)
  {
    DBUG_PRINT("info", ("lock_type != F_UNLCK"));
    if (!thd_ndb->lock_count++)
    {
      PRINT_OPTION_FLAGS(thd);

      if (!(thd->options & (OPTION_NOT_AUTOCOMMIT | OPTION_BEGIN | OPTION_TABLE_LOCK))) 
      {
        // Autocommit transaction
        DBUG_ASSERT(!thd->transaction.stmt.ndb_tid);
        DBUG_PRINT("trans",("Starting transaction stmt"));      

        trans= m_ndb->startTransaction();
        if (trans == NULL)
          ERR_RETURN(m_ndb->getNdbError());
	no_uncommitted_rows_reset(thd);
        thd->transaction.stmt.ndb_tid= trans;
      } 
      else 
      { 
        if (!thd->transaction.all.ndb_tid)
	{
          // Not autocommit transaction
          // A "master" transaction ha not been started yet
          DBUG_PRINT("trans",("starting transaction, all"));
          
          trans= m_ndb->startTransaction();
          if (trans == NULL)
            ERR_RETURN(m_ndb->getNdbError());
	  no_uncommitted_rows_reset(thd);

          /*
            If this is the start of a LOCK TABLE, a table look 
            should be taken on the table in NDB
           
            Check if it should be read or write lock
           */
          if (thd->options & (OPTION_TABLE_LOCK))
	  {
            //lockThisTable();
            DBUG_PRINT("info", ("Locking the table..." ));
          }

          thd->transaction.all.ndb_tid= trans; 
        }
      }
    }
    /*
      This is the place to make sure this handler instance
      has a started transaction.
     
      The transaction is started by the first handler on which 
      MySQL Server calls external lock
     
      Other handlers in the same stmt or transaction should use 
      the same NDB transaction. This is done by setting up the m_active_trans
      pointer to point to the NDB transaction. 
     */

    m_active_trans= thd->transaction.all.ndb_tid ? 
      (NdbConnection*)thd->transaction.all.ndb_tid:
      (NdbConnection*)thd->transaction.stmt.ndb_tid;
    DBUG_ASSERT(m_active_trans);
    // Start of transaction
    retrieve_all_fields= FALSE;
    ops_pending= 0;    
    {
      NDBDICT *dict= m_ndb->getDictionary();
      const NDBTAB *tab;
      void *tab_info;
      if (!(tab= dict->getTable(m_tabname, &tab_info)))
	ERR_RETURN(dict->getNdbError());
      DBUG_PRINT("info", ("Table schema version: %d", tab->getObjectVersion()));
      m_table= (void *)tab;
      m_table_info= tab_info;
    }
    no_uncommitted_rows_init(thd);
  } 
  else 
  {
    DBUG_PRINT("info", ("lock_type == F_UNLCK"));
    if (!--thd_ndb->lock_count)
    {
      DBUG_PRINT("trans", ("Last external_lock"));
      PRINT_OPTION_FLAGS(thd);

      if (thd->transaction.stmt.ndb_tid)
      {
        /*
          Unlock is done without a transaction commit / rollback.
          This happens if the thread didn't update any rows
          We must in this case close the transaction to release resources
        */
        DBUG_PRINT("trans",("ending non-updating transaction"));
        m_ndb->closeTransaction(m_active_trans);
        thd->transaction.stmt.ndb_tid= 0;
      }
    }
    m_table= NULL;
    m_table_info= NULL;
    if (m_active_trans)
      DBUG_PRINT("warning", ("m_active_trans != NULL"));
    if (m_active_cursor)
      DBUG_PRINT("warning", ("m_active_cursor != NULL"));
    if (blobs_pending)
      DBUG_PRINT("warning", ("blobs_pending != 0"));
    if (ops_pending)
      DBUG_PRINT("warning", ("ops_pending != 0L"));
    m_active_trans= NULL;
    m_active_cursor= NULL;
    ops_pending= 0;
    blobs_pending= 0;
  }
  DBUG_RETURN(error);
}

/*
  When using LOCK TABLE's external_lock is only called when the actual
  TABLE LOCK is done.
  Under LOCK TABLES, each used tables will force a call to start_stmt.
  Ndb doesn't currently support table locks, and will do ordinary
  startTransaction for each transaction/statement.
*/

int ha_ndbcluster::start_stmt(THD *thd)
{
  int error=0;
  DBUG_ENTER("start_stmt");
  PRINT_OPTION_FLAGS(thd);

  NdbConnection *trans= (NdbConnection*)thd->transaction.stmt.ndb_tid;
  if (!trans){
    DBUG_PRINT("trans",("Starting transaction stmt"));  
    
    NdbConnection *tablock_trans= 
      (NdbConnection*)thd->transaction.all.ndb_tid;
    DBUG_PRINT("info", ("tablock_trans: %x", (uint)tablock_trans));
    DBUG_ASSERT(tablock_trans);
//    trans= m_ndb->hupp(tablock_trans);
    trans= m_ndb->startTransaction();
    if (trans == NULL)
      ERR_RETURN(m_ndb->getNdbError());
    no_uncommitted_rows_reset(thd);
    thd->transaction.stmt.ndb_tid= trans;
  }
  m_active_trans= trans;

  // Start of statement
  retrieve_all_fields= FALSE;
  ops_pending= 0;    
  
  DBUG_RETURN(error);
}


/*
  Commit a transaction started in NDB 
 */

int ndbcluster_commit(THD *thd, void *ndb_transaction)
{
  int res= 0;
  Ndb *ndb= ((Thd_ndb*)thd->transaction.thd_ndb)->ndb;
  NdbConnection *trans= (NdbConnection*)ndb_transaction;

  DBUG_ENTER("ndbcluster_commit");
  DBUG_PRINT("transaction",("%s",
                            trans == thd->transaction.stmt.ndb_tid ? 
                            "stmt" : "all"));
  DBUG_ASSERT(ndb && trans);

  if (execute_commit(0,trans) != 0)
  {
    const NdbError err= trans->getNdbError();
    const NdbOperation *error_op= trans->getNdbErrorOperation();
    ERR_PRINT(err);     
    res= ndb_to_mysql_error(&err);
    if (res != -1) 
      ndbcluster_print_error(res, error_op);
  }
  ndb->closeTransaction(trans);
  DBUG_RETURN(res);
}


/*
  Rollback a transaction started in NDB
 */

int ndbcluster_rollback(THD *thd, void *ndb_transaction)
{
  int res= 0;
  Ndb *ndb= ((Thd_ndb*)thd->transaction.thd_ndb)->ndb;
  NdbConnection *trans= (NdbConnection*)ndb_transaction;

  DBUG_ENTER("ndbcluster_rollback");
  DBUG_PRINT("transaction",("%s",
                            trans == thd->transaction.stmt.ndb_tid ? 
                            "stmt" : "all"));
  DBUG_ASSERT(ndb && trans);

  if (trans->execute(Rollback) != 0)
  {
    const NdbError err= trans->getNdbError();
    const NdbOperation *error_op= trans->getNdbErrorOperation();
    ERR_PRINT(err);     
    res= ndb_to_mysql_error(&err);
    if (res != -1) 
      ndbcluster_print_error(res, error_op);
  }
  ndb->closeTransaction(trans);
  DBUG_RETURN(0);
}


/*
  Define NDB column based on Field.
  Returns 0 or mysql error code.
  Not member of ha_ndbcluster because NDBCOL cannot be declared.
 */

static int create_ndb_column(NDBCOL &col,
                             Field *field,
                             HA_CREATE_INFO *info)
{
  // Set name
  col.setName(field->field_name);
  // Get char set
  CHARSET_INFO *cs= field->charset();
  // Set type and sizes
  const enum enum_field_types mysql_type= field->real_type();
  switch (mysql_type) {
  // Numeric types
  case MYSQL_TYPE_DECIMAL:    
    col.setType(NDBCOL::Char);
    col.setLength(field->pack_length());
    break;
  case MYSQL_TYPE_TINY:        
    if (field->flags & UNSIGNED_FLAG)
      col.setType(NDBCOL::Tinyunsigned);
    else
      col.setType(NDBCOL::Tinyint);
    col.setLength(1);
    break;
  case MYSQL_TYPE_SHORT:
    if (field->flags & UNSIGNED_FLAG)
      col.setType(NDBCOL::Smallunsigned);
    else
      col.setType(NDBCOL::Smallint);
    col.setLength(1);
    break;
  case MYSQL_TYPE_LONG:
    if (field->flags & UNSIGNED_FLAG)
      col.setType(NDBCOL::Unsigned);
    else
      col.setType(NDBCOL::Int);
    col.setLength(1);
    break;
  case MYSQL_TYPE_INT24:       
    if (field->flags & UNSIGNED_FLAG)
      col.setType(NDBCOL::Mediumunsigned);
    else
      col.setType(NDBCOL::Mediumint);
    col.setLength(1);
    break;
  case MYSQL_TYPE_LONGLONG:
    if (field->flags & UNSIGNED_FLAG)
      col.setType(NDBCOL::Bigunsigned);
    else
      col.setType(NDBCOL::Bigint);
    col.setLength(1);
    break;
  case MYSQL_TYPE_FLOAT:
    col.setType(NDBCOL::Float);
    col.setLength(1);
    break;
  case MYSQL_TYPE_DOUBLE:
    col.setType(NDBCOL::Double);
    col.setLength(1);
    break;
  // Date types
  case MYSQL_TYPE_TIMESTAMP:
    col.setType(NDBCOL::Unsigned);
    col.setLength(1);
    break;
  case MYSQL_TYPE_DATETIME:    
    col.setType(NDBCOL::Datetime);
    col.setLength(1);
    break;
  case MYSQL_TYPE_DATE:
  case MYSQL_TYPE_NEWDATE:
  case MYSQL_TYPE_TIME:        
  case MYSQL_TYPE_YEAR:        
    col.setType(NDBCOL::Char);
    col.setLength(field->pack_length());
    break;
  // Char types
  case MYSQL_TYPE_STRING:      
    if (field->flags & BINARY_FLAG)
      col.setType(NDBCOL::Binary);
    else {
      col.setType(NDBCOL::Char);
      col.setCharset(cs);
    }
    col.setLength(field->pack_length());
    break;
  case MYSQL_TYPE_VAR_STRING:
    if (field->flags & BINARY_FLAG)
      col.setType(NDBCOL::Varbinary);
    else {
      col.setType(NDBCOL::Varchar);
      col.setCharset(cs);
    }
    col.setLength(field->pack_length());
    break;
  // Blob types (all come in as MYSQL_TYPE_BLOB)
  mysql_type_tiny_blob:
  case MYSQL_TYPE_TINY_BLOB:
    if (field->flags & BINARY_FLAG)
      col.setType(NDBCOL::Blob);
    else {
      col.setType(NDBCOL::Text);
      col.setCharset(cs);
    }
    col.setInlineSize(256);
    // No parts
    col.setPartSize(0);
    col.setStripeSize(0);
    break;
  mysql_type_blob:
  case MYSQL_TYPE_BLOB:    
    if (field->flags & BINARY_FLAG)
      col.setType(NDBCOL::Blob);
    else {
      col.setType(NDBCOL::Text);
      col.setCharset(cs);
    }
    // Use "<=" even if "<" is the exact condition
    if (field->max_length() <= (1 << 8))
      goto mysql_type_tiny_blob;
    else if (field->max_length() <= (1 << 16))
    {
      col.setInlineSize(256);
      col.setPartSize(2000);
      col.setStripeSize(16);
    }
    else if (field->max_length() <= (1 << 24))
      goto mysql_type_medium_blob;
    else
      goto mysql_type_long_blob;
    break;
  mysql_type_medium_blob:
  case MYSQL_TYPE_MEDIUM_BLOB:   
    if (field->flags & BINARY_FLAG)
      col.setType(NDBCOL::Blob);
    else {
      col.setType(NDBCOL::Text);
      col.setCharset(cs);
    }
    col.setInlineSize(256);
    col.setPartSize(4000);
    col.setStripeSize(8);
    break;
  mysql_type_long_blob:
  case MYSQL_TYPE_LONG_BLOB:  
    if (field->flags & BINARY_FLAG)
      col.setType(NDBCOL::Blob);
    else {
      col.setType(NDBCOL::Text);
      col.setCharset(cs);
    }
    col.setInlineSize(256);
    col.setPartSize(8000);
    col.setStripeSize(4);
    break;
  // Other types
  case MYSQL_TYPE_ENUM:
    col.setType(NDBCOL::Char);
    col.setLength(field->pack_length());
    break;
  case MYSQL_TYPE_SET:         
    col.setType(NDBCOL::Char);
    col.setLength(field->pack_length());
    break;
  case MYSQL_TYPE_NULL:        
  case MYSQL_TYPE_GEOMETRY:
    goto mysql_type_unsupported;
  mysql_type_unsupported:
  default:
    return HA_ERR_UNSUPPORTED;
  }
  // Set nullable and pk
  col.setNullable(field->maybe_null());
  col.setPrimaryKey(field->flags & PRI_KEY_FLAG);
  // Set autoincrement
  if (field->flags & AUTO_INCREMENT_FLAG) 
  {
    col.setAutoIncrement(TRUE);
    ulonglong value= info->auto_increment_value ?
      info->auto_increment_value : (ulonglong) 1;
    DBUG_PRINT("info", ("Autoincrement key, initial: %llu", value));
    col.setAutoIncrementInitialValue(value);
  }
  else
    col.setAutoIncrement(false);
  return 0;
}

/*
  Create a table in NDB Cluster
 */

int ha_ndbcluster::create(const char *name, 
			  TABLE *form, 
			  HA_CREATE_INFO *info)
{
  NDBTAB tab;
  NDBCOL col;
  uint pack_length, length, i;
  const void *data, *pack_data;
  const char **key_names= form->keynames.type_names;
  char name2[FN_HEADLEN];
   
  DBUG_ENTER("create");
  DBUG_PRINT("enter", ("name: %s", name));
  fn_format(name2, name, "", "",2);       // Remove the .frm extension
  set_dbname(name2);
  set_tabname(name2);  

  DBUG_PRINT("table", ("name: %s", m_tabname));  
  tab.setName(m_tabname);
  tab.setLogging(!(info->options & HA_LEX_CREATE_TMP_TABLE));    
   
  // Save frm data for this table
  if (readfrm(name, &data, &length))
    DBUG_RETURN(1);
  if (packfrm(data, length, &pack_data, &pack_length))
    DBUG_RETURN(2);
  
  DBUG_PRINT("info", ("setFrm data=%x, len=%d", pack_data, pack_length));
  tab.setFrm(pack_data, pack_length);      
  my_free((char*)data, MYF(0));
  my_free((char*)pack_data, MYF(0));
  
  for (i= 0; i < form->fields; i++) 
  {
    Field *field= form->field[i];
    DBUG_PRINT("info", ("name: %s, type: %u, pack_length: %d", 
                        field->field_name, field->real_type(),
			field->pack_length()));
    if ((my_errno= create_ndb_column(col, field, info)))
      DBUG_RETURN(my_errno);
    tab.addColumn(col);
  }
  
  // No primary key, create shadow key as 64 bit, auto increment  
  if (form->primary_key == MAX_KEY) 
  {
    DBUG_PRINT("info", ("Generating shadow key"));
    col.setName("$PK");
    col.setType(NdbDictionary::Column::Bigunsigned);
    col.setLength(1);
    col.setNullable(false);
    col.setPrimaryKey(TRUE);
    col.setAutoIncrement(TRUE);
    tab.addColumn(col);
  }
  
  my_errno= 0;
  if (check_ndb_connection())
  {
    my_errno= HA_ERR_NO_CONNECTION;
    DBUG_RETURN(my_errno);
  }
  
  // Create the table in NDB     
  NDBDICT *dict= m_ndb->getDictionary();
  if (dict->createTable(tab)) 
  {
    const NdbError err= dict->getNdbError();
    ERR_PRINT(err);
    my_errno= ndb_to_mysql_error(&err);
    DBUG_RETURN(my_errno);
  }
  DBUG_PRINT("info", ("Table %s/%s created successfully", 
                      m_dbname, m_tabname));

  // Create secondary indexes
  my_errno= build_index_list(form, ILBP_CREATE);

  DBUG_RETURN(my_errno);
}


int ha_ndbcluster::create_ordered_index(const char *name, 
					KEY *key_info)
{
  DBUG_ENTER("create_ordered_index");
  DBUG_RETURN(create_index(name, key_info, false));
}

int ha_ndbcluster::create_unique_index(const char *name, 
				       KEY *key_info)
{

  DBUG_ENTER("create_unique_index");
  DBUG_RETURN(create_index(name, key_info, true));
}


/*
  Create an index in NDB Cluster
 */

int ha_ndbcluster::create_index(const char *name, 
				KEY *key_info,
				bool unique)
{
  NdbDictionary::Dictionary *dict= m_ndb->getDictionary();
  KEY_PART_INFO *key_part= key_info->key_part;
  KEY_PART_INFO *end= key_part + key_info->key_parts;
  
  DBUG_ENTER("create_index");
  DBUG_PRINT("enter", ("name: %s ", name));

  NdbDictionary::Index ndb_index(name);
  if (unique)
    ndb_index.setType(NdbDictionary::Index::UniqueHashIndex);
  else 
  {
    ndb_index.setType(NdbDictionary::Index::OrderedIndex);
    // TODO Only temporary ordered indexes supported
    ndb_index.setLogging(false); 
  }
  ndb_index.setTable(m_tabname);

  for (; key_part != end; key_part++) 
  {
    Field *field= key_part->field;
    DBUG_PRINT("info", ("attr: %s", field->field_name));
    ndb_index.addColumnName(field->field_name);
  }
  
  if (dict->createIndex(ndb_index))
    ERR_RETURN(dict->getNdbError());

  // Success
  DBUG_PRINT("info", ("Created index %s", name));
  DBUG_RETURN(0);  
}


/*
  Rename a table in NDB Cluster
*/

int ha_ndbcluster::rename_table(const char *from, const char *to)
{
  char new_tabname[FN_HEADLEN];

  DBUG_ENTER("ha_ndbcluster::rename_table");
  set_dbname(from);
  set_tabname(from);
  set_tabname(to, new_tabname);

  if (check_ndb_connection()) {
    my_errno= HA_ERR_NO_CONNECTION;
    DBUG_RETURN(my_errno);
  }

  int result= alter_table_name(m_tabname, new_tabname);
  if (result == 0)
    set_tabname(to);
  
  DBUG_RETURN(result);
}


/*
  Rename a table in NDB Cluster using alter table
 */

int ha_ndbcluster::alter_table_name(const char *from, const char *to)
{
  NDBDICT *dict= m_ndb->getDictionary();
  const NDBTAB *orig_tab;
  DBUG_ENTER("alter_table_name_table");
  DBUG_PRINT("enter", ("Renaming %s to %s", from, to));

  if (!(orig_tab= dict->getTable(from)))
    ERR_RETURN(dict->getNdbError());
      
  NdbDictionary::Table copy_tab= dict->getTableForAlteration(from);
  copy_tab.setName(to);
  if (dict->alterTable(copy_tab) != 0)
    ERR_RETURN(dict->getNdbError());

  m_table= NULL;
  m_table_info= NULL;
                                                                             
  DBUG_RETURN(0);
}


/*
  Delete a table from NDB Cluster
 */

int ha_ndbcluster::delete_table(const char *name)
{
  DBUG_ENTER("delete_table");
  DBUG_PRINT("enter", ("name: %s", name));
  set_dbname(name);
  set_tabname(name);
  
  if (check_ndb_connection())
    DBUG_RETURN(HA_ERR_NO_CONNECTION);
  DBUG_RETURN(drop_table());
}


/*
  Drop a table in NDB Cluster
 */

int ha_ndbcluster::drop_table()
{
  NdbDictionary::Dictionary *dict= m_ndb->getDictionary();

  DBUG_ENTER("drop_table");
  DBUG_PRINT("enter", ("Deleting %s", m_tabname));
  
  if (dict->dropTable(m_tabname)) 
  {
    const NdbError err= dict->getNdbError();
    if (err.code == 709)
      ; // 709: No such table existed
    else 
      ERR_RETURN(dict->getNdbError());
  }  
  release_metadata();
  DBUG_RETURN(0);
}


/*
  Drop a database in NDB Cluster
 */

int ndbcluster_drop_database(const char *path)
{
  DBUG_ENTER("ndbcluster_drop_database");
  // TODO drop all tables for this database
  DBUG_RETURN(1);
}


longlong ha_ndbcluster::get_auto_increment()
{  
  DBUG_ENTER("get_auto_increment");
  DBUG_PRINT("enter", ("m_tabname: %s", m_tabname));
  int cache_size= 
    (rows_to_insert - rows_inserted < autoincrement_prefetch) ?
    rows_to_insert - rows_inserted 
    : (rows_to_insert > autoincrement_prefetch) ? 
    rows_to_insert 
    : autoincrement_prefetch;
  Uint64 auto_value= 
    (skip_auto_increment) ? 
    m_ndb->readAutoIncrementValue((const NDBTAB *) m_table)
    : m_ndb->getAutoIncrementValue((const NDBTAB *) m_table, cache_size);
  DBUG_RETURN((longlong)auto_value);
}


/*
  Constructor for the NDB Cluster table handler 
 */

ha_ndbcluster::ha_ndbcluster(TABLE *table_arg):
  handler(table_arg),
  m_active_trans(NULL),
  m_active_cursor(NULL),
  m_ndb(NULL),
  m_table(NULL),
  m_table_info(NULL),
  m_table_flags(HA_REC_NOT_IN_SEQ |
		HA_NULL_IN_KEY |
		HA_AUTO_PART_KEY |
		HA_NO_PREFIX_CHAR_KEYS),
  m_share(0),
  m_use_write(false),
  m_ignore_dup_key_not_supported(false),
  retrieve_all_fields(FALSE),
  rows_to_insert(1),
  rows_inserted(0),
  bulk_insert_rows(1024),
  bulk_insert_not_flushed(false),
  ops_pending(0),
  skip_auto_increment(true),
  blobs_pending(0),
  blobs_buffer(0),
  blobs_buffer_size(0),
  dupkey((uint) -1)
{ 
  int i;
  
  DBUG_ENTER("ha_ndbcluster");

  m_tabname[0]= '\0';
  m_dbname[0]= '\0';

  records= ~(ha_rows)0; // uninitialized
  block_size= 1024;

  for (i= 0; i < MAX_KEY; i++)
  {
    m_index[i].type= UNDEFINED_INDEX;   
    m_index[i].unique_index= NULL;      
    m_index[i].index= NULL;      
  }

  DBUG_VOID_RETURN;
}


/*
  Destructor for NDB Cluster table handler
 */

ha_ndbcluster::~ha_ndbcluster() 
{
  DBUG_ENTER("~ha_ndbcluster");

  if (m_share)
    free_share(m_share);
  release_metadata();
  my_free(blobs_buffer, MYF(MY_ALLOW_ZERO_PTR));
  blobs_buffer= 0;

  // Check for open cursor/transaction
  if (m_active_cursor) {
  }
  DBUG_ASSERT(m_active_cursor == NULL);
  if (m_active_trans) {
  }
  DBUG_ASSERT(m_active_trans == NULL);

  DBUG_VOID_RETURN;
}


/*
  Open a table for further use
  - fetch metadata for this table from NDB
  - check that table exists
*/

int ha_ndbcluster::open(const char *name, int mode, uint test_if_locked)
{
  KEY *key;
  DBUG_ENTER("open");
  DBUG_PRINT("enter", ("name: %s mode: %d test_if_locked: %d",
                       name, mode, test_if_locked));
  
  // Setup ref_length to make room for the whole 
  // primary key to be written in the ref variable
  
  if (table->primary_key != MAX_KEY) 
  {
    key= table->key_info+table->primary_key;
    ref_length= key->key_length;
    DBUG_PRINT("info", (" ref_length: %d", ref_length));
  }
  // Init table lock structure 
  if (!(m_share=get_share(name)))
    DBUG_RETURN(1);
  thr_lock_data_init(&m_share->lock,&m_lock,(void*) 0);
  
  set_dbname(name);
  set_tabname(name);
  
  if (check_ndb_connection()) {
    free_share(m_share); m_share= 0;
    DBUG_RETURN(HA_ERR_NO_CONNECTION);
  }

  DBUG_RETURN(get_metadata(name));
}


/*
  Close the table
  - release resources setup by open()
 */

int ha_ndbcluster::close(void)
{
  DBUG_ENTER("close");  
  free_share(m_share); m_share= 0;
  release_metadata();
  m_ndb= NULL;
  DBUG_RETURN(0);
}


Thd_ndb* ha_ndbcluster::seize_thd_ndb()
{
  Thd_ndb *thd_ndb;
  DBUG_ENTER("seize_thd_ndb");

#ifdef USE_NDB_POOL
  // Seize from pool
  ndb= Ndb::seize();
  xxxxxxxxxxxxxx error
#else
  thd_ndb= new Thd_ndb();
#endif
  thd_ndb->ndb->getDictionary()->set_local_table_data_size(sizeof(Ndb_table_local_info));
  if (thd_ndb->ndb->init(max_transactions) != 0)
  {
    ERR_PRINT(thd_ndb->ndb->getNdbError());
    /*
      TODO 
      Alt.1 If init fails because to many allocated Ndb 
      wait on condition for a Ndb object to be released.
      Alt.2 Seize/release from pool, wait until next release 
    */
    delete thd_ndb;
    thd_ndb= NULL;
  }
  DBUG_RETURN(thd_ndb);
}


void ha_ndbcluster::release_thd_ndb(Thd_ndb* thd_ndb)
{
  DBUG_ENTER("release_thd_ndb");
#ifdef USE_NDB_POOL
  // Release to  pool
  Ndb::release(ndb);
  xxxxxxxxxxxx error
#else
  delete thd_ndb;
#endif
  DBUG_VOID_RETURN;
}


/*
  If this thread already has a Ndb object allocated
  in current THD, reuse it. Otherwise
  seize a Ndb object, assign it to current THD and use it.
 
  Having a Ndb object also means that a connection to 
  NDB cluster has been opened. The connection is 
  checked.
 
*/

int ha_ndbcluster::check_ndb_connection()
{
  THD *thd= current_thd;
  Thd_ndb *thd_ndb= (Thd_ndb*)thd->transaction.thd_ndb;
  DBUG_ENTER("check_ndb_connection");
  
  if (!thd_ndb)
  {
    thd_ndb= seize_thd_ndb();
    if (!thd_ndb)
      DBUG_RETURN(2);
    thd->transaction.thd_ndb= thd_ndb;
  }
  m_ndb= thd_ndb->ndb;
  m_ndb->setDatabaseName(m_dbname);
  DBUG_RETURN(0);
}

void ndbcluster_close_connection(THD *thd)
{
  Thd_ndb *thd_ndb= (Thd_ndb*)thd->transaction.thd_ndb;
  DBUG_ENTER("ndbcluster_close_connection");
  if (thd_ndb)
  {
    ha_ndbcluster::release_thd_ndb(thd_ndb);
    thd->transaction.thd_ndb= NULL;
  }
  DBUG_VOID_RETURN;
}


/*
  Try to discover one table from NDB
 */

int ndbcluster_discover(const char *dbname, const char *name,
			const void** frmblob, uint* frmlen)
{
  uint len;
  const void* data;
  const NDBTAB* tab;
  DBUG_ENTER("ndbcluster_discover");
  DBUG_PRINT("enter", ("db: %s, name: %s", dbname, name)); 

  Ndb ndb(g_ndb_cluster_connection, dbname);
  ndb.getDictionary()->set_local_table_data_size(sizeof(Ndb_table_local_info));

  if (ndb.init())
    ERR_RETURN(ndb.getNdbError());

  if (ndb.waitUntilReady(0))
    ERR_RETURN(ndb.getNdbError());
  
  if (!(tab= ndb.getDictionary()->getTable(name)))
  {
    DBUG_PRINT("info", ("Table %s not found", name));
    DBUG_RETURN(1);
  }
  
  DBUG_PRINT("info", ("Found table %s", tab->getName()));
  
  len= tab->getFrmLength();  
  if (len == 0 || tab->getFrmData() == NULL)
  {
    DBUG_PRINT("No frm data found",
               ("Table is probably created via NdbApi")); 
    DBUG_RETURN(2);
  }
  
  if (unpackfrm(&data, &len, tab->getFrmData()))
    DBUG_RETURN(3);

  *frmlen= len;
  *frmblob= data;
  
  DBUG_RETURN(0);
}


#ifdef USE_DISCOVER_ON_STARTUP
/*
  Dicover tables from NDB Cluster
  - fetch a list of tables from NDB 
  - store the frm file for each table on disk 
   - if the table has an attached frm file
   - if the database of the table exists
*/

int ndb_discover_tables()
{
  uint i;
  NdbDictionary::Dictionary::List list;
  NdbDictionary::Dictionary* dict;
  char  path[FN_REFLEN];
  DBUG_ENTER("ndb_discover_tables");
  
  /* List tables in NDB Cluster kernel    */  
  dict= g_ndb->getDictionary();
  if (dict->listObjects(list, 
			NdbDictionary::Object::UserTable) != 0)
    ERR_RETURN(dict->getNdbError());
  
  for (i= 0 ; i < list.count ; i++)
  {
    NdbDictionary::Dictionary::List::Element& t= list.elements[i];

    DBUG_PRINT("discover", ("%d: %s/%s", t.id, t.database, t.name));     
    if (create_table_from_handler(t.database, t.name, true))
      DBUG_PRINT("info", ("Could not discover %s/%s", t.database, t.name));
  }
  DBUG_RETURN(0);  
}
#endif


/*
  Initialise all gloal variables before creating 
  a NDB Cluster table handler
 */

bool ndbcluster_init()
{
  int res;
  DBUG_ENTER("ndbcluster_init");
  // Set connectstring if specified
  if (ndbcluster_connectstring != 0)
    DBUG_PRINT("connectstring", ("%s", ndbcluster_connectstring));     
  if ((g_ndb_cluster_connection=
       new Ndb_cluster_connection(ndbcluster_connectstring)) == 0)
  {
    DBUG_PRINT("error",("Ndb_cluster_connection(%s)",ndbcluster_connectstring));
    DBUG_RETURN(TRUE);
  }

  // Create a Ndb object to open the connection  to NDB
  g_ndb= new Ndb(g_ndb_cluster_connection, "sys");
  g_ndb->getDictionary()->set_local_table_data_size(sizeof(Ndb_table_local_info));
  if (g_ndb->init() != 0)
  {
    ERR_PRINT (g_ndb->getNdbError());
    DBUG_RETURN(TRUE);
  }

  if ((res= g_ndb_cluster_connection->connect(1)) == 0)
  {
    g_ndb->waitUntilReady(10);
  } 
  else if(res == 1)
  {
    if (g_ndb_cluster_connection->start_connect_thread()) {
      DBUG_PRINT("error", ("g_ndb_cluster_connection->start_connect_thread()"));
      DBUG_RETURN(TRUE);
    }
  }
  else
  {
    DBUG_ASSERT(res == -1);
    DBUG_PRINT("error", ("permanent error"));
    DBUG_RETURN(TRUE);
  }
  
  (void) hash_init(&ndbcluster_open_tables,system_charset_info,32,0,0,
                   (hash_get_key) ndbcluster_get_key,0,0);
  pthread_mutex_init(&ndbcluster_mutex,MY_MUTEX_INIT_FAST);

  ndbcluster_inited= 1;
#ifdef USE_DISCOVER_ON_STARTUP
  if (res == 0 && ndb_discover_tables() != 0)
    DBUG_RETURN(TRUE);    
#endif
  DBUG_RETURN(false);
}


/*
  End use of the NDB Cluster table handler
  - free all global variables allocated by 
    ndcluster_init()
*/

bool ndbcluster_end()
{
  DBUG_ENTER("ndbcluster_end");

  if(g_ndb)
    delete g_ndb;
  g_ndb= NULL;
  if (g_ndb_cluster_connection)
    delete g_ndb_cluster_connection;
  g_ndb_cluster_connection= NULL;
  if (!ndbcluster_inited)
    DBUG_RETURN(0);
  hash_free(&ndbcluster_open_tables);
#ifdef USE_NDB_POOL
  ndb_pool_release();
#endif
  pthread_mutex_destroy(&ndbcluster_mutex);
  ndbcluster_inited= 0;
  DBUG_RETURN(0);
}

/*
  Static error print function called from
  static handler method ndbcluster_commit
  and ndbcluster_rollback
*/

void ndbcluster_print_error(int error, const NdbOperation *error_op)
{
  DBUG_ENTER("ndbcluster_print_error");
  TABLE tab;
  const char *tab_name= (error_op) ? error_op->getTableName() : "";
  tab.table_name= (char *) tab_name;
  ha_ndbcluster error_handler(&tab);
  tab.file= &error_handler;
  error_handler.print_error(error, MYF(0));
  DBUG_VOID_RETURN;
}

/*
  Set m_tabname from full pathname to table file 
 */

void ha_ndbcluster::set_tabname(const char *path_name)
{
  char *end, *ptr;
  
  /* Scan name from the end */
  end= strend(path_name)-1;
  ptr= end;
  while (ptr >= path_name && *ptr != '\\' && *ptr != '/') {
    ptr--;
  }
  uint name_len= end - ptr;
  memcpy(m_tabname, ptr + 1, end - ptr);
  m_tabname[name_len]= '\0';
#ifdef __WIN__
  /* Put to lower case */
  ptr= m_tabname;
  
  while (*ptr != '\0') {
    *ptr= tolower(*ptr);
    ptr++;
  }
#endif
}

/**
 * Set a given location from full pathname to table file
 *
 */
void
ha_ndbcluster::set_tabname(const char *path_name, char * tabname)
{
  char *end, *ptr;
  
  /* Scan name from the end */
  end= strend(path_name)-1;
  ptr= end;
  while (ptr >= path_name && *ptr != '\\' && *ptr != '/') {
    ptr--;
  }
  uint name_len= end - ptr;
  memcpy(tabname, ptr + 1, end - ptr);
  tabname[name_len]= '\0';
#ifdef __WIN__
  /* Put to lower case */
  ptr= tabname;
  
  while (*ptr != '\0') {
    *ptr= tolower(*ptr);
    ptr++;
  }
#endif
}


/*
  Set m_dbname from full pathname to table file
 
 */

void ha_ndbcluster::set_dbname(const char *path_name)
{
  char *end, *ptr;
  
  /* Scan name from the end */
  ptr= strend(path_name)-1;
  while (ptr >= path_name && *ptr != '\\' && *ptr != '/') {
    ptr--;
  }
  ptr--;
  end= ptr;
  while (ptr >= path_name && *ptr != '\\' && *ptr != '/') {
    ptr--;
  }
  uint name_len= end - ptr;
  memcpy(m_dbname, ptr + 1, name_len);
  m_dbname[name_len]= '\0';
#ifdef __WIN__
  /* Put to lower case */
  
  ptr= m_dbname;
  
  while (*ptr != '\0') {
    *ptr= tolower(*ptr);
    ptr++;
  }
#endif
}


ha_rows 
ha_ndbcluster::records_in_range(uint inx, key_range *min_key,
                                key_range *max_key)
{
  KEY *key_info= table->key_info + inx;
  uint key_length= key_info->key_length;
  NDB_INDEX_TYPE idx_type= get_index_type(inx);  

  DBUG_ENTER("records_in_range");
  // Prevent partial read of hash indexes by returning HA_POS_ERROR
  if ((idx_type == UNIQUE_INDEX || idx_type == PRIMARY_KEY_INDEX) &&
      ((min_key && min_key->length < key_length) ||
       (max_key && max_key->length < key_length)))
    DBUG_RETURN(HA_POS_ERROR);
  
  // Read from hash index with full key
  // This is a "const" table which returns only one record!      
  if ((idx_type != ORDERED_INDEX) &&
      ((min_key && min_key->length == key_length) || 
       (max_key && max_key->length == key_length)))
    DBUG_RETURN(1);
  
  DBUG_RETURN(10); /* Good guess when you don't know anything */
}


/*
  Handling the shared NDB_SHARE structure that is needed to 
  provide table locking.
  It's also used for sharing data with other NDB handlers
  in the same MySQL Server. There is currently not much
  data we want to or can share.
 */

static byte* ndbcluster_get_key(NDB_SHARE *share,uint *length,
				my_bool not_used __attribute__((unused)))
{
  *length=share->table_name_length;
  return (byte*) share->table_name;
}

static NDB_SHARE* get_share(const char *table_name)
{
  NDB_SHARE *share;
  pthread_mutex_lock(&ndbcluster_mutex);
  uint length=(uint) strlen(table_name);
  if (!(share=(NDB_SHARE*) hash_search(&ndbcluster_open_tables,
                                       (byte*) table_name,
                                       length)))
  {
    if ((share=(NDB_SHARE *) my_malloc(sizeof(*share)+length+1,
                                       MYF(MY_WME | MY_ZEROFILL))))
    {
      share->table_name_length=length;
      share->table_name=(char*) (share+1);
      strmov(share->table_name,table_name);
      if (my_hash_insert(&ndbcluster_open_tables, (byte*) share))
      {
        pthread_mutex_unlock(&ndbcluster_mutex);
        my_free((gptr) share,0);
        return 0;
      }
      thr_lock_init(&share->lock);
      pthread_mutex_init(&share->mutex,MY_MUTEX_INIT_FAST);
    }
  }
  share->use_count++;
  pthread_mutex_unlock(&ndbcluster_mutex);
  return share;
}


static void free_share(NDB_SHARE *share)
{
  pthread_mutex_lock(&ndbcluster_mutex);
  if (!--share->use_count)
  {
    hash_delete(&ndbcluster_open_tables, (byte*) share);
    thr_lock_delete(&share->lock);
    pthread_mutex_destroy(&share->mutex);
    my_free((gptr) share, MYF(0));
  }
  pthread_mutex_unlock(&ndbcluster_mutex);
}



/*
  Internal representation of the frm blob
   
*/

struct frm_blob_struct 
{
  struct frm_blob_header 
  {
    uint ver;      // Version of header
    uint orglen;   // Original length of compressed data
    uint complen;  // Compressed length of data, 0=uncompressed
  } head;
  char data[1];  
};



static int packfrm(const void *data, uint len, 
		   const void **pack_data, uint *pack_len)
{
  int error;
  ulong org_len, comp_len;
  uint blob_len;
  frm_blob_struct* blob;
  DBUG_ENTER("packfrm");
  DBUG_PRINT("enter", ("data: %x, len: %d", data, len));
  
  error= 1;
  org_len= len;
  if (my_compress((byte*)data, &org_len, &comp_len))
    goto err;
  
  DBUG_PRINT("info", ("org_len: %d, comp_len: %d", org_len, comp_len));
  DBUG_DUMP("compressed", (char*)data, org_len);
  
  error= 2;
  blob_len= sizeof(frm_blob_struct::frm_blob_header)+org_len;
  if (!(blob= (frm_blob_struct*) my_malloc(blob_len,MYF(MY_WME))))
    goto err;
  
  // Store compressed blob in machine independent format
  int4store((char*)(&blob->head.ver), 1);
  int4store((char*)(&blob->head.orglen), comp_len);
  int4store((char*)(&blob->head.complen), org_len);
  
  // Copy frm data into blob, already in machine independent format
  memcpy(blob->data, data, org_len);  
  
  *pack_data= blob;
  *pack_len= blob_len;
  error= 0;
  
  DBUG_PRINT("exit", ("pack_data: %x, pack_len: %d", *pack_data, *pack_len));
err:
  DBUG_RETURN(error);
  
}


static int unpackfrm(const void **unpack_data, uint *unpack_len,
		    const void *pack_data)
{
   const frm_blob_struct *blob= (frm_blob_struct*)pack_data;
   byte *data;
   ulong complen, orglen, ver;
   DBUG_ENTER("unpackfrm");
   DBUG_PRINT("enter", ("pack_data: %x", pack_data));

   complen=	uint4korr((char*)&blob->head.complen);
   orglen=	uint4korr((char*)&blob->head.orglen);
   ver=		uint4korr((char*)&blob->head.ver);
 
   DBUG_PRINT("blob",("ver: %d complen: %d orglen: %d",
 		     ver,complen,orglen));
   DBUG_DUMP("blob->data", (char*) blob->data, complen);
 
   if (ver != 1)
     DBUG_RETURN(1);
   if (!(data= my_malloc(max(orglen, complen), MYF(MY_WME))))
     DBUG_RETURN(2);
   memcpy(data, blob->data, complen);
 
   if (my_uncompress(data, &complen, &orglen))
   {
     my_free((char*)data, MYF(0));
     DBUG_RETURN(3);
   }

   *unpack_data= data;
   *unpack_len= complen;

   DBUG_PRINT("exit", ("frmdata: %x, len: %d", *unpack_data, *unpack_len));

   DBUG_RETURN(0);
}

static 
int
ndb_get_table_statistics(Ndb* ndb, const char * table, 
			 Uint64* row_count, Uint64* commit_count)
{
  DBUG_ENTER("ndb_get_table_statistics");
  DBUG_PRINT("enter", ("table: %s", table));
  
  do 
  {
    NdbConnection* pTrans= ndb->startTransaction();
    if (pTrans == NULL)
      break;
    
    NdbScanOperation* pOp= pTrans->getNdbScanOperation(table);
    if (pOp == NULL)
      break;
    
    NdbResultSet* rs= pOp->readTuples(NdbOperation::LM_CommittedRead); 
    if (rs == 0)
      break;
    
    int check= pOp->interpret_exit_last_row();
    if (check == -1)
      break;
    
    Uint64 rows, commits;
    pOp->getValue(NdbDictionary::Column::ROW_COUNT, (char*)&rows);
    pOp->getValue(NdbDictionary::Column::COMMIT_COUNT, (char*)&commits);
    
    check= pTrans->execute(NoCommit);
    if (check == -1)
      break;
    
    Uint64 sum_rows= 0;
    Uint64 sum_commits= 0;
    while((check= rs->nextResult(true)) == 0)
    {
      sum_rows+= rows;
      sum_commits+= commits;
    }
    
    if (check == -1)
      break;

    ndb->closeTransaction(pTrans);
    if(row_count)
      * row_count= sum_rows;
    if(commit_count)
      * commit_count= sum_commits;
    DBUG_PRINT("exit", ("records: %u commits: %u", sum_rows, sum_commits));
    DBUG_RETURN(0);
  } while(0);

  DBUG_PRINT("exit", ("failed"));
  DBUG_RETURN(-1);
}

#endif /* HAVE_NDBCLUSTER_DB */<|MERGE_RESOLUTION|>--- conflicted
+++ resolved
@@ -1334,14 +1334,6 @@
   DBUG_EXECUTE("enter", print_key(start_key, "start_key"););
   DBUG_EXECUTE("enter", print_key(end_key, "end_key"););
   
-<<<<<<< HEAD
-  index_name= get_index_name(active_index);
-=======
-  if (!(op= trans->getNdbIndexScanOperation((NDBINDEX *)
-        				    m_index[active_index].index, 
-					    (const NDBTAB *) m_table)))
-    ERR_RETURN(trans->getNdbError());
->>>>>>> e5ff8271
 
   NdbOperation::LockMode lm=
     (NdbOperation::LockMode)get_ndb_lock_type(m_lock.type);
