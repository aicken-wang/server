--- conflicted
+++ resolved
@@ -4457,27 +4457,19 @@
 }
 uint8 ha_ndbcluster::table_cache_type()
 {
-<<<<<<< HEAD
+  DBUG_ENTER("ha_ndbcluster::table_cache_type");
   switch (m_query_cache_type)
   {
   case 0:
-    return HA_CACHE_TBL_NOCACHE;
+    DBUG_PRINT("exit",("HA_CACHE_TBL_NOCACHE"));
+    DBUG_RETURN(HA_CACHE_TBL_NOCACHE);
   case 1:
-    return HA_CACHE_TBL_ASKTRANSACT;
+    DBUG_PRINT("exit",("HA_CACHE_TBL_ASKTRANSACT"));
+    DBUG_RETURN(HA_CACHE_TBL_ASKTRANSACT);
   case 2:
-    return HA_CACHE_TBL_TRANSACT;
+    DBUG_PRINT("exit",("HA_CACHE_TBL_TRANSACT"));
+    DBUG_RETURN(HA_CACHE_TBL_TRANSACT);
   default:
-    return HA_CACHE_TBL_NOCACHE;
-  }
-=======
-  DBUG_ENTER("ha_ndbcluster::table_cache_type");
-  if (m_use_local_query_cache)
-  {
-    DBUG_PRINT("exit",("HA_CACHE_TBL_ASKTRANSACT"));
-    DBUG_RETURN(HA_CACHE_TBL_ASKTRANSACT); //HA_CACHE_TBL_TRANSACT;
-  }
-  else
-  {
     DBUG_PRINT("exit",("HA_CACHE_TBL_NOCACHE"));
     DBUG_RETURN(HA_CACHE_TBL_NOCACHE);
   }
@@ -4602,7 +4594,6 @@
   *engine_callback= ndbcluster_cache_retrieval_allowed;
   DBUG_PRINT("exit",("*engine_data=%d", *engine_data));
   DBUG_RETURN(TRUE);
->>>>>>> 908f2936
 }
 
 /*
