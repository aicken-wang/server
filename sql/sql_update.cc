--- conflicted
+++ resolved
@@ -1406,16 +1406,7 @@
   DBUG_PRINT("info",("res: %d  report_error: %d", res, (int) thd->is_error()));
   res|= thd->is_error();
   if (unlikely(res))
-<<<<<<< HEAD
-  {
-    /* If we had a another error reported earlier then this will be ignored */
-    (*result)->send_error(ER_UNKNOWN_ERROR, ER(ER_UNKNOWN_ERROR));
     (*result)->abort_result_set();
-  }
-=======
-    result->abort();
-  delete result;
->>>>>>> b6d7b5a5
   thd->abort_on_warning= 0;
   DBUG_RETURN(res);
 }
