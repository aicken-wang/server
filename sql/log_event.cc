/*
   Copyright (c) 2000, 2018, Oracle and/or its affiliates.
   Copyright (c) 2009, 2018, MariaDB

   This program is free software; you can redistribute it and/or modify
   it under the terms of the GNU General Public License as published by
   the Free Software Foundation; version 2 of the License.

   This program is distributed in the hope that it will be useful,
   but WITHOUT ANY WARRANTY; without even the implied warranty of
   MERCHANTABILITY or FITNESS FOR A PARTICULAR PURPOSE.  See the
   GNU General Public License for more details.

   You should have received a copy of the GNU General Public License
   along with this program; if not, write to the Free Software
   Foundation, Inc., 51 Franklin St, Fifth Floor, Boston, MA 02110-1301  USA */


#include "mariadb.h"
#include "sql_priv.h"

#ifndef MYSQL_CLIENT
#include "unireg.h"
#include "log_event.h"
#include "sql_base.h"                           // close_thread_tables
#include "sql_cache.h"                       // QUERY_CACHE_FLAGS_SIZE
#include "sql_locale.h" // MY_LOCALE, my_locale_by_number, my_locale_en_US
#include "key.h"        // key_copy
#include "lock.h"       // mysql_unlock_tables
#include "sql_parse.h"  // mysql_test_parse_for_slave
#include "tztime.h"     // struct Time_zone
#include "sql_load.h"   // mysql_load
#include "sql_db.h"     // load_db_opt_by_name
#include "slave.h"
#include "rpl_rli.h"
#include "rpl_mi.h"
#include "rpl_filter.h"
#include "rpl_record.h"
#include "transaction.h"
#include <my_dir.h>
#include "sql_show.h"    // append_identifier
#include <mysql/psi/mysql_statement.h>
#include <strfunc.h>
#include "compat56.h"
#include "wsrep_mysqld.h"
#include "sql_insert.h"
#else
#include "mysqld_error.h"
#endif /* MYSQL_CLIENT */

#include <my_bitmap.h>
#include "rpl_utility.h"
#include "rpl_constants.h"
#include "sql_digest.h"
#include "zlib.h"
#include "my_atomic.h"

#define my_b_write_string(A, B) my_b_write((A), (uchar*)(B), (uint) (sizeof(B) - 1))

/**
  BINLOG_CHECKSUM variable.
*/
const char *binlog_checksum_type_names[]= {
  "NONE",
  "CRC32",
  NullS
};

unsigned int binlog_checksum_type_length[]= {
  sizeof("NONE") - 1,
  sizeof("CRC32") - 1,
  0
};

TYPELIB binlog_checksum_typelib=
{
  array_elements(binlog_checksum_type_names) - 1, "",
  binlog_checksum_type_names,
  binlog_checksum_type_length
};



#define log_cs	&my_charset_latin1

#define FLAGSTR(V,F) ((V)&(F)?#F" ":"")

/*
  Size of buffer for printing a double in format %.<PREC>g

  optional '-' + optional zero + '.'  + PREC digits + 'e' + sign +
  exponent digits + '\0'
*/
#define FMT_G_BUFSIZE(PREC) (3 + (PREC) + 5 + 1)

/* 
   replication event checksum is introduced in the following "checksum-home" version.
   The checksum-aware servers extract FD's version to decide whether the FD event
   carries checksum info.

   TODO: correct the constant when it has been determined 
   (which main tree to push and when) 
*/
const uchar checksum_version_split_mysql[3]= {5, 6, 1};
const ulong checksum_version_product_mysql=
  (checksum_version_split_mysql[0] * 256 +
   checksum_version_split_mysql[1]) * 256 +
  checksum_version_split_mysql[2];
const uchar checksum_version_split_mariadb[3]= {5, 3, 0};
const ulong checksum_version_product_mariadb=
  (checksum_version_split_mariadb[0] * 256 +
   checksum_version_split_mariadb[1]) * 256 +
  checksum_version_split_mariadb[2];

#if !defined(MYSQL_CLIENT) && defined(HAVE_REPLICATION)
static int rows_event_stmt_cleanup(rpl_group_info *rgi, THD* thd);

static const char *HA_ERR(int i)
{
  /* 
    This function should only be called in case of an error
    was detected 
   */
  DBUG_ASSERT(i != 0);
  switch (i) {
  case HA_ERR_KEY_NOT_FOUND: return "HA_ERR_KEY_NOT_FOUND";
  case HA_ERR_FOUND_DUPP_KEY: return "HA_ERR_FOUND_DUPP_KEY";
  case HA_ERR_RECORD_CHANGED: return "HA_ERR_RECORD_CHANGED";
  case HA_ERR_WRONG_INDEX: return "HA_ERR_WRONG_INDEX";
  case HA_ERR_CRASHED: return "HA_ERR_CRASHED";
  case HA_ERR_WRONG_IN_RECORD: return "HA_ERR_WRONG_IN_RECORD";
  case HA_ERR_OUT_OF_MEM: return "HA_ERR_OUT_OF_MEM";
  case HA_ERR_NOT_A_TABLE: return "HA_ERR_NOT_A_TABLE";
  case HA_ERR_WRONG_COMMAND: return "HA_ERR_WRONG_COMMAND";
  case HA_ERR_OLD_FILE: return "HA_ERR_OLD_FILE";
  case HA_ERR_NO_ACTIVE_RECORD: return "HA_ERR_NO_ACTIVE_RECORD";
  case HA_ERR_RECORD_DELETED: return "HA_ERR_RECORD_DELETED";
  case HA_ERR_RECORD_FILE_FULL: return "HA_ERR_RECORD_FILE_FULL";
  case HA_ERR_INDEX_FILE_FULL: return "HA_ERR_INDEX_FILE_FULL";
  case HA_ERR_END_OF_FILE: return "HA_ERR_END_OF_FILE";
  case HA_ERR_UNSUPPORTED: return "HA_ERR_UNSUPPORTED";
  case HA_ERR_TO_BIG_ROW: return "HA_ERR_TO_BIG_ROW";
  case HA_WRONG_CREATE_OPTION: return "HA_WRONG_CREATE_OPTION";
  case HA_ERR_FOUND_DUPP_UNIQUE: return "HA_ERR_FOUND_DUPP_UNIQUE";
  case HA_ERR_UNKNOWN_CHARSET: return "HA_ERR_UNKNOWN_CHARSET";
  case HA_ERR_WRONG_MRG_TABLE_DEF: return "HA_ERR_WRONG_MRG_TABLE_DEF";
  case HA_ERR_CRASHED_ON_REPAIR: return "HA_ERR_CRASHED_ON_REPAIR";
  case HA_ERR_CRASHED_ON_USAGE: return "HA_ERR_CRASHED_ON_USAGE";
  case HA_ERR_LOCK_WAIT_TIMEOUT: return "HA_ERR_LOCK_WAIT_TIMEOUT";
  case HA_ERR_LOCK_TABLE_FULL: return "HA_ERR_LOCK_TABLE_FULL";
  case HA_ERR_READ_ONLY_TRANSACTION: return "HA_ERR_READ_ONLY_TRANSACTION";
  case HA_ERR_LOCK_DEADLOCK: return "HA_ERR_LOCK_DEADLOCK";
  case HA_ERR_CANNOT_ADD_FOREIGN: return "HA_ERR_CANNOT_ADD_FOREIGN";
  case HA_ERR_NO_REFERENCED_ROW: return "HA_ERR_NO_REFERENCED_ROW";
  case HA_ERR_ROW_IS_REFERENCED: return "HA_ERR_ROW_IS_REFERENCED";
  case HA_ERR_NO_SAVEPOINT: return "HA_ERR_NO_SAVEPOINT";
  case HA_ERR_NON_UNIQUE_BLOCK_SIZE: return "HA_ERR_NON_UNIQUE_BLOCK_SIZE";
  case HA_ERR_NO_SUCH_TABLE: return "HA_ERR_NO_SUCH_TABLE";
  case HA_ERR_TABLE_EXIST: return "HA_ERR_TABLE_EXIST";
  case HA_ERR_NO_CONNECTION: return "HA_ERR_NO_CONNECTION";
  case HA_ERR_NULL_IN_SPATIAL: return "HA_ERR_NULL_IN_SPATIAL";
  case HA_ERR_TABLE_DEF_CHANGED: return "HA_ERR_TABLE_DEF_CHANGED";
  case HA_ERR_NO_PARTITION_FOUND: return "HA_ERR_NO_PARTITION_FOUND";
  case HA_ERR_RBR_LOGGING_FAILED: return "HA_ERR_RBR_LOGGING_FAILED";
  case HA_ERR_DROP_INDEX_FK: return "HA_ERR_DROP_INDEX_FK";
  case HA_ERR_FOREIGN_DUPLICATE_KEY: return "HA_ERR_FOREIGN_DUPLICATE_KEY";
  case HA_ERR_TABLE_NEEDS_UPGRADE: return "HA_ERR_TABLE_NEEDS_UPGRADE";
  case HA_ERR_TABLE_READONLY: return "HA_ERR_TABLE_READONLY";
  case HA_ERR_AUTOINC_READ_FAILED: return "HA_ERR_AUTOINC_READ_FAILED";
  case HA_ERR_AUTOINC_ERANGE: return "HA_ERR_AUTOINC_ERANGE";
  case HA_ERR_GENERIC: return "HA_ERR_GENERIC";
  case HA_ERR_RECORD_IS_THE_SAME: return "HA_ERR_RECORD_IS_THE_SAME";
  case HA_ERR_LOGGING_IMPOSSIBLE: return "HA_ERR_LOGGING_IMPOSSIBLE";
  case HA_ERR_CORRUPT_EVENT: return "HA_ERR_CORRUPT_EVENT";
  case HA_ERR_ROWS_EVENT_APPLY : return "HA_ERR_ROWS_EVENT_APPLY";
  }
  return "No Error!";
}


/*
  Return true if an error caught during event execution is a temporary error
  that will cause automatic retry of the event group during parallel
  replication, false otherwise.

  In parallel replication, conflicting transactions can occasionally cause
  deadlocks; such errors are handled automatically by rolling back re-trying
  the transactions, so should not pollute the error log.
*/
static bool
is_parallel_retry_error(rpl_group_info *rgi, int err)
{
  if (!rgi->is_parallel_exec)
    return false;
  if (rgi->speculation == rpl_group_info::SPECULATE_OPTIMISTIC)
    return true;
  if (rgi->killed_for_retry &&
      (err == ER_QUERY_INTERRUPTED || err == ER_CONNECTION_KILLED))
    return true;
  return has_temporary_error(rgi->thd);
}


/**
   Error reporting facility for Rows_log_event::do_apply_event

   @param level     error, warning or info
   @param ha_error  HA_ERR_ code
   @param rli       pointer to the active Relay_log_info instance
   @param thd       pointer to the slave thread's thd
   @param table     pointer to the event's table object
   @param type      the type of the event
   @param log_name  the master binlog file name
   @param pos       the master binlog file pos (the next after the event)

*/
static void inline slave_rows_error_report(enum loglevel level, int ha_error,
                                           rpl_group_info *rgi, THD *thd,
                                           TABLE *table, const char * type,
                                           const char *log_name, my_off_t pos)
{
  const char *handler_error= (ha_error ? HA_ERR(ha_error) : NULL);
  char buff[MAX_SLAVE_ERRMSG], *slider;
  const char *buff_end= buff + sizeof(buff);
  size_t len;
  Diagnostics_area::Sql_condition_iterator it=
    thd->get_stmt_da()->sql_conditions();
  Relay_log_info const *rli= rgi->rli;
  const Sql_condition *err;
  buff[0]= 0;
  int errcode= thd->is_error() ? thd->get_stmt_da()->sql_errno() : 0;

  /*
    In parallel replication, deadlocks or other temporary errors can happen
    occasionally in normal operation, they will be handled correctly and
    automatically by re-trying the transactions. So do not pollute the error
    log with messages about them.
  */
  if (is_parallel_retry_error(rgi, errcode))
    return;

  for (err= it++, slider= buff; err && slider < buff_end - 1;
       slider += len, err= it++)
  {
    len= my_snprintf(slider, buff_end - slider,
                     " %s, Error_code: %d;", err->get_message_text(),
                     err->get_sql_errno());
  }

  if (ha_error != 0)
    rli->report(level, errcode, rgi->gtid_info(),
                "Could not execute %s event on table %s.%s;"
                "%s handler error %s; "
                "the event's master log %s, end_log_pos %llu",
                type, table->s->db.str, table->s->table_name.str,
                buff, handler_error == NULL ? "<unknown>" : handler_error,
                log_name, pos);
  else
    rli->report(level, errcode, rgi->gtid_info(),
                "Could not execute %s event on table %s.%s;"
                "%s the event's master log %s, end_log_pos %llu",
                type, table->s->db.str, table->s->table_name.str,
                buff, log_name, pos);
}
#endif

#if defined(HAVE_REPLICATION) && !defined(MYSQL_CLIENT)
static void set_thd_db(THD *thd, Rpl_filter *rpl_filter,
                       const char *db, uint32 db_len)
{
  char lcase_db_buf[NAME_LEN +1];
  LEX_STRING new_db;
  new_db.length= db_len;
  if (lower_case_table_names == 1)
  {
    strmov(lcase_db_buf, db);
    my_casedn_str(system_charset_info, lcase_db_buf);
    new_db.str= lcase_db_buf;
  }
  else
    new_db.str= (char*) db;
  /* TODO WARNING this makes rewrite_db respect lower_case_table_names values
   * for more info look MDEV-17446 */
  new_db.str= (char*) rpl_filter->get_rewrite_db(new_db.str, &new_db.length);
  thd->set_db(new_db.str, new_db.length);
}
#endif
/*
  Cache that will automatically be written to a dedicated file on
  destruction.

  DESCRIPTION

 */
class Write_on_release_cache
{
public:
  enum flag
  {
    FLUSH_F
  };

  typedef unsigned short flag_set;

  /*
    Constructor.

    SYNOPSIS
      Write_on_release_cache
      cache  Pointer to cache to use
      file   File to write cache to upon destruction
      flags  Flags for the cache

    DESCRIPTION
      Cache common parameters and ensure common flush_data() code
      on successful copy of the cache, the cache will be reinited as a
      WRITE_CACHE.

      Currently, a pointer to the cache is provided in the
      constructor, but it would be possible to create a subclass
      holding the IO_CACHE itself.
   */
  Write_on_release_cache(IO_CACHE *cache, FILE *file, flag_set flags = 0, Log_event *ev = NULL)
    : m_cache(cache), m_file(file), m_flags(flags), m_ev(ev)
  {
    reinit_io_cache(m_cache, WRITE_CACHE, 0L, FALSE, TRUE);
  }

  ~Write_on_release_cache() {}

  bool flush_data()
  {
#ifdef MYSQL_CLIENT
    if (m_ev == NULL)
    {
      if (copy_event_cache_to_file_and_reinit(m_cache, m_file))
        return 1;
      if ((m_flags & FLUSH_F) && fflush(m_file))
        return 1;
    }
    else // if m_ev<>NULL, then storing the output in output_buf
    {
      LEX_STRING tmp_str;
      bool res;
      if (copy_event_cache_to_string_and_reinit(m_cache, &tmp_str))
        return 1;
      /* use 2 argument append as tmp_str is not \0 terminated */
      res= m_ev->output_buf.append(tmp_str.str, tmp_str.length);
      my_free(tmp_str.str);
      return res ? res : 0;
    }
#else /* MySQL_SERVER */
    if (copy_event_cache_to_file_and_reinit(m_cache, m_file))
      return 1;
    if ((m_flags & FLUSH_F) && fflush(m_file))
      return 1;
#endif
    return 0;
  }

  /*
    Return a pointer to the internal IO_CACHE.

    SYNOPSIS
      operator&()

    DESCRIPTION

      Function to return a pointer to the internal cache, so that the
      object can be treated as a IO_CACHE and used with the my_b_*
      IO_CACHE functions

    RETURN VALUE
      A pointer to the internal IO_CACHE.
   */
  IO_CACHE *operator&()
  {
    return m_cache;
  }

private:
  // Hidden, to prevent usage.
  Write_on_release_cache(Write_on_release_cache const&);

  IO_CACHE *m_cache;
  FILE *m_file;
  flag_set m_flags;
  Log_event *m_ev; // Used for Flashback
};

/*
  pretty_print_str()
*/

#ifdef MYSQL_CLIENT
static bool pretty_print_str(IO_CACHE* cache, const char* str, int len)
{
  const char* end = str + len;
  if (my_b_write_byte(cache, '\''))
    goto err;

  while (str < end)
  {
    char c;
    int error;

    switch ((c=*str++)) {
    case '\n': error= my_b_write(cache, (uchar*)"\\n", 2); break;
    case '\r': error= my_b_write(cache, (uchar*)"\\r", 2); break;
    case '\\': error= my_b_write(cache, (uchar*)"\\\\", 2); break;
    case '\b': error= my_b_write(cache, (uchar*)"\\b", 2); break;
    case '\t': error= my_b_write(cache, (uchar*)"\\t", 2); break;
    case '\'': error= my_b_write(cache, (uchar*)"\\'", 2); break;
    case 0   : error= my_b_write(cache, (uchar*)"\\0", 2); break;
    default:
      error= my_b_write_byte(cache, c);
      break;
    }
    if (unlikely(error))
      goto err;
  }
  return my_b_write_byte(cache, '\'');

err:
  return 1;
}
#endif /* MYSQL_CLIENT */

#if defined(HAVE_REPLICATION) && !defined(MYSQL_CLIENT)

inline int idempotent_error_code(int err_code)
{
  int ret= 0;

  switch (err_code)
  {
    case 0:
      ret= 1;
    break;
    /*
      The following list of "idempotent" errors
      means that an error from the list might happen
      because of idempotent (more than once)
      applying of a binlog file.
      Notice, that binlog has a  ddl operation its
      second applying may cause

      case HA_ERR_TABLE_DEF_CHANGED:
      case HA_ERR_CANNOT_ADD_FOREIGN:

      which are not included into to the list.

      Note that HA_ERR_RECORD_DELETED is not in the list since
      do_exec_row() should not return that error code.
    */
    case HA_ERR_RECORD_CHANGED:
    case HA_ERR_KEY_NOT_FOUND:
    case HA_ERR_END_OF_FILE:
    case HA_ERR_FOUND_DUPP_KEY:
    case HA_ERR_FOUND_DUPP_UNIQUE:
    case HA_ERR_FOREIGN_DUPLICATE_KEY:
    case HA_ERR_NO_REFERENCED_ROW:
    case HA_ERR_ROW_IS_REFERENCED:
      ret= 1;
    break;
    default:
      ret= 0;
    break;
  }
  return (ret);
}

/**
  Ignore error code specified on command line.
*/

inline int ignored_error_code(int err_code)
{
  if (use_slave_mask && bitmap_is_set(&slave_error_mask, err_code))
  {
    statistic_increment(slave_skipped_errors, LOCK_status);
    return 1;
  }
  return err_code == ER_SLAVE_IGNORED_TABLE;
}

/*
  This function converts an engine's error to a server error.
   
  If the thread does not have an error already reported, it tries to 
  define it by calling the engine's method print_error. However, if a 
  mapping is not found, it uses the ER_UNKNOWN_ERROR and prints out a 
  warning message.
*/ 
int convert_handler_error(int error, THD* thd, TABLE *table)
{
  uint actual_error= (thd->is_error() ? thd->get_stmt_da()->sql_errno() :
                           0);

  if (actual_error == 0)
  {
    table->file->print_error(error, MYF(0));
    actual_error= (thd->is_error() ? thd->get_stmt_da()->sql_errno() :
                        ER_UNKNOWN_ERROR);
    if (actual_error == ER_UNKNOWN_ERROR)
      if (global_system_variables.log_warnings)
        sql_print_warning("Unknown error detected %d in handler", error);
  }

  return (actual_error);
}

inline bool concurrency_error_code(int error)
{
  switch (error)
  {
  case ER_LOCK_WAIT_TIMEOUT:
  case ER_LOCK_DEADLOCK:
  case ER_XA_RBDEADLOCK:
    return TRUE;
  default: 
    return (FALSE);
  }
}

inline bool unexpected_error_code(int unexpected_error)
{
  switch (unexpected_error) 
  {
  case ER_NET_READ_ERROR:
  case ER_NET_ERROR_ON_WRITE:
  case ER_QUERY_INTERRUPTED:
  case ER_STATEMENT_TIMEOUT:
  case ER_CONNECTION_KILLED:
  case ER_SERVER_SHUTDOWN:
  case ER_NEW_ABORTING_CONNECTION:
    return(TRUE);
  default:
    return(FALSE);
  }
}

/*
  pretty_print_str()
*/

static void
pretty_print_str(String *packet, const char *str, int len)
{
  const char *end= str + len;
  packet->append(STRING_WITH_LEN("'"));
  while (str < end)
  {
    char c;
    switch ((c=*str++)) {
    case '\n': packet->append(STRING_WITH_LEN("\\n")); break;
    case '\r': packet->append(STRING_WITH_LEN("\\r")); break;
    case '\\': packet->append(STRING_WITH_LEN("\\\\")); break;
    case '\b': packet->append(STRING_WITH_LEN("\\b")); break;
    case '\t': packet->append(STRING_WITH_LEN("\\t")); break;
    case '\'': packet->append(STRING_WITH_LEN("\\'")); break;
    case 0   : packet->append(STRING_WITH_LEN("\\0")); break;
    default:
      packet->append(&c, 1);
      break;
    }
  }
  packet->append(STRING_WITH_LEN("'"));
}
#endif /* !MYSQL_CLIENT */

#ifndef DBUG_OFF
#define DBUG_DUMP_EVENT_BUF(B,L)                                         \
  do {                                                                   \
    const uchar *_buf=(uchar*)(B);                                       \
    size_t _len=(L);                                                     \
    if (_len >= LOG_EVENT_MINIMAL_HEADER_LEN)                            \
    {                                                                    \
      DBUG_PRINT("data", ("header: timestamp:%u type:%u server_id:%u len:%u log_pos:%u flags:%u",  \
                          uint4korr(_buf), _buf[EVENT_TYPE_OFFSET],      \
                          uint4korr(_buf+SERVER_ID_OFFSET),              \
                          uint4korr(_buf+EVENT_LEN_OFFSET),              \
                          uint4korr(_buf+LOG_POS_OFFSET),                \
                          uint4korr(_buf+FLAGS_OFFSET)));                \
      DBUG_DUMP("data", _buf+LOG_EVENT_MINIMAL_HEADER_LEN,               \
                _len-LOG_EVENT_MINIMAL_HEADER_LEN);                      \
    }                                                                    \
    else                                                                 \
      DBUG_DUMP("data", _buf, _len);                                     \
  } while(0)
#else
#define DBUG_DUMP_EVENT_BUF(B,L) do { } while(0)
#endif

#if defined(HAVE_REPLICATION) && !defined(MYSQL_CLIENT)

/**
  Create a prefix for the temporary files that is to be used for
  load data file name for this master

  @param name	           Store prefix of name here
  @param connection_name   Connection name
 
  @return pointer to end of name

  @description
  We assume that FN_REFLEN is big enough to hold
  MAX_CONNECTION_NAME * MAX_FILENAME_MBWIDTH characters + 2 numbers +
  a short extension.

  The resulting file name has the following parts, each separated with a '-'
  - PREFIX_SQL_LOAD (SQL_LOAD-)
  - If a connection name is given (multi-master setup):
    - Add an extra '-' to mark that this is a multi-master file
    - connection name in lower case, converted to safe file characters.
    (see create_logfile_name_with_suffix()).
  - server_id
  - A last '-' (after server_id).
*/

static char *load_data_tmp_prefix(char *name,
                                  LEX_CSTRING *connection_name)
{
  name= strmov(name, PREFIX_SQL_LOAD);
  if (connection_name->length)
  {
    uint buf_length;
    uint errors;
    /* Add marker that this is a multi-master-file */
    *name++='-';
    /* Convert connection_name to a safe filename */
    buf_length= strconvert(system_charset_info, connection_name->str, FN_REFLEN,
                           &my_charset_filename, name, FN_REFLEN, &errors);
    name+= buf_length;
    *name++= '-';
  }
  name= int10_to_str(global_system_variables.server_id, name, 10);
  *name++ = '-';
  *name= '\0';                                  // For testing prefixes
  return name;
}


/**
  Creates a temporary name for LOAD DATA INFILE

  @param buf		      Store new filename here
  @param file_id	      File_id (part of file name)
  @param event_server_id      Event_id (part of file name)
  @param ext		      Extension for file name

  @return
    Pointer to start of extension
*/

static char *slave_load_file_stem(char *buf, uint file_id,
                                  int event_server_id, const char *ext,
                                  LEX_CSTRING *connection_name)
{
  char *res;
  res= buf+ unpack_dirname(buf, slave_load_tmpdir);
  to_unix_path(buf);
  buf= load_data_tmp_prefix(res, connection_name);
  buf= int10_to_str(event_server_id, buf, 10);
  *buf++ = '-';
  res= int10_to_str(file_id, buf, 10);
  strmov(res, ext);                             // Add extension last
  return res;                                   // Pointer to extension
}
#endif


#if defined(HAVE_REPLICATION) && !defined(MYSQL_CLIENT)

/**
  Delete all temporary files used for SQL_LOAD.
*/

static void cleanup_load_tmpdir(LEX_CSTRING *connection_name)
{
  MY_DIR *dirp;
  FILEINFO *file;
  uint i;
  char dir[FN_REFLEN], fname[FN_REFLEN];
  char prefbuf[31 + MAX_CONNECTION_NAME* MAX_FILENAME_MBWIDTH + 1];
  DBUG_ENTER("cleanup_load_tmpdir");

  unpack_dirname(dir, slave_load_tmpdir);
  if (!(dirp=my_dir(dir, MYF(MY_WME))))
    return;

  /* 
     When we are deleting temporary files, we should only remove
     the files associated with the server id of our server.
     We don't use event_server_id here because since we've disabled
     direct binlogging of Create_file/Append_file/Exec_load events
     we cannot meet Start_log event in the middle of events from one 
     LOAD DATA.
  */

  load_data_tmp_prefix(prefbuf, connection_name);
  DBUG_PRINT("enter", ("dir: '%s'  prefix: '%s'", dir, prefbuf));

  for (i=0 ; i < (uint)dirp->number_of_files; i++)
  {
    file=dirp->dir_entry+i;
    if (is_prefix(file->name, prefbuf))
    {
      fn_format(fname,file->name,slave_load_tmpdir,"",MY_UNPACK_FILENAME);
      mysql_file_delete(key_file_misc, fname, MYF(0));
    }
  }

  my_dirend(dirp);
  DBUG_VOID_RETURN;
}
#endif


/*
  read_str()
*/

static inline int read_str(const char **buf, const char *buf_end,
                           const char **str, uint8 *len)
{
  if (*buf + ((uint) (uchar) **buf) >= buf_end)
    return 1;
  *len= (uint8) **buf;
  *str= (*buf)+1;
  (*buf)+= (uint) *len+1;
  return 0;
}


/**
  Transforms a string into "" or its expression in X'HHHH' form.
*/

char *str_to_hex(char *to, const char *from, size_t len)
{
  if (len)
  {
    *to++= 'X';
    *to++= '\'';
    to= octet2hex(to, from, len);
    *to++= '\'';
    *to= '\0';
  }
  else
    to= strmov(to, "\"\"");
  return to;                               // pointer to end 0 of 'to'
}

#define BINLOG_COMPRESSED_HEADER_LEN 1
#define BINLOG_COMPRESSED_ORIGINAL_LENGTH_MAX_BYTES 4
/**
  Compressed Record
    Record Header: 1 Byte
             7 Bit: Always 1, mean compressed;
           4-6 Bit: Compressed algorithm - Always 0, means zlib
                    It maybe support other compression algorithm in the future.
           0-3 Bit: Bytes of "Record Original Length"
    Record Original Length: 1-4 Bytes
    Compressed Buf:
*/

/**
  Get the length of compress content.
*/

uint32 binlog_get_compress_len(uint32 len)
{
    /* 5 for the begin content, 1 reserved for a '\0'*/
    return ALIGN_SIZE((BINLOG_COMPRESSED_HEADER_LEN + BINLOG_COMPRESSED_ORIGINAL_LENGTH_MAX_BYTES) 
                        + compressBound(len) + 1);
}

/**
   Compress buf from 'src' to 'dst'.

   Note: 1) Then the caller should guarantee the length of 'dst', which
      can be got by binlog_get_uncompress_len, is enough to hold
      the content uncompressed.
         2) The 'comlen' should stored the length of 'dst', and it will
      be set as the size of compressed content after return.

   return zero if successful, others otherwise.
*/
int binlog_buf_compress(const char *src, char *dst, uint32 len, uint32 *comlen)
{
  uchar lenlen;
  if (len & 0xFF000000)
  {
    dst[1] = uchar(len >> 24);
    dst[2] = uchar(len >> 16);
    dst[3] = uchar(len >> 8);
    dst[4] = uchar(len);
    lenlen = 4;
  }
  else if (len & 0x00FF0000)
  {
    dst[1] = uchar(len >> 16);
    dst[2] = uchar(len >> 8);
    dst[3] = uchar(len);
    lenlen = 3;
  }
  else if (len & 0x0000FF00)
  {
    dst[1] = uchar(len >> 8);
    dst[2] = uchar(len);
    lenlen = 2;
  }
  else 
  {
    dst[1] = uchar(len);
    lenlen = 1;
  }
  dst[0] = 0x80 | (lenlen & 0x07);

  uLongf tmplen = (uLongf)*comlen - BINLOG_COMPRESSED_HEADER_LEN - lenlen - 1;
  if (compress((Bytef *)dst + BINLOG_COMPRESSED_HEADER_LEN + lenlen, &tmplen,
               (const Bytef *)src, (uLongf)len) != Z_OK)
  {
    return 1;
  }
  *comlen = (uint32)tmplen + BINLOG_COMPRESSED_HEADER_LEN + lenlen;
  return 0;
}

/**
   Convert a query_compressed_log_event to query_log_event
   from 'src' to 'dst', the size after compression stored in 'newlen'.

   @Note:
      1) The caller should call my_free to release 'dst' if *is_malloc is
         returned as true.
      2) If *is_malloc is retuened as false, then 'dst' reuses the passed-in
         'buf'.

   return zero if successful, non-zero otherwise.
*/

int
query_event_uncompress(const Format_description_log_event *description_event,
                       bool contain_checksum, const char *src, ulong src_len, 
                       char* buf, ulong buf_size, bool* is_malloc, char **dst,
                       ulong *newlen)
{
  ulong len = uint4korr(src + EVENT_LEN_OFFSET);
  const char *tmp = src;
  const char *end = src + len;

  // bad event
  if (src_len < len )
    return 1;

  DBUG_ASSERT((uchar)src[EVENT_TYPE_OFFSET] == QUERY_COMPRESSED_EVENT);

  uint8 common_header_len= description_event->common_header_len;
  uint8 post_header_len=
    description_event->post_header_len[QUERY_COMPRESSED_EVENT-1];

  *is_malloc = false;

  tmp += common_header_len;
  // bad event
  if (end <= tmp)
    return 1;

  uint db_len = (uint)tmp[Q_DB_LEN_OFFSET];
  uint16 status_vars_len= uint2korr(tmp + Q_STATUS_VARS_LEN_OFFSET);

  tmp += post_header_len + status_vars_len + db_len + 1;
  // bad event
  if (end <= tmp)
    return 1;

  int32 comp_len = (int32)(len - (tmp - src) - 
                  (contain_checksum ? BINLOG_CHECKSUM_LEN : 0));
  uint32 un_len = binlog_get_uncompress_len(tmp);

  // bad event 
  if (comp_len < 0 || un_len == 0)
    return 1;

  *newlen = (ulong)(tmp - src) + un_len;
  if(contain_checksum)
    *newlen += BINLOG_CHECKSUM_LEN;
  
  uint32 alloc_size = (uint32)ALIGN_SIZE(*newlen);
  char *new_dst = NULL;

  
  if (alloc_size <= buf_size) 
  {
    new_dst = buf;
  }
  else 
  {
    new_dst = (char *)my_malloc(alloc_size, MYF(MY_WME));
    if (!new_dst)
      return 1;

    *is_malloc = true;
  }

  /* copy the head*/
  memcpy(new_dst, src , tmp - src);
  if (binlog_buf_uncompress(tmp, new_dst + (tmp - src),
                            comp_len, &un_len))
  {
    if (*is_malloc)
      my_free(new_dst);

    *is_malloc = false;

    return 1;
  }

  new_dst[EVENT_TYPE_OFFSET] = QUERY_EVENT;
  int4store(new_dst + EVENT_LEN_OFFSET, *newlen);
  if(contain_checksum)
  {
    ulong clear_len = *newlen - BINLOG_CHECKSUM_LEN;
    int4store(new_dst + clear_len,
              my_checksum(0L, (uchar *)new_dst, clear_len));
  }
  *dst = new_dst;
  return 0;
}

int
row_log_event_uncompress(const Format_description_log_event *description_event,
                         bool contain_checksum, const char *src, ulong src_len,
                         char* buf, ulong buf_size, bool* is_malloc, char **dst,
                         ulong *newlen)
{
  Log_event_type type = (Log_event_type)(uchar)src[EVENT_TYPE_OFFSET];
  ulong len = uint4korr(src + EVENT_LEN_OFFSET);
  const char *tmp = src;
  char *new_dst = NULL;
  const char *end = tmp + len;

  // bad event
  if (src_len < len)
    return 1;

  DBUG_ASSERT(LOG_EVENT_IS_ROW_COMPRESSED(type));

  uint8 common_header_len= description_event->common_header_len;
  uint8 post_header_len= description_event->post_header_len[type-1];

  tmp += common_header_len + ROWS_HEADER_LEN_V1;
  if (post_header_len == ROWS_HEADER_LEN_V2)
  {
    /*
      Have variable length header, check length,
      which includes length bytes
    */

    // bad event
    if (end - tmp <= 2)
      return 1;

    uint16 var_header_len= uint2korr(tmp);
    DBUG_ASSERT(var_header_len >= 2);

    /* skip over var-len header, extracting 'chunks' */
    tmp += var_header_len;

    /* get the uncompressed event type */
    type=
      (Log_event_type)(type - WRITE_ROWS_COMPRESSED_EVENT + WRITE_ROWS_EVENT);
  }
  else 
  {
    /* get the uncompressed event type */
    type= (Log_event_type)
      (type - WRITE_ROWS_COMPRESSED_EVENT_V1 + WRITE_ROWS_EVENT_V1);
  }

  //bad event
  if (end <= tmp)
    return 1;

  ulong m_width = net_field_length((uchar **)&tmp);
  tmp += (m_width + 7) / 8;

  if (type == UPDATE_ROWS_EVENT_V1 || type == UPDATE_ROWS_EVENT)
  {
    tmp += (m_width + 7) / 8;
  }

  //bad event
  if (end <= tmp)
    return 1;

  uint32 un_len = binlog_get_uncompress_len(tmp);
  //bad event
  if (un_len == 0)
    return 1;

  int32 comp_len = (int32)(len - (tmp - src) - 
    (contain_checksum ? BINLOG_CHECKSUM_LEN : 0));
  //bad event
  if (comp_len <=0)
    return 1;

  *newlen = ulong(tmp - src) + un_len;
  if(contain_checksum)
    *newlen += BINLOG_CHECKSUM_LEN;

  size_t alloc_size = ALIGN_SIZE(*newlen);
  
  *is_malloc = false;
  if (alloc_size <= buf_size) 
  {
    new_dst = buf;
  }
  else
  {
    new_dst = (char *)my_malloc(alloc_size, MYF(MY_WME));
    if (!new_dst)
      return 1;

    *is_malloc = true;
  }

  /* Copy the head. */
  memcpy(new_dst, src , tmp - src);
  /* Uncompress the body. */
  if (binlog_buf_uncompress(tmp, new_dst + (tmp - src),
                            comp_len, &un_len))
  {
    if (*is_malloc)
      my_free(new_dst);

    return 1;
  }

  new_dst[EVENT_TYPE_OFFSET] = type;
  int4store(new_dst + EVENT_LEN_OFFSET, *newlen);
  if(contain_checksum){
    ulong clear_len = *newlen - BINLOG_CHECKSUM_LEN;
    int4store(new_dst + clear_len,
              my_checksum(0L, (uchar *)new_dst, clear_len));
  }
  *dst = new_dst;
  return 0;
}

/**
  Get the length of uncompress content.
  return 0 means error.
*/

uint32 binlog_get_uncompress_len(const char *buf)
{
  DBUG_ASSERT((buf[0] & 0xe0) == 0x80);
  uint32 lenlen = buf[0] & 0x07;
  uint32 len = 0;
  switch(lenlen)
  {
  case 1:
    len = uchar(buf[1]);
    break;
  case 2:
    len = uchar(buf[1]) << 8 | uchar(buf[2]);
    break;
  case 3:
    len = uchar(buf[1]) << 16 | uchar(buf[2]) << 8 | uchar(buf[3]);
    break;
  case 4:
    len = uchar(buf[1]) << 24 | uchar(buf[2]) << 16 |
          uchar(buf[3]) << 8 | uchar(buf[4]);
    break;
  default:
    DBUG_ASSERT(lenlen >= 1 && lenlen <= 4);
    break;
  }
  return len;
}

/**
   Uncompress the content in 'src' with length of 'len' to 'dst'.

   Note: 1) Then the caller should guarantee the length of 'dst' (which
      can be got by statement_get_uncompress_len) is enough to hold
      the content uncompressed.
         2) The 'newlen' should stored the length of 'dst', and it will
      be set as the size of uncompressed content after return.

   return zero if successful, others otherwise.
*/
int binlog_buf_uncompress(const char *src, char *dst, uint32 len,
                          uint32 *newlen)
{
  if((src[0] & 0x80) == 0)
  {
    return 1;
  }

  uint32 lenlen= src[0] & 0x07;
  uLongf buflen= *newlen;

  uint32 alg = (src[0] & 0x70) >> 4;
  switch(alg)
  {
  case 0:
    // zlib
    if(uncompress((Bytef *)dst, &buflen,
      (const Bytef*)src + 1 + lenlen, len - 1 - lenlen) != Z_OK)
    {
      return 1;
    }
    break;
  default:
    //TODO
    //bad algorithm
    return 1;
  }

  DBUG_ASSERT(*newlen == (uint32)buflen);
  *newlen = (uint32)buflen;
  return 0;
}

#ifndef MYSQL_CLIENT

/**
  Append a version of the 'str' string suitable for use in a query to
  the 'to' string.  To generate a correct escaping, the character set
  information in 'csinfo' is used.
*/

int append_query_string(CHARSET_INFO *csinfo, String *to,
                        const char *str, size_t len, bool no_backslash)
{
  char *beg, *ptr;
  uint32 const orig_len= to->length();
  if (to->reserve(orig_len + len * 2 + 4))
    return 1;

  beg= (char*) to->ptr() + to->length();
  ptr= beg;
  if (csinfo->escape_with_backslash_is_dangerous)
    ptr= str_to_hex(ptr, str, len);
  else
  {
    *ptr++= '\'';
    if (!no_backslash)
    {
      ptr+= escape_string_for_mysql(csinfo, ptr, 0, str, len);
    }
    else
    {
      const char *frm_str= str;

      for (; frm_str < (str + len); frm_str++)
      {
        /* Using '' way to represent "'" */
        if (*frm_str == '\'')
          *ptr++= *frm_str;

        *ptr++= *frm_str;
      }
    }

    *ptr++= '\'';
  }
  to->length((uint32)(orig_len + ptr - beg));
  return 0;
}
#endif


/**
  Prints a "session_var=value" string. Used by mysqlbinlog to print some SET
  commands just before it prints a query.
*/

#ifdef MYSQL_CLIENT

static bool print_set_option(IO_CACHE* file, uint32 bits_changed,
                             uint32 option, uint32 flags, const char* name,
                             bool* need_comma)
{
  if (bits_changed & option)
  {
    if (*need_comma)
      if (my_b_write(file, (uchar*)", ", 2))
        goto err;
    if (my_b_printf(file, "%s=%d", name, MY_TEST(flags & option)))
      goto err;
    *need_comma= 1;
  }
  return 0;
err:
  return 1;
}
#endif

/**************************************************************************
	Log_event methods (= the parent class of all events)
**************************************************************************/

/**
  @return
  returns the human readable name of the event's type
*/

const char* Log_event::get_type_str(Log_event_type type)
{
  switch(type) {
  case START_EVENT_V3:  return "Start_v3";
  case STOP_EVENT:   return "Stop";
  case QUERY_EVENT:  return "Query";
  case ROTATE_EVENT: return "Rotate";
  case INTVAR_EVENT: return "Intvar";
  case LOAD_EVENT:   return "Load";
  case NEW_LOAD_EVENT:   return "New_load";
  case SLAVE_EVENT:  return "Slave";
  case CREATE_FILE_EVENT: return "Create_file";
  case APPEND_BLOCK_EVENT: return "Append_block";
  case DELETE_FILE_EVENT: return "Delete_file";
  case EXEC_LOAD_EVENT: return "Exec_load";
  case RAND_EVENT: return "RAND";
  case XID_EVENT: return "Xid";
  case USER_VAR_EVENT: return "User var";
  case FORMAT_DESCRIPTION_EVENT: return "Format_desc";
  case TABLE_MAP_EVENT: return "Table_map";
  case PRE_GA_WRITE_ROWS_EVENT: return "Write_rows_event_old";
  case PRE_GA_UPDATE_ROWS_EVENT: return "Update_rows_event_old";
  case PRE_GA_DELETE_ROWS_EVENT: return "Delete_rows_event_old";
  case WRITE_ROWS_EVENT_V1: return "Write_rows_v1";
  case UPDATE_ROWS_EVENT_V1: return "Update_rows_v1";
  case DELETE_ROWS_EVENT_V1: return "Delete_rows_v1";
  case WRITE_ROWS_EVENT: return "Write_rows";
  case UPDATE_ROWS_EVENT: return "Update_rows";
  case DELETE_ROWS_EVENT: return "Delete_rows";
  case BEGIN_LOAD_QUERY_EVENT: return "Begin_load_query";
  case EXECUTE_LOAD_QUERY_EVENT: return "Execute_load_query";
  case INCIDENT_EVENT: return "Incident";
  case ANNOTATE_ROWS_EVENT: return "Annotate_rows";
  case BINLOG_CHECKPOINT_EVENT: return "Binlog_checkpoint";
  case GTID_EVENT: return "Gtid";
  case GTID_LIST_EVENT: return "Gtid_list";
  case START_ENCRYPTION_EVENT: return "Start_encryption";

  /* The following is only for mysqlbinlog */
  case IGNORABLE_LOG_EVENT: return "Ignorable log event";
  case ROWS_QUERY_LOG_EVENT: return "MySQL Rows_query";
  case GTID_LOG_EVENT: return "MySQL Gtid";
  case ANONYMOUS_GTID_LOG_EVENT: return "MySQL Anonymous_Gtid";
  case PREVIOUS_GTIDS_LOG_EVENT: return "MySQL Previous_gtids";
  case HEARTBEAT_LOG_EVENT: return "Heartbeat";
  case TRANSACTION_CONTEXT_EVENT: return "Transaction_context";
  case VIEW_CHANGE_EVENT: return "View_change";
  case XA_PREPARE_LOG_EVENT: return "XA_prepare";
  case QUERY_COMPRESSED_EVENT: return "Query_compressed";
  case WRITE_ROWS_COMPRESSED_EVENT: return "Write_rows_compressed";
  case UPDATE_ROWS_COMPRESSED_EVENT: return "Update_rows_compressed";
  case DELETE_ROWS_COMPRESSED_EVENT: return "Delete_rows_compressed";
  case WRITE_ROWS_COMPRESSED_EVENT_V1: return "Write_rows_compressed_v1";
  case UPDATE_ROWS_COMPRESSED_EVENT_V1: return "Update_rows_compressed_v1";
  case DELETE_ROWS_COMPRESSED_EVENT_V1: return "Delete_rows_compressed_v1";

  default: return "Unknown";				/* impossible */
  }
}

const char* Log_event::get_type_str()
{
  return get_type_str(get_type_code());
}


/*
  Log_event::Log_event()
*/

#ifndef MYSQL_CLIENT
Log_event::Log_event(THD* thd_arg, uint16 flags_arg, bool using_trans)
  :log_pos(0), temp_buf(0), exec_time(0), thd(thd_arg),
   checksum_alg(BINLOG_CHECKSUM_ALG_UNDEF)
{
  server_id=	thd->variables.server_id;
  when=         thd->start_time;
  when_sec_part=thd->start_time_sec_part;

  if (using_trans)
    cache_type= Log_event::EVENT_TRANSACTIONAL_CACHE;
  else
    cache_type= Log_event::EVENT_STMT_CACHE;
  flags= flags_arg |
    (thd->variables.option_bits & OPTION_SKIP_REPLICATION ?
     LOG_EVENT_SKIP_REPLICATION_F : 0);
}

/**
  This minimal constructor is for when you are not even sure that there
  is a valid THD. For example in the server when we are shutting down or
  flushing logs after receiving a SIGHUP (then we must write a Rotate to
  the binlog but we have no THD, so we need this minimal constructor).
*/

Log_event::Log_event()
  :temp_buf(0), exec_time(0), flags(0), cache_type(EVENT_INVALID_CACHE),
   thd(0), checksum_alg(BINLOG_CHECKSUM_ALG_UNDEF)
{
  server_id=	global_system_variables.server_id;
  /*
    We can't call my_time() here as this would cause a call before
    my_init() is called
  */
  when=         0;
  when_sec_part=0;
  log_pos=	0;
}
#endif /* !MYSQL_CLIENT */


/*
  Log_event::Log_event()
*/

Log_event::Log_event(const char* buf,
                     const Format_description_log_event* description_event)
  :temp_buf(0), exec_time(0), cache_type(Log_event::EVENT_INVALID_CACHE),
    checksum_alg(BINLOG_CHECKSUM_ALG_UNDEF)
{
#ifndef MYSQL_CLIENT
  thd = 0;
#endif
  when = uint4korr(buf);
  when_sec_part= ~0UL;
  server_id = uint4korr(buf + SERVER_ID_OFFSET);
  data_written= uint4korr(buf + EVENT_LEN_OFFSET);
  if (description_event->binlog_version==1)
  {
    log_pos= 0;
    flags= 0;
    return;
  }
  /* 4.0 or newer */
  log_pos= uint4korr(buf + LOG_POS_OFFSET);
  /*
    If the log is 4.0 (so here it can only be a 4.0 relay log read by
    the SQL thread or a 4.0 master binlog read by the I/O thread),
    log_pos is the beginning of the event: we transform it into the end
    of the event, which is more useful.
    But how do you know that the log is 4.0: you know it if
    description_event is version 3 *and* you are not reading a
    Format_desc (remember that mysqlbinlog starts by assuming that 5.0
    logs are in 4.0 format, until it finds a Format_desc).
  */
  if (description_event->binlog_version==3 &&
      (uchar)buf[EVENT_TYPE_OFFSET]<FORMAT_DESCRIPTION_EVENT && log_pos)
  {
      /*
        If log_pos=0, don't change it. log_pos==0 is a marker to mean
        "don't change rli->group_master_log_pos" (see
        inc_group_relay_log_pos()). As it is unreal log_pos, adding the
        event len's is nonsense. For example, a fake Rotate event should
        not have its log_pos (which is 0) changed or it will modify
        Exec_master_log_pos in SHOW SLAVE STATUS, displaying a nonsense
        value of (a non-zero offset which does not exist in the master's
        binlog, so which will cause problems if the user uses this value
        in CHANGE MASTER).
      */
    log_pos+= data_written; /* purecov: inspected */
  }
  DBUG_PRINT("info", ("log_pos: %llu", log_pos));

  flags= uint2korr(buf + FLAGS_OFFSET);
  if (((uchar)buf[EVENT_TYPE_OFFSET] == FORMAT_DESCRIPTION_EVENT) ||
      ((uchar)buf[EVENT_TYPE_OFFSET] == ROTATE_EVENT))
  {
    /*
      These events always have a header which stops here (i.e. their
      header is FROZEN).
    */
    /*
      Initialization to zero of all other Log_event members as they're
      not specified. Currently there are no such members; in the future
      there will be an event UID (but Format_description and Rotate
      don't need this UID, as they are not propagated through
      --log-slave-updates (remember the UID is used to not play a query
      twice when you have two masters which are slaves of a 3rd master).
      Then we are done.
    */
    return;
  }
  /* otherwise, go on with reading the header from buf (nothing now) */
}

#ifndef MYSQL_CLIENT
#ifdef HAVE_REPLICATION

int Log_event::do_update_pos(rpl_group_info *rgi)
{
  Relay_log_info *rli= rgi->rli;
  DBUG_ENTER("Log_event::do_update_pos");

  DBUG_ASSERT(!rli->belongs_to_client());
  /*
    rli is null when (as far as I (Guilhem) know) the caller is
    Load_log_event::do_apply_event *and* that one is called from
    Execute_load_log_event::do_apply_event.  In this case, we don't
    do anything here ; Execute_load_log_event::do_apply_event will
    call Log_event::do_apply_event again later with the proper rli.
    Strictly speaking, if we were sure that rli is null only in the
    case discussed above, 'if (rli)' is useless here.  But as we are
    not 100% sure, keep it for now.

    Matz: I don't think we will need this check with this refactoring.
  */
  if (rli)
  {
    /*
      In parallel execution, delay position update for the events that are
      not part of event groups (format description, rotate, and such) until
      the actual event execution reaches that point.
    */
    if (!rgi->is_parallel_exec || is_group_event(get_type_code()))
      rli->stmt_done(log_pos, thd, rgi);
  }
  DBUG_RETURN(0);                                  // Cannot fail currently
}


Log_event::enum_skip_reason
Log_event::do_shall_skip(rpl_group_info *rgi)
{
  Relay_log_info *rli= rgi->rli;
  DBUG_PRINT("info", ("ev->server_id: %lu, ::server_id: %lu,"
                      " rli->replicate_same_server_id: %d,"
                      " rli->slave_skip_counter: %llu",
                      (ulong) server_id,
                      (ulong) global_system_variables.server_id,
                      rli->replicate_same_server_id,
                      rli->slave_skip_counter));
  if ((server_id == global_system_variables.server_id &&
       !rli->replicate_same_server_id) ||
      (rli->slave_skip_counter == 1 && rli->is_in_group()) ||
      (flags & LOG_EVENT_SKIP_REPLICATION_F &&
       opt_replicate_events_marked_for_skip != RPL_SKIP_REPLICATE))
    return EVENT_SKIP_IGNORE;
  if (rli->slave_skip_counter > 0)
    return EVENT_SKIP_COUNT;
  return EVENT_SKIP_NOT;
}


/*
  Log_event::pack_info()
*/

void Log_event::pack_info(Protocol *protocol)
{
  protocol->store("", &my_charset_bin);
}


/**
  Only called by SHOW BINLOG EVENTS
*/
int Log_event::net_send(Protocol *protocol, const char* log_name, my_off_t pos)
{
  const char *p= strrchr(log_name, FN_LIBCHAR);
  const char *event_type;
  if (p)
    log_name = p + 1;

  protocol->prepare_for_resend();
  protocol->store(log_name, &my_charset_bin);
  protocol->store((ulonglong) pos);
  event_type = get_type_str();
  protocol->store(event_type, strlen(event_type), &my_charset_bin);
  protocol->store((uint32) server_id);
  protocol->store((ulonglong) log_pos);
  pack_info(protocol);
  return protocol->write();
}
#endif /* HAVE_REPLICATION */


/**
  init_show_field_list() prepares the column names and types for the
  output of SHOW BINLOG EVENTS; it is used only by SHOW BINLOG
  EVENTS.
*/

void Log_event::init_show_field_list(THD *thd, List<Item>* field_list)
{
  MEM_ROOT *mem_root= thd->mem_root;
  field_list->push_back(new (mem_root)
                        Item_empty_string(thd, "Log_name", 20),
                        mem_root);
  field_list->push_back(new (mem_root)
                        Item_return_int(thd, "Pos",
                                        MY_INT64_NUM_DECIMAL_DIGITS,
                                        MYSQL_TYPE_LONGLONG),
                        mem_root);
  field_list->push_back(new (mem_root)
                        Item_empty_string(thd, "Event_type", 20),
                        mem_root);
  field_list->push_back(new (mem_root)
                        Item_return_int(thd, "Server_id", 10,
                                        MYSQL_TYPE_LONG),
                        mem_root);
  field_list->push_back(new (mem_root)
                        Item_return_int(thd, "End_log_pos",
                                        MY_INT64_NUM_DECIMAL_DIGITS,
                                        MYSQL_TYPE_LONGLONG),
                        mem_root);
  field_list->push_back(new (mem_root) Item_empty_string(thd, "Info", 20),
                        mem_root);
}

/**
   A decider of whether to trigger checksum computation or not.
   To be invoked in Log_event::write() stack.
   The decision is positive 

    S,M) if it's been marked for checksumming with @c checksum_alg
    
    M) otherwise, if @@global.binlog_checksum is not NONE and the event is 
       directly written to the binlog file.
       The to-be-cached event decides at @c write_cache() time.

   Otherwise the decision is negative.

   @note   A side effect of the method is altering Log_event::checksum_alg
           it the latter was undefined at calling.

   @return true (positive) or false (negative)
*/
my_bool Log_event::need_checksum()
{
  DBUG_ENTER("Log_event::need_checksum");
  my_bool ret;
  /* 
     few callers of Log_event::write 
     (incl FD::write, FD constructing code on the slave side, Rotate relay log
     and Stop event) 
     provides their checksum alg preference through Log_event::checksum_alg.
  */
  if (checksum_alg != BINLOG_CHECKSUM_ALG_UNDEF)
    ret= checksum_alg != BINLOG_CHECKSUM_ALG_OFF;
  else
  {
    ret= binlog_checksum_options && cache_type == Log_event::EVENT_NO_CACHE;
    checksum_alg= ret ? (enum_binlog_checksum_alg)binlog_checksum_options
                      : BINLOG_CHECKSUM_ALG_OFF;
  }
  /*
    FD calls the methods before data_written has been calculated.
    The following invariant claims if the current is not the first
    call (and therefore data_written is not zero) then `ret' must be
    TRUE. It may not be null because FD is always checksummed.
  */
  
  DBUG_ASSERT(get_type_code() != FORMAT_DESCRIPTION_EVENT || ret ||
              data_written == 0);

  DBUG_ASSERT(!ret || 
              ((checksum_alg == binlog_checksum_options ||
               /* 
                  Stop event closes the relay-log and its checksum alg
                  preference is set by the caller can be different
                  from the server's binlog_checksum_options.
               */
               get_type_code() == STOP_EVENT ||
               /* 
                  Rotate:s can be checksummed regardless of the server's
                  binlog_checksum_options. That applies to both
                  the local RL's Rotate and the master's Rotate
                  which IO thread instantiates via queue_binlog_ver_3_event.
               */
               get_type_code() == ROTATE_EVENT ||
               get_type_code() == START_ENCRYPTION_EVENT ||
               /* FD is always checksummed */
               get_type_code() == FORMAT_DESCRIPTION_EVENT) && 
               checksum_alg != BINLOG_CHECKSUM_ALG_OFF));

  DBUG_ASSERT(checksum_alg != BINLOG_CHECKSUM_ALG_UNDEF);

  DBUG_ASSERT(((get_type_code() != ROTATE_EVENT &&
                get_type_code() != STOP_EVENT) ||
               get_type_code() != FORMAT_DESCRIPTION_EVENT) ||
              cache_type == Log_event::EVENT_NO_CACHE);

  DBUG_RETURN(ret);
}

int Log_event_writer::write_internal(const uchar *pos, size_t len)
{
  if (my_b_safe_write(file, pos, len))
    return 1;
  bytes_written+= len;
  return 0;
}

/*
  as soon as encryption produces the first output block, write event_len
  where it should be in a valid event header
*/
int Log_event_writer::maybe_write_event_len(uchar *pos, size_t len)
{
  if (len && event_len)
  {
    DBUG_ASSERT(len >= EVENT_LEN_OFFSET);
    if (write_internal(pos + EVENT_LEN_OFFSET - 4, 4))
      return 1;
    int4store(pos + EVENT_LEN_OFFSET - 4, event_len);
    event_len= 0;
  }
  return 0;
}

int Log_event_writer::encrypt_and_write(const uchar *pos, size_t len)
{
  uchar *dst= 0;
  size_t dstsize= 0;

  if (ctx)
  {
    dstsize= encryption_encrypted_length((uint)len, ENCRYPTION_KEY_SYSTEM_DATA,
                                         crypto->key_version);
    if (!(dst= (uchar*)my_safe_alloca(dstsize)))
      return 1;

    uint dstlen;
    if (encryption_ctx_update(ctx, pos, (uint)len, dst, &dstlen))
      goto err;
    if (maybe_write_event_len(dst, dstlen))
      return 1;
    pos= dst;
    len= dstlen;
  }
  if (write_internal(pos, len))
    goto err;

  my_safe_afree(dst, dstsize);
  return 0;
err:
  my_safe_afree(dst, dstsize);
  return 1;
}

int Log_event_writer::write_header(uchar *pos, size_t len)
{
  DBUG_ENTER("Log_event_writer::write_header");
  /*
    recording checksum of FD event computed with dropped
    possibly active LOG_EVENT_BINLOG_IN_USE_F flag.
    Similar step at verication: the active flag is dropped before
    checksum computing.
  */
  if (checksum_len)
  {
    uchar save=pos[FLAGS_OFFSET];
    pos[FLAGS_OFFSET]&= ~LOG_EVENT_BINLOG_IN_USE_F;
    crc= my_checksum(0, pos, len);
    pos[FLAGS_OFFSET]= save;
  }

  if (ctx)
  {
    uchar iv[BINLOG_IV_LENGTH];
    crypto->set_iv(iv, (uint32)my_b_safe_tell(file));
    if (encryption_ctx_init(ctx, crypto->key, crypto->key_length,
           iv, sizeof(iv), ENCRYPTION_FLAG_ENCRYPT | ENCRYPTION_FLAG_NOPAD,
           ENCRYPTION_KEY_SYSTEM_DATA, crypto->key_version))
      DBUG_RETURN(1);

    DBUG_ASSERT(len >= LOG_EVENT_HEADER_LEN);
    event_len= uint4korr(pos + EVENT_LEN_OFFSET);
    DBUG_ASSERT(event_len >= len);
    memcpy(pos + EVENT_LEN_OFFSET, pos, 4);
    pos+= 4;
    len-= 4;
  }
  DBUG_RETURN(encrypt_and_write(pos, len));
}

int Log_event_writer::write_data(const uchar *pos, size_t len)
{
  DBUG_ENTER("Log_event_writer::write_data");
  if (checksum_len)
    crc= my_checksum(crc, pos, len);

  DBUG_RETURN(encrypt_and_write(pos, len));
}

int Log_event_writer::write_footer()
{
  DBUG_ENTER("Log_event_writer::write_footer");
  if (checksum_len)
  {
    uchar checksum_buf[BINLOG_CHECKSUM_LEN];
    int4store(checksum_buf, crc);
    if (encrypt_and_write(checksum_buf, BINLOG_CHECKSUM_LEN))
      DBUG_RETURN(ER_ERROR_ON_WRITE);
  }
  if (ctx)
  {
    uint dstlen;
    uchar dst[MY_AES_BLOCK_SIZE*2];
    if (encryption_ctx_finish(ctx, dst, &dstlen))
      DBUG_RETURN(1);
    if (maybe_write_event_len(dst, dstlen) || write_internal(dst, dstlen))
      DBUG_RETURN(ER_ERROR_ON_WRITE);
  }
  DBUG_RETURN(0);
}

/*
  Log_event::write_header()
*/

bool Log_event::write_header(size_t event_data_length)
{
  uchar header[LOG_EVENT_HEADER_LEN];
  ulong now;
  DBUG_ENTER("Log_event::write_header");
  DBUG_PRINT("enter", ("filepos: %lld  length: %zu type: %d",
                       (longlong) writer->pos(), event_data_length,
                       (int) get_type_code()));

  writer->checksum_len= need_checksum() ? BINLOG_CHECKSUM_LEN : 0;

  /* Store number of bytes that will be written by this event */
  data_written= event_data_length + sizeof(header) + writer->checksum_len;

  /*
    log_pos != 0 if this is relay-log event. In this case we should not
    change the position
  */

  if (is_artificial_event())
  {
    /*
      Artificial events are automatically generated and do not exist
      in master's binary log, so log_pos should be set to 0.
    */
    log_pos= 0;
  }
  else  if (!log_pos)
  {
    /*
      Calculate the position of where the next event will start
      (end of this event, that is).
    */

    log_pos= writer->pos() + data_written;
    
    DBUG_EXECUTE_IF("dbug_master_binlog_over_2GB", log_pos += (1ULL <<31););
  }

  now= get_time();                               // Query start time

  /*
    Header will be of size LOG_EVENT_HEADER_LEN for all events, except for
    FORMAT_DESCRIPTION_EVENT and ROTATE_EVENT, where it will be
    LOG_EVENT_MINIMAL_HEADER_LEN (remember these 2 have a frozen header,
    because we read them before knowing the format).
  */

  int4store(header, now);              // timestamp
  header[EVENT_TYPE_OFFSET]= get_type_code();
  int4store(header+ SERVER_ID_OFFSET, server_id);
  int4store(header+ EVENT_LEN_OFFSET, data_written);
  int4store(header+ LOG_POS_OFFSET, log_pos);
  int2store(header + FLAGS_OFFSET, flags);

  bool ret= writer->write_header(header, sizeof(header));
  DBUG_RETURN(ret);
}

#endif /* !MYSQL_CLIENT */

/**
  This needn't be format-tolerant, because we only parse the first
  LOG_EVENT_MINIMAL_HEADER_LEN bytes (just need the event's length).
*/

int Log_event::read_log_event(IO_CACHE* file, String* packet,
                              const Format_description_log_event *fdle,
                              enum enum_binlog_checksum_alg checksum_alg_arg)
{
  ulong data_len;
  char buf[LOG_EVENT_MINIMAL_HEADER_LEN];
  uchar ev_offset= packet->length();
#if !defined(MYSQL_CLIENT)
  THD *thd=current_thd;
  ulong max_allowed_packet= thd ? thd->slave_thread ? slave_max_allowed_packet
                                                    : thd->variables.max_allowed_packet
                                : ~(uint)0;
#endif
  DBUG_ENTER("Log_event::read_log_event(IO_CACHE*,String*...)");

  if (my_b_read(file, (uchar*) buf, sizeof(buf)))
  {
    /*
      If the read hits eof, we must report it as eof so the caller
      will know it can go into cond_wait to be woken up on the next
      update to the log.
    */
    DBUG_PRINT("error",("file->error: %d", file->error));
    DBUG_RETURN(file->error == 0 ? LOG_READ_EOF :
                file->error > 0 ? LOG_READ_TRUNC : LOG_READ_IO);
  }
  data_len= uint4korr(buf + EVENT_LEN_OFFSET);

  /* Append the log event header to packet */
  if (packet->append(buf, sizeof(buf)))
    DBUG_RETURN(LOG_READ_MEM);

  if (data_len < LOG_EVENT_MINIMAL_HEADER_LEN)
    DBUG_RETURN(LOG_READ_BOGUS);

  if (data_len > MY_MAX(max_allowed_packet,
                        opt_binlog_rows_event_max_size + MAX_LOG_EVENT_HEADER))
    DBUG_RETURN(LOG_READ_TOO_LARGE);

  if (likely(data_len > LOG_EVENT_MINIMAL_HEADER_LEN))
  {
    /* Append rest of event, read directly from file into packet */
    if (packet->append(file, data_len - LOG_EVENT_MINIMAL_HEADER_LEN))
    {
      /*
        Fatal error occurred when appending rest of the event
        to packet, possible failures:
	1. EOF occurred when reading from file, it's really an error
           as there's supposed to be more bytes available.
           file->error will have been set to number of bytes left to read
        2. Read was interrupted, file->error would normally be set to -1
        3. Failed to allocate memory for packet, my_errno
           will be ENOMEM(file->error should be 0, but since the
           memory allocation occurs before the call to read it might
           be uninitialized)
      */
      DBUG_RETURN(my_errno == ENOMEM ? LOG_READ_MEM :
                  (file->error >= 0 ? LOG_READ_TRUNC: LOG_READ_IO));
    }
  }

  if (fdle->crypto_data.scheme)
  {
    uchar iv[BINLOG_IV_LENGTH];
    fdle->crypto_data.set_iv(iv, (uint32) (my_b_tell(file) - data_len));

    char *newpkt= (char*)my_malloc(data_len + ev_offset + 1, MYF(MY_WME));
    if (!newpkt)
      DBUG_RETURN(LOG_READ_MEM);
    memcpy(newpkt, packet->ptr(), ev_offset);

    uint dstlen;
    uchar *src= (uchar*)packet->ptr() + ev_offset;
    uchar *dst= (uchar*)newpkt + ev_offset;
    memcpy(src + EVENT_LEN_OFFSET, src, 4);
    if (encryption_crypt(src + 4, data_len - 4, dst + 4, &dstlen,
            fdle->crypto_data.key, fdle->crypto_data.key_length, iv,
            sizeof(iv), ENCRYPTION_FLAG_DECRYPT | ENCRYPTION_FLAG_NOPAD,
            ENCRYPTION_KEY_SYSTEM_DATA, fdle->crypto_data.key_version))
    {
      my_free(newpkt);
      DBUG_RETURN(LOG_READ_DECRYPT);
    }
    DBUG_ASSERT(dstlen == data_len - 4);
    memcpy(dst, dst + EVENT_LEN_OFFSET, 4);
    int4store(dst + EVENT_LEN_OFFSET, data_len);
    packet->reset(newpkt, data_len + ev_offset, data_len + ev_offset + 1,
                  &my_charset_bin);
  }

  /*
    CRC verification of the Dump thread
  */
  if (data_len > LOG_EVENT_MINIMAL_HEADER_LEN)
  {
    /* Corrupt the event for Dump thread*/
    DBUG_EXECUTE_IF("corrupt_read_log_event2",
      uchar *debug_event_buf_c = (uchar*) packet->ptr() + ev_offset;
      if (debug_event_buf_c[EVENT_TYPE_OFFSET] != FORMAT_DESCRIPTION_EVENT)
      {
        int debug_cor_pos = rand() % (data_len - BINLOG_CHECKSUM_LEN);
        debug_event_buf_c[debug_cor_pos] =~ debug_event_buf_c[debug_cor_pos];
        DBUG_PRINT("info", ("Corrupt the event at Log_event::read_log_event: byte on position %d", debug_cor_pos));
        DBUG_SET("-d,corrupt_read_log_event2");
      }
    );
    if (event_checksum_test((uchar*) packet->ptr() + ev_offset,
                             data_len, checksum_alg_arg))
      DBUG_RETURN(LOG_READ_CHECKSUM_FAILURE);
  }
  DBUG_RETURN(0);
}

Log_event* Log_event::read_log_event(IO_CACHE* file,
                                     const Format_description_log_event *fdle,
                                     my_bool crc_check)
{
  DBUG_ENTER("Log_event::read_log_event(IO_CACHE*,Format_description_log_event*...)");
  DBUG_ASSERT(fdle != 0);
  String event;
  const char *error= 0;
  Log_event *res= 0;

  switch (read_log_event(file, &event, fdle, BINLOG_CHECKSUM_ALG_OFF))
  {
    case 0:
      break;
    case LOG_READ_EOF: // no error here; we are at the file's end
      goto err;
    case LOG_READ_BOGUS:
      error= "Event invalid";
      goto err;
    case LOG_READ_IO:
      error= "read error";
      goto err;
    case LOG_READ_MEM:
      error= "Out of memory";
      goto err;
    case LOG_READ_TRUNC:
      error= "Event truncated";
      goto err;
    case LOG_READ_TOO_LARGE:
      error= "Event too big";
      goto err;
    case LOG_READ_DECRYPT:
      error= "Event decryption failure";
      goto err;
    case LOG_READ_CHECKSUM_FAILURE:
    default:
      DBUG_ASSERT(0);
      error= "internal error";
      goto err;
  }

  if ((res= read_log_event(event.ptr(), event.length(),
                           &error, fdle, crc_check)))
    res->register_temp_buf(event.release(), true);

err:
  if (unlikely(error))
  {
    DBUG_ASSERT(!res);
#ifdef MYSQL_CLIENT
    if (force_opt)
      DBUG_RETURN(new Unknown_log_event());
#endif
    if (event.length() >= OLD_HEADER_LEN)
      sql_print_error("Error in Log_event::read_log_event(): '%s',"
                      " data_len: %lu, event_type: %u", error,
                      (ulong) uint4korr(&event[EVENT_LEN_OFFSET]),
                      (uint) (uchar)event[EVENT_TYPE_OFFSET]);
    else
      sql_print_error("Error in Log_event::read_log_event(): '%s'", error);
    /*
      The SQL slave thread will check if file->error<0 to know
      if there was an I/O error. Even if there is no "low-level" I/O errors
      with 'file', any of the high-level above errors is worrying
      enough to stop the SQL thread now ; as we are skipping the current event,
      going on with reading and successfully executing other events can
      only corrupt the slave's databases. So stop.
    */
    file->error= -1;
  }
  DBUG_RETURN(res);
}


/**
  Binlog format tolerance is in (buf, event_len, fdle)
  constructors.
*/

Log_event* Log_event::read_log_event(const char* buf, uint event_len,
				     const char **error,
                                     const Format_description_log_event *fdle,
                                     my_bool crc_check)
{
  Log_event* ev;
  enum enum_binlog_checksum_alg alg;
  DBUG_ENTER("Log_event::read_log_event(char*,...)");
  DBUG_ASSERT(fdle != 0);
  DBUG_PRINT("info", ("binlog_version: %d", fdle->binlog_version));
  DBUG_DUMP_EVENT_BUF(buf, event_len);

  /*
    Check the integrity; This is needed because handle_slave_io() doesn't
    check if packet is of proper length.
 */
  if (event_len < EVENT_LEN_OFFSET)
  {
    *error="Sanity check failed";		// Needed to free buffer
    DBUG_RETURN(NULL); // general sanity check - will fail on a partial read
  }

  uint event_type= (uchar)buf[EVENT_TYPE_OFFSET];
  // all following START events in the current file are without checksum
  if (event_type == START_EVENT_V3)
    (const_cast< Format_description_log_event *>(fdle))->checksum_alg= BINLOG_CHECKSUM_ALG_OFF;
  /*
    CRC verification by SQL and Show-Binlog-Events master side.
    The caller has to provide @fdle->checksum_alg to
    be the last seen FD's (A) descriptor.
    If event is FD the descriptor is in it.
    Notice, FD of the binlog can be only in one instance and therefore
    Show-Binlog-Events executing master side thread needs just to know
    the only FD's (A) value -  whereas RL can contain more.
    In the RL case, the alg is kept in FD_e (@fdle) which is reset
    to the newer read-out event after its execution with possibly new alg descriptor.
    Therefore in a typical sequence of RL:
    {FD_s^0, FD_m, E_m^1} E_m^1 
    will be verified with (A) of FD_m.

    See legends definition on MYSQL_BIN_LOG::relay_log_checksum_alg docs
    lines (log.h).

    Notice, a pre-checksum FD version forces alg := BINLOG_CHECKSUM_ALG_UNDEF.
  */
  alg= (event_type != FORMAT_DESCRIPTION_EVENT) ?
    fdle->checksum_alg : get_checksum_alg(buf, event_len);
  // Emulate the corruption during reading an event
  DBUG_EXECUTE_IF("corrupt_read_log_event_char",
    if (event_type != FORMAT_DESCRIPTION_EVENT)
    {
      char *debug_event_buf_c = (char *)buf;
      int debug_cor_pos = rand() % (event_len - BINLOG_CHECKSUM_LEN);
      debug_event_buf_c[debug_cor_pos] =~ debug_event_buf_c[debug_cor_pos];
      DBUG_PRINT("info", ("Corrupt the event at Log_event::read_log_event(char*,...): byte on position %d", debug_cor_pos));
      DBUG_SET("-d,corrupt_read_log_event_char");
    }
  );                                                 
  if (crc_check &&
      event_checksum_test((uchar *) buf, event_len, alg))
  {
#ifdef MYSQL_CLIENT
    *error= "Event crc check failed! Most likely there is event corruption.";
    if (force_opt)
    {
      ev= new Unknown_log_event(buf, fdle);
      DBUG_RETURN(ev);
    }
    else
      DBUG_RETURN(NULL);
#else
    *error= ER(ER_BINLOG_READ_EVENT_CHECKSUM_FAILURE);
    sql_print_error("%s", *error);
    DBUG_RETURN(NULL);
#endif
  }

  if (event_type > fdle->number_of_event_types &&
      event_type != FORMAT_DESCRIPTION_EVENT)
  {
    /*
      It is unsafe to use the fdle if its post_header_len
      array does not include the event type.
    */
    DBUG_PRINT("error", ("event type %d found, but the current "
                         "Format_description_log_event supports only %d event "
                         "types", event_type,
                         fdle->number_of_event_types));
    ev= NULL;
  }
  else
  {
    /*
      In some previuos versions (see comment in
      Format_description_log_event::Format_description_log_event(char*,...)),
      event types were assigned different id numbers than in the
      present version. In order to replicate from such versions to the
      present version, we must map those event type id's to our event
      type id's.  The mapping is done with the event_type_permutation
      array, which was set up when the Format_description_log_event
      was read.
    */
    if (fdle->event_type_permutation)
    {
      int new_event_type= fdle->event_type_permutation[event_type];
      DBUG_PRINT("info", ("converting event type %d to %d (%s)",
                   event_type, new_event_type,
                   get_type_str((Log_event_type)new_event_type)));
      event_type= new_event_type;
    }

    if (alg != BINLOG_CHECKSUM_ALG_UNDEF &&
        (event_type == FORMAT_DESCRIPTION_EVENT ||
         alg != BINLOG_CHECKSUM_ALG_OFF))
      event_len= event_len - BINLOG_CHECKSUM_LEN;

    switch(event_type) {
    case QUERY_EVENT:
      ev  = new Query_log_event(buf, event_len, fdle, QUERY_EVENT);
      break;
    case QUERY_COMPRESSED_EVENT:
      ev = new Query_compressed_log_event(buf, event_len, fdle,
                                          QUERY_COMPRESSED_EVENT);
      break;
    case LOAD_EVENT:
      ev = new Load_log_event(buf, event_len, fdle);
      break;
    case NEW_LOAD_EVENT:
      ev = new Load_log_event(buf, event_len, fdle);
      break;
    case ROTATE_EVENT:
      ev = new Rotate_log_event(buf, event_len, fdle);
      break;
    case BINLOG_CHECKPOINT_EVENT:
      ev = new Binlog_checkpoint_log_event(buf, event_len, fdle);
      break;
    case GTID_EVENT:
      ev = new Gtid_log_event(buf, event_len, fdle);
      break;
    case GTID_LIST_EVENT:
      ev = new Gtid_list_log_event(buf, event_len, fdle);
      break;
    case CREATE_FILE_EVENT:
      ev = new Create_file_log_event(buf, event_len, fdle);
      break;
    case APPEND_BLOCK_EVENT:
      ev = new Append_block_log_event(buf, event_len, fdle);
      break;
    case DELETE_FILE_EVENT:
      ev = new Delete_file_log_event(buf, event_len, fdle);
      break;
    case EXEC_LOAD_EVENT:
      ev = new Execute_load_log_event(buf, event_len, fdle);
      break;
    case START_EVENT_V3: /* this is sent only by MySQL <=4.x */
      ev = new Start_log_event_v3(buf, event_len, fdle);
      break;
    case STOP_EVENT:
      ev = new Stop_log_event(buf, fdle);
      break;
    case INTVAR_EVENT:
      ev = new Intvar_log_event(buf, fdle);
      break;
    case XID_EVENT:
      ev = new Xid_log_event(buf, fdle);
      break;
    case RAND_EVENT:
      ev = new Rand_log_event(buf, fdle);
      break;
    case USER_VAR_EVENT:
      ev = new User_var_log_event(buf, event_len, fdle);
      break;
    case FORMAT_DESCRIPTION_EVENT:
      ev = new Format_description_log_event(buf, event_len, fdle);
      break;
#if defined(HAVE_REPLICATION) 
    case PRE_GA_WRITE_ROWS_EVENT:
      ev = new Write_rows_log_event_old(buf, event_len, fdle);
      break;
    case PRE_GA_UPDATE_ROWS_EVENT:
      ev = new Update_rows_log_event_old(buf, event_len, fdle);
      break;
    case PRE_GA_DELETE_ROWS_EVENT:
      ev = new Delete_rows_log_event_old(buf, event_len, fdle);
      break;
    case WRITE_ROWS_EVENT_V1:
    case WRITE_ROWS_EVENT:
      ev = new Write_rows_log_event(buf, event_len, fdle);
      break;
    case UPDATE_ROWS_EVENT_V1:
    case UPDATE_ROWS_EVENT:
      ev = new Update_rows_log_event(buf, event_len, fdle);
      break;
    case DELETE_ROWS_EVENT_V1:
    case DELETE_ROWS_EVENT:
      ev = new Delete_rows_log_event(buf, event_len, fdle);
      break;

    case WRITE_ROWS_COMPRESSED_EVENT:
    case WRITE_ROWS_COMPRESSED_EVENT_V1:
      ev = new Write_rows_compressed_log_event(buf, event_len, fdle);
      break;
    case UPDATE_ROWS_COMPRESSED_EVENT:
    case UPDATE_ROWS_COMPRESSED_EVENT_V1:
      ev = new Update_rows_compressed_log_event(buf, event_len, fdle);
      break;
    case DELETE_ROWS_COMPRESSED_EVENT:
    case DELETE_ROWS_COMPRESSED_EVENT_V1:
      ev = new Delete_rows_compressed_log_event(buf, event_len, fdle);
      break;

      /* MySQL GTID events are ignored */
    case GTID_LOG_EVENT:
    case ANONYMOUS_GTID_LOG_EVENT:
    case PREVIOUS_GTIDS_LOG_EVENT:
    case TRANSACTION_CONTEXT_EVENT:
    case VIEW_CHANGE_EVENT:
    case XA_PREPARE_LOG_EVENT:
      ev= new Ignorable_log_event(buf, fdle,
                                  get_type_str((Log_event_type) event_type));
      break;

    case TABLE_MAP_EVENT:
      ev = new Table_map_log_event(buf, event_len, fdle);
      break;
#endif
    case BEGIN_LOAD_QUERY_EVENT:
      ev = new Begin_load_query_log_event(buf, event_len, fdle);
      break;
    case EXECUTE_LOAD_QUERY_EVENT:
      ev= new Execute_load_query_log_event(buf, event_len, fdle);
      break;
    case INCIDENT_EVENT:
      ev = new Incident_log_event(buf, event_len, fdle);
      break;
    case ANNOTATE_ROWS_EVENT:
      ev = new Annotate_rows_log_event(buf, event_len, fdle);
      break;
    case START_ENCRYPTION_EVENT:
      ev = new Start_encryption_log_event(buf, event_len, fdle);
      break;
    default:
      /*
        Create an object of Ignorable_log_event for unrecognized sub-class.
        So that SLAVE SQL THREAD will only update the position and continue.
      */
      if (uint2korr(buf + FLAGS_OFFSET) & LOG_EVENT_IGNORABLE_F)
      {
        ev= new Ignorable_log_event(buf, fdle,
                                    get_type_str((Log_event_type) event_type));
      }
      else
      {
        DBUG_PRINT("error",("Unknown event code: %d",
                            (uchar) buf[EVENT_TYPE_OFFSET]));
        ev= NULL;
        break;
      }
    }
  }

  if (ev)
  {
    ev->checksum_alg= alg;
#ifdef MYSQL_CLIENT
    if (ev->checksum_alg != BINLOG_CHECKSUM_ALG_OFF &&
        ev->checksum_alg != BINLOG_CHECKSUM_ALG_UNDEF)
      ev->crc= uint4korr(buf + (event_len));
#endif
  }

  DBUG_PRINT("read_event", ("%s(type_code: %u; event_len: %u)",
                            ev ? ev->get_type_str() : "<unknown>",
                            (uchar)buf[EVENT_TYPE_OFFSET],
                            event_len));
  /*
    is_valid() are small event-specific sanity tests which are
    important; for example there are some my_malloc() in constructors
    (e.g. Query_log_event::Query_log_event(char*...)); when these
    my_malloc() fail we can't return an error out of the constructor
    (because constructor is "void") ; so instead we leave the pointer we
    wanted to allocate (e.g. 'query') to 0 and we test it in is_valid().
    Same for Format_description_log_event, member 'post_header_len'.

    SLAVE_EVENT is never used, so it should not be read ever.
  */
  if (!ev || !ev->is_valid() || (event_type == SLAVE_EVENT))
  {
    DBUG_PRINT("error",("Found invalid event in binary log"));

    delete ev;
#ifdef MYSQL_CLIENT
    if (!force_opt) /* then mysqlbinlog dies */
    {
      *error= "Found invalid event in binary log";
      DBUG_RETURN(0);
    }
    ev= new Unknown_log_event(buf, fdle);
#else
    *error= "Found invalid event in binary log";
    DBUG_RETURN(0);
#endif
  }
  DBUG_RETURN(ev);  
}

#ifdef MYSQL_CLIENT

static bool hexdump_minimal_header_to_io_cache(IO_CACHE *file,
                                               my_off_t offset,
                                               uchar *ptr)
{
  DBUG_ASSERT(LOG_EVENT_MINIMAL_HEADER_LEN == 19);

  /*
    Pretty-print the first LOG_EVENT_MINIMAL_HEADER_LEN (19) bytes of the
    common header, which contains the basic information about the log event.
    Every event will have at least this much header, but events could contain
    more headers (which must be printed by other methods, if desired).
  */
  char emit_buf[120];               // Enough for storing one line
  size_t emit_buf_written;

  if (my_b_printf(file,
                  "#           "
                  "|Timestamp   "
                  "|Type "
                  "|Master ID   "
                  "|Size        "
                  "|Master Pos  "
                  "|Flags\n"))
    goto err;
  emit_buf_written=
    my_snprintf(emit_buf, sizeof(emit_buf),
                "# %8llx  "                         /* Position */
                "|%02x %02x %02x %02x "             /* Timestamp */
                "|%02x   "                          /* Type */
                "|%02x %02x %02x %02x "             /* Master ID */
                "|%02x %02x %02x %02x "             /* Size */
                "|%02x %02x %02x %02x "             /* Master Pos */
                "|%02x %02x\n",                     /* Flags */
                (ulonglong) offset,                 /* Position */
                ptr[0], ptr[1], ptr[2], ptr[3],     /* Timestamp */
                ptr[4],                             /* Type */
                ptr[5], ptr[6], ptr[7], ptr[8],     /* Master ID */
                ptr[9], ptr[10], ptr[11], ptr[12],  /* Size */
                ptr[13], ptr[14], ptr[15], ptr[16], /* Master Pos */
                ptr[17], ptr[18]);                  /* Flags */

  DBUG_ASSERT(static_cast<size_t>(emit_buf_written) < sizeof(emit_buf));
  if (my_b_write(file, reinterpret_cast<uchar*>(emit_buf), emit_buf_written) ||
      my_b_write(file, (uchar*)"#\n", 2))
    goto err;

  return 0;
err:
  return 1;
}


/*
  The number of bytes to print per line. Should be an even number,
  and "hexdump -C" uses 16, so we'll duplicate that here.
*/
#define HEXDUMP_BYTES_PER_LINE 16

static void format_hex_line(char *emit_buff)
{
  memset(emit_buff + 1, ' ',
         1 + 8 + 2 + (HEXDUMP_BYTES_PER_LINE * 3 + 1) + 2 +
         HEXDUMP_BYTES_PER_LINE);
  emit_buff[0]= '#';
  emit_buff[2 + 8 + 2 + (HEXDUMP_BYTES_PER_LINE * 3 + 1) + 1]= '|';
  emit_buff[2 + 8 + 2 + (HEXDUMP_BYTES_PER_LINE * 3 + 1) + 2 +
    HEXDUMP_BYTES_PER_LINE]= '|';
  emit_buff[2 + 8 + 2 + (HEXDUMP_BYTES_PER_LINE * 3 + 1) + 2 +
    HEXDUMP_BYTES_PER_LINE + 1]= '\n';
  emit_buff[2 + 8 + 2 + (HEXDUMP_BYTES_PER_LINE * 3 + 1) + 2 +
    HEXDUMP_BYTES_PER_LINE + 2]= '\0';
}

static bool hexdump_data_to_io_cache(IO_CACHE *file,
                                     my_off_t offset,
                                     uchar *ptr,
                                     my_off_t size)
{
  /*
    2 = '# '
    8 = address
    2 = '  '
    (HEXDUMP_BYTES_PER_LINE * 3 + 1) = Each byte prints as two hex digits,
       plus a space
    2 = ' |'
    HEXDUMP_BYTES_PER_LINE = text representation
    2 = '|\n'
    1 = '\0'
  */
  char emit_buffer[2 + 8 + 2 + (HEXDUMP_BYTES_PER_LINE * 3 + 1) + 2 +
    HEXDUMP_BYTES_PER_LINE + 2 + 1 ];
  char *h,*c;
  my_off_t i;

  if (size == 0)
    return 0;                                   // ok, nothing to do

  format_hex_line(emit_buffer);
  /*
    Print the rest of the event (without common header)
  */
  my_off_t starting_offset = offset;
  for (i= 0,
       c= emit_buffer + 2 + 8 + 2 + (HEXDUMP_BYTES_PER_LINE * 3 + 1) + 2,
       h= emit_buffer + 2 + 8 + 2;
       i < size;
       i++, ptr++)
  {
    my_snprintf(h, 4, "%02x ", *ptr);
    h+= 3;

    *c++= my_isprint(&my_charset_bin, *ptr) ? *ptr : '.';

    /* Print in groups of HEXDUMP_BYTES_PER_LINE characters. */
    if ((i % HEXDUMP_BYTES_PER_LINE) == (HEXDUMP_BYTES_PER_LINE - 1))
    {
      /* remove \0 left after printing hex byte representation */
      *h= ' ';
      /* prepare space to print address */
      memset(emit_buffer + 2, ' ', 8);
      /* print address */
      size_t const emit_buf_written= my_snprintf(emit_buffer + 2, 9, "%8llx",
                                                 (ulonglong) starting_offset);
      /* remove \0 left after printing address */
      emit_buffer[2 + emit_buf_written]= ' ';
      if (my_b_write(file, reinterpret_cast<uchar*>(emit_buffer),
                     sizeof(emit_buffer) - 1))
        goto err;
      c= emit_buffer + 2 + 8 + 2 + (HEXDUMP_BYTES_PER_LINE * 3 + 1) + 2;
      h= emit_buffer + 2 + 8 + 2;
      format_hex_line(emit_buffer);
      starting_offset+= HEXDUMP_BYTES_PER_LINE;
    }
    else if ((i % (HEXDUMP_BYTES_PER_LINE / 2))
             == ((HEXDUMP_BYTES_PER_LINE / 2) - 1))
    {
      /*
        In the middle of the group of HEXDUMP_BYTES_PER_LINE, emit an extra
        space in the hex string, to make two groups.
      */
      *h++= ' ';
    }

  }

  /*
    There is still data left in our buffer, which means that the previous
    line was not perfectly HEXDUMP_BYTES_PER_LINE characters, so write an
    incomplete line, with spaces to pad out to the same length as a full
    line would be, to make things more readable.
  */
  if (h != emit_buffer + 2 + 8 + 2)
  {
    *h= ' ';
    *c++= '|'; *c++= '\n';
    memset(emit_buffer + 2, ' ', 8);
    size_t const emit_buf_written= my_snprintf(emit_buffer + 2, 9, "%8llx",
                                               (ulonglong) starting_offset);
    emit_buffer[2 + emit_buf_written]= ' ';
    /* pad unprinted area */
    memset(h, ' ',
           (HEXDUMP_BYTES_PER_LINE * 3 + 1) - (h - (emit_buffer + 2 + 8 + 2)));
    if (my_b_write(file, reinterpret_cast<uchar*>(emit_buffer),
                   c - emit_buffer))
      goto err;
  }
  if (my_b_write(file, (uchar*)"#\n", 2))
    goto err;

  return 0;
err:
  return 1;
}

/*
  Log_event::print_header()
*/

bool Log_event::print_header(IO_CACHE* file,
                             PRINT_EVENT_INFO* print_event_info,
                             bool is_more __attribute__((unused)))
{
  char llbuff[22];
  my_off_t hexdump_from= print_event_info->hexdump_from;
  DBUG_ENTER("Log_event::print_header");

  if (my_b_write_byte(file, '#') ||
      print_timestamp(file) ||
      my_b_printf(file, " server id %lu  end_log_pos %s ", (ulong) server_id,
                  llstr(log_pos,llbuff)))
    goto err;

  /* print the checksum */

  if (checksum_alg != BINLOG_CHECKSUM_ALG_OFF &&
      checksum_alg != BINLOG_CHECKSUM_ALG_UNDEF)
  {
    char checksum_buf[BINLOG_CHECKSUM_LEN * 2 + 4]; // to fit to "%p "
    size_t const bytes_written=
      my_snprintf(checksum_buf, sizeof(checksum_buf), "0x%08x ", crc);
    if (my_b_printf(file, "%s ", get_type(&binlog_checksum_typelib,
                                          checksum_alg)) ||
        my_b_printf(file, checksum_buf, bytes_written))
      goto err;
  }

  /* mysqlbinlog --hexdump */
  if (print_event_info->hexdump_from)
  {
    my_b_write_byte(file, '\n');
    uchar *ptr= (uchar*)temp_buf;
    my_off_t size= uint4korr(ptr + EVENT_LEN_OFFSET);
    my_off_t hdr_len= get_header_len(print_event_info->common_header_len);

    size-= hdr_len;

    if (my_b_printf(file, "# Position\n"))
      goto err;

    /* Write the header, nicely formatted by field. */
    if (hexdump_minimal_header_to_io_cache(file, hexdump_from, ptr))
      goto err;

    ptr+= hdr_len;
    hexdump_from+= hdr_len;

    /* Print the rest of the data, mimicking "hexdump -C" output. */
    if (hexdump_data_to_io_cache(file, hexdump_from, ptr, size))
      goto err;

    /*
      Prefix the next line so that the output from print_helper()
      will appear as a comment.
    */
    if (my_b_write(file, (uchar*)"# Event: ", 9))
      goto err;
  }

  DBUG_RETURN(0);

err:
  DBUG_RETURN(1);
}


/**
  Prints a quoted string to io cache.
  Control characters are displayed as hex sequence, e.g. \x00
  Single-quote and backslash characters are escaped with a \

  @param[in] file              IO cache
  @param[in] prt               Pointer to string
  @param[in] length            String length
*/

static void
my_b_write_quoted(IO_CACHE *file, const uchar *ptr, uint length)
{
  const uchar *s;
  my_b_write_byte(file, '\'');
  for (s= ptr; length > 0 ; s++, length--)
  {
    if (*s > 0x1F)
      my_b_write_byte(file, *s);
    else if (*s == '\'')
      my_b_write(file, (uchar*)"\\'", 2);
    else if (*s == '\\')
      my_b_write(file, (uchar*)"\\\\", 2);
    else
    {
      uchar hex[10];
      size_t len= my_snprintf((char*) hex, sizeof(hex), "%s%02x", "\\x", *s);
      my_b_write(file, hex, len);
    }
  }
  my_b_write_byte(file, '\'');
}


/**
  Prints a bit string to io cache in format  b'1010'.
  
  @param[in] file              IO cache
  @param[in] ptr               Pointer to string
  @param[in] nbits             Number of bits
*/
static void
my_b_write_bit(IO_CACHE *file, const uchar *ptr, uint nbits)
{
  uint bitnum, nbits8= ((nbits + 7) / 8) * 8, skip_bits= nbits8 - nbits;
  my_b_write(file, (uchar*)"b'", 2);
  for (bitnum= skip_bits ; bitnum < nbits8; bitnum++)
  {
    int is_set= (ptr[(bitnum) / 8] >> (7 - bitnum % 8))  & 0x01;
    my_b_write_byte(file, (is_set ? '1' : '0'));
  }
  my_b_write_byte(file, '\'');
}


/**
  Prints a packed string to io cache.
  The string consists of length packed to 1 or 2 bytes,
  followed by string data itself.
  
  @param[in] file              IO cache
  @param[in] ptr               Pointer to string
  @param[in] length            String size
  
  @retval   - number of bytes scanned.
*/
static size_t
my_b_write_quoted_with_length(IO_CACHE *file, const uchar *ptr, uint length)
{
  if (length < 256)
  {
    length= *ptr;
    my_b_write_quoted(file, ptr + 1, length);
    return length + 1;
  }
  else
  {
    length= uint2korr(ptr);
    my_b_write_quoted(file, ptr + 2, length);
    return length + 2;
  }
}


/**
  Prints a 32-bit number in both signed and unsigned representation
  
  @param[in] file              IO cache
  @param[in] sl                Signed number
  @param[in] ul                Unsigned number
*/
static bool
my_b_write_sint32_and_uint32(IO_CACHE *file, int32 si, uint32 ui)
{
  bool res= my_b_printf(file, "%d", si);
  if (si < 0)
    if (my_b_printf(file, " (%u)", ui))
      res= 1;
  return res;
}


/**
  Print a packed value of the given SQL type into IO cache
  
  @param[in] file              IO cache
  @param[in] ptr               Pointer to string
  @param[in] type              Column type
  @param[in] meta              Column meta information
  @param[out] typestr          SQL type string buffer (for verbose output)
  @param[out] typestr_length   Size of typestr
  
  @retval   - number of bytes scanned from ptr.
              Except in case of NULL, in which case we return 1 to indicate ok
*/

static size_t
log_event_print_value(IO_CACHE *file, PRINT_EVENT_INFO *print_event_info,
                      const uchar *ptr, uint type, uint meta,
                      char *typestr, size_t typestr_length)
{
  uint32 length= 0;

  if (type == MYSQL_TYPE_STRING)
  {
    if (meta >= 256)
    {
      uint byte0= meta >> 8;
      uint byte1= meta & 0xFF;
      
      if ((byte0 & 0x30) != 0x30)
      {
        /* a long CHAR() field: see #37426 */
        length= byte1 | (((byte0 & 0x30) ^ 0x30) << 4);
        type= byte0 | 0x30;
      }
      else
        length = meta & 0xFF;
    }
    else
      length= meta;
  }

  switch (type) {
  case MYSQL_TYPE_LONG:
    {
      strmake(typestr, "INT", typestr_length);
      if (!ptr)
        goto return_null;

      int32 si= sint4korr(ptr);
      uint32 ui= uint4korr(ptr);
      my_b_write_sint32_and_uint32(file, si, ui);
      return 4;
    }

  case MYSQL_TYPE_TINY:
    {
      strmake(typestr, "TINYINT", typestr_length);
      if (!ptr)
        goto return_null;

      my_b_write_sint32_and_uint32(file, (int) (signed char) *ptr,
                                  (uint) (unsigned char) *ptr);
      return 1;
    }

  case MYSQL_TYPE_SHORT:
    {
      strmake(typestr, "SHORTINT", typestr_length);
      if (!ptr)
        goto return_null;

      int32 si= (int32) sint2korr(ptr);
      uint32 ui= (uint32) uint2korr(ptr);
      my_b_write_sint32_and_uint32(file, si, ui);
      return 2;
    }
  
  case MYSQL_TYPE_INT24:
    {
      strmake(typestr, "MEDIUMINT", typestr_length);
      if (!ptr)
        goto return_null;

      int32 si= sint3korr(ptr);
      uint32 ui= uint3korr(ptr);
      my_b_write_sint32_and_uint32(file, si, ui);
      return 3;
    }

  case MYSQL_TYPE_LONGLONG:
    {
      strmake(typestr, "LONGINT", typestr_length);
      if (!ptr)
        goto return_null;

      char tmp[64];
      size_t length;
      longlong si= sint8korr(ptr);
      length= (longlong10_to_str(si, tmp, -10) - tmp);
      my_b_write(file, (uchar*)tmp, length);
      if (si < 0)
      {
        ulonglong ui= uint8korr(ptr);
        longlong10_to_str((longlong) ui, tmp, 10);
        my_b_printf(file, " (%s)", tmp);        
      }
      return 8;
    }

  case MYSQL_TYPE_NEWDECIMAL:
    {
      uint precision= meta >> 8;
      uint decimals= meta & 0xFF;
      my_snprintf(typestr, typestr_length, "DECIMAL(%d,%d)",
                  precision, decimals);
      if (!ptr)
        goto return_null;

      uint bin_size= my_decimal_get_binary_size(precision, decimals);
      my_decimal dec;
      binary2my_decimal(E_DEC_FATAL_ERROR, (uchar*) ptr, &dec,
                        precision, decimals);
      int length= DECIMAL_MAX_STR_LENGTH;
      char buff[DECIMAL_MAX_STR_LENGTH + 1];
      decimal2string(&dec, buff, &length, 0, 0, 0);
      my_b_write(file, (uchar*)buff, length);
      return bin_size;
    }

  case MYSQL_TYPE_FLOAT:
    {
      strmake(typestr, "FLOAT", typestr_length);
      if (!ptr)
        goto return_null;

      float fl;
      float4get(fl, ptr);
      char tmp[320];
      sprintf(tmp, "%-20g", (double) fl);
      my_b_printf(file, "%s", tmp); /* my_snprintf doesn't support %-20g */
      return 4;
    }

  case MYSQL_TYPE_DOUBLE:
    {
      double dbl;
      strmake(typestr, "DOUBLE", typestr_length);
      if (!ptr)
        goto return_null;

      float8get(dbl, ptr);
      char tmp[320];
      sprintf(tmp, "%-.20g", dbl); /* strmake doesn't support %-20g */
      my_b_printf(file, tmp, "%s");
      return 8;
    }
  
  case MYSQL_TYPE_BIT:
    {
      /* Meta-data: bit_len, bytes_in_rec, 2 bytes */
      uint nbits= ((meta >> 8) * 8) + (meta & 0xFF);
      my_snprintf(typestr, typestr_length, "BIT(%d)", nbits);
      if (!ptr)
        goto return_null;

      length= (nbits + 7) / 8;
      my_b_write_bit(file, ptr, nbits);
      return length;
    }

  case MYSQL_TYPE_TIMESTAMP:
    {
      strmake(typestr, "TIMESTAMP", typestr_length);
      if (!ptr)
        goto return_null;

      uint32 i32= uint4korr(ptr);
      my_b_printf(file, "%d", i32);
      return 4;
    }

  case MYSQL_TYPE_TIMESTAMP2:
    {
      my_snprintf(typestr, typestr_length, "TIMESTAMP(%d)", meta);
      if (!ptr)
        goto return_null;

      char buf[MAX_DATE_STRING_REP_LENGTH];
      struct timeval tm;
      my_timestamp_from_binary(&tm, ptr, meta);
      int buflen= my_timeval_to_str(&tm, buf, meta);
      my_b_write(file, (uchar*)buf, buflen);
      return my_timestamp_binary_length(meta);
    }

  case MYSQL_TYPE_DATETIME:
    {
      strmake(typestr, "DATETIME", typestr_length);
      if (!ptr)
        goto return_null;

      ulong d, t;
      uint64 i64= uint8korr(ptr); /* YYYYMMDDhhmmss */
      d= (ulong) (i64 / 1000000);
      t= (ulong) (i64 % 1000000);

      my_b_printf(file, "'%04d-%02d-%02d %02d:%02d:%02d'",
                  (int) (d / 10000), (int) (d % 10000) / 100, (int) (d % 100),
                  (int) (t / 10000), (int) (t % 10000) / 100, (int) t % 100);
      return 8;
    }

  case MYSQL_TYPE_DATETIME2:
    {
      my_snprintf(typestr, typestr_length, "DATETIME(%d)", meta);
      if (!ptr)
        goto return_null;

      char buf[MAX_DATE_STRING_REP_LENGTH];
      MYSQL_TIME ltime;
      longlong packed= my_datetime_packed_from_binary(ptr, meta);
      TIME_from_longlong_datetime_packed(&ltime, packed);
      int buflen= my_datetime_to_str(&ltime, buf, meta);
      my_b_write_quoted(file, (uchar *) buf, buflen);
      return my_datetime_binary_length(meta);
    }

  case MYSQL_TYPE_TIME:
    {
      strmake(typestr, "TIME",  typestr_length);
      if (!ptr)
        goto return_null;

      int32 tmp= sint3korr(ptr);
      int32 i32= tmp >= 0 ? tmp : - tmp;
      const char *sign= tmp < 0 ? "-" : "";
      my_b_printf(file, "'%s%02d:%02d:%02d'",
                  sign, i32 / 10000, (i32 % 10000) / 100, i32 % 100, i32);
      return 3;
    }

  case MYSQL_TYPE_TIME2:
    {
      my_snprintf(typestr, typestr_length, "TIME(%d)", meta);
      if (!ptr)
        goto return_null;

      char buf[MAX_DATE_STRING_REP_LENGTH];
      MYSQL_TIME ltime;
      longlong packed= my_time_packed_from_binary(ptr, meta);
      TIME_from_longlong_time_packed(&ltime, packed);
      int buflen= my_time_to_str(&ltime, buf, meta);
      my_b_write_quoted(file, (uchar *) buf, buflen);
      return my_time_binary_length(meta);
    }

  case MYSQL_TYPE_NEWDATE:
    {
      strmake(typestr, "DATE", typestr_length);
      if (!ptr)
        goto return_null;

      uint32 tmp= uint3korr(ptr);
      int part;
      char buf[11];
      char *pos= &buf[10];  // start from '\0' to the beginning

      /* Copied from field.cc */
      *pos--=0;					// End NULL
      part=(int) (tmp & 31);
      *pos--= (char) ('0'+part%10);
      *pos--= (char) ('0'+part/10);
      *pos--= ':';
      part=(int) (tmp >> 5 & 15);
      *pos--= (char) ('0'+part%10);
      *pos--= (char) ('0'+part/10);
      *pos--= ':';
      part=(int) (tmp >> 9);
      *pos--= (char) ('0'+part%10); part/=10;
      *pos--= (char) ('0'+part%10); part/=10;
      *pos--= (char) ('0'+part%10); part/=10;
      *pos=   (char) ('0'+part);
      my_b_printf(file , "'%s'", buf);
      return 3;
    }
    
  case MYSQL_TYPE_DATE:
    {
      strmake(typestr, "DATE", typestr_length);
      if (!ptr)
        goto return_null;

      uint i32= uint3korr(ptr);
      my_b_printf(file , "'%04d:%02d:%02d'",
                  (int)(i32 / (16L * 32L)), (int)(i32 / 32L % 16L),
                  (int)(i32 % 32L));
      return 3;
    }
  
  case MYSQL_TYPE_YEAR:
    {
      strmake(typestr, "YEAR", typestr_length);
      if (!ptr)
        goto return_null;

      uint32 i32= *ptr;
      my_b_printf(file, "%04d", i32+ 1900);
      return 1;
    }
  
  case MYSQL_TYPE_ENUM:
    switch (meta & 0xFF) {
    case 1:
      strmake(typestr, "ENUM(1 byte)", typestr_length);
      if (!ptr)
        goto return_null;

      my_b_printf(file, "%d", (int) *ptr);
      return 1;
    case 2:
      {
        strmake(typestr, "ENUM(2 bytes)", typestr_length);
        if (!ptr)
          goto return_null;

        int32 i32= uint2korr(ptr);
        my_b_printf(file, "%d", i32);
        return 2;
      }
    default:
      my_b_printf(file, "!! Unknown ENUM packlen=%d", meta & 0xFF); 
      return 0;
    }
    break;
    
  case MYSQL_TYPE_SET:
    my_snprintf(typestr, typestr_length, "SET(%d bytes)", meta & 0xFF);
      if (!ptr)
        goto return_null;

    my_b_write_bit(file, ptr , (meta & 0xFF) * 8);
    return meta & 0xFF;
  
  case MYSQL_TYPE_BLOB:
    switch (meta) {
    case 1:
      strmake(typestr, "TINYBLOB/TINYTEXT", typestr_length);
      if (!ptr)
        goto return_null;

      length= *ptr;
      my_b_write_quoted(file, ptr + 1, length);
      return length + 1;
    case 2:
      strmake(typestr, "BLOB/TEXT", typestr_length);
      if (!ptr)
        goto return_null;

      length= uint2korr(ptr);
      my_b_write_quoted(file, ptr + 2, length);
      return length + 2;
    case 3:
      strmake(typestr, "MEDIUMBLOB/MEDIUMTEXT", typestr_length);
      if (!ptr)
        goto return_null;

      length= uint3korr(ptr);
      my_b_write_quoted(file, ptr + 3, length);
      return length + 3;
    case 4:
      strmake(typestr, "LONGBLOB/LONGTEXT", typestr_length);
      if (!ptr)
        goto return_null;

      length= uint4korr(ptr);
      my_b_write_quoted(file, ptr + 4, length);
      return length + 4;
    default:
      my_b_printf(file, "!! Unknown BLOB packlen=%d", length);
      return 0;
    }

  case MYSQL_TYPE_VARCHAR:
  case MYSQL_TYPE_VAR_STRING:
    length= meta;
    my_snprintf(typestr, typestr_length, "VARSTRING(%d)", length);
    if (!ptr)
      goto return_null;

    return my_b_write_quoted_with_length(file, ptr, length);

  case MYSQL_TYPE_STRING:
    my_snprintf(typestr, typestr_length, "STRING(%d)", length);
    if (!ptr)
      goto return_null;

    return my_b_write_quoted_with_length(file, ptr, length);

  case MYSQL_TYPE_DECIMAL:
    print_event_info->flush_for_error();
    fprintf(stderr, "\nError: Found Old DECIMAL (mysql-4.1 or earlier). "
            "Not enough metadata to display the value.\n");
    break;
  default:
    print_event_info->flush_for_error();
    fprintf(stderr,
            "\nError: Don't know how to handle column type: %d meta: %d (%04x)\n",
            type, meta, meta);
    break;
  }
  *typestr= 0;
  return 0;

return_null:
  return my_b_write(file, (uchar*) "NULL", 4) ? 0 : 1;
}


/**
  Print a packed row into IO cache
  
  @param[in] file              IO cache
  @param[in] td                Table definition
  @param[in] print_event_into  Print parameters
  @param[in] cols_bitmap       Column bitmaps.
  @param[in] value             Pointer to packed row
  @param[in] prefix            Row's SQL clause ("SET", "WHERE", etc)
  
  @retval   0 error
            # number of bytes scanned.
*/


size_t
Rows_log_event::print_verbose_one_row(IO_CACHE *file, table_def *td,
                                      PRINT_EVENT_INFO *print_event_info,
                                      MY_BITMAP *cols_bitmap,
                                      const uchar *value, const uchar *prefix,
                                      const my_bool no_fill_output)
{
  const uchar *value0= value;
  const uchar *null_bits= value;
  uint null_bit_index= 0;
  char typestr[64]= "";

#ifdef WHEN_FLASHBACK_REVIEW_READY
  /* Storing the review SQL */
  IO_CACHE *review_sql= &print_event_info->review_sql_cache;
  LEX_STRING review_str;
#endif

  /*
    Skip metadata bytes which gives the information about nullabity of master
    columns. Master writes one bit for each affected column.
   */

  value+= (bitmap_bits_set(cols_bitmap) + 7) / 8;

  if (!no_fill_output)
    if (my_b_printf(file, "%s", prefix))
      goto err;

  for (uint i= 0; i < (uint)td->size(); i ++)
  {
    size_t size;
    int is_null= (null_bits[null_bit_index / 8] 
                  >> (null_bit_index % 8))  & 0x01;

    if (bitmap_is_set(cols_bitmap, i) == 0)
      continue;

    if (!no_fill_output)
      if (my_b_printf(file, "###   @%d=", static_cast<int>(i + 1)))
        goto err;

    if (!is_null)
    {
      size_t fsize= td->calc_field_size((uint)i, (uchar*) value);
      if (value + fsize > m_rows_end)
      {
        if (!no_fill_output)
          if (my_b_printf(file, "***Corrupted replication event was detected."
                          " Not printing the value***\n"))
            goto err;
        value+= fsize;
        return 0;
      }
    }

    if (!no_fill_output)
    {
      size= log_event_print_value(file, print_event_info, is_null? NULL: value,
                                  td->type(i), td->field_metadata(i),
                                  typestr, sizeof(typestr));
#ifdef WHEN_FLASHBACK_REVIEW_READY
      if (need_flashback_review)
      {
        String tmp_str, hex_str;
        IO_CACHE tmp_cache;

        // Using a tmp IO_CACHE to get the value output
        open_cached_file(&tmp_cache, NULL, NULL, 0, MYF(MY_WME | MY_NABP));
        size= log_event_print_value(&tmp_cache, print_event_info,
                                    is_null ? NULL: value,
                                    td->type(i), td->field_metadata(i),
                                    typestr, sizeof(typestr));
        error= copy_event_cache_to_string_and_reinit(&tmp_cache, &review_str);
        close_cached_file(&tmp_cache);
        if (unlikely(error))
          return 0;

        switch (td->type(i)) // Converting a string to HEX format
        {
          case MYSQL_TYPE_VARCHAR:
          case MYSQL_TYPE_VAR_STRING:
          case MYSQL_TYPE_STRING:
          case MYSQL_TYPE_BLOB:
            // Avoid write_pos changed to a new area
            // tmp_str.free();
            tmp_str.append(review_str.str + 1, review_str.length - 2); // Removing quotation marks
            if (hex_str.alloc(tmp_str.length()*2+1)) // If out of memory
            {
              fprintf(stderr, "\nError: Out of memory. "
                      "Could not print correct binlog event.\n");
              exit(1);
            }
            octet2hex((char*) hex_str.ptr(), tmp_str.ptr(), tmp_str.length());
            if (my_b_printf(review_sql, ", UNHEX('%s')", hex_str.ptr()))
              goto err;
            break;
          default:
            tmp_str.free();
            if (tmp_str.append(review_str.str, review_str.length) ||
                my_b_printf(review_sql, ", %s", tmp_str.ptr()))
              goto err;
            break;
        }
        my_free(revieww_str.str);
      }
#endif
    }
    else
    {
      IO_CACHE tmp_cache;
      open_cached_file(&tmp_cache, NULL, NULL, 0, MYF(MY_WME | MY_NABP));
      size= log_event_print_value(&tmp_cache, print_event_info,
                                  is_null ? NULL: value,
                                  td->type(i), td->field_metadata(i),
                                  typestr, sizeof(typestr));
      close_cached_file(&tmp_cache);
    }

    if (!size)
      goto err;

    if (!is_null)
      value+= size;

    if (print_event_info->verbose > 1 && !no_fill_output)
    {
      if (my_b_write(file, (uchar*)" /* ", 4) ||
          my_b_printf(file, "%s ", typestr) ||
          my_b_printf(file, "meta=%d nullable=%d is_null=%d ",
                      td->field_metadata(i),
                      td->maybe_null(i), is_null) ||
          my_b_write(file, (uchar*)"*/", 2))
        goto err;
    }

    if (!no_fill_output)
      if (my_b_write_byte(file, '\n'))
        goto err;

    null_bit_index++;
  }
  return value - value0;

err:
  return 0;
}


/**
  Exchange the SET part and WHERE part for the Update events.
  Revert the operations order for the Write and Delete events.
  And then revert the events order from the last one to the first one.

  @param[in] print_event_info   PRINT_EVENT_INFO
  @param[in] rows_buff          Packed event buff
*/

void Rows_log_event::change_to_flashback_event(PRINT_EVENT_INFO *print_event_info,
                                               uchar *rows_buff, Log_event_type ev_type)
{
  Table_map_log_event *map;
  table_def *td;
  DYNAMIC_ARRAY rows_arr;
  uchar *swap_buff1, *swap_buff2;
  uchar *rows_pos= rows_buff + m_rows_before_size;

  if (!(map= print_event_info->m_table_map.get_table(m_table_id)) ||
      !(td= map->create_table_def()))
    return;

  /* If the write rows event contained no values for the AI */
  if (((get_general_type_code() == WRITE_ROWS_EVENT) && (m_rows_buf==m_rows_end)))
    goto end;

  (void) my_init_dynamic_array(&rows_arr, sizeof(LEX_STRING), 8, 8, MYF(0));

  for (uchar *value= m_rows_buf; value < m_rows_end; )
  {
    uchar *start_pos= value;
    size_t length1= 0;
    if (!(length1= print_verbose_one_row(NULL, td, print_event_info,
                                         &m_cols, value,
                                         (const uchar*) "", TRUE)))
    {
      fprintf(stderr, "\nError row length: %zu\n", length1);
      exit(1);
    }
    value+= length1;

    swap_buff1= (uchar *) my_malloc(length1, MYF(0));
    if (!swap_buff1)
    {
      fprintf(stderr, "\nError: Out of memory. "
              "Could not exchange to flashback event.\n");
      exit(1);
    }
    memcpy(swap_buff1, start_pos, length1);

    // For Update_event, we have the second part
    size_t length2= 0;
    if (ev_type == UPDATE_ROWS_EVENT ||
        ev_type == UPDATE_ROWS_EVENT_V1)
    {
      if (!(length2= print_verbose_one_row(NULL, td, print_event_info,
                                           &m_cols, value,
                                           (const uchar*) "", TRUE)))
      {
        fprintf(stderr, "\nError row length: %zu\n", length2);
        exit(1);
      }
      value+= length2;

      swap_buff2= (uchar *) my_malloc(length2, MYF(0));
      if (!swap_buff2)
      {
        fprintf(stderr, "\nError: Out of memory. "
                "Could not exchange to flashback event.\n");
        exit(1);
      }
      memcpy(swap_buff2, start_pos + length1, length2); // WHERE part
    }

    if (ev_type == UPDATE_ROWS_EVENT ||
        ev_type == UPDATE_ROWS_EVENT_V1)
    {
      /* Swap SET and WHERE part */
      memcpy(start_pos, swap_buff2, length2);
      memcpy(start_pos + length2, swap_buff1, length1);
    }

    /* Free tmp buffers */
    my_free(swap_buff1);
    if (ev_type == UPDATE_ROWS_EVENT ||
        ev_type == UPDATE_ROWS_EVENT_V1)
      my_free(swap_buff2);

    /* Copying one row into a buff, and pushing into the array */
    LEX_STRING one_row;

    one_row.length= length1 + length2;
    one_row.str=    (char *) my_malloc(one_row.length, MYF(0));
    memcpy(one_row.str, start_pos, one_row.length);
    if (one_row.str == NULL || push_dynamic(&rows_arr, (uchar *) &one_row))
    {
      fprintf(stderr, "\nError: Out of memory. "
              "Could not push flashback event into array.\n");
      exit(1);
    }
  }

  /* Copying rows from the end to the begining into event */
  for (uint i= rows_arr.elements; i > 0; --i)
  {
    LEX_STRING *one_row= dynamic_element(&rows_arr, i - 1, LEX_STRING*);

    memcpy(rows_pos, (uchar *)one_row->str, one_row->length);
    rows_pos+= one_row->length;
    my_free(one_row->str);
  }
  delete_dynamic(&rows_arr);

end:
  delete td;
}

/**
  Calc length of a packed value of the given SQL type

  @param[in] ptr               Pointer to string
  @param[in] type              Column type
  @param[in] meta              Column meta information

  @retval   - number of bytes scanned from ptr.
              Except in case of NULL, in which case we return 1 to indicate ok
*/

static size_t calc_field_event_length(const uchar *ptr, uint type, uint meta)
{
  uint32 length= 0;

  if (type == MYSQL_TYPE_STRING)
  {
    if (meta >= 256)
    {
      uint byte0= meta >> 8;
      uint byte1= meta & 0xFF;

      if ((byte0 & 0x30) != 0x30)
      {
        /* a long CHAR() field: see #37426 */
        length= byte1 | (((byte0 & 0x30) ^ 0x30) << 4);
        type= byte0 | 0x30;
      }
      else
        length = meta & 0xFF;
    }
    else
      length= meta;
  }

  switch (type) {
  case MYSQL_TYPE_LONG:
  case MYSQL_TYPE_TIMESTAMP:
    return 4;
  case MYSQL_TYPE_TINY:
  case MYSQL_TYPE_YEAR:
    return 1;
  case MYSQL_TYPE_SHORT:
    return 2;
  case MYSQL_TYPE_INT24:
  case MYSQL_TYPE_TIME:
  case MYSQL_TYPE_NEWDATE:
  case MYSQL_TYPE_DATE:
      return 3;
  case MYSQL_TYPE_LONGLONG:
  case MYSQL_TYPE_DATETIME:
    return 8;
  case MYSQL_TYPE_NEWDECIMAL:
  {
    uint precision= meta >> 8;
    uint decimals= meta & 0xFF;
    uint bin_size= my_decimal_get_binary_size(precision, decimals);
    return bin_size;
  }
  case MYSQL_TYPE_FLOAT:
    return 4;
  case MYSQL_TYPE_DOUBLE:
    return 8;
  case MYSQL_TYPE_BIT:
  {
    /* Meta-data: bit_len, bytes_in_rec, 2 bytes */
    uint nbits= ((meta >> 8) * 8) + (meta & 0xFF);
    length= (nbits + 7) / 8;
    return length;
  }
  case MYSQL_TYPE_TIMESTAMP2:
    return my_timestamp_binary_length(meta);
  case MYSQL_TYPE_DATETIME2:
    return my_datetime_binary_length(meta);
  case MYSQL_TYPE_TIME2:
    return my_time_binary_length(meta);
  case MYSQL_TYPE_ENUM:
    switch (meta & 0xFF) {
    case 1:
    case 2:
      return (meta & 0xFF);
    default:
      /* Unknown ENUM packlen=%d", meta & 0xFF */
      return 0;
    }
    break;
  case MYSQL_TYPE_SET:
    return meta & 0xFF;
  case MYSQL_TYPE_BLOB:
    return (meta <= 4 ? meta : 0);
  case MYSQL_TYPE_VARCHAR:
  case MYSQL_TYPE_VAR_STRING:
    length= meta;
    /* fall through */
  case MYSQL_TYPE_STRING:
    if (length < 256)
      return (uint) *ptr + 1;
    return uint2korr(ptr) + 2;
  case MYSQL_TYPE_DECIMAL:
    break;
  default:
    break;
  }
  return 0;
}


size_t
Rows_log_event::calc_row_event_length(table_def *td,
                                      PRINT_EVENT_INFO *print_event_info,
                                      MY_BITMAP *cols_bitmap,
                                      const uchar *value)
{
  const uchar *value0= value;
  const uchar *null_bits= value;
  uint null_bit_index= 0;

  /*
    Skip metadata bytes which gives the information about nullabity of master
    columns. Master writes one bit for each affected column.
   */

  value+= (bitmap_bits_set(cols_bitmap) + 7) / 8;

  for (uint i= 0; i < (uint)td->size(); i ++)
  {
    int is_null;
    is_null= (null_bits[null_bit_index / 8] >> (null_bit_index % 8)) & 0x01;

    if (bitmap_is_set(cols_bitmap, i) == 0)
      continue;

    if (!is_null)
    {
      size_t size;
      size_t fsize= td->calc_field_size((uint)i, (uchar*) value);
      if (value + fsize > m_rows_end)
      {
        /* Corrupted replication event was detected, skipping entry */
        return 0;
      }
      if (!(size= calc_field_event_length(value, td->type(i),
                                          td->field_metadata(i))))
        return 0;
      value+= size;
    }
    null_bit_index++;
  }
  return value - value0;
}


/**
   Calculate how many rows there are in the event

  @param[in] file              IO cache
  @param[in] print_event_into  Print parameters
*/

void Rows_log_event::count_row_events(PRINT_EVENT_INFO *print_event_info)
{
  Table_map_log_event *map;
  table_def *td;
  uint row_events;
  Log_event_type general_type_code= get_general_type_code();

  switch (general_type_code) {
  case WRITE_ROWS_EVENT:
  case DELETE_ROWS_EVENT:
    row_events= 1;
    break;
  case UPDATE_ROWS_EVENT:
    row_events= 2;
    break;
  default:
    DBUG_ASSERT(0); /* Not possible */
    return;
  }

  if (!(map= print_event_info->m_table_map.get_table(m_table_id)) ||
      !(td= map->create_table_def()))
  {
    /* Row event for unknown table */
    return;
  }

  for (const uchar *value= m_rows_buf; value < m_rows_end; )
  {
    size_t length;
    print_event_info->row_events++;

    /* Print the first image */
    if (!(length= calc_row_event_length(td, print_event_info,
                                        &m_cols, value)))
      break;
    value+= length;
    DBUG_ASSERT(value <= m_rows_end);

    /* Print the second image (for UPDATE only) */
    if (row_events == 2)
    {
      if (!(length= calc_row_event_length(td, print_event_info,
                                          &m_cols_ai, value)))
        break;
      value+= length;
      DBUG_ASSERT(value <= m_rows_end);
    }
  }
  delete td;
}


/**
  Print a row event into IO cache in human readable form (in SQL format)

  @param[in] file              IO cache
  @param[in] print_event_into  Print parameters
*/

bool Rows_log_event::print_verbose(IO_CACHE *file,
                                   PRINT_EVENT_INFO *print_event_info)
{
  Table_map_log_event *map;
  table_def *td= 0;
  const char *sql_command, *sql_clause1, *sql_clause2;
  const char *sql_command_short __attribute__((unused));
  Log_event_type general_type_code= get_general_type_code();
#ifdef WHEN_FLASHBACK_REVIEW_READY
  IO_CACHE *review_sql= &print_event_info->review_sql_cache;
#endif

  if (m_extra_row_data)
  {
    uint8 extra_data_len= m_extra_row_data[EXTRA_ROW_INFO_LEN_OFFSET];
    uint8 extra_payload_len= extra_data_len - EXTRA_ROW_INFO_HDR_BYTES;
    assert(extra_data_len >= EXTRA_ROW_INFO_HDR_BYTES);

    if (my_b_printf(file, "### Extra row data format: %u, len: %u :",
                    m_extra_row_data[EXTRA_ROW_INFO_FORMAT_OFFSET],
                    extra_payload_len))
      goto err;
    if (extra_payload_len)
    {
      /*
         Buffer for hex view of string, including '0x' prefix,
         2 hex chars / byte and trailing 0
      */
      const int buff_len= 2 + (256 * 2) + 1;
      char buff[buff_len];
      str_to_hex(buff, (const char*) &m_extra_row_data[EXTRA_ROW_INFO_HDR_BYTES],
                 extra_payload_len);
      if (my_b_printf(file, "%s", buff))
        goto err;
    }
    if (my_b_printf(file, "\n"))
      goto err;
  }

  switch (general_type_code) {
  case WRITE_ROWS_EVENT:
    sql_command= "INSERT INTO";
    sql_clause1= "### SET\n";
    sql_clause2= NULL;
    sql_command_short= "I";
    break;
  case DELETE_ROWS_EVENT:
    sql_command= "DELETE FROM";
    sql_clause1= "### WHERE\n";
    sql_clause2= NULL;
    sql_command_short= "D";
    break;
  case UPDATE_ROWS_EVENT:
    sql_command= "UPDATE";
    sql_clause1= "### WHERE\n";
    sql_clause2= "### SET\n";
    sql_command_short= "U";
    break;
  default:
    sql_command= sql_clause1= sql_clause2= NULL;
    sql_command_short= "";
    DBUG_ASSERT(0); /* Not possible */
  }

  if (!(map= print_event_info->m_table_map.get_table(m_table_id)) ||
      !(td= map->create_table_def()))
  {
    return (my_b_printf(file, "### Row event for unknown table #%lu",
                        (ulong) m_table_id));
  }

  /* If the write rows event contained no values for the AI */
  if (((general_type_code == WRITE_ROWS_EVENT) && (m_rows_buf==m_rows_end)))
  {
    if (my_b_printf(file, "### INSERT INTO %`s.%`s VALUES ()\n",
                    map->get_db_name(), map->get_table_name()))
      goto err;
    goto end;
  }

  for (const uchar *value= m_rows_buf; value < m_rows_end; )
  {
    size_t length;
    print_event_info->row_events++;

    if (my_b_printf(file, "### %s %`s.%`s\n",
                    sql_command,
                    map->get_db_name(), map->get_table_name()))
      goto err;
#ifdef WHEN_FLASHBACK_REVIEW_READY
    if (need_flashback_review)
      if (my_b_printf(review_sql, "\nINSERT INTO `%s`.`%s` VALUES ('%s'",
                      map->get_review_dbname(), map->get_review_tablename(),
                      sql_command_short))
        goto err;
#endif

    /* Print the first image */
    if (!(length= print_verbose_one_row(file, td, print_event_info,
                                  &m_cols, value,
                                  (const uchar*) sql_clause1)))
      goto err;
    value+= length;

    /* Print the second image (for UPDATE only) */
    if (sql_clause2)
    {
      if (!(length= print_verbose_one_row(file, td, print_event_info,
                                      &m_cols_ai, value,
                                      (const uchar*) sql_clause2)))
        goto err;
      value+= length;
    }
#ifdef WHEN_FLASHBACK_REVIEW_READY
    else
    {
      if (need_flashback_review)
        for (size_t i= 0; i < td->size(); i ++)
          if (my_b_printf(review_sql, ", NULL"))
            goto err;
    }

    if (need_flashback_review)
      if (my_b_printf(review_sql, ")%s\n", print_event_info->delimiter))
        goto err;
#endif
  }

end:
  delete td;
  return 0;
err:
  delete td;
  return 1;
}

void free_table_map_log_event(Table_map_log_event *event)
{
  delete event;
}

bool Log_event::print_base64(IO_CACHE* file,
                             PRINT_EVENT_INFO* print_event_info,
                             bool more)
{
  uchar *ptr= (uchar *)temp_buf;
  uint32 size= uint4korr(ptr + EVENT_LEN_OFFSET);
  DBUG_ENTER("Log_event::print_base64");

  if (is_flashback)
  {
    uint tmp_size= size;
    Rows_log_event *ev= NULL;
    Log_event_type ev_type = (enum Log_event_type) ptr[EVENT_TYPE_OFFSET];
    if (checksum_alg != BINLOG_CHECKSUM_ALG_UNDEF &&
        checksum_alg != BINLOG_CHECKSUM_ALG_OFF)
      tmp_size-= BINLOG_CHECKSUM_LEN; // checksum is displayed through the header
    switch (ev_type) {
      case WRITE_ROWS_EVENT:
        ptr[EVENT_TYPE_OFFSET]= DELETE_ROWS_EVENT;
        ev= new Delete_rows_log_event((const char*) ptr, tmp_size,
                                       glob_description_event);
        ev->change_to_flashback_event(print_event_info, ptr, ev_type);
        break;
      case WRITE_ROWS_EVENT_V1:
        ptr[EVENT_TYPE_OFFSET]= DELETE_ROWS_EVENT_V1;
        ev= new Delete_rows_log_event((const char*) ptr, tmp_size,
                                       glob_description_event);
        ev->change_to_flashback_event(print_event_info, ptr, ev_type);
        break;
      case DELETE_ROWS_EVENT:
        ptr[EVENT_TYPE_OFFSET]= WRITE_ROWS_EVENT;
        ev= new Write_rows_log_event((const char*) ptr, tmp_size,
                                       glob_description_event);
        ev->change_to_flashback_event(print_event_info, ptr, ev_type);
        break;
      case DELETE_ROWS_EVENT_V1:
        ptr[EVENT_TYPE_OFFSET]= WRITE_ROWS_EVENT_V1;
        ev= new Write_rows_log_event((const char*) ptr, tmp_size,
                                       glob_description_event);
        ev->change_to_flashback_event(print_event_info, ptr, ev_type);
        break;
      case UPDATE_ROWS_EVENT:
      case UPDATE_ROWS_EVENT_V1:
        ev= new Update_rows_log_event((const char*) ptr, tmp_size,
                                       glob_description_event);
        ev->change_to_flashback_event(print_event_info, ptr, ev_type);
        break;
      default:
        break;
    }
    delete ev;
  }

  if (print_event_info->base64_output_mode != BASE64_OUTPUT_NEVER &&
      print_event_info->base64_output_mode != BASE64_OUTPUT_DECODE_ROWS &&
      ! print_event_info->short_form)
  {
    size_t const tmp_str_sz= my_base64_needed_encoded_length((int) size);
    bool error= 0;
    char *tmp_str;
    if (!(tmp_str= (char *) my_malloc(tmp_str_sz, MYF(MY_WME))))
      goto err;

    if (my_base64_encode(ptr, (size_t) size, tmp_str))
    {
      DBUG_ASSERT(0);
    }

    if (my_b_tell(file) == 0)
      if (unlikely(my_b_write_string(file, "\nBINLOG '\n")))
        error= 1;
    if (likely(!error) && unlikely(my_b_printf(file, "%s\n", tmp_str)))
      error= 1;
    if (!more && likely(!error))
      if (unlikely(my_b_printf(file, "'%s\n", print_event_info->delimiter)))
        error= 1;
    my_free(tmp_str);
    if (unlikely(error))
      goto err;
  }

#ifdef WHEN_FLASHBACK_REVIEW_READY
  if (print_event_info->verbose || print_event_info->print_row_count ||
      need_flashback_review)
#else
  // Flashback need the table_map to parse the event
  if (print_event_info->verbose || print_event_info->print_row_count ||
      is_flashback)
#endif
  {
    Rows_log_event *ev= NULL;
    Log_event_type et= (Log_event_type) ptr[EVENT_TYPE_OFFSET];

    if (checksum_alg != BINLOG_CHECKSUM_ALG_UNDEF &&
        checksum_alg != BINLOG_CHECKSUM_ALG_OFF)
      size-= BINLOG_CHECKSUM_LEN; // checksum is displayed through the header

    switch (et)
    {
    case TABLE_MAP_EVENT:
    {
      Table_map_log_event *map; 
      map= new Table_map_log_event((const char*) ptr, size, 
                                   glob_description_event);
#ifdef WHEN_FLASHBACK_REVIEW_READY
      if (need_flashback_review)
      {
        map->set_review_dbname(m_review_dbname.ptr());
        map->set_review_tablename(m_review_tablename.ptr());
      }
#endif
      print_event_info->m_table_map.set_table(map->get_table_id(), map);
      break;
    }
    case WRITE_ROWS_EVENT:
    case WRITE_ROWS_EVENT_V1:
    {
      ev= new Write_rows_log_event((const char*) ptr, size,
                                   glob_description_event);
      break;
    }
    case DELETE_ROWS_EVENT:
    case DELETE_ROWS_EVENT_V1:
    {
      ev= new Delete_rows_log_event((const char*) ptr, size,
                                    glob_description_event);
      break;
    }
    case UPDATE_ROWS_EVENT:
    case UPDATE_ROWS_EVENT_V1:
    {
      ev= new Update_rows_log_event((const char*) ptr, size,
                                    glob_description_event);
      break;
    }
    case WRITE_ROWS_COMPRESSED_EVENT:
    case WRITE_ROWS_COMPRESSED_EVENT_V1:
    {
      ev= new Write_rows_compressed_log_event((const char*) ptr, size,
                                              glob_description_event);
      break;
    }
    case UPDATE_ROWS_COMPRESSED_EVENT:
    case UPDATE_ROWS_COMPRESSED_EVENT_V1:
    {
      ev= new Update_rows_compressed_log_event((const char*) ptr, size,
                                               glob_description_event);
      break;
      }
    case DELETE_ROWS_COMPRESSED_EVENT:
    case DELETE_ROWS_COMPRESSED_EVENT_V1:
    {
      ev= new Delete_rows_compressed_log_event((const char*) ptr, size,
                                               glob_description_event);
      break;
    }
    default:
      break;
    }

    if (ev)
    {
      bool error= 0;

#ifdef WHEN_FLASHBACK_REVIEW_READY
      ev->need_flashback_review= need_flashback_review;
      if (print_event_info->verbose)
      {
        if (ev->print_verbose(file, print_event_info))
          goto err;
      }
      else
      {
        IO_CACHE tmp_cache;

        if (open_cached_file(&tmp_cache, NULL, NULL, 0,
                              MYF(MY_WME | MY_NABP)))
        {
          delete ev;
          goto err;
        }

        error= ev->print_verbose(&tmp_cache, print_event_info);
        close_cached_file(&tmp_cache);
        if (unlikely(error))
        {
          delete ev;
          goto err;
        }
      }
#else
      if (print_event_info->verbose)
        error= ev->print_verbose(file, print_event_info);
      else
        ev->count_row_events(print_event_info);
#endif
      delete ev;
      if (unlikely(error))
        goto err;
    }
  }
  DBUG_RETURN(0);

err:
  DBUG_RETURN(1);
}


/*
  Log_event::print_timestamp()
*/

bool Log_event::print_timestamp(IO_CACHE* file, time_t* ts)
{
  struct tm *res;
  time_t my_when= when;
  DBUG_ENTER("Log_event::print_timestamp");
  if (!ts)
    ts = &my_when;
  res=localtime(ts);

  DBUG_RETURN(my_b_printf(file,"%02d%02d%02d %2d:%02d:%02d",
                          res->tm_year % 100,
                          res->tm_mon+1,
                          res->tm_mday,
                          res->tm_hour,
                          res->tm_min,
                          res->tm_sec));
}

#endif /* MYSQL_CLIENT */


#if !defined(MYSQL_CLIENT) && defined(HAVE_REPLICATION)
inline Log_event::enum_skip_reason
Log_event::continue_group(rpl_group_info *rgi)
{
  if (rgi->rli->slave_skip_counter == 1)
    return Log_event::EVENT_SKIP_IGNORE;
  return Log_event::do_shall_skip(rgi);
}
#endif

/**************************************************************************
	Query_log_event methods
**************************************************************************/

#if defined(HAVE_REPLICATION) && !defined(MYSQL_CLIENT)

/**
  This (which is used only for SHOW BINLOG EVENTS) could be updated to
  print SET @@session_var=. But this is not urgent, as SHOW BINLOG EVENTS is
  only an information, it does not produce suitable queries to replay (for
  example it does not print LOAD DATA INFILE).
  @todo
    show the catalog ??
*/

void Query_log_event::pack_info(Protocol *protocol)
{
  // TODO: show the catalog ??
  char buf_mem[1024];
  String buf(buf_mem, sizeof(buf_mem), system_charset_info);
  buf.real_alloc(9 + db_len + q_len);
  if (!(flags & LOG_EVENT_SUPPRESS_USE_F)
      && db && db_len)
  {
    buf.append(STRING_WITH_LEN("use "));
    append_identifier(protocol->thd, &buf, db, db_len);
    buf.append(STRING_WITH_LEN("; "));
  }
  if (query && q_len)
    buf.append(query, q_len);
  protocol->store(&buf);
}
#endif

#ifndef MYSQL_CLIENT

/**
  Utility function for the next method (Query_log_event::write()) .
*/
static void store_str_with_code_and_len(uchar **dst, const char *src,
                                        uint len, uint code)
{
  /*
    only 1 byte to store the length of catalog, so it should not
    surpass 255
  */
  DBUG_ASSERT(len <= 255);
  DBUG_ASSERT(src);
  *((*dst)++)= (uchar) code;
  *((*dst)++)= (uchar) len;
  bmove(*dst, src, len);
  (*dst)+= len;
}


/**
  Query_log_event::write().

  @note
    In this event we have to modify the header to have the correct
    EVENT_LEN_OFFSET as we don't yet know how many status variables we
    will print!
*/

bool Query_log_event::write()
{
  uchar buf[QUERY_HEADER_LEN + MAX_SIZE_LOG_EVENT_STATUS];
  uchar *start, *start_of_status;
  ulong event_length;

  if (!query)
    return 1;                                   // Something wrong with event

  /*
    We want to store the thread id:
    (- as an information for the user when he reads the binlog)
    - if the query uses temporary table: for the slave SQL thread to know to
    which master connection the temp table belongs.
    Now imagine we (write()) are called by the slave SQL thread (we are
    logging a query executed by this thread; the slave runs with
    --log-slave-updates). Then this query will be logged with
    thread_id=the_thread_id_of_the_SQL_thread. Imagine that 2 temp tables of
    the same name were created simultaneously on the master (in the master
    binlog you have
    CREATE TEMPORARY TABLE t; (thread 1)
    CREATE TEMPORARY TABLE t; (thread 2)
    ...)
    then in the slave's binlog there will be
    CREATE TEMPORARY TABLE t; (thread_id_of_the_slave_SQL_thread)
    CREATE TEMPORARY TABLE t; (thread_id_of_the_slave_SQL_thread)
    which is bad (same thread id!).

    To avoid this, we log the thread's thread id EXCEPT for the SQL
    slave thread for which we log the original (master's) thread id.
    Now this moves the bug: what happens if the thread id on the
    master was 10 and when the slave replicates the query, a
    connection number 10 is opened by a normal client on the slave,
    and updates a temp table of the same name? We get a problem
    again. To avoid this, in the handling of temp tables (sql_base.cc)
    we use thread_id AND server_id.  TODO when this is merged into
    4.1: in 4.1, slave_proxy_id has been renamed to pseudo_thread_id
    and is a session variable: that's to make mysqlbinlog work with
    temp tables. We probably need to introduce

    SET PSEUDO_SERVER_ID
    for mysqlbinlog in 4.1. mysqlbinlog would print:
    SET PSEUDO_SERVER_ID=
    SET PSEUDO_THREAD_ID=
    for each query using temp tables.
  */
  int4store(buf + Q_THREAD_ID_OFFSET, slave_proxy_id);
  int4store(buf + Q_EXEC_TIME_OFFSET, exec_time);
  buf[Q_DB_LEN_OFFSET] = (char) db_len;
  int2store(buf + Q_ERR_CODE_OFFSET, error_code);

  /*
    You MUST always write status vars in increasing order of code. This
    guarantees that a slightly older slave will be able to parse those he
    knows.
  */
  start_of_status= start= buf+QUERY_HEADER_LEN;
  if (flags2_inited)
  {
    *start++= Q_FLAGS2_CODE;
    int4store(start, flags2);
    start+= 4;
  }
  if (sql_mode_inited)
  {
    *start++= Q_SQL_MODE_CODE;
    int8store(start, (ulonglong)sql_mode);
    start+= 8;
  }
  if (catalog_len) // i.e. this var is inited (false for 4.0 events)
  {
    store_str_with_code_and_len(&start,
                                catalog, catalog_len, Q_CATALOG_NZ_CODE);
    /*
      In 5.0.x where x<4 masters we used to store the end zero here. This was
      a waste of one byte so we don't do it in x>=4 masters. We change code to
      Q_CATALOG_NZ_CODE, because re-using the old code would make x<4 slaves
      of this x>=4 master segfault (expecting a zero when there is
      none). Remaining compatibility problems are: the older slave will not
      find the catalog; but it is will not crash, and it's not an issue
      that it does not find the catalog as catalogs were not used in these
      older MySQL versions (we store it in binlog and read it from relay log
      but do nothing useful with it). What is an issue is that the older slave
      will stop processing the Q_* blocks (and jumps to the db/query) as soon
      as it sees unknown Q_CATALOG_NZ_CODE; so it will not be able to read
      Q_AUTO_INCREMENT*, Q_CHARSET and so replication will fail silently in
      various ways. Documented that you should not mix alpha/beta versions if
      they are not exactly the same version, with example of 5.0.3->5.0.2 and
      5.0.4->5.0.3. If replication is from older to new, the new will
      recognize Q_CATALOG_CODE and have no problem.
    */
  }
  if (auto_increment_increment != 1 || auto_increment_offset != 1)
  {
    *start++= Q_AUTO_INCREMENT;
    int2store(start, auto_increment_increment);
    int2store(start+2, auto_increment_offset);
    start+= 4;
  }
  if (charset_inited)
  {
    *start++= Q_CHARSET_CODE;
    memcpy(start, charset, 6);
    start+= 6;
  }
  if (time_zone_len)
  {
    /* In the TZ sys table, column Name is of length 64 so this should be ok */
    DBUG_ASSERT(time_zone_len <= MAX_TIME_ZONE_NAME_LENGTH);
    store_str_with_code_and_len(&start,
                                time_zone_str, time_zone_len, Q_TIME_ZONE_CODE);
  }
  if (lc_time_names_number)
  {
    DBUG_ASSERT(lc_time_names_number <= 0xFFFF);
    *start++= Q_LC_TIME_NAMES_CODE;
    int2store(start, lc_time_names_number);
    start+= 2;
  }
  if (charset_database_number)
  {
    DBUG_ASSERT(charset_database_number <= 0xFFFF);
    *start++= Q_CHARSET_DATABASE_CODE;
    int2store(start, charset_database_number);
    start+= 2;
  }
  if (table_map_for_update)
  {
    *start++= Q_TABLE_MAP_FOR_UPDATE_CODE;
    int8store(start, table_map_for_update);
    start+= 8;
  }
  if (master_data_written != 0)
  {
    /*
      Q_MASTER_DATA_WRITTEN_CODE only exists in relay logs where the master
      has binlog_version<4 and the slave has binlog_version=4. See comment
      for master_data_written in log_event.h for details.
    */
    *start++= Q_MASTER_DATA_WRITTEN_CODE;
    int4store(start, master_data_written);
    start+= 4;
  }

  if (thd && thd->need_binlog_invoker())
  {
    LEX_CSTRING user;
    LEX_CSTRING host;
    memset(&user, 0, sizeof(user));
    memset(&host, 0, sizeof(host));

    if (thd->slave_thread && thd->has_invoker())
    {
      /* user will be null, if master is older than this patch */
      user= thd->get_invoker_user();
      host= thd->get_invoker_host();
    }
    else
    {
      Security_context *ctx= thd->security_ctx;

      if (thd->need_binlog_invoker() == THD::INVOKER_USER)
      {
        user.str= ctx->priv_user;
        host.str= ctx->priv_host;
        host.length= strlen(host.str);
      }
      else
      {
        user.str= ctx->priv_role;
        host= empty_clex_str;
      }
      user.length= strlen(user.str);
    }

    if (user.length > 0)
    {
      *start++= Q_INVOKER;

      /*
        Store user length and user. The max length of use is 16, so 1 byte is
        enough to store the user's length.
       */
      *start++= (uchar)user.length;
      memcpy(start, user.str, user.length);
      start+= user.length;

      /*
        Store host length and host. The max length of host is 60, so 1 byte is
        enough to store the host's length.
       */
      *start++= (uchar)host.length;
      memcpy(start, host.str, host.length);
      start+= host.length;
    }
  }

  if (thd && thd->query_start_sec_part_used)
  {
    *start++= Q_HRNOW;
    get_time();
    int3store(start, when_sec_part);
    start+= 3;
  }
  /*
    NOTE: When adding new status vars, please don't forget to update
    the MAX_SIZE_LOG_EVENT_STATUS in log_event.h and update the function
    code_name() in this file.
   
    Here there could be code like
    if (command-line-option-which-says-"log_this_variable" && inited)
    {
    *start++= Q_THIS_VARIABLE_CODE;
    int4store(start, this_variable);
    start+= 4;
    }
  */
  
  /* Store length of status variables */
  status_vars_len= (uint) (start-start_of_status);
  DBUG_ASSERT(status_vars_len <= MAX_SIZE_LOG_EVENT_STATUS);
  int2store(buf + Q_STATUS_VARS_LEN_OFFSET, status_vars_len);

  /*
    Calculate length of whole event
    The "1" below is the \0 in the db's length
  */
  event_length= (uint) (start-buf) + get_post_header_size_for_derived() + db_len + 1 + q_len;

  return write_header(event_length) ||
         write_data(buf, QUERY_HEADER_LEN) ||
         write_post_header_for_derived() ||
         write_data(start_of_status, (uint) (start-start_of_status)) ||
         write_data(safe_str(db), db_len + 1) ||
         write_data(query, q_len) ||
         write_footer();
}

bool Query_compressed_log_event::write()
{
  const char *query_tmp = query;
  uint32 q_len_tmp = q_len;
  uint32 alloc_size;
  bool ret = true;
  q_len = alloc_size = binlog_get_compress_len(q_len);
  query = (char *)my_safe_alloca(alloc_size);
  if(query && !binlog_buf_compress(query_tmp, (char *)query, q_len_tmp, &q_len))
  {
    ret = Query_log_event::write();
  }
  my_safe_afree((void *)query, alloc_size);
  query = query_tmp;
  q_len = q_len_tmp;
  return ret;
}

/**
  The simplest constructor that could possibly work.  This is used for
  creating static objects that have a special meaning and are invisible
  to the log.  
*/
Query_log_event::Query_log_event()
  :Log_event(), data_buf(0)
{
  memset(&user, 0, sizeof(user));
  memset(&host, 0, sizeof(host));
}


/*
  SYNOPSIS
    Query_log_event::Query_log_event()
      thd_arg           - thread handle
      query_arg         - array of char representing the query
      query_length      - size of the  `query_arg' array
      using_trans       - there is a modified transactional table
      direct            - Don't cache statement
      suppress_use      - suppress the generation of 'USE' statements
      errcode           - the error code of the query
      
  DESCRIPTION
  Creates an event for binlogging
  The value for `errcode' should be supplied by caller.
*/
Query_log_event::Query_log_event(THD* thd_arg, const char* query_arg, size_t query_length, bool using_trans,
				 bool direct, bool suppress_use, int errcode)

  :Log_event(thd_arg,
             (thd_arg->thread_specific_used ? LOG_EVENT_THREAD_SPECIFIC_F :
              0) |
             (suppress_use ? LOG_EVENT_SUPPRESS_USE_F : 0),
	     using_trans),
   data_buf(0), query(query_arg), catalog(thd_arg->catalog),
   db(thd_arg->db.str), q_len((uint32) query_length),
   thread_id(thd_arg->thread_id),
   /* save the original thread id; we already know the server id */
   slave_proxy_id((ulong)thd_arg->variables.pseudo_thread_id),
   flags2_inited(1), sql_mode_inited(1), charset_inited(1),
   sql_mode(thd_arg->variables.sql_mode),
   auto_increment_increment(thd_arg->variables.auto_increment_increment),
   auto_increment_offset(thd_arg->variables.auto_increment_offset),
   lc_time_names_number(thd_arg->variables.lc_time_names->number),
   charset_database_number(0),
   table_map_for_update((ulonglong)thd_arg->table_map_for_update),
   master_data_written(0)
{
  time_t end_time;

#ifdef WITH_WSREP
  /*
    If Query_log_event will contain non trans keyword (not BEGIN, COMMIT,
    SAVEPOINT or ROLLBACK) we disable PA for this transaction.
   */
  if (WSREP_ON && !is_trans_keyword())
    thd->wsrep_PA_safe= false;
#endif /* WITH_WSREP */

  memset(&user, 0, sizeof(user));
  memset(&host, 0, sizeof(host));

  error_code= errcode;

  end_time= my_time(0);
  exec_time = (ulong) (end_time  - thd_arg->start_time);
  /**
    @todo this means that if we have no catalog, then it is replicated
    as an existing catalog of length zero. is that safe? /sven
  */
  catalog_len = (catalog) ? (uint32) strlen(catalog) : 0;
  /* status_vars_len is set just before writing the event */
  db_len = (db) ? (uint32) strlen(db) : 0;
  if (thd_arg->variables.collation_database != thd_arg->db_charset)
    charset_database_number= thd_arg->variables.collation_database->number;
  
  /*
    We only replicate over the bits of flags2 that we need: the rest
    are masked out by "& OPTIONS_WRITTEN_TO_BINLOG".

    We also force AUTOCOMMIT=1.  Rationale (cf. BUG#29288): After
    fixing BUG#26395, we always write BEGIN and COMMIT around all
    transactions (even single statements in autocommit mode).  This is
    so that replication from non-transactional to transactional table
    and error recovery from XA to non-XA table should work as
    expected.  The BEGIN/COMMIT are added in log.cc. However, there is
    one exception: MyISAM bypasses log.cc and writes directly to the
    binlog.  So if autocommit is off, master has MyISAM, and slave has
    a transactional engine, then the slave will just see one long
    never-ending transaction.  The only way to bypass explicit
    BEGIN/COMMIT in the binlog is by using a non-transactional table.
    So setting AUTOCOMMIT=1 will make this work as expected.

    Note: explicitly replicate AUTOCOMMIT=1 from master. We do not
    assume AUTOCOMMIT=1 on slave; the slave still reads the state of
    the autocommit flag as written by the master to the binlog. This
    behavior may change after WL#4162 has been implemented.
  */
  flags2= (uint32) (thd_arg->variables.option_bits &
                    (OPTIONS_WRITTEN_TO_BIN_LOG & ~OPTION_NOT_AUTOCOMMIT));
  DBUG_ASSERT(thd_arg->variables.character_set_client->number < 256*256);
  DBUG_ASSERT(thd_arg->variables.collation_connection->number < 256*256);
  DBUG_ASSERT(thd_arg->variables.collation_server->number < 256*256);
  DBUG_ASSERT(thd_arg->variables.character_set_client->mbminlen == 1);
  int2store(charset, thd_arg->variables.character_set_client->number);
  int2store(charset+2, thd_arg->variables.collation_connection->number);
  int2store(charset+4, thd_arg->variables.collation_server->number);
  if (thd_arg->time_zone_used)
  {
    /*
      Note that our event becomes dependent on the Time_zone object
      representing the time zone. Fortunately such objects are never deleted
      or changed during mysqld's lifetime.
    */
    time_zone_len= thd_arg->variables.time_zone->get_name()->length();
    time_zone_str= thd_arg->variables.time_zone->get_name()->ptr();
  }
  else
    time_zone_len= 0;

  LEX *lex= thd->lex;
  /*
    Defines that the statement will be written directly to the binary log
    without being wrapped by a BEGIN...COMMIT. Otherwise, the statement
    will be written to either the trx-cache or stmt-cache.

    Note that a cache will not be used if the parameter direct is TRUE.
  */
  bool use_cache= FALSE;
  /*
    TRUE defines that the trx-cache must be used and by consequence the
    use_cache is TRUE.

    Note that a cache will not be used if the parameter direct is TRUE.
  */
  bool trx_cache= FALSE;
  cache_type= Log_event::EVENT_INVALID_CACHE;

  switch (lex->sql_command)
  {
    case SQLCOM_DROP_TABLE:
    case SQLCOM_DROP_SEQUENCE:
      use_cache= (lex->tmp_table() && thd->in_multi_stmt_transaction_mode());
    break;

    case SQLCOM_CREATE_TABLE:
    case SQLCOM_CREATE_SEQUENCE:
      /*
        If we are using CREATE ... SELECT or if we are a slave
        executing BEGIN...COMMIT (generated by CREATE...SELECT) we
        have to use the transactional cache to ensure we don't
        calculate any checksum for the CREATE part.
      */
      trx_cache= (lex->select_lex.item_list.elements &&
                  thd->is_current_stmt_binlog_format_row()) ||
                  (thd->variables.option_bits & OPTION_GTID_BEGIN);
      use_cache= (lex->tmp_table() &&
                  thd->in_multi_stmt_transaction_mode()) || trx_cache;
      break;
    case SQLCOM_SET_OPTION:
      if (lex->autocommit)
        use_cache= trx_cache= FALSE;
      else
        use_cache= TRUE;
      break;
    case SQLCOM_RELEASE_SAVEPOINT:
    case SQLCOM_ROLLBACK_TO_SAVEPOINT:
    case SQLCOM_SAVEPOINT:
      use_cache= trx_cache= TRUE;
      break;
    default:
      use_cache= sqlcom_can_generate_row_events(thd);
      break;
  }

  if (!use_cache || direct)
  {
    cache_type= Log_event::EVENT_NO_CACHE;
  }
  else if (using_trans || trx_cache || stmt_has_updated_trans_table(thd) ||
           thd->lex->is_mixed_stmt_unsafe(thd->in_multi_stmt_transaction_mode(),
                                          thd->variables.binlog_direct_non_trans_update,
                                          trans_has_updated_trans_table(thd),
                                          thd->tx_isolation))
    cache_type= Log_event::EVENT_TRANSACTIONAL_CACHE;
  else
    cache_type= Log_event::EVENT_STMT_CACHE;
  DBUG_ASSERT(cache_type != Log_event::EVENT_INVALID_CACHE);
  DBUG_PRINT("info",("Query_log_event has flags2: %lu  sql_mode: %llu  cache_tye: %d",
                     (ulong) flags2, sql_mode, cache_type));
}

Query_compressed_log_event::Query_compressed_log_event(THD* thd_arg, const char* query_arg,
    ulong query_length, bool using_trans,
    bool direct, bool suppress_use, int errcode)
    :Query_log_event(thd_arg, query_arg, query_length, using_trans, direct,
                     suppress_use, errcode),
     query_buf(0)
{

}
#endif /* MYSQL_CLIENT */


/* 2 utility functions for the next method */

/**
   Read a string with length from memory.

   This function reads the string-with-length stored at
   <code>src</code> and extract the length into <code>*len</code> and
   a pointer to the start of the string into <code>*dst</code>. The
   string can then be copied using <code>memcpy()</code> with the
   number of bytes given in <code>*len</code>.

   @param src Pointer to variable holding a pointer to the memory to
              read the string from.
   @param dst Pointer to variable holding a pointer where the actual
              string starts. Starting from this position, the string
              can be copied using @c memcpy().
   @param len Pointer to variable where the length will be stored.
   @param end One-past-the-end of the memory where the string is
              stored.

   @return    Zero if the entire string can be copied successfully,
              @c UINT_MAX if the length could not be read from memory
              (that is, if <code>*src >= end</code>), otherwise the
              number of bytes that are missing to read the full
              string, which happends <code>*dst + *len >= end</code>.
*/
static int
get_str_len_and_pointer(const Log_event::Byte **src,
                        const char **dst,
                        uint *len,
                        const Log_event::Byte *end)
{
  if (*src >= end)
    return -1;       // Will be UINT_MAX in two-complement arithmetics
  uint length= **src;
  if (length > 0)
  {
    if (*src + length >= end)
      return (int)(*src + length - end + 1);   // Number of bytes missing
    *dst= (char *)*src + 1;                    // Will be copied later
  }
  *len= length;
  *src+= length + 1;
  return 0;
}

static void copy_str_and_move(const char **src, 
                              Log_event::Byte **dst, 
                              size_t len)
{
  memcpy(*dst, *src, len);
  *src= (const char *)*dst;
  (*dst)+= len;
  *(*dst)++= 0;
}


#ifndef DBUG_OFF
static char const *
code_name(int code)
{
  static char buf[255];
  switch (code) {
  case Q_FLAGS2_CODE: return "Q_FLAGS2_CODE";
  case Q_SQL_MODE_CODE: return "Q_SQL_MODE_CODE";
  case Q_CATALOG_CODE: return "Q_CATALOG_CODE";
  case Q_AUTO_INCREMENT: return "Q_AUTO_INCREMENT";
  case Q_CHARSET_CODE: return "Q_CHARSET_CODE";
  case Q_TIME_ZONE_CODE: return "Q_TIME_ZONE_CODE";
  case Q_CATALOG_NZ_CODE: return "Q_CATALOG_NZ_CODE";
  case Q_LC_TIME_NAMES_CODE: return "Q_LC_TIME_NAMES_CODE";
  case Q_CHARSET_DATABASE_CODE: return "Q_CHARSET_DATABASE_CODE";
  case Q_TABLE_MAP_FOR_UPDATE_CODE: return "Q_TABLE_MAP_FOR_UPDATE_CODE";
  case Q_MASTER_DATA_WRITTEN_CODE: return "Q_MASTER_DATA_WRITTEN_CODE";
  case Q_HRNOW: return "Q_HRNOW";
  }
  sprintf(buf, "CODE#%d", code);
  return buf;
}
#endif

/**
   Macro to check that there is enough space to read from memory.

   @param PTR Pointer to memory
   @param END End of memory
   @param CNT Number of bytes that should be read.
 */
#define CHECK_SPACE(PTR,END,CNT)                      \
  do {                                                \
    DBUG_PRINT("info", ("Read %s", code_name(pos[-1]))); \
    DBUG_ASSERT((PTR) + (CNT) <= (END));              \
    if ((PTR) + (CNT) > (END)) {                      \
      DBUG_PRINT("info", ("query= 0"));               \
      query= 0;                                       \
      DBUG_VOID_RETURN;                               \
    }                                                 \
  } while (0)


/**
  This is used by the SQL slave thread to prepare the event before execution.
*/
Query_log_event::Query_log_event(const char* buf, uint event_len,
                                 const Format_description_log_event
                                 *description_event,
                                 Log_event_type event_type)
  :Log_event(buf, description_event), data_buf(0), query(NullS),
   db(NullS), catalog_len(0), status_vars_len(0),
   flags2_inited(0), sql_mode_inited(0), charset_inited(0),
   auto_increment_increment(1), auto_increment_offset(1),
   time_zone_len(0), lc_time_names_number(0), charset_database_number(0),
   table_map_for_update(0), master_data_written(0)
{
  ulong data_len;
  uint32 tmp;
  uint8 common_header_len, post_header_len;
  Log_event::Byte *start;
  const Log_event::Byte *end;
  bool catalog_nz= 1;
  DBUG_ENTER("Query_log_event::Query_log_event(char*,...)");

  memset(&user, 0, sizeof(user));
  memset(&host, 0, sizeof(host));
  common_header_len= description_event->common_header_len;
  post_header_len= description_event->post_header_len[event_type-1];
  DBUG_PRINT("info",("event_len: %u  common_header_len: %d  post_header_len: %d",
                     event_len, common_header_len, post_header_len));
  
  /*
    We test if the event's length is sensible, and if so we compute data_len.
    We cannot rely on QUERY_HEADER_LEN here as it would not be format-tolerant.
    We use QUERY_HEADER_MINIMAL_LEN which is the same for 3.23, 4.0 & 5.0.
  */
  if (event_len < (uint)(common_header_len + post_header_len))
    DBUG_VOID_RETURN;				
  data_len = event_len - (common_header_len + post_header_len);
  buf+= common_header_len;
  
  thread_id = slave_proxy_id = uint4korr(buf + Q_THREAD_ID_OFFSET);
  exec_time = uint4korr(buf + Q_EXEC_TIME_OFFSET);
  db_len = (uchar)buf[Q_DB_LEN_OFFSET]; // TODO: add a check of all *_len vars
  error_code = uint2korr(buf + Q_ERR_CODE_OFFSET);

  /*
    5.0 format starts here.
    Depending on the format, we may or not have affected/warnings etc
    The remnent post-header to be parsed has length:
  */
  tmp= post_header_len - QUERY_HEADER_MINIMAL_LEN; 
  if (tmp)
  {
    status_vars_len= uint2korr(buf + Q_STATUS_VARS_LEN_OFFSET);
    /*
      Check if status variable length is corrupt and will lead to very
      wrong data. We could be even more strict and require data_len to
      be even bigger, but this will suffice to catch most corruption
      errors that can lead to a crash.
    */
    if (status_vars_len > MY_MIN(data_len, MAX_SIZE_LOG_EVENT_STATUS))
    {
      DBUG_PRINT("info", ("status_vars_len (%u) > data_len (%lu); query= 0",
                          status_vars_len, data_len));
      query= 0;
      DBUG_VOID_RETURN;
    }
    data_len-= status_vars_len;
    DBUG_PRINT("info", ("Query_log_event has status_vars_len: %u",
                        (uint) status_vars_len));
    tmp-= 2;
  } 
  else
  {
    /*
      server version < 5.0 / binlog_version < 4 master's event is 
      relay-logged with storing the original size of the event in
      Q_MASTER_DATA_WRITTEN_CODE status variable.
      The size is to be restored at reading Q_MASTER_DATA_WRITTEN_CODE-marked
      event from the relay log.
    */
    DBUG_ASSERT(description_event->binlog_version < 4);
    master_data_written= (uint32)data_written;
  }
  /*
    We have parsed everything we know in the post header for QUERY_EVENT,
    the rest of post header is either comes from older version MySQL or
    dedicated to derived events (e.g. Execute_load_query...)
  */

  /* variable-part: the status vars; only in MySQL 5.0  */
  
  start= (Log_event::Byte*) (buf+post_header_len);
  end= (const Log_event::Byte*) (start+status_vars_len);
  for (const Log_event::Byte* pos= start; pos < end;)
  {
    switch (*pos++) {
    case Q_FLAGS2_CODE:
      CHECK_SPACE(pos, end, 4);
      flags2_inited= 1;
      flags2= uint4korr(pos);
      DBUG_PRINT("info",("In Query_log_event, read flags2: %lu", (ulong) flags2));
      pos+= 4;
      break;
    case Q_SQL_MODE_CODE:
    {
      CHECK_SPACE(pos, end, 8);
      sql_mode_inited= 1;
      sql_mode= (sql_mode_t) uint8korr(pos);
      DBUG_PRINT("info",("In Query_log_event, read sql_mode: %llu", sql_mode));
      pos+= 8;
      break;
    }
    case Q_CATALOG_NZ_CODE:
      DBUG_PRINT("info", ("case Q_CATALOG_NZ_CODE; pos:%p; end:%p",
                          pos, end));
      if (get_str_len_and_pointer(&pos, &catalog, &catalog_len, end))
      {
        DBUG_PRINT("info", ("query= 0"));
        query= 0;
        DBUG_VOID_RETURN;
      }
      break;
    case Q_AUTO_INCREMENT:
      CHECK_SPACE(pos, end, 4);
      auto_increment_increment= uint2korr(pos);
      auto_increment_offset=    uint2korr(pos+2);
      pos+= 4;
      break;
    case Q_CHARSET_CODE:
    {
      CHECK_SPACE(pos, end, 6);
      charset_inited= 1;
      memcpy(charset, pos, 6);
      pos+= 6;
      break;
    }
    case Q_TIME_ZONE_CODE:
    {
      if (get_str_len_and_pointer(&pos, &time_zone_str, &time_zone_len, end))
      {
        DBUG_PRINT("info", ("Q_TIME_ZONE_CODE: query= 0"));
        query= 0;
        DBUG_VOID_RETURN;
      }
      break;
    }
    case Q_CATALOG_CODE: /* for 5.0.x where 0<=x<=3 masters */
      CHECK_SPACE(pos, end, 1);
      if ((catalog_len= *pos))
        catalog= (char*) pos+1;                           // Will be copied later
      CHECK_SPACE(pos, end, catalog_len + 2);
      pos+= catalog_len+2; // leap over end 0
      catalog_nz= 0; // catalog has end 0 in event
      break;
    case Q_LC_TIME_NAMES_CODE:
      CHECK_SPACE(pos, end, 2);
      lc_time_names_number= uint2korr(pos);
      pos+= 2;
      break;
    case Q_CHARSET_DATABASE_CODE:
      CHECK_SPACE(pos, end, 2);
      charset_database_number= uint2korr(pos);
      pos+= 2;
      break;
    case Q_TABLE_MAP_FOR_UPDATE_CODE:
      CHECK_SPACE(pos, end, 8);
      table_map_for_update= uint8korr(pos);
      pos+= 8;
      break;
    case Q_MASTER_DATA_WRITTEN_CODE:
      CHECK_SPACE(pos, end, 4);
      data_written= master_data_written= uint4korr(pos);
      pos+= 4;
      break;
    case Q_INVOKER:
    {
      CHECK_SPACE(pos, end, 1);
      user.length= *pos++;
      CHECK_SPACE(pos, end, user.length);
      user.str= (char *)pos;
      pos+= user.length;

      CHECK_SPACE(pos, end, 1);
      host.length= *pos++;
      CHECK_SPACE(pos, end, host.length);
      host.str= (char *)pos;
      pos+= host.length;
      break;
    }
    case Q_HRNOW:
    {
      CHECK_SPACE(pos, end, 3);
      when_sec_part= uint3korr(pos);
      pos+= 3;
      break;
    }
    default:
      /* That's why you must write status vars in growing order of code */
      DBUG_PRINT("info",("Query_log_event has unknown status vars (first has\
 code: %u), skipping the rest of them", (uint) *(pos-1)));
      pos= (const uchar*) end;                         // Break loop
    }
  }

  /**
    Layout for the data buffer is as follows
    +--------+-----------+------+------+---------+----+-------+
    | catlog | time_zone | user | host | db name | \0 | Query |
    +--------+-----------+------+------+---------+----+-------+

    To support the query cache we append the following buffer to the above
    +-------+----------------------------------------+-------+
    |db len | uninitiatlized space of size of db len | FLAGS |
    +-------+----------------------------------------+-------+

    The area of buffer starting from Query field all the way to the end belongs
    to the Query buffer and its structure is described in alloc_query() in
    sql_parse.cc
    */

#if !defined(MYSQL_CLIENT) && defined(HAVE_QUERY_CACHE)
  if (!(start= data_buf = (Log_event::Byte*) my_malloc(catalog_len + 1
                                                    +  time_zone_len + 1
                                                    +  user.length + 1
                                                    +  host.length + 1
                                                    +  data_len + 1
                                                    +  sizeof(size_t)//for db_len
                                                    +  db_len + 1
                                                    +  QUERY_CACHE_DB_LENGTH_SIZE
                                                    +  QUERY_CACHE_FLAGS_SIZE,
                                                       MYF(MY_WME))))
#else
  if (!(start= data_buf = (Log_event::Byte*) my_malloc(catalog_len + 1
                                                    +  time_zone_len + 1
                                                    +  user.length + 1
                                                    +  host.length + 1
                                                    +  data_len + 1,
                                                       MYF(MY_WME))))
#endif
      DBUG_VOID_RETURN;
  if (catalog_len)                                  // If catalog is given
  {
    /**
      @todo we should clean up and do only copy_str_and_move; it
      works for both cases.  Then we can remove the catalog_nz
      flag. /sven
    */
    if (likely(catalog_nz)) // true except if event comes from 5.0.0|1|2|3.
      copy_str_and_move(&catalog, &start, catalog_len);
    else
    {
      memcpy(start, catalog, catalog_len+1); // copy end 0
      catalog= (const char *)start;
      start+= catalog_len+1;
    }
  }
  if (time_zone_len)
    copy_str_and_move(&time_zone_str, &start, time_zone_len);

  if (user.length)
  {
    copy_str_and_move(&user.str, &start, user.length);
  }
  else
  {
    user.str= (char*) start;
    *(start++)= 0;
  }

  if (host.length)
    copy_str_and_move(&host.str, &start, host.length);
  else
  {
    host.str= (char*) start;
    *(start++)= 0;
  }

  /**
    if time_zone_len or catalog_len are 0, then time_zone and catalog
    are uninitialized at this point.  shouldn't they point to the
    zero-length null-terminated strings we allocated space for in the
    my_alloc call above? /sven
  */

  /* A 2nd variable part; this is common to all versions */ 
  memcpy((char*) start, end, data_len);          // Copy db and query
  start[data_len]= '\0';              // End query with \0 (For safetly)
  db= (char *)start;
  query= (char *)(start + db_len + 1);
  q_len= data_len - db_len -1;

  if (data_len && (data_len < db_len ||
                   data_len < q_len ||
                   data_len != (db_len + q_len + 1)))
  {
    q_len= 0;
    query= NULL;
    DBUG_VOID_RETURN;
  }

  uint32 max_length= uint32(event_len - ((const char*)(end + db_len + 1) -
                                         (buf - common_header_len)));
  if (q_len != max_length)
  {
    q_len= 0;
    query= NULL;
    DBUG_VOID_RETURN;
  }
  /**
    Append the db length at the end of the buffer. This will be used by
    Query_cache::send_result_to_client() in case the query cache is On.
   */
#if !defined(MYSQL_CLIENT) && defined(HAVE_QUERY_CACHE)
  size_t db_length= (size_t)db_len;
  memcpy(start + data_len + 1, &db_length, sizeof(size_t));
#endif
  DBUG_VOID_RETURN;
}

Query_compressed_log_event::Query_compressed_log_event(const char *buf,
      uint event_len,
      const Format_description_log_event
      *description_event,
      Log_event_type event_type)
      :Query_log_event(buf, event_len, description_event, event_type),
       query_buf(NULL)
{
  if(query)
  {
    uint32 un_len=binlog_get_uncompress_len(query);
    if (!un_len)
    {
      query = 0;
      return;
    }

    /* Reserve one byte for '\0' */
    query_buf = (Log_event::Byte*)my_malloc(ALIGN_SIZE(un_len + 1),
                                            MYF(MY_WME));
    if(query_buf &&
       !binlog_buf_uncompress(query, (char *)query_buf, q_len, &un_len))
    {
      query_buf[un_len] = 0;
      query = (const char *)query_buf;
      q_len = un_len;
    }
    else
    {
      query= 0;
    }
  }
}

/*
  Replace a binlog event read into a packet with a dummy event. Either a
  Query_log_event that has just a comment, or if that will not fit in the
  space used for the event to be replaced, then a NULL user_var event.

  This is used when sending binlog data to a slave which does not understand
  this particular event and which is too old to support informational events
  or holes in the event stream.

  This allows to write such events into the binlog on the master and still be
  able to replicate against old slaves without them breaking.

  Clears the flag LOG_EVENT_THREAD_SPECIFIC_F and set LOG_EVENT_SUPPRESS_USE_F.
  Overwrites the type with QUERY_EVENT (or USER_VAR_EVENT), and replaces the
  body with a minimal query / NULL user var.

  Returns zero on success, -1 if error due to too little space in original
  event. A minimum of 25 bytes (19 bytes fixed header + 6 bytes in the body)
  is needed in any event to be replaced with a dummy event.
*/
int
Query_log_event::dummy_event(String *packet, ulong ev_offset,
                             enum enum_binlog_checksum_alg checksum_alg)
{
  uchar *p= (uchar *)packet->ptr() + ev_offset;
  size_t data_len= packet->length() - ev_offset;
  uint16 flags;
  static const size_t min_user_var_event_len=
    LOG_EVENT_HEADER_LEN + UV_NAME_LEN_SIZE + 1 + UV_VAL_IS_NULL; // 25
  static const size_t min_query_event_len=
    LOG_EVENT_HEADER_LEN + QUERY_HEADER_LEN + 1 + 1; // 34

  if (checksum_alg == BINLOG_CHECKSUM_ALG_CRC32)
    data_len-= BINLOG_CHECKSUM_LEN;
  else
    DBUG_ASSERT(checksum_alg == BINLOG_CHECKSUM_ALG_UNDEF ||
                checksum_alg == BINLOG_CHECKSUM_ALG_OFF);

  if (data_len < min_user_var_event_len)
    /* Cannot replace with dummy, event too short. */
    return -1;

  flags= uint2korr(p + FLAGS_OFFSET);
  flags&= ~LOG_EVENT_THREAD_SPECIFIC_F;
  flags|= LOG_EVENT_SUPPRESS_USE_F;
  int2store(p + FLAGS_OFFSET, flags);

  if (data_len < min_query_event_len)
  {
    /*
      Have to use dummy user_var event for such a short packet.

      This works, but the event will be considered part of an event group with
      the following event. So for example @@global.sql_slave_skip_counter=1
      will skip not only the dummy event, but also the immediately following
      event.

      We write a NULL user var with the name @`!dummyvar` (or as much
      as that as will fit within the size of the original event - so
      possibly just @`!`).
    */
    static const char var_name[]= "!dummyvar";
    size_t name_len= data_len - (min_user_var_event_len - 1);

    p[EVENT_TYPE_OFFSET]= USER_VAR_EVENT;
    int4store(p + LOG_EVENT_HEADER_LEN, name_len);
    memcpy(p + LOG_EVENT_HEADER_LEN + UV_NAME_LEN_SIZE, var_name, name_len);
    p[LOG_EVENT_HEADER_LEN + UV_NAME_LEN_SIZE + name_len]= 1; // indicates NULL
  }
  else
  {
    /*
      Use a dummy query event, just a comment.
    */
    static const char message[]=
      "# Dummy event replacing event type %u that slave cannot handle.";
    char buf[sizeof(message)+1];  /* +1, as %u can expand to 3 digits. */
    uchar old_type= p[EVENT_TYPE_OFFSET];
    uchar *q= p + LOG_EVENT_HEADER_LEN;
    size_t comment_len, len;

    p[EVENT_TYPE_OFFSET]= QUERY_EVENT;
    int4store(q + Q_THREAD_ID_OFFSET, 0);
    int4store(q + Q_EXEC_TIME_OFFSET, 0);
    q[Q_DB_LEN_OFFSET]= 0;
    int2store(q + Q_ERR_CODE_OFFSET, 0);
    int2store(q + Q_STATUS_VARS_LEN_OFFSET, 0);
    q[Q_DATA_OFFSET]= 0;                    /* Zero terminator for empty db */
    q+= Q_DATA_OFFSET + 1;
    len= my_snprintf(buf, sizeof(buf), message, old_type);
    comment_len= data_len - (min_query_event_len - 1);
    if (comment_len <= len)
      memcpy(q, buf, comment_len);
    else
    {
      memcpy(q, buf, len);
      memset(q+len, ' ', comment_len - len);
    }
  }

  if (checksum_alg == BINLOG_CHECKSUM_ALG_CRC32)
  {
    ha_checksum crc= my_checksum(0, p, data_len);
    int4store(p + data_len, crc);
  }
  return 0;
}

/*
  Replace an event (GTID event) with a BEGIN query event, to be compatible
  with an old slave.
*/
int
Query_log_event::begin_event(String *packet, ulong ev_offset,
                             enum enum_binlog_checksum_alg checksum_alg)
{
  uchar *p= (uchar *)packet->ptr() + ev_offset;
  uchar *q= p + LOG_EVENT_HEADER_LEN;
  size_t data_len= packet->length() - ev_offset;
  uint16 flags;

  if (checksum_alg == BINLOG_CHECKSUM_ALG_CRC32)
    data_len-= BINLOG_CHECKSUM_LEN;
  else
    DBUG_ASSERT(checksum_alg == BINLOG_CHECKSUM_ALG_UNDEF ||
                checksum_alg == BINLOG_CHECKSUM_ALG_OFF);

  /*
    Currently we only need to replace GTID event.
    The length of GTID differs depending on whether it contains commit id.
  */
  DBUG_ASSERT(data_len == LOG_EVENT_HEADER_LEN + GTID_HEADER_LEN ||
              data_len == LOG_EVENT_HEADER_LEN + GTID_HEADER_LEN + 2);
  if (data_len != LOG_EVENT_HEADER_LEN + GTID_HEADER_LEN &&
      data_len != LOG_EVENT_HEADER_LEN + GTID_HEADER_LEN + 2)
    return 1;

  flags= uint2korr(p + FLAGS_OFFSET);
  flags&= ~LOG_EVENT_THREAD_SPECIFIC_F;
  flags|= LOG_EVENT_SUPPRESS_USE_F;
  int2store(p + FLAGS_OFFSET, flags);

  p[EVENT_TYPE_OFFSET]= QUERY_EVENT;
  int4store(q + Q_THREAD_ID_OFFSET, 0);
  int4store(q + Q_EXEC_TIME_OFFSET, 0);
  q[Q_DB_LEN_OFFSET]= 0;
  int2store(q + Q_ERR_CODE_OFFSET, 0);
  if (data_len == LOG_EVENT_HEADER_LEN + GTID_HEADER_LEN)
  {
    int2store(q + Q_STATUS_VARS_LEN_OFFSET, 0);
    q[Q_DATA_OFFSET]= 0;                    /* Zero terminator for empty db */
    q+= Q_DATA_OFFSET + 1;
  }
  else
  {
    DBUG_ASSERT(data_len == LOG_EVENT_HEADER_LEN + GTID_HEADER_LEN + 2);
    /* Put in an empty time_zone_str to take up the extra 2 bytes. */
    int2store(q + Q_STATUS_VARS_LEN_OFFSET, 2);
    q[Q_DATA_OFFSET]= Q_TIME_ZONE_CODE;
    q[Q_DATA_OFFSET+1]= 0;           /* Zero length for empty time_zone_str */
    q[Q_DATA_OFFSET+2]= 0;                  /* Zero terminator for empty db */
    q+= Q_DATA_OFFSET + 3;
  }
  memcpy(q, "BEGIN", 5);

  if (checksum_alg == BINLOG_CHECKSUM_ALG_CRC32)
  {
    ha_checksum crc= my_checksum(0, p, data_len);
    int4store(p + data_len, crc);
  }
  return 0;
}


#ifdef MYSQL_CLIENT
/**
  Query_log_event::print().

  @todo
    print the catalog ??
*/
bool Query_log_event::print_query_header(IO_CACHE* file,
					 PRINT_EVENT_INFO* print_event_info)
{
  // TODO: print the catalog ??
  char buff[64], *end;				// Enough for SET TIMESTAMP
  bool different_db= 1;
  uint32 tmp;

  if (!print_event_info->short_form)
  {
    if (print_header(file, print_event_info, FALSE) ||
        my_b_printf(file,
                    "\t%s\tthread_id=%lu\texec_time=%lu\terror_code=%d\n",
                    get_type_str(), (ulong) thread_id, (ulong) exec_time,
                    error_code))
      goto err;
  }

  if ((flags & LOG_EVENT_SUPPRESS_USE_F))
  {
    if (!is_trans_keyword())
      print_event_info->db[0]= '\0';
  }
  else if (db)
  {
    different_db= memcmp(print_event_info->db, db, db_len + 1);
    if (different_db)
      memcpy(print_event_info->db, db, db_len + 1);
    if (db[0] && different_db) 
      if (my_b_printf(file, "use %`s%s\n", db, print_event_info->delimiter))
        goto err;
  }

  end=int10_to_str((long) when, strmov(buff,"SET TIMESTAMP="),10);
  if (when_sec_part && when_sec_part <= TIME_MAX_SECOND_PART)
  {
    *end++= '.';
    end=int10_to_str(when_sec_part, end, 10);
  }
  end= strmov(end, print_event_info->delimiter);
  *end++='\n';
  if (my_b_write(file, (uchar*) buff, (uint) (end-buff)))
    goto err;
  if ((!print_event_info->thread_id_printed ||
       ((flags & LOG_EVENT_THREAD_SPECIFIC_F) &&
        thread_id != print_event_info->thread_id)))
  {
    // If --short-form, print deterministic value instead of pseudo_thread_id.
    if (my_b_printf(file,"SET @@session.pseudo_thread_id=%lu%s\n",
                    short_form ? 999999999 : (ulong)thread_id,
                    print_event_info->delimiter))
      goto err;
    print_event_info->thread_id= thread_id;
    print_event_info->thread_id_printed= 1;
  }

  /*
    If flags2_inited==0, this is an event from 3.23 or 4.0; nothing to
    print (remember we don't produce mixed relay logs so there cannot be
    5.0 events before that one so there is nothing to reset).
  */
  if (likely(flags2_inited)) /* likely as this will mainly read 5.0 logs */
  {
    /* tmp is a bitmask of bits which have changed. */
    if (likely(print_event_info->flags2_inited)) 
      /* All bits which have changed */
      tmp= (print_event_info->flags2) ^ flags2;
    else /* that's the first Query event we read */
    {
      print_event_info->flags2_inited= 1;
      tmp= ~((uint32)0); /* all bits have changed */
    }

    if (unlikely(tmp)) /* some bits have changed */
    {
      bool need_comma= 0;
      if (my_b_write_string(file, "SET ") ||
          print_set_option(file, tmp, OPTION_NO_FOREIGN_KEY_CHECKS, ~flags2,
                           "@@session.foreign_key_checks", &need_comma)||
          print_set_option(file, tmp, OPTION_AUTO_IS_NULL, flags2,
                           "@@session.sql_auto_is_null", &need_comma) ||
          print_set_option(file, tmp, OPTION_RELAXED_UNIQUE_CHECKS, ~flags2,
                           "@@session.unique_checks", &need_comma) ||
          print_set_option(file, tmp, OPTION_NOT_AUTOCOMMIT, ~flags2,
                           "@@session.autocommit", &need_comma) ||
          print_set_option(file, tmp, OPTION_NO_CHECK_CONSTRAINT_CHECKS,
                           ~flags2,
                           "@@session.check_constraint_checks", &need_comma) ||
          my_b_printf(file,"%s\n", print_event_info->delimiter))
        goto err;
      print_event_info->flags2= flags2;
    }
  }

  /*
    Now the session variables;
    it's more efficient to pass SQL_MODE as a number instead of a
    comma-separated list.
    FOREIGN_KEY_CHECKS, SQL_AUTO_IS_NULL, UNIQUE_CHECKS are session-only
    variables (they have no global version; they're not listed in
    sql_class.h), The tests below work for pure binlogs or pure relay
    logs. Won't work for mixed relay logs but we don't create mixed
    relay logs (that is, there is no relay log with a format change
    except within the 3 first events, which mysqlbinlog handles
    gracefully). So this code should always be good.
  */

  if (likely(sql_mode_inited) &&
      (unlikely(print_event_info->sql_mode != sql_mode ||
                !print_event_info->sql_mode_inited)))
  {
    char llbuff[22];
    if (my_b_printf(file,"SET @@session.sql_mode=%s%s\n",
                    ullstr(sql_mode, llbuff), print_event_info->delimiter))
      goto err;
    print_event_info->sql_mode= sql_mode;
    print_event_info->sql_mode_inited= 1;
  }
  if (print_event_info->auto_increment_increment != auto_increment_increment ||
      print_event_info->auto_increment_offset != auto_increment_offset)
  {
    if (my_b_printf(file,"SET @@session.auto_increment_increment=%lu, @@session.auto_increment_offset=%lu%s\n",
                    auto_increment_increment,auto_increment_offset,
                    print_event_info->delimiter))
      goto err;
    print_event_info->auto_increment_increment= auto_increment_increment;
    print_event_info->auto_increment_offset=    auto_increment_offset;
  }

  /* TODO: print the catalog when we feature SET CATALOG */

  if (likely(charset_inited) &&
      (unlikely(!print_event_info->charset_inited ||
                memcmp(print_event_info->charset, charset, 6))))
  {
    CHARSET_INFO *cs_info= get_charset(uint2korr(charset), MYF(MY_WME));
    if (cs_info)
    {
      /* for mysql client */
      if (my_b_printf(file, "/*!\\C %s */%s\n",
                      cs_info->csname, print_event_info->delimiter))
        goto err;
    }
    if (my_b_printf(file,"SET "
                    "@@session.character_set_client=%d,"
                    "@@session.collation_connection=%d,"
                    "@@session.collation_server=%d"
                    "%s\n",
                    uint2korr(charset),
                    uint2korr(charset+2),
                    uint2korr(charset+4),
                    print_event_info->delimiter))
      goto err;
    memcpy(print_event_info->charset, charset, 6);
    print_event_info->charset_inited= 1;
  }
  if (time_zone_len)
  {
    if (memcmp(print_event_info->time_zone_str,
               time_zone_str, time_zone_len+1))
    {
      if (my_b_printf(file,"SET @@session.time_zone='%s'%s\n",
                      time_zone_str, print_event_info->delimiter))
        goto err;
      memcpy(print_event_info->time_zone_str, time_zone_str, time_zone_len+1);
    }
  }
  if (lc_time_names_number != print_event_info->lc_time_names_number)
  {
    if (my_b_printf(file, "SET @@session.lc_time_names=%d%s\n",
                    lc_time_names_number, print_event_info->delimiter))
      goto err;
    print_event_info->lc_time_names_number= lc_time_names_number;
  }
  if (charset_database_number != print_event_info->charset_database_number)
  {
    if (charset_database_number)
    {
      if (my_b_printf(file, "SET @@session.collation_database=%d%s\n",
                      charset_database_number, print_event_info->delimiter))
        goto err;
    }
    else if (my_b_printf(file, "SET @@session.collation_database=DEFAULT%s\n",
                         print_event_info->delimiter))
      goto err;
    print_event_info->charset_database_number= charset_database_number;
  }
  return 0;

err:
  return 1;
}


bool Query_log_event::print(FILE* file, PRINT_EVENT_INFO* print_event_info)
{
  Write_on_release_cache cache(&print_event_info->head_cache, file, 0, this);

  /**
    reduce the size of io cache so that the write function is called
    for every call to my_b_write().
   */
  DBUG_EXECUTE_IF ("simulate_file_write_error",
                   {(&cache)->write_pos= (&cache)->write_end- 500;});
  if (print_query_header(&cache, print_event_info))
    goto err;
  if (!is_flashback)
  {
    if (my_b_write(&cache, (uchar*) query, q_len) ||
        my_b_printf(&cache, "\n%s\n", print_event_info->delimiter))
      goto err;
  }
  else // is_flashback == 1
  {
    if (strcmp("BEGIN", query) == 0)
    {
      if (my_b_write(&cache, (uchar*) "COMMIT", 6) ||
          my_b_printf(&cache, "\n%s\n", print_event_info->delimiter))
        goto err;
    }
    else if (strcmp("COMMIT", query) == 0)
    {
      if (my_b_write(&cache, (uchar*) "BEGIN", 5) ||
          my_b_printf(&cache, "\n%s\n", print_event_info->delimiter))
        goto err;
    }
  }
  return cache.flush_data();
err:
  return 1;
}
#endif /* MYSQL_CLIENT */


/*
  Query_log_event::do_apply_event()
*/

#if defined(HAVE_REPLICATION) && !defined(MYSQL_CLIENT)

int Query_log_event::do_apply_event(rpl_group_info *rgi)
{
  return do_apply_event(rgi, query, q_len);
}

/**
   Compare if two errors should be regarded as equal.
   This is to handle the case when you can get slightly different errors
   on master and slave for the same thing.
   @param
   expected_error	Error we got on master
   actual_error		Error we got on slave

   @return
   1 Errors are equal
   0 Errors are different
*/

bool test_if_equal_repl_errors(int expected_error, int actual_error)
{
  if (expected_error == actual_error)
    return 1;
  switch (expected_error) {
  case ER_DUP_ENTRY:
  case ER_DUP_ENTRY_WITH_KEY_NAME:
  case ER_DUP_KEY:
  case ER_AUTOINC_READ_FAILED:
    return (actual_error == ER_DUP_ENTRY ||
            actual_error == ER_DUP_ENTRY_WITH_KEY_NAME ||
            actual_error == ER_DUP_KEY ||
            actual_error == ER_AUTOINC_READ_FAILED ||
            actual_error == HA_ERR_AUTOINC_ERANGE);
  case ER_UNKNOWN_TABLE:
    return actual_error == ER_IT_IS_A_VIEW;
  default:
    break;
  }
  return 0;
}


/**
  @todo
  Compare the values of "affected rows" around here. Something
  like:
  @code
     if ((uint32) affected_in_event != (uint32) affected_on_slave)
     {
     sql_print_error("Slave: did not get the expected number of affected \
     rows running query from master - expected %d, got %d (this numbers \
     should have matched modulo 4294967296).", 0, ...);
     thd->query_error = 1;
     }
  @endcode
  We may also want an option to tell the slave to ignore "affected"
  mismatch. This mismatch could be implemented with a new ER_ code, and
  to ignore it you would use --slave-skip-errors...
*/
int Query_log_event::do_apply_event(rpl_group_info *rgi,
                                    const char *query_arg, uint32 q_len_arg)
{
<<<<<<< HEAD
  LEX_CSTRING new_db;
=======
>>>>>>> bdfe2784
  int expected_error,actual_error= 0;
  Schema_specification_st db_options;
  uint64 sub_id= 0;
  void *hton= NULL;
  rpl_gtid gtid;
  Relay_log_info const *rli= rgi->rli;
  Rpl_filter *rpl_filter= rli->mi->rpl_filter;
  bool current_stmt_is_commit;
  DBUG_ENTER("Query_log_event::do_apply_event");

  /*
    Colleagues: please never free(thd->catalog) in MySQL. This would
    lead to bugs as here thd->catalog is a part of an alloced block,
    not an entire alloced block (see
    Query_log_event::do_apply_event()). Same for thd->db.  Thank
    you.
  */
  thd->catalog= catalog_len ? (char *) catalog : (char *)"";

  size_t valid_len= Well_formed_prefix(system_charset_info,
                                       db, db_len, NAME_LEN).length();

  if (valid_len != db_len)
  {
    rli->report(ERROR_LEVEL, ER_SLAVE_FATAL_ERROR,
                ER_THD(thd, ER_SLAVE_FATAL_ERROR),
                "Invalid database name in Query event.");
    thd->is_slave_error= true;
    goto end;
  }

<<<<<<< HEAD
  new_db.length= db_len;
  new_db.str= (char *) rpl_filter->get_rewrite_db(db, &new_db.length);
  thd->set_db(&new_db);                 /* allocates a copy of 'db' */
=======
  set_thd_db(thd, rpl_filter, db, db_len);
>>>>>>> bdfe2784

  /*
    Setting the character set and collation of the current database thd->db.
   */
  load_db_opt_by_name(thd, thd->db.str, &db_options);
  if (db_options.default_table_charset)
    thd->db_charset= db_options.default_table_charset;
  thd->variables.auto_increment_increment= auto_increment_increment;
  thd->variables.auto_increment_offset=    auto_increment_offset;

  DBUG_PRINT("info", ("log_pos: %lu", (ulong) log_pos));

  thd->clear_error(1);
  current_stmt_is_commit= is_commit();

  DBUG_ASSERT(!current_stmt_is_commit || !rgi->tables_to_lock);
  rgi->slave_close_thread_tables(thd);

  /*
    Note:   We do not need to execute reset_one_shot_variables() if this
            db_ok() test fails.
    Reason: The db stored in binlog events is the same for SET and for
            its companion query.  If the SET is ignored because of
            db_ok(), the companion query will also be ignored, and if
            the companion query is ignored in the db_ok() test of
            ::do_apply_event(), then the companion SET also have so
            we don't need to reset_one_shot_variables().
  */
  if (is_trans_keyword() || rpl_filter->db_ok(thd->db.str))
  {
    thd->set_time(when, when_sec_part);
    thd->set_query_and_id((char*)query_arg, q_len_arg,
                          thd->charset(), next_query_id());
    thd->variables.pseudo_thread_id= thread_id;		// for temp tables
    DBUG_PRINT("query",("%s", thd->query()));

    if (unlikely(!(expected_error= error_code)) ||
        ignored_error_code(expected_error) ||
        !unexpected_error_code(expected_error))
    {
      thd->slave_expected_error= expected_error;
      if (flags2_inited)
        /*
          all bits of thd->variables.option_bits which are 1 in OPTIONS_WRITTEN_TO_BIN_LOG
          must take their value from flags2.
        */
        thd->variables.option_bits= flags2|(thd->variables.option_bits & ~OPTIONS_WRITTEN_TO_BIN_LOG);
      /*
        else, we are in a 3.23/4.0 binlog; we previously received a
        Rotate_log_event which reset thd->variables.option_bits and sql_mode etc, so
        nothing to do.
      */
      /*
        We do not replicate MODE_NO_DIR_IN_CREATE. That is, if the master is a
        slave which runs with SQL_MODE=MODE_NO_DIR_IN_CREATE, this should not
        force us to ignore the dir too. Imagine you are a ring of machines, and
        one has a disk problem so that you temporarily need
        MODE_NO_DIR_IN_CREATE on this machine; you don't want it to propagate
        elsewhere (you don't want all slaves to start ignoring the dirs).
      */
      if (sql_mode_inited)
        thd->variables.sql_mode=
          (sql_mode_t) ((thd->variables.sql_mode & MODE_NO_DIR_IN_CREATE) |
                        (sql_mode & ~(sql_mode_t) MODE_NO_DIR_IN_CREATE));
      if (charset_inited)
      {
        rpl_sql_thread_info *sql_info= thd->system_thread_info.rpl_sql_info;
        if (sql_info->cached_charset_compare(charset))
        {
          /* Verify that we support the charsets found in the event. */
          if (!(thd->variables.character_set_client=
                get_charset(uint2korr(charset), MYF(MY_WME))) ||
              !(thd->variables.collation_connection=
                get_charset(uint2korr(charset+2), MYF(MY_WME))) ||
              !(thd->variables.collation_server=
                get_charset(uint2korr(charset+4), MYF(MY_WME))))
          {
            /*
              We updated the thd->variables with nonsensical values (0). Let's
              set them to something safe (i.e. which avoids crash), and we'll
              stop with EE_UNKNOWN_CHARSET in compare_errors (unless set to
              ignore this error).
            */
            set_slave_thread_default_charset(thd, rgi);
            goto compare_errors;
          }
          thd->update_charset(); // for the charset change to take effect
          /*
            Reset thd->query_string.cs to the newly set value.
            Note, there is a small flaw here. For a very short time frame
            if the new charset is different from the old charset and
            if another thread executes "SHOW PROCESSLIST" after
            the above thd->set_query_and_id() and before this thd->set_query(),
            and if the current query has some non-ASCII characters,
            the another thread may see some '?' marks in the PROCESSLIST
            result. This should be acceptable now. This is a reminder
            to fix this if any refactoring happens here sometime.
          */
          thd->set_query((char*) query_arg, q_len_arg, thd->charset());
        }
      }
      if (time_zone_len)
      {
        String tmp(time_zone_str, time_zone_len, &my_charset_bin);
        if (!(thd->variables.time_zone= my_tz_find(thd, &tmp)))
        {
          my_error(ER_UNKNOWN_TIME_ZONE, MYF(0), tmp.c_ptr());
          thd->variables.time_zone= global_system_variables.time_zone;
          goto compare_errors;
        }
      }
      if (lc_time_names_number)
      {
        if (!(thd->variables.lc_time_names=
              my_locale_by_number(lc_time_names_number)))
        {
          my_printf_error(ER_UNKNOWN_ERROR,
                      "Unknown locale: '%d'", MYF(0), lc_time_names_number);
          thd->variables.lc_time_names= &my_locale_en_US;
          goto compare_errors;
        }
      }
      else
        thd->variables.lc_time_names= &my_locale_en_US;
      if (charset_database_number)
      {
        CHARSET_INFO *cs;
        if (!(cs= get_charset(charset_database_number, MYF(0))))
        {
          char buf[20];
          int10_to_str((int) charset_database_number, buf, -10);
          my_error(ER_UNKNOWN_COLLATION, MYF(0), buf);
          goto compare_errors;
        }
        thd->variables.collation_database= cs;
      }
      else
        thd->variables.collation_database= thd->db_charset;

      /*
        Record any GTID in the same transaction, so slave state is
        transactionally consistent.
      */
      if (current_stmt_is_commit)
      {
        thd->variables.option_bits&= ~OPTION_GTID_BEGIN;
        if (rgi->gtid_pending)
        {
          sub_id= rgi->gtid_sub_id;
          rgi->gtid_pending= false;

          gtid= rgi->current_gtid;
<<<<<<< HEAD
          if (unlikely(rpl_global_gtid_slave_state->record_gtid(thd, &gtid,
                                                                sub_id,
                                                                rgi, false,
                                                                &hton)))
=======
          if (rpl_global_gtid_slave_state->record_gtid(thd, &gtid, sub_id,
                                                       rgi, false))
>>>>>>> bdfe2784
          {
            int errcode= thd->get_stmt_da()->sql_errno();
            if (!is_parallel_retry_error(rgi, errcode))
              rli->report(ERROR_LEVEL, ER_CANNOT_UPDATE_GTID_STATE,
                          rgi->gtid_info(),
                          "Error during COMMIT: failed to update GTID state in "
                        "%s.%s: %d: %s",
                          "mysql", rpl_gtid_slave_state_table_name.str,
                          errcode,
                          thd->get_stmt_da()->message());
            sub_id= 0;
            thd->is_slave_error= 1;
            goto end;
          }
        }
      }

      thd->table_map_for_update= (table_map)table_map_for_update;
      thd->set_invoker(&user, &host);
      /*
        Flag if we need to rollback the statement transaction on
        slave if it by chance succeeds.
        If we expected a non-zero error code and get nothing and,
        it is a concurrency issue or ignorable issue, effects
        of the statement should be rolled back.
      */
      if (unlikely(expected_error) &&
          (ignored_error_code(expected_error) ||
           concurrency_error_code(expected_error)))
      {
        thd->variables.option_bits|= OPTION_MASTER_SQL_ERROR;
        thd->variables.option_bits&= ~OPTION_GTID_BEGIN;
      }
      /* Execute the query (note that we bypass dispatch_command()) */
      Parser_state parser_state;
      if (!parser_state.init(thd, thd->query(), thd->query_length()))
      {
        DBUG_ASSERT(thd->m_digest == NULL);
        thd->m_digest= & thd->m_digest_state;
        DBUG_ASSERT(thd->m_statement_psi == NULL);
        thd->m_statement_psi= MYSQL_START_STATEMENT(&thd->m_statement_state,
                                                    stmt_info_rpl.m_key,
                                                    thd->db.str, thd->db.length,
                                                    thd->charset());
        THD_STAGE_INFO(thd, stage_init);
        MYSQL_SET_STATEMENT_TEXT(thd->m_statement_psi, thd->query(), thd->query_length());
        if (thd->m_digest != NULL)
          thd->m_digest->reset(thd->m_token_array, max_digest_length);

         if (thd->slave_thread)
         {
           /*
             To be compatible with previous releases, the slave thread uses the global
             log_slow_disabled_statements value, wich can be changed dynamically, so we
             have to set the sql_log_slow respectively.
           */
           thd->variables.sql_log_slow= !MY_TEST(global_system_variables.log_slow_disabled_statements & LOG_SLOW_DISABLE_SLAVE);
         }

        mysql_parse(thd, thd->query(), thd->query_length(), &parser_state,
                    FALSE, FALSE);
        /* Finalize server status flags after executing a statement. */
        thd->update_server_status();
        log_slow_statement(thd);
        thd->lex->restore_set_statement_var();
      }

      thd->variables.option_bits&= ~OPTION_MASTER_SQL_ERROR;
    }
    else
    {
      /*
        The query got a really bad error on the master (thread killed etc),
        which could be inconsistent. Parse it to test the table names: if the
        replicate-*-do|ignore-table rules say "this query must be ignored" then
        we exit gracefully; otherwise we warn about the bad error and tell DBA
        to check/fix it.
      */
      if (mysql_test_parse_for_slave(thd, thd->query(), thd->query_length()))
        thd->clear_error(1);
      else
      {
        rli->report(ERROR_LEVEL, expected_error, rgi->gtid_info(),
                          "\
Query partially completed on the master (error on master: %d) \
and was aborted. There is a chance that your master is inconsistent at this \
point. If you are sure that your master is ok, run this query manually on the \
slave and then restart the slave with SET GLOBAL SQL_SLAVE_SKIP_COUNTER=1; \
START SLAVE; . Query: '%s'", expected_error, thd->query());
        thd->is_slave_error= 1;
      }
      goto end;
    }

    /* If the query was not ignored, it is printed to the general log */
    if (likely(!thd->is_error()) ||
        thd->get_stmt_da()->sql_errno() != ER_SLAVE_IGNORED_TABLE)
      general_log_write(thd, COM_QUERY, thd->query(), thd->query_length());
    else
    {
      /*
        Bug#54201: If we skip an INSERT query that uses auto_increment, then we
        should reset any @@INSERT_ID set by an Intvar_log_event associated with
        the query; otherwise the @@INSERT_ID will linger until the next INSERT
        that uses auto_increment and may affect extra triggers on the slave etc.

        We reset INSERT_ID unconditionally; it is probably cheaper than
        checking if it is necessary.
      */
      thd->auto_inc_intervals_forced.empty();
    }

compare_errors:
    /*
      In the slave thread, we may sometimes execute some DROP / * 40005
      TEMPORARY * / TABLE that come from parts of binlogs (likely if we
      use RESET SLAVE or CHANGE MASTER TO), while the temporary table
      has already been dropped. To ignore such irrelevant "table does
      not exist errors", we silently clear the error if TEMPORARY was used.
    */
    if ((thd->lex->sql_command == SQLCOM_DROP_TABLE ||
         thd->lex->sql_command == SQLCOM_DROP_SEQUENCE) &&
        thd->lex->tmp_table() &&
        thd->is_error() && thd->get_stmt_da()->sql_errno() == ER_BAD_TABLE_ERROR &&
        !expected_error)
      thd->get_stmt_da()->reset_diagnostics_area();
    /*
      If we expected a non-zero error code, and we don't get the same error
      code, and it should be ignored or is related to a concurrency issue.
    */
    actual_error= thd->is_error() ? thd->get_stmt_da()->sql_errno() : 0;
    DBUG_PRINT("info",("expected_error: %d  sql_errno: %d",
                       expected_error, actual_error));

    if ((unlikely(expected_error) &&
         !test_if_equal_repl_errors(expected_error, actual_error) &&
         !concurrency_error_code(expected_error)) &&
        !ignored_error_code(actual_error) &&
        !ignored_error_code(expected_error))
    {
      rli->report(ERROR_LEVEL, 0, rgi->gtid_info(),
                  "Query caused different errors on master and slave.     "
                  "Error on master: message (format)='%s' error code=%d ; "
                  "Error on slave: actual message='%s', error code=%d. "
                  "Default database: '%s'. Query: '%s'",
                  ER_THD(thd, expected_error),
                  expected_error,
                  actual_error ? thd->get_stmt_da()->message() : "no error",
                  actual_error,
                  print_slave_db_safe(db), query_arg);
      thd->is_slave_error= 1;
    }
    /*
      If we get the same error code as expected and it is not a concurrency
      issue, or should be ignored.
    */
    else if ((test_if_equal_repl_errors(expected_error, actual_error) &&
              !concurrency_error_code(expected_error)) ||
             ignored_error_code(actual_error))
    {
      DBUG_PRINT("info",("error ignored"));
      thd->clear_error(1);
      if (actual_error == ER_QUERY_INTERRUPTED ||
          actual_error == ER_CONNECTION_KILLED)
        thd->reset_killed();
    }
    /*
      Other cases: mostly we expected no error and get one.
    */
    else if (unlikely(thd->is_slave_error || thd->is_fatal_error))
    {
      if (!is_parallel_retry_error(rgi, actual_error))
        rli->report(ERROR_LEVEL, actual_error, rgi->gtid_info(),
                    "Error '%s' on query. Default database: '%s'. Query: '%s'",
                    (actual_error ? thd->get_stmt_da()->message() :
                     "unexpected success or fatal error"),
                    thd->get_db(), query_arg);
      thd->is_slave_error= 1;
    }

    /*
      TODO: compare the values of "affected rows" around here. Something
      like:
      if ((uint32) affected_in_event != (uint32) affected_on_slave)
      {
      sql_print_error("Slave: did not get the expected number of affected \
      rows running query from master - expected %d, got %d (this numbers \
      should have matched modulo 4294967296).", 0, ...);
      thd->is_slave_error = 1;
      }
      We may also want an option to tell the slave to ignore "affected"
      mismatch. This mismatch could be implemented with a new ER_ code, and
      to ignore it you would use --slave-skip-errors...

      To do the comparison we need to know the value of "affected" which the
      above mysql_parse() computed. And we need to know the value of
      "affected" in the master's binlog. Both will be implemented later. The
      important thing is that we now have the format ready to log the values
      of "affected" in the binlog. So we can release 5.0.0 before effectively
      logging "affected" and effectively comparing it.
    */
  } /* End of if (db_ok(... */

  {
    /**
      The following failure injecion works in cooperation with tests
      setting @@global.debug= 'd,stop_slave_middle_group'.
      The sql thread receives the killed status and will proceed
      to shutdown trying to finish incomplete events group.
    */
    DBUG_EXECUTE_IF("stop_slave_middle_group",
                    if (!current_stmt_is_commit && is_begin() == 0)
                    {
                      if (thd->transaction.all.modified_non_trans_table)
                        const_cast<Relay_log_info*>(rli)->abort_slave= 1;
                    };);
  }

end:
  if (unlikely(sub_id && !thd->is_slave_error))
    rpl_global_gtid_slave_state->update_state_hash(sub_id, &gtid, hton, rgi);

  /*
    Probably we have set thd->query, thd->db, thd->catalog to point to places
    in the data_buf of this event. Now the event is going to be deleted
    probably, so data_buf will be freed, so the thd->... listed above will be
    pointers to freed memory.
    So we must set them to 0, so that those bad pointers values are not later
    used. Note that "cleanup" queries like automatic DROP TEMPORARY TABLE
    don't suffer from these assignments to 0 as DROP TEMPORARY
    TABLE uses the db.table syntax.
  */
  thd->catalog= 0;
  thd->set_db(&null_clex_str);    /* will free the current database */
  thd->reset_query();
  DBUG_PRINT("info", ("end: query= 0"));

  /* Mark the statement completed. */
  MYSQL_END_STATEMENT(thd->m_statement_psi, thd->get_stmt_da());
  thd->m_statement_psi= NULL;
  thd->m_digest= NULL;

  /*
    As a disk space optimization, future masters will not log an event for
    LAST_INSERT_ID() if that function returned 0 (and thus they will be able
    to replace the THD::stmt_depends_on_first_successful_insert_id_in_prev_stmt
    variable by (THD->first_successful_insert_id_in_prev_stmt > 0) ; with the
    resetting below we are ready to support that.
  */
  thd->first_successful_insert_id_in_prev_stmt_for_binlog= 0;
  thd->first_successful_insert_id_in_prev_stmt= 0;
  thd->stmt_depends_on_first_successful_insert_id_in_prev_stmt= 0;
  free_root(thd->mem_root,MYF(MY_KEEP_PREALLOC));
  DBUG_RETURN(thd->is_slave_error);
}

Log_event::enum_skip_reason
Query_log_event::do_shall_skip(rpl_group_info *rgi)
{
  Relay_log_info *rli= rgi->rli;
  DBUG_ENTER("Query_log_event::do_shall_skip");
  DBUG_PRINT("debug", ("query: '%s'  q_len: %d", query, q_len));
  DBUG_ASSERT(query && q_len > 0);
  DBUG_ASSERT(thd == rgi->thd);

  /*
    An event skipped due to @@skip_replication must not be counted towards the
    number of events to be skipped due to @@sql_slave_skip_counter.
  */
  if (flags & LOG_EVENT_SKIP_REPLICATION_F &&
      opt_replicate_events_marked_for_skip != RPL_SKIP_REPLICATE)
    DBUG_RETURN(Log_event::EVENT_SKIP_IGNORE);

  if (rli->slave_skip_counter > 0)
  {
    if (is_begin())
    {
      thd->variables.option_bits|= OPTION_BEGIN | OPTION_GTID_BEGIN;
      DBUG_RETURN(Log_event::continue_group(rgi));
    }

    if (is_commit() || is_rollback())
    {
      thd->variables.option_bits&= ~(OPTION_BEGIN | OPTION_GTID_BEGIN);
      DBUG_RETURN(Log_event::EVENT_SKIP_COUNT);
    }
  }
#ifdef WITH_WSREP
  else if (WSREP_ON && wsrep_mysql_replication_bundle && opt_slave_domain_parallel_threads == 0 &&
           thd->wsrep_mysql_replicated > 0 &&
           (is_begin() || is_commit()))
  {
    if (++thd->wsrep_mysql_replicated < (int)wsrep_mysql_replication_bundle)
    {
      WSREP_DEBUG("skipping wsrep commit %d", thd->wsrep_mysql_replicated);
      DBUG_RETURN(Log_event::EVENT_SKIP_IGNORE);
    }
    else
    {
      thd->wsrep_mysql_replicated = 0;
    }
  }
#endif
  DBUG_RETURN(Log_event::do_shall_skip(rgi));
}


bool
Query_log_event::peek_is_commit_rollback(const char *event_start,
                                         size_t event_len,
                                         enum enum_binlog_checksum_alg checksum_alg)
{
  if (checksum_alg == BINLOG_CHECKSUM_ALG_CRC32)
  {
    if (event_len > BINLOG_CHECKSUM_LEN)
      event_len-= BINLOG_CHECKSUM_LEN;
    else
      event_len= 0;
  }
  else
    DBUG_ASSERT(checksum_alg == BINLOG_CHECKSUM_ALG_UNDEF ||
                checksum_alg == BINLOG_CHECKSUM_ALG_OFF);

  if (event_len < LOG_EVENT_HEADER_LEN + QUERY_HEADER_LEN || event_len < 9)
    return false;
  return !memcmp(event_start + (event_len-7), "\0COMMIT", 7) ||
         !memcmp(event_start + (event_len-9), "\0ROLLBACK", 9);
}

#endif


/**************************************************************************
	Start_log_event_v3 methods
**************************************************************************/

#ifndef MYSQL_CLIENT
Start_log_event_v3::Start_log_event_v3()
  :Log_event(), created(0), binlog_version(BINLOG_VERSION),
   dont_set_created(0)
{
  memcpy(server_version, ::server_version, ST_SERVER_VER_LEN);
}
#endif

/*
  Start_log_event_v3::pack_info()
*/

#if defined(HAVE_REPLICATION) && !defined(MYSQL_CLIENT)
void Start_log_event_v3::pack_info(Protocol *protocol)
{
  char buf[12 + ST_SERVER_VER_LEN + 14 + 22], *pos;
  pos= strmov(buf, "Server ver: ");
  pos= strmov(pos, server_version);
  pos= strmov(pos, ", Binlog ver: ");
  pos= int10_to_str(binlog_version, pos, 10);
  protocol->store(buf, (uint) (pos-buf), &my_charset_bin);
}
#endif


/*
  Start_log_event_v3::print()
*/

#ifdef MYSQL_CLIENT
bool Start_log_event_v3::print(FILE* file, PRINT_EVENT_INFO* print_event_info)
{
  DBUG_ENTER("Start_log_event_v3::print");

  Write_on_release_cache cache(&print_event_info->head_cache, file,
                               Write_on_release_cache::FLUSH_F);

  if (!print_event_info->short_form)
  {
    if (print_header(&cache, print_event_info, FALSE) ||
        my_b_printf(&cache, "\tStart: binlog v %d, server v %s created ",
                    binlog_version, server_version) ||
        print_timestamp(&cache))
      goto err;
    if (created)
      if (my_b_printf(&cache," at startup"))
        goto err;
    if (my_b_printf(&cache, "\n"))
      goto err;
    if (flags & LOG_EVENT_BINLOG_IN_USE_F)
      if (my_b_printf(&cache,
                      "# Warning: this binlog is either in use or was not "
                      "closed properly.\n"))
        goto err;
  }
  if (!is_artificial_event() && created)
  {
#ifdef WHEN_WE_HAVE_THE_RESET_CONNECTION_SQL_COMMAND
    /*
      This is for mysqlbinlog: like in replication, we want to delete the stale
      tmp files left by an unclean shutdown of mysqld (temporary tables)
      and rollback unfinished transaction.
      Probably this can be done with RESET CONNECTION (syntax to be defined).
    */
    if (my_b_printf(&cache,"RESET CONNECTION%s\n",
                    print_event_info->delimiter))
      goto err;
#else
    if (my_b_printf(&cache,"ROLLBACK%s\n", print_event_info->delimiter))
      goto err;
#endif
  }
  if (temp_buf &&
      print_event_info->base64_output_mode != BASE64_OUTPUT_NEVER &&
      !print_event_info->short_form)
  {
    if (print_event_info->base64_output_mode != BASE64_OUTPUT_DECODE_ROWS)
      if (my_b_printf(&cache, "BINLOG '\n"))
        goto err;
    if (print_base64(&cache, print_event_info, FALSE))
      goto err;
    print_event_info->printed_fd_event= TRUE;
  }
  DBUG_RETURN(cache.flush_data());
err:
  DBUG_RETURN(1);
}
#endif /* MYSQL_CLIENT */

/*
  Start_log_event_v3::Start_log_event_v3()
*/

Start_log_event_v3::Start_log_event_v3(const char* buf, uint event_len,
                                       const Format_description_log_event
                                       *description_event)
  :Log_event(buf, description_event), binlog_version(BINLOG_VERSION)
{
  if (event_len < LOG_EVENT_MINIMAL_HEADER_LEN + ST_COMMON_HEADER_LEN_OFFSET)
  {
    server_version[0]= 0;
    return;
  }
  buf+= LOG_EVENT_MINIMAL_HEADER_LEN;
  binlog_version= uint2korr(buf+ST_BINLOG_VER_OFFSET);
  memcpy(server_version, buf+ST_SERVER_VER_OFFSET,
	 ST_SERVER_VER_LEN);
  // prevent overrun if log is corrupted on disk
  server_version[ST_SERVER_VER_LEN-1]= 0;
  created= uint4korr(buf+ST_CREATED_OFFSET);
  dont_set_created= 1;
}


/*
  Start_log_event_v3::write()
*/

#ifndef MYSQL_CLIENT
bool Start_log_event_v3::write()
{
  char buff[START_V3_HEADER_LEN];
  int2store(buff + ST_BINLOG_VER_OFFSET,binlog_version);
  memcpy(buff + ST_SERVER_VER_OFFSET,server_version,ST_SERVER_VER_LEN);
  if (!dont_set_created)
    created= get_time(); // this sets when and when_sec_part as a side effect
  int4store(buff + ST_CREATED_OFFSET,created);
  return write_header(sizeof(buff)) ||
         write_data(buff, sizeof(buff)) ||
         write_footer();
}
#endif


#if defined(HAVE_REPLICATION) && !defined(MYSQL_CLIENT)

/**
  Start_log_event_v3::do_apply_event() .
  The master started

    IMPLEMENTATION
    - To handle the case where the master died without having time to write
    DROP TEMPORARY TABLE, DO RELEASE_LOCK (prepared statements' deletion is
    TODO), we clean up all temporary tables that we got, if we are sure we
    can (see below).

  @todo
    - Remove all active user locks.
    Guilhem 2003-06: this is true but not urgent: the worst it can cause is
    the use of a bit of memory for a user lock which will not be used
    anymore. If the user lock is later used, the old one will be released. In
    other words, no deadlock problem.
*/

int Start_log_event_v3::do_apply_event(rpl_group_info *rgi)
{
  DBUG_ENTER("Start_log_event_v3::do_apply_event");
  int error= 0;
  Relay_log_info *rli= rgi->rli;

  switch (binlog_version)
  {
  case 3:
  case 4:
    /*
      This can either be 4.x (then a Start_log_event_v3 is only at master
      startup so we are sure the master has restarted and cleared his temp
      tables; the event always has 'created'>0) or 5.0 (then we have to test
      'created').
    */
    if (created)
    {
      rli->close_temporary_tables();
      
      /*
        The following is only false if we get here with a BINLOG statement
      */
      if (rli->mi)
        cleanup_load_tmpdir(&rli->mi->cmp_connection_name);
    }
    break;

    /*
       Now the older formats; in that case load_tmpdir is cleaned up by the I/O
       thread.
    */
  case 1:
    if (strncmp(rli->relay_log.description_event_for_exec->server_version,
                "3.23.57",7) >= 0 && created)
    {
      /*
        Can distinguish, based on the value of 'created': this event was
        generated at master startup.
      */
      rli->close_temporary_tables();
    }
    /*
      Otherwise, can't distinguish a Start_log_event generated at
      master startup and one generated by master FLUSH LOGS, so cannot
      be sure temp tables have to be dropped. So do nothing.
    */
    break;
  default:
    /*
      This case is not expected. It can be either an event corruption or an
      unsupported binary log version.
    */
    rli->report(ERROR_LEVEL, ER_SLAVE_FATAL_ERROR,
                ER_THD(thd, ER_SLAVE_FATAL_ERROR),
                "Binlog version not supported");
    DBUG_RETURN(1);
  }
  DBUG_RETURN(error);
}
#endif /* defined(HAVE_REPLICATION) && !defined(MYSQL_CLIENT) */

/***************************************************************************
       Format_description_log_event methods
****************************************************************************/

/**
  Format_description_log_event 1st ctor.

    Ctor. Can be used to create the event to write to the binary log (when the
    server starts or when FLUSH LOGS), or to create artificial events to parse
    binlogs from MySQL 3.23 or 4.x.
    When in a client, only the 2nd use is possible.

  @param binlog_version         the binlog version for which we want to build
                                an event. Can be 1 (=MySQL 3.23), 3 (=4.0.x
                                x>=2 and 4.1) or 4 (MySQL 5.0). Note that the
                                old 4.0 (binlog version 2) is not supported;
                                it should not be used for replication with
                                5.0.
  @param server_ver             a string containing the server version.
*/

Format_description_log_event::
Format_description_log_event(uint8 binlog_ver, const char* server_ver)
  :Start_log_event_v3(), event_type_permutation(0)
{
  binlog_version= binlog_ver;
  switch (binlog_ver) {
  case 4: /* MySQL 5.0 */
    memcpy(server_version, ::server_version, ST_SERVER_VER_LEN);
    DBUG_EXECUTE_IF("pretend_version_50034_in_binlog",
                    strmov(server_version, "5.0.34"););
    common_header_len= LOG_EVENT_HEADER_LEN;
    number_of_event_types= LOG_EVENT_TYPES;
    /* we'll catch my_malloc() error in is_valid() */
    post_header_len=(uint8*) my_malloc(number_of_event_types*sizeof(uint8)
                                       + BINLOG_CHECKSUM_ALG_DESC_LEN,
                                       MYF(0));
    /*
      This long list of assignments is not beautiful, but I see no way to
      make it nicer, as the right members are #defines, not array members, so
      it's impossible to write a loop.
    */
    if (post_header_len)
    {
#ifndef DBUG_OFF
      // Allows us to sanity-check that all events initialized their
      // events (see the end of this 'if' block).
      memset(post_header_len, 255, number_of_event_types*sizeof(uint8));
#endif

      /* Note: all event types must explicitly fill in their lengths here. */
      post_header_len[START_EVENT_V3-1]= START_V3_HEADER_LEN;
      post_header_len[QUERY_EVENT-1]= QUERY_HEADER_LEN;
      post_header_len[STOP_EVENT-1]= STOP_HEADER_LEN;
      post_header_len[ROTATE_EVENT-1]= ROTATE_HEADER_LEN;
      post_header_len[INTVAR_EVENT-1]= INTVAR_HEADER_LEN;
      post_header_len[LOAD_EVENT-1]= LOAD_HEADER_LEN;
      post_header_len[SLAVE_EVENT-1]= SLAVE_HEADER_LEN;
      post_header_len[CREATE_FILE_EVENT-1]= CREATE_FILE_HEADER_LEN;
      post_header_len[APPEND_BLOCK_EVENT-1]= APPEND_BLOCK_HEADER_LEN;
      post_header_len[EXEC_LOAD_EVENT-1]= EXEC_LOAD_HEADER_LEN;
      post_header_len[DELETE_FILE_EVENT-1]= DELETE_FILE_HEADER_LEN;
      post_header_len[NEW_LOAD_EVENT-1]= NEW_LOAD_HEADER_LEN;
      post_header_len[RAND_EVENT-1]= RAND_HEADER_LEN;
      post_header_len[USER_VAR_EVENT-1]= USER_VAR_HEADER_LEN;
      post_header_len[FORMAT_DESCRIPTION_EVENT-1]= FORMAT_DESCRIPTION_HEADER_LEN;
      post_header_len[XID_EVENT-1]= XID_HEADER_LEN;
      post_header_len[BEGIN_LOAD_QUERY_EVENT-1]= BEGIN_LOAD_QUERY_HEADER_LEN;
      post_header_len[EXECUTE_LOAD_QUERY_EVENT-1]= EXECUTE_LOAD_QUERY_HEADER_LEN;
      /*
        The PRE_GA events are never be written to any binlog, but
        their lengths are included in Format_description_log_event.
        Hence, we need to be assign some value here, to avoid reading
        uninitialized memory when the array is written to disk.
      */
      post_header_len[PRE_GA_WRITE_ROWS_EVENT-1] = 0;
      post_header_len[PRE_GA_UPDATE_ROWS_EVENT-1] = 0;
      post_header_len[PRE_GA_DELETE_ROWS_EVENT-1] = 0;

      post_header_len[TABLE_MAP_EVENT-1]=       TABLE_MAP_HEADER_LEN;
      post_header_len[WRITE_ROWS_EVENT_V1-1]=   ROWS_HEADER_LEN_V1;
      post_header_len[UPDATE_ROWS_EVENT_V1-1]=  ROWS_HEADER_LEN_V1;
      post_header_len[DELETE_ROWS_EVENT_V1-1]=  ROWS_HEADER_LEN_V1;
      /*
        We here have the possibility to simulate a master of before we changed
        the table map id to be stored in 6 bytes: when it was stored in 4
        bytes (=> post_header_len was 6). This is used to test backward
        compatibility.
        This code can be removed after a few months (today is Dec 21st 2005),
        when we know that the 4-byte masters are not deployed anymore (check
        with Tomas Ulin first!), and the accompanying test (rpl_row_4_bytes)
        too.
      */
      DBUG_EXECUTE_IF("old_row_based_repl_4_byte_map_id_master",
                      post_header_len[TABLE_MAP_EVENT-1]=
                      post_header_len[WRITE_ROWS_EVENT_V1-1]=
                      post_header_len[UPDATE_ROWS_EVENT_V1-1]=
                      post_header_len[DELETE_ROWS_EVENT_V1-1]= 6;);
      post_header_len[INCIDENT_EVENT-1]= INCIDENT_HEADER_LEN;
      post_header_len[HEARTBEAT_LOG_EVENT-1]= 0;
      post_header_len[IGNORABLE_LOG_EVENT-1]= 0;
      post_header_len[ROWS_QUERY_LOG_EVENT-1]= 0;
      post_header_len[GTID_LOG_EVENT-1]= 0;
      post_header_len[ANONYMOUS_GTID_LOG_EVENT-1]= 0;
      post_header_len[PREVIOUS_GTIDS_LOG_EVENT-1]= 0;
      post_header_len[TRANSACTION_CONTEXT_EVENT-1]= 0;
      post_header_len[VIEW_CHANGE_EVENT-1]= 0;
      post_header_len[XA_PREPARE_LOG_EVENT-1]= 0;
      post_header_len[WRITE_ROWS_EVENT-1]=  ROWS_HEADER_LEN_V2;
      post_header_len[UPDATE_ROWS_EVENT-1]= ROWS_HEADER_LEN_V2;
      post_header_len[DELETE_ROWS_EVENT-1]= ROWS_HEADER_LEN_V2;

      // Set header length of the reserved events to 0
      memset(post_header_len + MYSQL_EVENTS_END - 1, 0,
             (MARIA_EVENTS_BEGIN - MYSQL_EVENTS_END)*sizeof(uint8));

      // Set header lengths of Maria events
      post_header_len[ANNOTATE_ROWS_EVENT-1]= ANNOTATE_ROWS_HEADER_LEN;
      post_header_len[BINLOG_CHECKPOINT_EVENT-1]=
        BINLOG_CHECKPOINT_HEADER_LEN;
      post_header_len[GTID_EVENT-1]= GTID_HEADER_LEN;
      post_header_len[GTID_LIST_EVENT-1]= GTID_LIST_HEADER_LEN;
      post_header_len[START_ENCRYPTION_EVENT-1]= START_ENCRYPTION_HEADER_LEN;

      //compressed event
      post_header_len[QUERY_COMPRESSED_EVENT-1]= QUERY_HEADER_LEN;
      post_header_len[WRITE_ROWS_COMPRESSED_EVENT-1]=   ROWS_HEADER_LEN_V2;
      post_header_len[UPDATE_ROWS_COMPRESSED_EVENT-1]=  ROWS_HEADER_LEN_V2;
      post_header_len[DELETE_ROWS_COMPRESSED_EVENT-1]=  ROWS_HEADER_LEN_V2;
      post_header_len[WRITE_ROWS_COMPRESSED_EVENT_V1-1]=   ROWS_HEADER_LEN_V1;
      post_header_len[UPDATE_ROWS_COMPRESSED_EVENT_V1-1]=  ROWS_HEADER_LEN_V1;
      post_header_len[DELETE_ROWS_COMPRESSED_EVENT_V1-1]=  ROWS_HEADER_LEN_V1;

      // Sanity-check that all post header lengths are initialized.
      int i;
      for (i=0; i<number_of_event_types; i++)
        DBUG_ASSERT(post_header_len[i] != 255);
    }
    break;

  case 1: /* 3.23 */
  case 3: /* 4.0.x x>=2 */
    /*
      We build an artificial (i.e. not sent by the master) event, which
      describes what those old master versions send.
    */
    if (binlog_ver==1)
      strmov(server_version, server_ver ? server_ver : "3.23");
    else
      strmov(server_version, server_ver ? server_ver : "4.0");
    common_header_len= binlog_ver==1 ? OLD_HEADER_LEN :
      LOG_EVENT_MINIMAL_HEADER_LEN;
    /*
      The first new event in binlog version 4 is Format_desc. So any event type
      after that does not exist in older versions. We use the events known by
      version 3, even if version 1 had only a subset of them (this is not a
      problem: it uses a few bytes for nothing but unifies code; it does not
      make the slave detect less corruptions).
    */
    number_of_event_types= FORMAT_DESCRIPTION_EVENT - 1;
    post_header_len=(uint8*) my_malloc(number_of_event_types*sizeof(uint8),
                                       MYF(0));
    if (post_header_len)
    {
      post_header_len[START_EVENT_V3-1]= START_V3_HEADER_LEN;
      post_header_len[QUERY_EVENT-1]= QUERY_HEADER_MINIMAL_LEN;
      post_header_len[STOP_EVENT-1]= 0;
      post_header_len[ROTATE_EVENT-1]= (binlog_ver==1) ? 0 : ROTATE_HEADER_LEN;
      post_header_len[INTVAR_EVENT-1]= 0;
      post_header_len[LOAD_EVENT-1]= LOAD_HEADER_LEN;
      post_header_len[SLAVE_EVENT-1]= 0;
      post_header_len[CREATE_FILE_EVENT-1]= CREATE_FILE_HEADER_LEN;
      post_header_len[APPEND_BLOCK_EVENT-1]= APPEND_BLOCK_HEADER_LEN;
      post_header_len[EXEC_LOAD_EVENT-1]= EXEC_LOAD_HEADER_LEN;
      post_header_len[DELETE_FILE_EVENT-1]= DELETE_FILE_HEADER_LEN;
      post_header_len[NEW_LOAD_EVENT-1]= post_header_len[LOAD_EVENT-1];
      post_header_len[RAND_EVENT-1]= 0;
      post_header_len[USER_VAR_EVENT-1]= 0;
    }
    break;
  default: /* Includes binlog version 2 i.e. 4.0.x x<=1 */
    post_header_len= 0; /* will make is_valid() fail */
    break;
  }
  calc_server_version_split();
  checksum_alg= BINLOG_CHECKSUM_ALG_UNDEF;
  reset_crypto();
}


/**
  The problem with this constructor is that the fixed header may have a
  length different from this version, but we don't know this length as we
  have not read the Format_description_log_event which says it, yet. This
  length is in the post-header of the event, but we don't know where the
  post-header starts.

  So this type of event HAS to:
  - either have the header's length at the beginning (in the header, at a
  fixed position which will never be changed), not in the post-header. That
  would make the header be "shifted" compared to other events.
  - or have a header of size LOG_EVENT_MINIMAL_HEADER_LEN (19), in all future
  versions, so that we know for sure.

  I (Guilhem) chose the 2nd solution. Rotate has the same constraint (because
  it is sent before Format_description_log_event).
*/

Format_description_log_event::
Format_description_log_event(const char* buf,
                             uint event_len,
                             const
                             Format_description_log_event*
                             description_event)
  :Start_log_event_v3(buf, event_len, description_event),
   common_header_len(0), post_header_len(NULL), event_type_permutation(0)
{
  DBUG_ENTER("Format_description_log_event::Format_description_log_event(char*,...)");
  if (!Start_log_event_v3::is_valid())
    DBUG_VOID_RETURN; /* sanity check */
  buf+= LOG_EVENT_MINIMAL_HEADER_LEN;
  if ((common_header_len=buf[ST_COMMON_HEADER_LEN_OFFSET]) < OLD_HEADER_LEN)
    DBUG_VOID_RETURN; /* sanity check */
  number_of_event_types=
    event_len - (LOG_EVENT_MINIMAL_HEADER_LEN + ST_COMMON_HEADER_LEN_OFFSET + 1);
  DBUG_PRINT("info", ("common_header_len=%d number_of_event_types=%d",
                      common_header_len, number_of_event_types));
  /* If alloc fails, we'll detect it in is_valid() */

  post_header_len= (uint8*) my_memdup((uchar*)buf+ST_COMMON_HEADER_LEN_OFFSET+1,
                                      number_of_event_types*
                                      sizeof(*post_header_len),
                                      MYF(0));
  calc_server_version_split();
  if (!is_version_before_checksum(&server_version_split))
  {
    /* the last bytes are the checksum alg desc and value (or value's room) */
    number_of_event_types -= BINLOG_CHECKSUM_ALG_DESC_LEN;
    checksum_alg= (enum_binlog_checksum_alg)post_header_len[number_of_event_types];
  }
  else
  {
    checksum_alg= BINLOG_CHECKSUM_ALG_UNDEF;
  }
  reset_crypto();

  DBUG_VOID_RETURN;
}

#ifndef MYSQL_CLIENT
bool Format_description_log_event::write()
{
  bool ret;
  bool no_checksum;
  /*
    We don't call Start_log_event_v3::write() because this would make 2
    my_b_safe_write().
  */
  uchar buff[START_V3_HEADER_LEN+1];
  size_t rec_size= sizeof(buff) + BINLOG_CHECKSUM_ALG_DESC_LEN +
                   number_of_event_types;
  int2store(buff + ST_BINLOG_VER_OFFSET,binlog_version);
  memcpy((char*) buff + ST_SERVER_VER_OFFSET,server_version,ST_SERVER_VER_LEN);
  if (!dont_set_created)
    created= get_time();
  int4store(buff + ST_CREATED_OFFSET,created);
  buff[ST_COMMON_HEADER_LEN_OFFSET]= common_header_len;
  /*
    if checksum is requested
    record the checksum-algorithm descriptor next to
    post_header_len vector which will be followed by the checksum value.
    Master is supposed to trigger checksum computing by binlog_checksum_options,
    slave does it via marking the event according to
    FD_queue checksum_alg value.
  */
  compile_time_assert(BINLOG_CHECKSUM_ALG_DESC_LEN == 1);
#ifdef DBUG_ASSERT_EXISTS
  data_written= 0; // to prepare for need_checksum assert
#endif
  uint8 checksum_byte= (uint8)
    (need_checksum() ? checksum_alg : BINLOG_CHECKSUM_ALG_OFF);
  /* 
     FD of checksum-aware server is always checksum-equipped, (V) is in,
     regardless of @@global.binlog_checksum policy.
     Thereby a combination of (A) == 0, (V) != 0 means
     it's the checksum-aware server's FD event that heads checksum-free binlog
     file. 
     Here 0 stands for checksumming OFF to evaluate (V) as 0 is that case.
     A combination of (A) != 0, (V) != 0 denotes FD of the checksum-aware server
     heading the checksummed binlog.
     (A), (V) presence in FD of the checksum-aware server makes the event
     1 + 4 bytes bigger comparing to the former FD.
  */

  if ((no_checksum= (checksum_alg == BINLOG_CHECKSUM_ALG_OFF)))
  {
    checksum_alg= BINLOG_CHECKSUM_ALG_CRC32;  // Forcing (V) room to fill anyway
  }
  ret= write_header(rec_size) ||
       write_data(buff, sizeof(buff)) ||
       write_data(post_header_len, number_of_event_types) ||
       write_data(&checksum_byte, sizeof(checksum_byte)) ||
       write_footer();
  if (no_checksum)
    checksum_alg= BINLOG_CHECKSUM_ALG_OFF;
  return ret;
}
#endif

#if defined(HAVE_REPLICATION) && !defined(MYSQL_CLIENT)
int Format_description_log_event::do_apply_event(rpl_group_info *rgi)
{
  int ret= 0;
  Relay_log_info *rli= rgi->rli;
  DBUG_ENTER("Format_description_log_event::do_apply_event");

  /*
    As a transaction NEVER spans on 2 or more binlogs:
    if we have an active transaction at this point, the master died
    while writing the transaction to the binary log, i.e. while
    flushing the binlog cache to the binlog. XA guarantees that master has
    rolled back. So we roll back.
    Note: this event could be sent by the master to inform us of the
    format of its binlog; in other words maybe it is not at its
    original place when it comes to us; we'll know this by checking
    log_pos ("artificial" events have log_pos == 0).
  */
  if (!is_artificial_event() && created && thd->transaction.all.ha_list)
  {
    /* This is not an error (XA is safe), just an information */
    rli->report(INFORMATION_LEVEL, 0, NULL,
                "Rolling back unfinished transaction (no COMMIT "
                "or ROLLBACK in relay log). A probable cause is that "
                "the master died while writing the transaction to "
                "its binary log, thus rolled back too."); 
    rgi->cleanup_context(thd, 1);
  }

  /*
    If this event comes from ourselves, there is no cleaning task to
    perform, we don't call Start_log_event_v3::do_apply_event()
    (this was just to update the log's description event).
  */
  if (server_id != (uint32) global_system_variables.server_id)
  {
    /*
      If the event was not requested by the slave i.e. the master sent
      it while the slave asked for a position >4, the event will make
      rli->group_master_log_pos advance. Say that the slave asked for
      position 1000, and the Format_desc event's end is 96. Then in
      the beginning of replication rli->group_master_log_pos will be
      0, then 96, then jump to first really asked event (which is
      >96). So this is ok.
    */
    ret= Start_log_event_v3::do_apply_event(rgi);
  }

  if (!ret)
  {
    /* Save the information describing this binlog */
    copy_crypto_data(rli->relay_log.description_event_for_exec);
    delete rli->relay_log.description_event_for_exec;
    rli->relay_log.description_event_for_exec= this;
  }

  DBUG_RETURN(ret);
}

int Format_description_log_event::do_update_pos(rpl_group_info *rgi)
{
  if (server_id == (uint32) global_system_variables.server_id)
  {
    /*
      We only increase the relay log position if we are skipping
      events and do not touch any group_* variables, nor flush the
      relay log info.  If there is a crash, we will have to re-skip
      the events again, but that is a minor issue.

      If we do not skip stepping the group log position (and the
      server id was changed when restarting the server), it might well
      be that we start executing at a position that is invalid, e.g.,
      at a Rows_log_event or a Query_log_event preceeded by a
      Intvar_log_event instead of starting at a Table_map_log_event or
      the Intvar_log_event respectively.
     */
    rgi->inc_event_relay_log_pos();
    return 0;
  }
  else
  {
    return Log_event::do_update_pos(rgi);
  }
}

Log_event::enum_skip_reason
Format_description_log_event::do_shall_skip(rpl_group_info *rgi)
{
  return Log_event::EVENT_SKIP_NOT;
}

#endif

bool Format_description_log_event::start_decryption(Start_encryption_log_event* sele)
{
  DBUG_ASSERT(crypto_data.scheme == 0);

  if (!sele->is_valid())
    return 1;

  memcpy(crypto_data.nonce, sele->nonce, BINLOG_NONCE_LENGTH);
  return crypto_data.init(sele->crypto_scheme, sele->key_version);
}

static inline void
do_server_version_split(char* version,
                        Format_description_log_event::master_version_split *split_versions)
{
  char *p= version, *r;
  ulong number;
  for (uint i= 0; i<=2; i++)
  {
    number= strtoul(p, &r, 10);
    /*
      It is an invalid version if any version number greater than 255 or
      first number is not followed by '.'.
    */
    if (number < 256 && (*r == '.' || i != 0))
      split_versions->ver[i]= (uchar) number;
    else
    {
      split_versions->ver[0]= 0;
      split_versions->ver[1]= 0;
      split_versions->ver[2]= 0;
      break;
    }

    p= r;
    if (*r == '.')
      p++; // skip the dot
  }
  if (strstr(p, "MariaDB") != 0 || strstr(p, "-maria-") != 0)
    split_versions->kind=
      Format_description_log_event::master_version_split::KIND_MARIADB;
  else
    split_versions->kind=
      Format_description_log_event::master_version_split::KIND_MYSQL;
}


/**
   Splits the event's 'server_version' string into three numeric pieces stored
   into 'server_version_split':
   X.Y.Zabc (X,Y,Z numbers, a not a digit) -> {X,Y,Z}
   X.Yabc -> {X,Y,0}
   'server_version_split' is then used for lookups to find if the server which
   created this event has some known bug.
*/
void Format_description_log_event::calc_server_version_split()
{
  do_server_version_split(server_version, &server_version_split);

  DBUG_PRINT("info",("Format_description_log_event::server_version_split:"
                     " '%s' %d %d %d", server_version,
                     server_version_split.ver[0],
                     server_version_split.ver[1], server_version_split.ver[2]));
}

static inline ulong
version_product(const Format_description_log_event::master_version_split* version_split)
{
  return ((version_split->ver[0] * 256 + version_split->ver[1]) * 256
          + version_split->ver[2]);
}

/**
   @return TRUE is the event's version is earlier than one that introduced
   the replication event checksum. FALSE otherwise.
*/
bool
Format_description_log_event::is_version_before_checksum(const master_version_split
                                                         *version_split)
{
  return version_product(version_split) <
    (version_split->kind == master_version_split::KIND_MARIADB ?
     checksum_version_product_mariadb : checksum_version_product_mysql);
}

/**
   @param buf buffer holding serialized FD event
   @param len netto (possible checksum is stripped off) length of the event buf
   
   @return  the version-safe checksum alg descriptor where zero
            designates no checksum, 255 - the orginator is
            checksum-unaware (effectively no checksum) and the actuall
            [1-254] range alg descriptor.
*/
enum enum_binlog_checksum_alg get_checksum_alg(const char* buf, ulong len)
{
  enum enum_binlog_checksum_alg ret;
  char version[ST_SERVER_VER_LEN];
  Format_description_log_event::master_version_split version_split;

  DBUG_ENTER("get_checksum_alg");
  DBUG_ASSERT(buf[EVENT_TYPE_OFFSET] == FORMAT_DESCRIPTION_EVENT);

  memcpy(version,
         buf + LOG_EVENT_MINIMAL_HEADER_LEN + ST_SERVER_VER_OFFSET,
         ST_SERVER_VER_LEN);
  version[ST_SERVER_VER_LEN - 1]= 0;
  
  do_server_version_split(version, &version_split);
  ret= Format_description_log_event::is_version_before_checksum(&version_split)
    ? BINLOG_CHECKSUM_ALG_UNDEF
    : (enum_binlog_checksum_alg)buf[len - BINLOG_CHECKSUM_LEN - BINLOG_CHECKSUM_ALG_DESC_LEN];
  DBUG_ASSERT(ret == BINLOG_CHECKSUM_ALG_OFF ||
              ret == BINLOG_CHECKSUM_ALG_UNDEF ||
              ret == BINLOG_CHECKSUM_ALG_CRC32);
  DBUG_RETURN(ret);
}

Start_encryption_log_event::Start_encryption_log_event(
    const char* buf, uint event_len,
    const Format_description_log_event* description_event)
  :Log_event(buf, description_event)
{
  if ((int)event_len ==
      LOG_EVENT_MINIMAL_HEADER_LEN + Start_encryption_log_event::get_data_size())
  {
    buf += LOG_EVENT_MINIMAL_HEADER_LEN;
    crypto_scheme = *(uchar*)buf;
    key_version = uint4korr(buf + BINLOG_CRYPTO_SCHEME_LENGTH);
    memcpy(nonce,
           buf + BINLOG_CRYPTO_SCHEME_LENGTH + BINLOG_KEY_VERSION_LENGTH,
           BINLOG_NONCE_LENGTH);
  }
  else
    crypto_scheme= ~0; // invalid
}

#if defined(HAVE_REPLICATION) && !defined(MYSQL_CLIENT)
int Start_encryption_log_event::do_apply_event(rpl_group_info* rgi)
{
  return rgi->rli->relay_log.description_event_for_exec->start_decryption(this);
}

int Start_encryption_log_event::do_update_pos(rpl_group_info *rgi)
{
  /*
    master never sends Start_encryption_log_event, any SELE that a slave
    might see was created locally in MYSQL_BIN_LOG::open() on the slave
  */
  rgi->inc_event_relay_log_pos();
  return 0;
}

#endif

#ifndef MYSQL_SERVER
bool Start_encryption_log_event::print(FILE* file,
                                       PRINT_EVENT_INFO* print_event_info)
{
    Write_on_release_cache cache(&print_event_info->head_cache, file);
    StringBuffer<1024> buf;
    buf.append(STRING_WITH_LEN("# Encryption scheme: "));
    buf.append_ulonglong(crypto_scheme);
    buf.append(STRING_WITH_LEN(", key_version: "));
    buf.append_ulonglong(key_version);
    buf.append(STRING_WITH_LEN(", nonce: "));
    buf.append_hex(nonce, BINLOG_NONCE_LENGTH);
    buf.append(STRING_WITH_LEN("\n# The rest of the binlog is encrypted!\n"));
    if (my_b_write(&cache, (uchar*)buf.ptr(), buf.length()))
      return 1;
    return (cache.flush_data());
}
#endif
  /**************************************************************************
        Load_log_event methods
   General note about Load_log_event: the binlogging of LOAD DATA INFILE is
   going to be changed in 5.0 (or maybe in 5.1; not decided yet).
   However, the 5.0 slave could still have to read such events (from a 4.x
   master), convert them (which just means maybe expand the header, when 5.0
   servers have a UID in events) (remember that whatever is after the header
   will be like in 4.x, as this event's format is not modified in 5.0 as we
   will use new types of events to log the new LOAD DATA INFILE features).
   To be able to read/convert, we just need to not assume that the common
   header is of length LOG_EVENT_HEADER_LEN (we must use the description
   event).
   Note that I (Guilhem) manually tested replication of a big LOAD DATA INFILE
   between 3.23 and 5.0, and between 4.0 and 5.0, and it works fine (and the
   positions displayed in SHOW SLAVE STATUS then are fine too).
  **************************************************************************/

/*
  Load_log_event::print_query()
*/

#if defined(HAVE_REPLICATION) && !defined(MYSQL_CLIENT)
bool Load_log_event::print_query(THD *thd, bool need_db, const char *cs,
                                 String *buf, my_off_t *fn_start,
                                 my_off_t *fn_end, const char *qualify_db)
{
  if (need_db && db && db_len)
  {
    buf->append(STRING_WITH_LEN("use "));
    append_identifier(thd, buf, db, db_len);
    buf->append(STRING_WITH_LEN("; "));
  }

  buf->append(STRING_WITH_LEN("LOAD DATA "));

  if (is_concurrent)
    buf->append(STRING_WITH_LEN("CONCURRENT "));

  if (fn_start)
    *fn_start= buf->length();

  if (check_fname_outside_temp_buf())
    buf->append(STRING_WITH_LEN("LOCAL "));
  buf->append(STRING_WITH_LEN("INFILE '"));
  buf->append_for_single_quote(fname, fname_len);
  buf->append(STRING_WITH_LEN("' "));

  if (sql_ex.opt_flags & REPLACE_FLAG)
    buf->append(STRING_WITH_LEN("REPLACE "));
  else if (sql_ex.opt_flags & IGNORE_FLAG)
    buf->append(STRING_WITH_LEN("IGNORE "));

  buf->append(STRING_WITH_LEN("INTO"));

  if (fn_end)
    *fn_end= buf->length();

  buf->append(STRING_WITH_LEN(" TABLE "));
  if (qualify_db)
  {
    append_identifier(thd, buf, qualify_db, strlen(qualify_db));
    buf->append(STRING_WITH_LEN("."));
  }
  append_identifier(thd, buf, table_name, table_name_len);

  if (cs != NULL)
  {
    buf->append(STRING_WITH_LEN(" CHARACTER SET "));
    buf->append(cs, strlen(cs));
  }

  /* We have to create all optional fields as the default is not empty */
  buf->append(STRING_WITH_LEN(" FIELDS TERMINATED BY "));
  pretty_print_str(buf, sql_ex.field_term, sql_ex.field_term_len);
  if (sql_ex.opt_flags & OPT_ENCLOSED_FLAG)
    buf->append(STRING_WITH_LEN(" OPTIONALLY "));
  buf->append(STRING_WITH_LEN(" ENCLOSED BY "));
  pretty_print_str(buf, sql_ex.enclosed, sql_ex.enclosed_len);

  buf->append(STRING_WITH_LEN(" ESCAPED BY "));
  pretty_print_str(buf, sql_ex.escaped, sql_ex.escaped_len);

  buf->append(STRING_WITH_LEN(" LINES TERMINATED BY "));
  pretty_print_str(buf, sql_ex.line_term, sql_ex.line_term_len);
  if (sql_ex.line_start_len)
  {
    buf->append(STRING_WITH_LEN(" STARTING BY "));
    pretty_print_str(buf, sql_ex.line_start, sql_ex.line_start_len);
  }

  if ((long) skip_lines > 0)
  {
    buf->append(STRING_WITH_LEN(" IGNORE "));
    buf->append_ulonglong(skip_lines);
    buf->append(STRING_WITH_LEN(" LINES "));
  }

  if (num_fields)
  {
    uint i;
    const char *field= fields;
    buf->append(STRING_WITH_LEN(" ("));
    for (i = 0; i < num_fields; i++)
    {
      if (i)
      {
        /*
          Yes, the space and comma is reversed here. But this is mostly dead
          code, at most used when reading really old binlogs from old servers,
          so better just leave it as is...
        */
        buf->append(STRING_WITH_LEN(" ,"));
      }
      append_identifier(thd, buf, field, field_lens[i]);
      field+= field_lens[i]  + 1;
    }
    buf->append(STRING_WITH_LEN(")"));
  }
  return 0;
}


void Load_log_event::pack_info(Protocol *protocol)
{
  char query_buffer[1024];
  String query_str(query_buffer, sizeof(query_buffer), system_charset_info);

  query_str.length(0);
  print_query(protocol->thd, TRUE, NULL, &query_str, 0, 0, NULL);
  protocol->store(query_str.ptr(), query_str.length(), &my_charset_bin);
}
#endif /* defined(HAVE_REPLICATION) && !defined(MYSQL_CLIENT) */


#ifndef MYSQL_CLIENT

/*
  Load_log_event::write_data_header()
*/

bool Load_log_event::write_data_header()
{
  char buf[LOAD_HEADER_LEN];
  int4store(buf + L_THREAD_ID_OFFSET, slave_proxy_id);
  int4store(buf + L_EXEC_TIME_OFFSET, exec_time);
  int4store(buf + L_SKIP_LINES_OFFSET, skip_lines);
  buf[L_TBL_LEN_OFFSET] = (char)table_name_len;
  buf[L_DB_LEN_OFFSET] = (char)db_len;
  int4store(buf + L_NUM_FIELDS_OFFSET, num_fields);
  return write_data(buf, LOAD_HEADER_LEN) != 0;
}


/*
  Load_log_event::write_data_body()
*/

bool Load_log_event::write_data_body()
{
  if (sql_ex.write_data(writer))
    return 1;
  if (num_fields && fields && field_lens)
  {
    if (write_data(field_lens, num_fields) ||
	write_data(fields, field_block_len))
      return 1;
  }
  return (write_data(table_name, table_name_len + 1) ||
	  write_data(db, db_len + 1) ||
	  write_data(fname, fname_len));
}


/*
  Load_log_event::Load_log_event()
*/

Load_log_event::Load_log_event(THD *thd_arg, const sql_exchange *ex,
			       const char *db_arg, const char *table_name_arg,
			       List<Item> &fields_arg,
                               bool is_concurrent_arg,
			       enum enum_duplicates handle_dup,
			       bool ignore, bool using_trans)
  :Log_event(thd_arg,
             thd_arg->thread_specific_used ? LOG_EVENT_THREAD_SPECIFIC_F : 0,
             using_trans),
   thread_id(thd_arg->thread_id),
   slave_proxy_id((ulong)thd_arg->variables.pseudo_thread_id),
   num_fields(0),fields(0),
   field_lens(0),field_block_len(0),
   table_name(table_name_arg ? table_name_arg : ""),
   db(db_arg), fname(ex->file_name), local_fname(FALSE),
   is_concurrent(is_concurrent_arg)
{
  time_t end_time;
  time(&end_time);
  exec_time = (ulong) (end_time  - thd_arg->start_time);
  /* db can never be a zero pointer in 4.0 */
  db_len = (uint32) strlen(db);
  table_name_len = (uint32) strlen(table_name);
  fname_len = (fname) ? (uint) strlen(fname) : 0;
  sql_ex.field_term = ex->field_term->ptr();
  sql_ex.field_term_len = (uint8) ex->field_term->length();
  sql_ex.enclosed = ex->enclosed->ptr();
  sql_ex.enclosed_len = (uint8) ex->enclosed->length();
  sql_ex.line_term = ex->line_term->ptr();
  sql_ex.line_term_len = (uint8) ex->line_term->length();
  sql_ex.line_start = ex->line_start->ptr();
  sql_ex.line_start_len = (uint8) ex->line_start->length();
  sql_ex.escaped = ex->escaped->ptr();
  sql_ex.escaped_len = (uint8) ex->escaped->length();
  sql_ex.opt_flags = 0;
  sql_ex.cached_new_format = -1;
    
  if (ex->dumpfile)
    sql_ex.opt_flags|= DUMPFILE_FLAG;
  if (ex->opt_enclosed)
    sql_ex.opt_flags|= OPT_ENCLOSED_FLAG;

  sql_ex.empty_flags= 0;

  switch (handle_dup) {
  case DUP_REPLACE:
    sql_ex.opt_flags|= REPLACE_FLAG;
    break;
  case DUP_UPDATE:				// Impossible here
  case DUP_ERROR:
    break;	
  }
  if (ignore)
    sql_ex.opt_flags|= IGNORE_FLAG;

  if (!ex->field_term->length())
    sql_ex.empty_flags |= FIELD_TERM_EMPTY;
  if (!ex->enclosed->length())
    sql_ex.empty_flags |= ENCLOSED_EMPTY;
  if (!ex->line_term->length())
    sql_ex.empty_flags |= LINE_TERM_EMPTY;
  if (!ex->line_start->length())
    sql_ex.empty_flags |= LINE_START_EMPTY;
  if (!ex->escaped->length())
    sql_ex.empty_flags |= ESCAPED_EMPTY;
    
  skip_lines = ex->skip_lines;

  List_iterator<Item> li(fields_arg);
  field_lens_buf.length(0);
  fields_buf.length(0);
  Item* item;
  while ((item = li++))
  {
    num_fields++;
    uchar len= (uchar) item->name.length;
    field_block_len += len + 1;
    fields_buf.append(item->name.str, len + 1);
    field_lens_buf.append((char*)&len, 1);
  }

  field_lens = (const uchar*)field_lens_buf.ptr();
  fields = fields_buf.ptr();
}
#endif /* !MYSQL_CLIENT */


/**
  @note
    The caller must do buf[event_len] = 0 before he starts using the
    constructed event.
*/
Load_log_event::Load_log_event(const char *buf, uint event_len,
                               const Format_description_log_event *description_event)
  :Log_event(buf, description_event), num_fields(0), fields(0),
   field_lens(0),field_block_len(0),
   table_name(0), db(0), fname(0), local_fname(FALSE),
   /*
     Load_log_event which comes from the binary log does not contain
     information about the type of insert which was used on the master.
     Assume that it was an ordinary, non-concurrent LOAD DATA.
    */
   is_concurrent(FALSE)
{
  DBUG_ENTER("Load_log_event");
  /*
    I (Guilhem) manually tested replication of LOAD DATA INFILE for 3.23->5.0,
    4.0->5.0 and 5.0->5.0 and it works.
  */
  if (event_len)
    copy_log_event(buf, event_len,
                   (((uchar)buf[EVENT_TYPE_OFFSET] == LOAD_EVENT) ?
                   LOAD_HEADER_LEN + 
                    description_event->common_header_len :
                    LOAD_HEADER_LEN + LOG_EVENT_HEADER_LEN),
                   description_event);
  /* otherwise it's a derived class, will call copy_log_event() itself */
  DBUG_VOID_RETURN;
}


/*
  Load_log_event::copy_log_event()
*/

int Load_log_event::copy_log_event(const char *buf, ulong event_len,
                                   int body_offset,
                                   const Format_description_log_event *description_event)
{
  DBUG_ENTER("Load_log_event::copy_log_event");
  uint data_len;
  char* buf_end = (char*)buf + event_len;
  /* this is the beginning of the post-header */
  const char* data_head = buf + description_event->common_header_len;
  thread_id= slave_proxy_id= uint4korr(data_head + L_THREAD_ID_OFFSET);
  exec_time = uint4korr(data_head + L_EXEC_TIME_OFFSET);
  skip_lines = uint4korr(data_head + L_SKIP_LINES_OFFSET);
  table_name_len = (uint)data_head[L_TBL_LEN_OFFSET];
  db_len = (uint)data_head[L_DB_LEN_OFFSET];
  num_fields = uint4korr(data_head + L_NUM_FIELDS_OFFSET);
	  
  if ((int) event_len < body_offset)
    DBUG_RETURN(1);
  /*
    Sql_ex.init() on success returns the pointer to the first byte after
    the sql_ex structure, which is the start of field lengths array.
  */
  if (!(field_lens= (uchar*)sql_ex.init((char*)buf + body_offset,
                                        buf_end,
                                        (uchar)buf[EVENT_TYPE_OFFSET] != LOAD_EVENT)))
    DBUG_RETURN(1);
  
  data_len = event_len - body_offset;
  if (num_fields > data_len) // simple sanity check against corruption
    DBUG_RETURN(1);
  for (uint i = 0; i < num_fields; i++)
    field_block_len += (uint)field_lens[i] + 1;

  fields = (char*)field_lens + num_fields;
  table_name  = fields + field_block_len;
  if (strlen(table_name) > NAME_LEN)
    goto err;

  db = table_name + table_name_len + 1;
  DBUG_EXECUTE_IF ("simulate_invalid_address",
                   db_len = data_len;);
  fname = db + db_len + 1;
  if ((db_len > data_len) || (fname > buf_end))
    goto err;
  fname_len = (uint) strlen(fname);
  if ((fname_len > data_len) || (fname + fname_len > buf_end))
    goto err;
  // null termination is accomplished by the caller doing buf[event_len]=0

  DBUG_RETURN(0);

err:
  // Invalid event.
  table_name = 0;
  DBUG_RETURN(1);
}


/*
  Load_log_event::print()
*/

#ifdef MYSQL_CLIENT
bool Load_log_event::print(FILE* file, PRINT_EVENT_INFO* print_event_info)
{
  return print(file, print_event_info, 0);
}


bool Load_log_event::print(FILE* file_arg, PRINT_EVENT_INFO* print_event_info,
			   bool commented)
{
  Write_on_release_cache cache(&print_event_info->head_cache, file_arg);
  bool different_db= 1;
  DBUG_ENTER("Load_log_event::print");

  if (!print_event_info->short_form)
  {
    if (print_header(&cache, print_event_info, FALSE) ||
        my_b_printf(&cache, "\tQuery\tthread_id=%ld\texec_time=%ld\n",
                    thread_id, exec_time))
      goto err;
  }

  if (db)
  {
    /*
      If the database is different from the one of the previous statement, we
      need to print the "use" command, and we update the last_db.
      But if commented, the "use" is going to be commented so we should not
      update the last_db.
    */
    if ((different_db= memcmp(print_event_info->db, db, db_len + 1)) &&
        !commented)
      memcpy(print_event_info->db, db, db_len + 1);
  }

  if (db && db[0] && different_db)
    if (my_b_printf(&cache, "%suse %`s%s\n",
                    commented ? "# " : "",
                    db, print_event_info->delimiter))
      goto err;

  if (flags & LOG_EVENT_THREAD_SPECIFIC_F)
    if (my_b_printf(&cache,"%sSET @@session.pseudo_thread_id=%lu%s\n",
                    commented ? "# " : "", (ulong)thread_id,
                    print_event_info->delimiter))
      goto err;
  if (my_b_printf(&cache, "%sLOAD DATA ",
                  commented ? "# " : ""))
    goto err;
  if (check_fname_outside_temp_buf())
    if (my_b_write_string(&cache, "LOCAL "))
      goto err;
  if (my_b_printf(&cache, "INFILE '%-*s' ", fname_len, fname))
    goto err;

  if (sql_ex.opt_flags & REPLACE_FLAG)
  {
    if (my_b_write_string(&cache, "REPLACE "))
      goto err;
  }
  else if (sql_ex.opt_flags & IGNORE_FLAG)
    if (my_b_write_string(&cache, "IGNORE "))
      goto err;

  if (my_b_printf(&cache, "INTO TABLE `%s`", table_name) ||
      my_b_write_string(&cache, " FIELDS TERMINATED BY ") ||
      pretty_print_str(&cache, sql_ex.field_term, sql_ex.field_term_len))
    goto err;

  if (sql_ex.opt_flags & OPT_ENCLOSED_FLAG)
    if (my_b_write_string(&cache, " OPTIONALLY "))
      goto err;
  if (my_b_write_string(&cache, " ENCLOSED BY ") ||
      pretty_print_str(&cache, sql_ex.enclosed, sql_ex.enclosed_len) ||
      my_b_write_string(&cache, " ESCAPED BY ") ||
      pretty_print_str(&cache, sql_ex.escaped, sql_ex.escaped_len) ||
      my_b_write_string(&cache, " LINES TERMINATED BY ") ||
      pretty_print_str(&cache, sql_ex.line_term, sql_ex.line_term_len))
    goto err;

  if (sql_ex.line_start)
  {
    if (my_b_write_string(&cache," STARTING BY ") ||
        pretty_print_str(&cache, sql_ex.line_start, sql_ex.line_start_len))
      goto err;
  }
  if ((long) skip_lines > 0)
    if (my_b_printf(&cache, " IGNORE %ld LINES", (long) skip_lines))
      goto err;

  if (num_fields)
  {
    uint i;
    const char* field = fields;
    if (my_b_write_string(&cache, " ("))
      goto err;
    for (i = 0; i < num_fields; i++)
    {
      if (i)
        if (my_b_write_byte(&cache, ','))
          goto err;
      if (my_b_printf(&cache, "%`s", field))
        goto err;
      field += field_lens[i]  + 1;
    }
    if (my_b_write_byte(&cache, ')'))
      goto err;
  }

  if (my_b_printf(&cache, "%s\n", print_event_info->delimiter))
    goto err;
  DBUG_RETURN(cache.flush_data());
err:
  DBUG_RETURN(1);
}
#endif /* MYSQL_CLIENT */

#ifndef MYSQL_CLIENT

/**
  Load_log_event::set_fields()

  @note
    This function can not use the member variable 
    for the database, since LOAD DATA INFILE on the slave
    can be for a different database than the current one.
    This is the reason for the affected_db argument to this method.
*/

void Load_log_event::set_fields(const char* affected_db, 
				List<Item> &field_list,
                                Name_resolution_context *context)
{
  uint i;
  const char* field = fields;
  for (i= 0; i < num_fields; i++)
  {
    LEX_CSTRING field_name= {field, field_lens[i] };
    field_list.push_back(new (thd->mem_root)
                         Item_field(thd, context, affected_db, table_name,
                                    &field_name),
                         thd->mem_root);
    field+= field_lens[i]  + 1;
  }
}
#endif /* !MYSQL_CLIENT */


#if defined(HAVE_REPLICATION) && !defined(MYSQL_CLIENT)
/**
  Does the data loading job when executing a LOAD DATA on the slave.

  @param net
  @param rli
  @param use_rli_only_for_errors     If set to 1, rli is provided to
                                     Load_log_event::exec_event only for this
                                     function to have RPL_LOG_NAME and
                                     rli->last_slave_error, both being used by
                                     error reports. rli's position advancing
                                     is skipped (done by the caller which is
                                     Execute_load_log_event::exec_event).
                                     If set to 0, rli is provided for full use,
                                     i.e. for error reports and position
                                     advancing.

  @todo
    fix this; this can be done by testing rules in
    Create_file_log_event::exec_event() and then discarding Append_block and
    al.
  @todo
    this is a bug - this needs to be moved to the I/O thread

  @retval
    0           Success
  @retval
    1           Failure
*/

int Load_log_event::do_apply_event(NET* net, rpl_group_info *rgi,
                                   bool use_rli_only_for_errors)
{
<<<<<<< HEAD
  LEX_CSTRING new_db;
=======
>>>>>>> bdfe2784
  Relay_log_info const *rli= rgi->rli;
  Rpl_filter *rpl_filter= rli->mi->rpl_filter;
  DBUG_ENTER("Load_log_event::do_apply_event");

<<<<<<< HEAD
  new_db.length= db_len;
  new_db.str= rpl_filter->get_rewrite_db(db, &new_db.length);
  thd->set_db(&new_db);
=======
>>>>>>> bdfe2784
  DBUG_ASSERT(thd->query() == 0);
  set_thd_db(thd, rpl_filter, db, db_len);
  thd->clear_error(1);

  /* see Query_log_event::do_apply_event() and BUG#13360 */
  DBUG_ASSERT(!rgi->m_table_map.count());
  /*
    Usually lex_start() is called by mysql_parse(), but we need it here
    as the present method does not call mysql_parse().
  */
  lex_start(thd);
  thd->lex->local_file= local_fname;
  thd->reset_for_next_command(0);               // Errors are cleared above

   /*
    We test replicate_*_db rules. Note that we have already prepared
    the file to load, even if we are going to ignore and delete it
    now. So it is possible that we did a lot of disk writes for
    nothing. In other words, a big LOAD DATA INFILE on the master will
    still consume a lot of space on the slave (space in the relay log
    + space of temp files: twice the space of the file to load...)
    even if it will finally be ignored.  TODO: fix this; this can be
    done by testing rules in Create_file_log_event::do_apply_event()
    and then discarding Append_block and al. Another way is do the
    filtering in the I/O thread (more efficient: no disk writes at
    all).


    Note:   We do not need to execute reset_one_shot_variables() if this
            db_ok() test fails.
    Reason: The db stored in binlog events is the same for SET and for
            its companion query.  If the SET is ignored because of
            db_ok(), the companion query will also be ignored, and if
            the companion query is ignored in the db_ok() test of
            ::do_apply_event(), then the companion SET also have so
            we don't need to reset_one_shot_variables().
  */
  if (rpl_filter->db_ok(thd->db.str))
  {
    thd->set_time(when, when_sec_part);
    thd->set_query_id(next_query_id());
    thd->get_stmt_da()->opt_clear_warning_info(thd->query_id);

    TABLE_LIST tables;
<<<<<<< HEAD
    LEX_CSTRING db_name= { thd->strmake(thd->db.str, thd->db.length), thd->db.length };
    LEX_CSTRING tbl_name=   { table_name, strlen(table_name) };
    tables.init_one_table(&db_name, &tbl_name, 0, TL_WRITE);
=======
    if (lower_case_table_names)
      my_casedn_str(system_charset_info, (char *)table_name);
    tables.init_one_table(thd->strmake(thd->db, thd->db_length),
                          thd->db_length,
                          table_name, strlen(table_name),
                          table_name, TL_WRITE);
>>>>>>> bdfe2784
    tables.updating= 1;

    // the table will be opened in mysql_load    
    if (rpl_filter->is_on() && !rpl_filter->tables_ok(thd->db.str, &tables))
    {
      // TODO: this is a bug - this needs to be moved to the I/O thread
      if (net)
        skip_load_data_infile(net);
    }
    else
    {
      enum enum_duplicates handle_dup;
      bool ignore= 0;
      char query_buffer[1024];
      String query_str(query_buffer, sizeof(query_buffer), system_charset_info);
      char *load_data_query;

      query_str.length(0);
      /*
        Forge LOAD DATA INFILE query which will be used in SHOW PROCESS LIST
        and written to slave's binlog if binlogging is on.
      */
      print_query(thd, FALSE, NULL, &query_str, NULL, NULL, NULL);
      if (!(load_data_query= (char *)thd->strmake(query_str.ptr(),
                                                  query_str.length())))
      {
        /*
          This will set thd->fatal_error in case of OOM. So we surely will notice
          that something is wrong.
        */
        goto error;
      }

      thd->set_query(load_data_query, (uint) (query_str.length()));

      if (sql_ex.opt_flags & REPLACE_FLAG)
        handle_dup= DUP_REPLACE;
      else if (sql_ex.opt_flags & IGNORE_FLAG)
      {
        ignore= 1;
        handle_dup= DUP_ERROR;
      }
      else
      {
        /*
          When replication is running fine, if it was DUP_ERROR on the
          master then we could choose IGNORE here, because if DUP_ERROR
          suceeded on master, and data is identical on the master and slave,
          then there should be no uniqueness errors on slave, so IGNORE is
          the same as DUP_ERROR. But in the unlikely case of uniqueness errors
          (because the data on the master and slave happen to be different
          (user error or bug), we want LOAD DATA to print an error message on
          the slave to discover the problem.

          If reading from net (a 3.23 master), mysql_load() will change this
          to IGNORE.
        */
        handle_dup= DUP_ERROR;
      }
      /*
        We need to set thd->lex->sql_command and thd->lex->duplicates
        since InnoDB tests these variables to decide if this is a LOAD
        DATA ... REPLACE INTO ... statement even though mysql_parse()
        is not called.  This is not needed in 5.0 since there the LOAD
        DATA ... statement is replicated using mysql_parse(), which
        sets the thd->lex fields correctly.
      */
      thd->lex->sql_command= SQLCOM_LOAD;
      thd->lex->duplicates= handle_dup;

      sql_exchange ex((char*)fname, sql_ex.opt_flags & DUMPFILE_FLAG);
      String field_term(sql_ex.field_term,sql_ex.field_term_len,log_cs);
      String enclosed(sql_ex.enclosed,sql_ex.enclosed_len,log_cs);
      String line_term(sql_ex.line_term,sql_ex.line_term_len,log_cs);
      String line_start(sql_ex.line_start,sql_ex.line_start_len,log_cs);
      String escaped(sql_ex.escaped,sql_ex.escaped_len, log_cs);
      ex.field_term= &field_term;
      ex.enclosed= &enclosed;
      ex.line_term= &line_term;
      ex.line_start= &line_start;
      ex.escaped= &escaped;

      ex.opt_enclosed = (sql_ex.opt_flags & OPT_ENCLOSED_FLAG);
      if (sql_ex.empty_flags & FIELD_TERM_EMPTY)
        ex.field_term->length(0);

      ex.skip_lines = skip_lines;
      List<Item> field_list;
      thd->lex->select_lex.context.resolve_in_table_list_only(&tables);
      set_fields(tables.db.str, field_list, &thd->lex->select_lex.context);
      thd->variables.pseudo_thread_id= thread_id;
      if (net)
      {
        // mysql_load will use thd->net to read the file
        thd->net.vio = net->vio;
        // Make sure the client does not get confused about the packet sequence
        thd->net.pkt_nr = net->pkt_nr;
      }
      /*
        It is safe to use tmp_list twice because we are not going to
        update it inside mysql_load().
      */
      List<Item> tmp_list;
      if (thd->open_temporary_tables(&tables) ||
          mysql_load(thd, &ex, &tables, field_list, tmp_list, tmp_list,
                     handle_dup, ignore, net != 0))
        thd->is_slave_error= 1;
      if (thd->cuted_fields)
      {
        /* log_pos is the position of the LOAD event in the master log */
        sql_print_warning("Slave: load data infile on table '%s' at "
                          "log position %llu in log '%s' produced %ld "
                          "warning(s). Default database: '%s'",
                          (char*) table_name, log_pos, RPL_LOG_NAME,
                          (ulong) thd->cuted_fields,
                          thd->get_db());
      }
      if (net)
        net->pkt_nr= thd->net.pkt_nr;
    }
  }
  else
  {
    /*
      We will just ask the master to send us /dev/null if we do not
      want to load the data.
      TODO: this a bug - needs to be done in I/O thread
    */
    if (net)
      skip_load_data_infile(net);
  }

error:
  thd->net.vio = 0; 
  const char *remember_db= thd->get_db();
  thd->catalog= 0;
  thd->set_db(&null_clex_str);     /* will free the current database */
  thd->reset_query();
  thd->get_stmt_da()->set_overwrite_status(true);
  thd->is_error() ? trans_rollback_stmt(thd) : trans_commit_stmt(thd);
  thd->variables.option_bits&= ~(OPTION_BEGIN | OPTION_GTID_BEGIN);
  thd->get_stmt_da()->set_overwrite_status(false);
  close_thread_tables(thd);
  /*
    - If transaction rollback was requested due to deadlock
      perform it and release metadata locks.
    - If inside a multi-statement transaction,
    defer the release of metadata locks until the current
    transaction is either committed or rolled back. This prevents
    other statements from modifying the table for the entire
    duration of this transaction.  This provides commit ordering
    and guarantees serializability across multiple transactions.
    - If in autocommit mode, or outside a transactional context,
    automatically release metadata locks of the current statement.
  */
  if (thd->transaction_rollback_request)
  {
    trans_rollback_implicit(thd);
    thd->mdl_context.release_transactional_locks();
  }
  else if (! thd->in_multi_stmt_transaction_mode())
    thd->mdl_context.release_transactional_locks();
  else
    thd->mdl_context.release_statement_locks();

  DBUG_EXECUTE_IF("LOAD_DATA_INFILE_has_fatal_error",
                  thd->is_slave_error= 0; thd->is_fatal_error= 1;);

  if (unlikely(thd->is_slave_error))
  {
    /* this err/sql_errno code is copy-paste from net_send_error() */
    const char *err;
    int sql_errno;
    if (thd->is_error())
    {
      err= thd->get_stmt_da()->message();
      sql_errno= thd->get_stmt_da()->sql_errno();
    }
    else
    {
      sql_errno=ER_UNKNOWN_ERROR;
      err= ER_THD(thd, sql_errno);
    }
    rli->report(ERROR_LEVEL, sql_errno, rgi->gtid_info(), "\
Error '%s' running LOAD DATA INFILE on table '%s'. Default database: '%s'",
                    err, (char*)table_name, remember_db);
    free_root(thd->mem_root,MYF(MY_KEEP_PREALLOC));
    DBUG_RETURN(1);
  }
  free_root(thd->mem_root,MYF(MY_KEEP_PREALLOC));

  if (unlikely(thd->is_fatal_error))
  {
    char buf[256];
    my_snprintf(buf, sizeof(buf),
                "Running LOAD DATA INFILE on table '%-.64s'."
                " Default database: '%-.64s'",
                (char*)table_name,
                remember_db);

    rli->report(ERROR_LEVEL, ER_SLAVE_FATAL_ERROR, rgi->gtid_info(),
                ER_THD(thd, ER_SLAVE_FATAL_ERROR), buf);
    DBUG_RETURN(1);
  }

  DBUG_RETURN( use_rli_only_for_errors ? 0 : Log_event::do_apply_event(rgi) );
}
#endif


/**************************************************************************
  Rotate_log_event methods
**************************************************************************/

/*
  Rotate_log_event::pack_info()
*/

#if defined(HAVE_REPLICATION) && !defined(MYSQL_CLIENT)
void Rotate_log_event::pack_info(Protocol *protocol)
{
  StringBuffer<256> tmp(log_cs);
  tmp.length(0);
  tmp.append(new_log_ident, ident_len);
  tmp.append(STRING_WITH_LEN(";pos="));
  tmp.append_ulonglong(pos);
  protocol->store(tmp.ptr(), tmp.length(), &my_charset_bin);
}
#endif


/*
  Rotate_log_event::print()
*/

#ifdef MYSQL_CLIENT
bool Rotate_log_event::print(FILE* file, PRINT_EVENT_INFO* print_event_info)
{
  if (print_event_info->short_form)
    return 0;

  char buf[22];
  Write_on_release_cache cache(&print_event_info->head_cache, file,
                               Write_on_release_cache::FLUSH_F);
  if (print_header(&cache, print_event_info, FALSE) ||
      my_b_write_string(&cache, "\tRotate to "))
    goto err;
  if (new_log_ident)
    if (my_b_write(&cache, (uchar*) new_log_ident, (uint)ident_len))
      goto err;
  if (my_b_printf(&cache, "  pos: %s\n", llstr(pos, buf)))
    goto err;
  return cache.flush_data();
err:
  return 1;
}
#endif /* MYSQL_CLIENT */



/*
  Rotate_log_event::Rotate_log_event() (2 constructors)
*/


#ifndef MYSQL_CLIENT
Rotate_log_event::Rotate_log_event(const char* new_log_ident_arg,
                                   uint ident_len_arg, ulonglong pos_arg,
                                   uint flags_arg)
  :Log_event(), new_log_ident(new_log_ident_arg),
   pos(pos_arg),ident_len(ident_len_arg ? ident_len_arg :
                          (uint) strlen(new_log_ident_arg)), flags(flags_arg)
{
  DBUG_ENTER("Rotate_log_event::Rotate_log_event(...,flags)");
  DBUG_PRINT("enter",("new_log_ident: %s  pos: %llu  flags: %lu", new_log_ident_arg,
                      pos_arg, (ulong) flags));
  cache_type= EVENT_NO_CACHE;
  if (flags & DUP_NAME)
    new_log_ident= my_strndup(new_log_ident_arg, ident_len, MYF(MY_WME));
  if (flags & RELAY_LOG)
    set_relay_log_event();
  DBUG_VOID_RETURN;
}
#endif


Rotate_log_event::Rotate_log_event(const char* buf, uint event_len,
                                   const Format_description_log_event* description_event)
  :Log_event(buf, description_event) ,new_log_ident(0), flags(DUP_NAME)
{
  DBUG_ENTER("Rotate_log_event::Rotate_log_event(char*,...)");
  // The caller will ensure that event_len is what we have at EVENT_LEN_OFFSET
  uint8 post_header_len= description_event->post_header_len[ROTATE_EVENT-1];
  uint ident_offset;
  if (event_len < LOG_EVENT_MINIMAL_HEADER_LEN)
    DBUG_VOID_RETURN;
  buf+= LOG_EVENT_MINIMAL_HEADER_LEN;
  pos= post_header_len ? uint8korr(buf + R_POS_OFFSET) : 4;
  ident_len= (uint)(event_len - (LOG_EVENT_MINIMAL_HEADER_LEN + post_header_len));
  ident_offset= post_header_len;
  set_if_smaller(ident_len,FN_REFLEN-1);
  new_log_ident= my_strndup(buf + ident_offset, (uint) ident_len, MYF(MY_WME));
  DBUG_PRINT("debug", ("new_log_ident: '%s'", new_log_ident));
  DBUG_VOID_RETURN;
}


/*
  Rotate_log_event::write()
*/

#ifndef MYSQL_CLIENT
bool Rotate_log_event::write()
{
  char buf[ROTATE_HEADER_LEN];
  int8store(buf + R_POS_OFFSET, pos);
  return (write_header(ROTATE_HEADER_LEN + ident_len) ||
          write_data(buf, ROTATE_HEADER_LEN) ||
          write_data(new_log_ident, (uint) ident_len) ||
          write_footer());
}
#endif


#if defined(HAVE_REPLICATION) && !defined(MYSQL_CLIENT)

/*
  Got a rotate log event from the master.

  This is mainly used so that we can later figure out the logname and
  position for the master.

  We can't rotate the slave's BINlog as this will cause infinitive rotations
  in a A -> B -> A setup.
  The NOTES below is a wrong comment which will disappear when 4.1 is merged.

  This must only be called from the Slave SQL thread, since it calls
  Relay_log_info::flush().

  @retval
    0	ok
    1   error
*/
int Rotate_log_event::do_update_pos(rpl_group_info *rgi)
{
  int error= 0;
  Relay_log_info *rli= rgi->rli;
  DBUG_ENTER("Rotate_log_event::do_update_pos");

  DBUG_PRINT("info", ("server_id=%lu; ::server_id=%lu",
                      (ulong) this->server_id, (ulong) global_system_variables.server_id));
  DBUG_PRINT("info", ("new_log_ident: %s", this->new_log_ident));
  DBUG_PRINT("info", ("pos: %llu", this->pos));

  /*
    If we are in a transaction or in a group: the only normal case is
    when the I/O thread was copying a big transaction, then it was
    stopped and restarted: we have this in the relay log:

    BEGIN
    ...
    ROTATE (a fake one)
    ...
    COMMIT or ROLLBACK

    In that case, we don't want to touch the coordinates which
    correspond to the beginning of the transaction.  Starting from
    5.0.0, there also are some rotates from the slave itself, in the
    relay log, which shall not change the group positions.

    In parallel replication, rotate event is executed out-of-band with normal
    events, so we cannot update group_master_log_name or _pos here, it will
    be updated with the next normal event instead.
  */
  if ((server_id != global_system_variables.server_id ||
       rli->replicate_same_server_id) &&
      !is_relay_log_event() &&
      !rli->is_in_group() &&
      !rgi->is_parallel_exec)
  {
    mysql_mutex_lock(&rli->data_lock);
    DBUG_PRINT("info", ("old group_master_log_name: '%s'  "
                        "old group_master_log_pos: %lu",
                        rli->group_master_log_name,
                        (ulong) rli->group_master_log_pos));
    memcpy(rli->group_master_log_name, new_log_ident, ident_len+1);
    rli->notify_group_master_log_name_update();
    rli->inc_group_relay_log_pos(pos, rgi, TRUE /* skip_lock */);
    DBUG_PRINT("info", ("new group_master_log_name: '%s'  "
                        "new group_master_log_pos: %lu",
                        rli->group_master_log_name,
                        (ulong) rli->group_master_log_pos));
    mysql_mutex_unlock(&rli->data_lock);
    rpl_global_gtid_slave_state->record_and_update_gtid(thd, rgi);
    error= rli->flush();
    
    /*
      Reset thd->variables.option_bits and sql_mode etc, because this could
      be the signal of a master's downgrade from 5.0 to 4.0.
      However, no need to reset description_event_for_exec: indeed, if the next
      master is 5.0 (even 5.0.1) we will soon get a Format_desc; if the next
      master is 4.0 then the events are in the slave's format (conversion).
    */
    set_slave_thread_options(thd);
    set_slave_thread_default_charset(thd, rgi);
    thd->variables.sql_mode= global_system_variables.sql_mode;
    thd->variables.auto_increment_increment=
      thd->variables.auto_increment_offset= 1;
  }
  else
    rgi->inc_event_relay_log_pos();

  DBUG_RETURN(error);
}


Log_event::enum_skip_reason
Rotate_log_event::do_shall_skip(rpl_group_info *rgi)
{
  enum_skip_reason reason= Log_event::do_shall_skip(rgi);

  switch (reason) {
  case Log_event::EVENT_SKIP_NOT:
  case Log_event::EVENT_SKIP_COUNT:
    return Log_event::EVENT_SKIP_NOT;

  case Log_event::EVENT_SKIP_IGNORE:
    return Log_event::EVENT_SKIP_IGNORE;
  }
  DBUG_ASSERT(0);
  return Log_event::EVENT_SKIP_NOT;             // To keep compiler happy
}

#endif


/**************************************************************************
  Binlog_checkpoint_log_event methods
**************************************************************************/

#if defined(HAVE_REPLICATION) && !defined(MYSQL_CLIENT)
void Binlog_checkpoint_log_event::pack_info(Protocol *protocol)
{
  protocol->store(binlog_file_name, binlog_file_len, &my_charset_bin);
}


Log_event::enum_skip_reason
Binlog_checkpoint_log_event::do_shall_skip(rpl_group_info *rgi)
{
  enum_skip_reason reason= Log_event::do_shall_skip(rgi);
  if (reason == EVENT_SKIP_COUNT)
    reason= EVENT_SKIP_NOT;
  return reason;
}
#endif


#ifdef MYSQL_CLIENT
bool Binlog_checkpoint_log_event::print(FILE *file,
                                        PRINT_EVENT_INFO *print_event_info)
{
  if (print_event_info->short_form)
    return 0;

  Write_on_release_cache cache(&print_event_info->head_cache, file,
                               Write_on_release_cache::FLUSH_F);

  if (print_header(&cache, print_event_info, FALSE) ||
      my_b_write_string(&cache, "\tBinlog checkpoint ") ||
      my_b_write(&cache, (uchar*)binlog_file_name, binlog_file_len) ||
      my_b_write_byte(&cache, '\n'))
    return 1;
  return cache.flush_data();
}
#endif  /* MYSQL_CLIENT */


#ifdef MYSQL_SERVER
Binlog_checkpoint_log_event::Binlog_checkpoint_log_event(
        const char *binlog_file_name_arg,
        uint binlog_file_len_arg)
  :Log_event(),
   binlog_file_name(my_strndup(binlog_file_name_arg, binlog_file_len_arg,
                               MYF(MY_WME))),
   binlog_file_len(binlog_file_len_arg)
{
  cache_type= EVENT_NO_CACHE;
}
#endif  /* MYSQL_SERVER */


Binlog_checkpoint_log_event::Binlog_checkpoint_log_event(
       const char *buf, uint event_len,
       const Format_description_log_event *description_event)
  :Log_event(buf, description_event), binlog_file_name(0)
{
  uint8 header_size= description_event->common_header_len;
  uint8 post_header_len=
    description_event->post_header_len[BINLOG_CHECKPOINT_EVENT-1];
  if (event_len < (uint) header_size + (uint) post_header_len ||
      post_header_len < BINLOG_CHECKPOINT_HEADER_LEN)
    return;
  buf+= header_size;
  /* See uint4korr and int4store below */
  compile_time_assert(BINLOG_CHECKPOINT_HEADER_LEN == 4);
  binlog_file_len= uint4korr(buf);
  if (event_len - (header_size + post_header_len) < binlog_file_len)
    return;
  binlog_file_name= my_strndup(buf + post_header_len, binlog_file_len,
                               MYF(MY_WME));
  return;
}


#ifndef MYSQL_CLIENT
bool Binlog_checkpoint_log_event::write()
{
  uchar buf[BINLOG_CHECKPOINT_HEADER_LEN];
  int4store(buf, binlog_file_len);
  return write_header(BINLOG_CHECKPOINT_HEADER_LEN + binlog_file_len) ||
         write_data(buf, BINLOG_CHECKPOINT_HEADER_LEN) ||
         write_data(binlog_file_name, binlog_file_len) ||
         write_footer();
}
#endif  /* MYSQL_CLIENT */


/**************************************************************************
        Global transaction ID stuff
**************************************************************************/

Gtid_log_event::Gtid_log_event(const char *buf, uint event_len,
               const Format_description_log_event *description_event)
  : Log_event(buf, description_event), seq_no(0), commit_id(0)
{
  uint8 header_size= description_event->common_header_len;
  uint8 post_header_len= description_event->post_header_len[GTID_EVENT-1];
  if (event_len < (uint) header_size + (uint) post_header_len ||
      post_header_len < GTID_HEADER_LEN)
    return;

  buf+= header_size;
  seq_no= uint8korr(buf);
  buf+= 8;
  domain_id= uint4korr(buf);
  buf+= 4;
  flags2= *buf;
  if (flags2 & FL_GROUP_COMMIT_ID)
  {
    if (event_len < (uint)header_size + GTID_HEADER_LEN + 2)
    {
      seq_no= 0;                                // So is_valid() returns false
      return;
    }
    ++buf;
    commit_id= uint8korr(buf);
  }
}


#ifdef MYSQL_SERVER

Gtid_log_event::Gtid_log_event(THD *thd_arg, uint64 seq_no_arg,
                               uint32 domain_id_arg, bool standalone,
                               uint16 flags_arg, bool is_transactional,
                               uint64 commit_id_arg)
  : Log_event(thd_arg, flags_arg, is_transactional),
    seq_no(seq_no_arg), commit_id(commit_id_arg), domain_id(domain_id_arg),
    flags2((standalone ? FL_STANDALONE : 0) | (commit_id_arg ? FL_GROUP_COMMIT_ID : 0))
{
  cache_type= Log_event::EVENT_NO_CACHE;
  if (thd_arg->transaction.stmt.trans_did_wait() ||
      thd_arg->transaction.all.trans_did_wait())
    flags2|= FL_WAITED;
  if (thd_arg->transaction.stmt.trans_did_ddl() ||
      thd_arg->transaction.stmt.has_created_dropped_temp_table() ||
      thd_arg->transaction.all.trans_did_ddl() ||
      thd_arg->transaction.all.has_created_dropped_temp_table())
    flags2|= FL_DDL;
  else if (is_transactional)
    flags2|= FL_TRANSACTIONAL;
  if (!(thd_arg->variables.option_bits & OPTION_RPL_SKIP_PARALLEL))
    flags2|= FL_ALLOW_PARALLEL;
  /* Preserve any DDL or WAITED flag in the slave's binlog. */
  if (thd_arg->rgi_slave)
    flags2|= (thd_arg->rgi_slave->gtid_ev_flags2 & (FL_DDL|FL_WAITED));
}


/*
  Used to record GTID while sending binlog to slave, without having to
  fully contruct every Gtid_log_event() needlessly.
*/
bool
Gtid_log_event::peek(const char *event_start, size_t event_len,
                     enum enum_binlog_checksum_alg checksum_alg,
                     uint32 *domain_id, uint32 *server_id, uint64 *seq_no,
                     uchar *flags2, const Format_description_log_event *fdev)
{
  const char *p;

  if (checksum_alg == BINLOG_CHECKSUM_ALG_CRC32)
  {
    if (event_len > BINLOG_CHECKSUM_LEN)
      event_len-= BINLOG_CHECKSUM_LEN;
    else
      event_len= 0;
  }
  else
    DBUG_ASSERT(checksum_alg == BINLOG_CHECKSUM_ALG_UNDEF ||
                checksum_alg == BINLOG_CHECKSUM_ALG_OFF);

  if (event_len < (uint32)fdev->common_header_len + GTID_HEADER_LEN)
    return true;
  *server_id= uint4korr(event_start + SERVER_ID_OFFSET);
  p= event_start + fdev->common_header_len;
  *seq_no= uint8korr(p);
  p+= 8;
  *domain_id= uint4korr(p);
  p+= 4;
  *flags2= (uchar)*p;
  return false;
}


bool
Gtid_log_event::write()
{
  uchar buf[GTID_HEADER_LEN+2];
  size_t write_len;

  int8store(buf, seq_no);
  int4store(buf+8, domain_id);
  buf[12]= flags2;
  if (flags2 & FL_GROUP_COMMIT_ID)
  {
    int8store(buf+13, commit_id);
    write_len= GTID_HEADER_LEN + 2;
  }
  else
  {
    bzero(buf+13, GTID_HEADER_LEN-13);
    write_len= GTID_HEADER_LEN;
  }
  return write_header(write_len) ||
         write_data(buf, write_len) ||
         write_footer();
}


/*
  Replace a GTID event with either a BEGIN event, dummy event, or nothing, as
  appropriate to work with old slave that does not know global transaction id.

  The need_dummy_event argument is an IN/OUT argument. It is passed as TRUE
  if slave has capability lower than MARIA_SLAVE_CAPABILITY_TOLERATE_HOLES.
  It is returned TRUE if we return a BEGIN (or dummy) event to be sent to the
  slave, FALSE if event should be skipped completely.
*/
int
Gtid_log_event::make_compatible_event(String *packet, bool *need_dummy_event,
                                      ulong ev_offset,
                                      enum enum_binlog_checksum_alg checksum_alg)
{
  uchar flags2;
  if (packet->length() - ev_offset < LOG_EVENT_HEADER_LEN + GTID_HEADER_LEN)
    return 1;
  flags2= (*packet)[ev_offset + LOG_EVENT_HEADER_LEN + 12];
  if (flags2 & FL_STANDALONE)
  {
    if (*need_dummy_event)
      return Query_log_event::dummy_event(packet, ev_offset, checksum_alg);
    return 0;
  }

  *need_dummy_event= true;
  return Query_log_event::begin_event(packet, ev_offset, checksum_alg);
}


#ifdef HAVE_REPLICATION
void
Gtid_log_event::pack_info(Protocol *protocol)
{
  char buf[6+5+10+1+10+1+20+1+4+20+1];
  char *p;
  p = strmov(buf, (flags2 & FL_STANDALONE ? "GTID " : "BEGIN GTID "));
  p= longlong10_to_str(domain_id, p, 10);
  *p++= '-';
  p= longlong10_to_str(server_id, p, 10);
  *p++= '-';
  p= longlong10_to_str(seq_no, p, 10);
  if (flags2 & FL_GROUP_COMMIT_ID)
  {
    p= strmov(p, " cid=");
    p= longlong10_to_str(commit_id, p, 10);
  }

  protocol->store(buf, p-buf, &my_charset_bin);
}

static char gtid_begin_string[] = "BEGIN";

int
Gtid_log_event::do_apply_event(rpl_group_info *rgi)
{
  ulonglong bits= thd->variables.option_bits;
  thd->variables.server_id= this->server_id;
  thd->variables.gtid_domain_id= this->domain_id;
  thd->variables.gtid_seq_no= this->seq_no;
  rgi->gtid_ev_flags2= flags2;
  thd->reset_for_next_command();

  if (opt_gtid_strict_mode && opt_bin_log && opt_log_slave_updates)
  {
    if (mysql_bin_log.check_strict_gtid_sequence(this->domain_id,
                                                 this->server_id, this->seq_no))
      return 1;
  }

  DBUG_ASSERT((bits & OPTION_GTID_BEGIN) == 0);

  Master_info *mi=rgi->rli->mi;
  switch (flags2 & (FL_DDL | FL_TRANSACTIONAL))
  {
    case FL_TRANSACTIONAL:
      my_atomic_add64_explicit((volatile int64 *)&mi->total_trans_groups, 1,
                 MY_MEMORY_ORDER_RELAXED);
      break;
    case FL_DDL:
      my_atomic_add64_explicit((volatile int64 *)&mi->total_ddl_groups, 1,
                 MY_MEMORY_ORDER_RELAXED);
    break;
    default:
      my_atomic_add64_explicit((volatile int64 *)&mi->total_non_trans_groups, 1,
                 MY_MEMORY_ORDER_RELAXED);
  }

  if (flags2 & FL_STANDALONE)
    return 0;

  /* Execute this like a BEGIN query event. */
  bits|= OPTION_GTID_BEGIN;
  if (flags2 & FL_ALLOW_PARALLEL)
    bits&= ~(ulonglong)OPTION_RPL_SKIP_PARALLEL;
  else
    bits|= (ulonglong)OPTION_RPL_SKIP_PARALLEL;
  thd->variables.option_bits= bits;
  DBUG_PRINT("info", ("Set OPTION_GTID_BEGIN"));
  thd->set_query_and_id(gtid_begin_string, sizeof(gtid_begin_string)-1,
                        &my_charset_bin, next_query_id());
  thd->lex->sql_command= SQLCOM_BEGIN;
  thd->is_slave_error= 0;
  status_var_increment(thd->status_var.com_stat[thd->lex->sql_command]);
  if (trans_begin(thd, 0))
  {
    DBUG_PRINT("error", ("trans_begin() failed"));
    thd->is_slave_error= 1;
  }
  thd->update_stats();

  if (likely(!thd->is_slave_error))
    general_log_write(thd, COM_QUERY, thd->query(), thd->query_length());

  thd->reset_query();
  free_root(thd->mem_root,MYF(MY_KEEP_PREALLOC));
  return thd->is_slave_error;
}


int
Gtid_log_event::do_update_pos(rpl_group_info *rgi)
{
  rgi->inc_event_relay_log_pos();
  return 0;
}


Log_event::enum_skip_reason
Gtid_log_event::do_shall_skip(rpl_group_info *rgi)
{
  Relay_log_info *rli= rgi->rli;
  /*
    An event skipped due to @@skip_replication must not be counted towards the
    number of events to be skipped due to @@sql_slave_skip_counter.
  */
  if (flags & LOG_EVENT_SKIP_REPLICATION_F &&
      opt_replicate_events_marked_for_skip != RPL_SKIP_REPLICATE)
    return Log_event::EVENT_SKIP_IGNORE;

  if (rli->slave_skip_counter > 0)
  {
    if (!(flags2 & FL_STANDALONE))
    {
      thd->variables.option_bits|= OPTION_BEGIN;
      DBUG_ASSERT(rgi->rli->get_flag(Relay_log_info::IN_TRANSACTION));
    }
    return Log_event::continue_group(rgi);
  }
  return Log_event::do_shall_skip(rgi);
}


#endif  /* HAVE_REPLICATION */

#else  /* !MYSQL_SERVER */

bool
Gtid_log_event::print(FILE *file, PRINT_EVENT_INFO *print_event_info)
{
  Write_on_release_cache cache(&print_event_info->head_cache, file,
                               Write_on_release_cache::FLUSH_F, this);
  char buf[21];
  char buf2[21];

  if (!print_event_info->short_form && !is_flashback)
  {
    print_header(&cache, print_event_info, FALSE);
    longlong10_to_str(seq_no, buf, 10);
    if (my_b_printf(&cache, "\tGTID %u-%u-%s", domain_id, server_id, buf))
      goto err;
    if (flags2 & FL_GROUP_COMMIT_ID)
    {
      longlong10_to_str(commit_id, buf2, 10);
      if (my_b_printf(&cache, " cid=%s", buf2))
        goto err;
    }
    if (flags2 & FL_DDL)
      if (my_b_write_string(&cache, " ddl"))
        goto err;
    if (flags2 & FL_TRANSACTIONAL)
      if (my_b_write_string(&cache, " trans"))
        goto err;
    if (flags2 & FL_WAITED)
      if (my_b_write_string(&cache, " waited"))
        goto err;
    if (my_b_printf(&cache, "\n"))
      goto err;

    if (!print_event_info->allow_parallel_printed ||
        print_event_info->allow_parallel != !!(flags2 & FL_ALLOW_PARALLEL))
    {
      if (my_b_printf(&cache,
                  "/*!100101 SET @@session.skip_parallel_replication=%u*/%s\n",
                      !(flags2 & FL_ALLOW_PARALLEL),
                      print_event_info->delimiter))
        goto err;
      print_event_info->allow_parallel= !!(flags2 & FL_ALLOW_PARALLEL);
      print_event_info->allow_parallel_printed= true;
    }

    if (!print_event_info->domain_id_printed ||
        print_event_info->domain_id != domain_id)
    {
      if (my_b_printf(&cache,
                      "/*!100001 SET @@session.gtid_domain_id=%u*/%s\n",
                      domain_id, print_event_info->delimiter))
        goto err;
      print_event_info->domain_id= domain_id;
      print_event_info->domain_id_printed= true;
    }

    if (!print_event_info->server_id_printed ||
        print_event_info->server_id != server_id)
    {
      if (my_b_printf(&cache, "/*!100001 SET @@session.server_id=%u*/%s\n",
                      server_id, print_event_info->delimiter))
        goto err;
      print_event_info->server_id= server_id;
      print_event_info->server_id_printed= true;
    }

    if (!is_flashback)
      if (my_b_printf(&cache, "/*!100001 SET @@session.gtid_seq_no=%s*/%s\n",
                      buf, print_event_info->delimiter))
        goto err;
  }
  if (!(flags2 & FL_STANDALONE))
    if (my_b_printf(&cache, is_flashback ? "COMMIT\n%s\n" : "BEGIN\n%s\n", print_event_info->delimiter))
      goto err;

  return cache.flush_data();
err:
  return 1;
}

#endif  /* MYSQL_SERVER */


/* GTID list. */

Gtid_list_log_event::Gtid_list_log_event(const char *buf, uint event_len,
               const Format_description_log_event *description_event)
  : Log_event(buf, description_event), count(0), list(0), sub_id_list(0)
{
  uint32 i;
  uint32 val;
  uint8 header_size= description_event->common_header_len;
  uint8 post_header_len= description_event->post_header_len[GTID_LIST_EVENT-1];
  if (event_len < (uint) header_size + (uint) post_header_len ||
      post_header_len < GTID_LIST_HEADER_LEN)
    return;

  buf+= header_size;
  val= uint4korr(buf);
  count= val & ((1<<28)-1);
  gl_flags= val & ((uint32)0xf << 28);
  buf+= 4;
  if (event_len - (header_size + post_header_len) < count*element_size ||
      (!(list= (rpl_gtid *)my_malloc(count*sizeof(*list) + (count == 0),
                                     MYF(MY_WME)))))
    return;

  for (i= 0; i < count; ++i)
  {
    list[i].domain_id= uint4korr(buf);
    buf+= 4;
    list[i].server_id= uint4korr(buf);
    buf+= 4;
    list[i].seq_no= uint8korr(buf);
    buf+= 8;
  }

#if defined(HAVE_REPLICATION) && !defined(MYSQL_CLIENT)
  if ((gl_flags & FLAG_IGN_GTIDS))
  {
    uint32 i;
    if (!(sub_id_list= (uint64 *)my_malloc(count*sizeof(uint64), MYF(MY_WME))))
    {
      my_free(list);
      list= NULL;
      return;
    }
    for (i= 0; i < count; ++i)
    {
      if (!(sub_id_list[i]=
            rpl_global_gtid_slave_state->next_sub_id(list[i].domain_id)))
      {
        my_free(list);
        my_free(sub_id_list);
        list= NULL;
        sub_id_list= NULL;
        return;
      }
    }
  }
#endif
}


#ifdef MYSQL_SERVER

Gtid_list_log_event::Gtid_list_log_event(rpl_binlog_state *gtid_set,
                                         uint32 gl_flags_)
  : count(gtid_set->count()), gl_flags(gl_flags_), list(0), sub_id_list(0)
{
  cache_type= EVENT_NO_CACHE;
  /* Failure to allocate memory will be caught by is_valid() returning false. */
  if (count < (1<<28) &&
      (list = (rpl_gtid *)my_malloc(count * sizeof(*list) + (count == 0),
                                    MYF(MY_WME))))
    gtid_set->get_gtid_list(list, count);
}


Gtid_list_log_event::Gtid_list_log_event(slave_connection_state *gtid_set,
                                         uint32 gl_flags_)
  : count(gtid_set->count()), gl_flags(gl_flags_), list(0), sub_id_list(0)
{
  cache_type= EVENT_NO_CACHE;
  /* Failure to allocate memory will be caught by is_valid() returning false. */
  if (count < (1<<28) &&
      (list = (rpl_gtid *)my_malloc(count * sizeof(*list) + (count == 0),
                                    MYF(MY_WME))))
  {
    gtid_set->get_gtid_list(list, count);
#if defined(HAVE_REPLICATION) && !defined(MYSQL_CLIENT)
    if (gl_flags & FLAG_IGN_GTIDS)
    {
      uint32 i;

      if (!(sub_id_list= (uint64 *)my_malloc(count * sizeof(uint64),
                                             MYF(MY_WME))))
      {
        my_free(list);
        list= NULL;
        return;
      }
      for (i= 0; i < count; ++i)
      {
        if (!(sub_id_list[i]=
              rpl_global_gtid_slave_state->next_sub_id(list[i].domain_id)))
        {
          my_free(list);
          my_free(sub_id_list);
          list= NULL;
          sub_id_list= NULL;
          return;
        }
      }
    }
#endif
  }
}


#if defined(HAVE_REPLICATION) && !defined(MYSQL_CLIENT)
bool
Gtid_list_log_event::to_packet(String *packet)
{
  uint32 i;
  uchar *p;
  uint32 needed_length;

  DBUG_ASSERT(count < 1<<28);

  needed_length= packet->length() + get_data_size();
  if (packet->reserve(needed_length))
    return true;
  p= (uchar *)packet->ptr() + packet->length();;
  packet->length(needed_length);
  int4store(p, (count & ((1<<28)-1)) | gl_flags);
  p += 4;
  /* Initialise the padding for empty Gtid_list. */
  if (count == 0)
    int2store(p, 0);
  for (i= 0; i < count; ++i)
  {
    int4store(p, list[i].domain_id);
    int4store(p+4, list[i].server_id);
    int8store(p+8, list[i].seq_no);
    p += 16;
  }

  return false;
}


bool
Gtid_list_log_event::write()
{
  char buf[128];
  String packet(buf, sizeof(buf), system_charset_info);

  packet.length(0);
  if (to_packet(&packet))
    return true;
  return write_header(get_data_size()) ||
         write_data(packet.ptr(), packet.length()) ||
         write_footer();
}


int
Gtid_list_log_event::do_apply_event(rpl_group_info *rgi)
{
  Relay_log_info *rli= const_cast<Relay_log_info*>(rgi->rli);
  int ret;
  if (gl_flags & FLAG_IGN_GTIDS)
  {
    void *hton= NULL;
    uint32 i;

    for (i= 0; i < count; ++i)
    {
      if ((ret= rpl_global_gtid_slave_state->record_gtid(thd, &list[i],
<<<<<<< HEAD
                                                         sub_id_list[i],
                                                         NULL, false, &hton)))
=======
                                                        sub_id_list[i],
                                                        NULL, false)))
>>>>>>> bdfe2784
        return ret;
      rpl_global_gtid_slave_state->update_state_hash(sub_id_list[i], &list[i],
                                                     hton, NULL);
    }
  }
  ret= Log_event::do_apply_event(rgi);
  if (rli->until_condition == Relay_log_info::UNTIL_GTID &&
      (gl_flags & FLAG_UNTIL_REACHED))
  {
    char str_buf[128];
    String str(str_buf, sizeof(str_buf), system_charset_info);
    rli->until_gtid_pos.to_string(&str);
    sql_print_information("Slave SQL thread stops because it reached its"
                          " UNTIL master_gtid_pos %s", str.c_ptr_safe());
    rli->abort_slave= true;
    rli->stop_for_until= true;
  }
  free_root(thd->mem_root, MYF(MY_KEEP_PREALLOC));
  return ret;
}


Log_event::enum_skip_reason
Gtid_list_log_event::do_shall_skip(rpl_group_info *rgi)
{
  enum_skip_reason reason= Log_event::do_shall_skip(rgi);
  if (reason == EVENT_SKIP_COUNT)
    reason= EVENT_SKIP_NOT;
  return reason;
}


void
Gtid_list_log_event::pack_info(Protocol *protocol)
{
  char buf_mem[1024];
  String buf(buf_mem, sizeof(buf_mem), system_charset_info);
  uint32 i;
  bool first;

  buf.length(0);
  buf.append(STRING_WITH_LEN("["));
  first= true;
  for (i= 0; i < count; ++i)
    rpl_slave_state_tostring_helper(&buf, &list[i], &first);
  buf.append(STRING_WITH_LEN("]"));

  protocol->store(&buf);
}
#endif  /* HAVE_REPLICATION */

#else  /* !MYSQL_SERVER */

bool
Gtid_list_log_event::print(FILE *file, PRINT_EVENT_INFO *print_event_info)
{
  if (print_event_info->short_form)
    return 0;

  Write_on_release_cache cache(&print_event_info->head_cache, file,
                               Write_on_release_cache::FLUSH_F);
  char buf[21];
  uint32 i;

  if (print_header(&cache, print_event_info, FALSE) ||
      my_b_printf(&cache, "\tGtid list ["))
    goto err;

  for (i= 0; i < count; ++i)
  {
    longlong10_to_str(list[i].seq_no, buf, 10);
    if (my_b_printf(&cache, "%u-%u-%s", list[i].domain_id,
                    list[i].server_id, buf))
      goto err;
    if (i < count-1)
      if (my_b_printf(&cache, ",\n# "))
        goto err;
  }
  if (my_b_printf(&cache, "]\n"))
    goto err;

  return cache.flush_data();
err:
  return 1;
}

#endif  /* MYSQL_SERVER */


/*
  Used to record gtid_list event while sending binlog to slave, without having to
  fully contruct the event object.
*/
bool
Gtid_list_log_event::peek(const char *event_start, size_t event_len,
                          enum enum_binlog_checksum_alg checksum_alg,
                          rpl_gtid **out_gtid_list, uint32 *out_list_len,
                          const Format_description_log_event *fdev)
{
  const char *p;
  uint32 count_field, count;
  rpl_gtid *gtid_list;

  if (checksum_alg == BINLOG_CHECKSUM_ALG_CRC32)
  {
    if (event_len > BINLOG_CHECKSUM_LEN)
      event_len-= BINLOG_CHECKSUM_LEN;
    else
      event_len= 0;
  }
  else
    DBUG_ASSERT(checksum_alg == BINLOG_CHECKSUM_ALG_UNDEF ||
                checksum_alg == BINLOG_CHECKSUM_ALG_OFF);

  if (event_len < (uint32)fdev->common_header_len + GTID_LIST_HEADER_LEN)
    return true;
  p= event_start + fdev->common_header_len;
  count_field= uint4korr(p);
  p+= 4;
  count= count_field & ((1<<28)-1);
  if (event_len < (uint32)fdev->common_header_len + GTID_LIST_HEADER_LEN +
      16 * count)
    return true;
  if (!(gtid_list= (rpl_gtid *)my_malloc(sizeof(rpl_gtid)*count + (count == 0),
                                         MYF(MY_WME))))
    return true;
  *out_gtid_list= gtid_list;
  *out_list_len= count;
  while (count--)
  {
    gtid_list->domain_id= uint4korr(p);
    p+= 4;
    gtid_list->server_id= uint4korr(p);
    p+= 4;
    gtid_list->seq_no= uint8korr(p);
    p+= 8;
    ++gtid_list;
  }

  return false;
}


/**************************************************************************
	Intvar_log_event methods
**************************************************************************/

/*
  Intvar_log_event::pack_info()
*/

#if defined(HAVE_REPLICATION) && !defined(MYSQL_CLIENT)
void Intvar_log_event::pack_info(Protocol *protocol)
{
  char buf[256], *pos;
  pos= strmake(buf, get_var_type_name(), sizeof(buf)-23);
  *pos++= '=';
  pos= longlong10_to_str(val, pos, -10);
  protocol->store(buf, (uint) (pos-buf), &my_charset_bin);
}
#endif


/*
  Intvar_log_event::Intvar_log_event()
*/

Intvar_log_event::Intvar_log_event(const char* buf,
                                   const Format_description_log_event* description_event)
  :Log_event(buf, description_event)
{
  /* The Post-Header is empty. The Varible Data part begins immediately. */
  buf+= description_event->common_header_len +
    description_event->post_header_len[INTVAR_EVENT-1];
  type= buf[I_TYPE_OFFSET];
  val= uint8korr(buf+I_VAL_OFFSET);
}


/*
  Intvar_log_event::get_var_type_name()
*/

const char* Intvar_log_event::get_var_type_name()
{
  switch(type) {
  case LAST_INSERT_ID_EVENT: return "LAST_INSERT_ID";
  case INSERT_ID_EVENT: return "INSERT_ID";
  default: /* impossible */ return "UNKNOWN";
  }
}


/*
  Intvar_log_event::write()
*/

#ifndef MYSQL_CLIENT
bool Intvar_log_event::write()
{
  uchar buf[9];
  buf[I_TYPE_OFFSET]= (uchar) type;
  int8store(buf + I_VAL_OFFSET, val);
  return write_header(sizeof(buf)) ||
         write_data(buf, sizeof(buf)) ||
         write_footer();
}
#endif


/*
  Intvar_log_event::print()
*/

#ifdef MYSQL_CLIENT
bool Intvar_log_event::print(FILE* file, PRINT_EVENT_INFO* print_event_info)
{
  char llbuff[22];
  const char *UNINIT_VAR(msg);
  Write_on_release_cache cache(&print_event_info->head_cache, file,
                               Write_on_release_cache::FLUSH_F);

  if (!print_event_info->short_form)
  {
    if (print_header(&cache, print_event_info, FALSE) ||
        my_b_write_string(&cache, "\tIntvar\n"))
      goto err;
  }

  if (my_b_printf(&cache, "SET "))
    goto err;
  switch (type) {
  case LAST_INSERT_ID_EVENT:
    msg="LAST_INSERT_ID";
    break;
  case INSERT_ID_EVENT:
    msg="INSERT_ID";
    break;
  case INVALID_INT_EVENT:
  default: // cannot happen
    msg="INVALID_INT";
    break;
  }
  if (my_b_printf(&cache, "%s=%s%s\n",
                  msg, llstr(val,llbuff), print_event_info->delimiter))
    goto err;

  return cache.flush_data();
err:
  return 1;
}
#endif


#if defined(HAVE_REPLICATION)&& !defined(MYSQL_CLIENT)

/*
  Intvar_log_event::do_apply_event()
*/

int Intvar_log_event::do_apply_event(rpl_group_info *rgi)
{
  DBUG_ENTER("Intvar_log_event::do_apply_event");
  if (rgi->deferred_events_collecting)
  {
    DBUG_PRINT("info",("deferring event"));
    DBUG_RETURN(rgi->deferred_events->add(this));
  }

  switch (type) {
  case LAST_INSERT_ID_EVENT:
    thd->first_successful_insert_id_in_prev_stmt= val;
    DBUG_PRINT("info",("last_insert_id_event: %ld", (long) val));
    break;
  case INSERT_ID_EVENT:
    thd->force_one_auto_inc_interval(val);
    break;
  }
  DBUG_RETURN(0);
}

int Intvar_log_event::do_update_pos(rpl_group_info *rgi)
{
  rgi->inc_event_relay_log_pos();
  return 0;
}


Log_event::enum_skip_reason
Intvar_log_event::do_shall_skip(rpl_group_info *rgi)
{
  /*
    It is a common error to set the slave skip counter to 1 instead of
    2 when recovering from an insert which used a auto increment,
    rand, or user var.  Therefore, if the slave skip counter is 1, we
    just say that this event should be skipped by ignoring it, meaning
    that we do not change the value of the slave skip counter since it
    will be decreased by the following insert event.
  */
  return continue_group(rgi);
}

#endif


/**************************************************************************
  Rand_log_event methods
**************************************************************************/

#if defined(HAVE_REPLICATION) && !defined(MYSQL_CLIENT)
void Rand_log_event::pack_info(Protocol *protocol)
{
  char buf1[256], *pos;
  pos= strmov(buf1,"rand_seed1=");
  pos= int10_to_str((long) seed1, pos, 10);
  pos= strmov(pos, ",rand_seed2=");
  pos= int10_to_str((long) seed2, pos, 10);
  protocol->store(buf1, (uint) (pos-buf1), &my_charset_bin);
}
#endif


Rand_log_event::Rand_log_event(const char* buf,
                               const Format_description_log_event* description_event)
  :Log_event(buf, description_event)
{
  /* The Post-Header is empty. The Variable Data part begins immediately. */
  buf+= description_event->common_header_len +
    description_event->post_header_len[RAND_EVENT-1];
  seed1= uint8korr(buf+RAND_SEED1_OFFSET);
  seed2= uint8korr(buf+RAND_SEED2_OFFSET);
}


#ifndef MYSQL_CLIENT
bool Rand_log_event::write()
{
  uchar buf[16];
  int8store(buf + RAND_SEED1_OFFSET, seed1);
  int8store(buf + RAND_SEED2_OFFSET, seed2);
  return write_header(sizeof(buf)) ||
         write_data(buf, sizeof(buf)) ||
         write_footer();
}
#endif


#ifdef MYSQL_CLIENT
bool Rand_log_event::print(FILE* file, PRINT_EVENT_INFO* print_event_info)
{
  Write_on_release_cache cache(&print_event_info->head_cache, file,
                               Write_on_release_cache::FLUSH_F);

  char llbuff[22],llbuff2[22];
  if (!print_event_info->short_form)
  {
    if (print_header(&cache, print_event_info, FALSE) ||
        my_b_write_string(&cache, "\tRand\n"))
      goto err;
  }
  if (my_b_printf(&cache, "SET @@RAND_SEED1=%s, @@RAND_SEED2=%s%s\n",
                  llstr(seed1, llbuff),llstr(seed2, llbuff2),
                  print_event_info->delimiter))
    goto err;

  return cache.flush_data();
err:
  return 1;
}
#endif /* MYSQL_CLIENT */


#if defined(HAVE_REPLICATION) && !defined(MYSQL_CLIENT)
int Rand_log_event::do_apply_event(rpl_group_info *rgi)
{
  if (rgi->deferred_events_collecting)
    return rgi->deferred_events->add(this);

  thd->rand.seed1= (ulong) seed1;
  thd->rand.seed2= (ulong) seed2;
  return 0;
}

int Rand_log_event::do_update_pos(rpl_group_info *rgi)
{
  rgi->inc_event_relay_log_pos();
  return 0;
}


Log_event::enum_skip_reason
Rand_log_event::do_shall_skip(rpl_group_info *rgi)
{
  /*
    It is a common error to set the slave skip counter to 1 instead of
    2 when recovering from an insert which used a auto increment,
    rand, or user var.  Therefore, if the slave skip counter is 1, we
    just say that this event should be skipped by ignoring it, meaning
    that we do not change the value of the slave skip counter since it
    will be decreased by the following insert event.
  */
  return continue_group(rgi);
}

/**
   Exec deferred Int-, Rand- and User- var events prefixing
   a Query-log-event event.

   @param thd THD handle

   @return false on success, true if a failure in an event applying occurred.
*/
bool slave_execute_deferred_events(THD *thd)
{
  bool res= false;
  rpl_group_info *rgi= thd->rgi_slave;

  DBUG_ASSERT(rgi && (!rgi->deferred_events_collecting || rgi->deferred_events));

  if (!rgi->deferred_events_collecting || rgi->deferred_events->is_empty())
    return res;

  res= rgi->deferred_events->execute(rgi);
  rgi->deferred_events->rewind();

  return res;
}

#endif /* !MYSQL_CLIENT */


/**************************************************************************
  Xid_log_event methods
**************************************************************************/

#if defined(HAVE_REPLICATION) && !defined(MYSQL_CLIENT)
void Xid_log_event::pack_info(Protocol *protocol)
{
  char buf[128], *pos;
  pos= strmov(buf, "COMMIT /* xid=");
  pos= longlong10_to_str(xid, pos, 10);
  pos= strmov(pos, " */");
  protocol->store(buf, (uint) (pos-buf), &my_charset_bin);
}
#endif

/**
  @note
  It's ok not to use int8store here,
  as long as xid_t::set(ulonglong) and
  xid_t::get_my_xid doesn't do it either.
  We don't care about actual values of xids as long as
  identical numbers compare identically
*/

Xid_log_event::
Xid_log_event(const char* buf,
              const Format_description_log_event *description_event)
  :Log_event(buf, description_event)
{
  /* The Post-Header is empty. The Variable Data part begins immediately. */
  buf+= description_event->common_header_len +
    description_event->post_header_len[XID_EVENT-1];
  memcpy((char*) &xid, buf, sizeof(xid));
}


#ifndef MYSQL_CLIENT
bool Xid_log_event::write()
{
  DBUG_EXECUTE_IF("do_not_write_xid", return 0;);
  return write_header(sizeof(xid)) ||
         write_data((uchar*)&xid, sizeof(xid)) ||
         write_footer();
}
#endif


#ifdef MYSQL_CLIENT
bool Xid_log_event::print(FILE* file, PRINT_EVENT_INFO* print_event_info)
{
  Write_on_release_cache cache(&print_event_info->head_cache, file,
                               Write_on_release_cache::FLUSH_F, this);

  if (!print_event_info->short_form)
  {
    char buf[64];
    longlong10_to_str(xid, buf, 10);

    if (print_header(&cache, print_event_info, FALSE) ||
        my_b_printf(&cache, "\tXid = %s\n", buf))
      goto err;
  }
  if (my_b_printf(&cache, is_flashback ? "BEGIN%s\n" : "COMMIT%s\n",
                  print_event_info->delimiter))
    goto err;

  return cache.flush_data();
err:
  return 1;
}
#endif /* MYSQL_CLIENT */


#if defined(HAVE_REPLICATION) && !defined(MYSQL_CLIENT)
int Xid_log_event::do_apply_event(rpl_group_info *rgi)
{
  bool res;
  int err;
  rpl_gtid gtid;
  uint64 sub_id= 0;
  Relay_log_info const *rli= rgi->rli;
  void *hton= NULL;

  /*
    XID_EVENT works like a COMMIT statement. And it also updates the
    mysql.gtid_slave_pos table with the GTID of the current transaction.

    Therefore, it acts much like a normal SQL statement, so we need to do
    THD::reset_for_next_command() as if starting a new statement.
  */
  thd->reset_for_next_command();
  /*
    Record any GTID in the same transaction, so slave state is transactionally
    consistent.
  */
#ifdef WITH_WSREP
  thd->wsrep_affected_rows= 0;
#endif

  if (rgi->gtid_pending)
  {
    sub_id= rgi->gtid_sub_id;
    rgi->gtid_pending= false;

    gtid= rgi->current_gtid;
    err= rpl_global_gtid_slave_state->record_gtid(thd, &gtid, sub_id, rgi,
<<<<<<< HEAD
                                                  false, &hton);
    if (unlikely(err))
=======
                                                  false);
    if (err)
>>>>>>> bdfe2784
    {
      int ec= thd->get_stmt_da()->sql_errno();
      /*
        Do not report an error if this is really a kill due to a deadlock.
        In this case, the transaction will be re-tried instead.
      */
      if (!is_parallel_retry_error(rgi, ec))
        rli->report(ERROR_LEVEL, ER_CANNOT_UPDATE_GTID_STATE, rgi->gtid_info(),
                    "Error during XID COMMIT: failed to update GTID state in "
                    "%s.%s: %d: %s",
                    "mysql", rpl_gtid_slave_state_table_name.str, ec,
                    thd->get_stmt_da()->message());
      thd->is_slave_error= 1;
      return err;
    }

    DBUG_EXECUTE_IF("gtid_fail_after_record_gtid",
        { my_error(ER_ERROR_DURING_COMMIT, MYF(0), HA_ERR_WRONG_COMMAND);
          thd->is_slave_error= 1;
          return 1;
        });
  }

  /* For a slave Xid_log_event is COMMIT */
  general_log_print(thd, COM_QUERY,
                    "COMMIT /* implicit, from Xid_log_event */");
  thd->variables.option_bits&= ~OPTION_GTID_BEGIN;
  res= trans_commit(thd); /* Automatically rolls back on error. */
  thd->mdl_context.release_transactional_locks();

  if (likely(!res) && sub_id)
    rpl_global_gtid_slave_state->update_state_hash(sub_id, &gtid, hton, rgi);

  /*
    Increment the global status commit count variable
  */
  status_var_increment(thd->status_var.com_stat[SQLCOM_COMMIT]);

  return res;
}

Log_event::enum_skip_reason
Xid_log_event::do_shall_skip(rpl_group_info *rgi)
{
  DBUG_ENTER("Xid_log_event::do_shall_skip");
  if (rgi->rli->slave_skip_counter > 0)
  {
    DBUG_ASSERT(!rgi->rli->get_flag(Relay_log_info::IN_TRANSACTION));
    thd->variables.option_bits&= ~(OPTION_BEGIN | OPTION_GTID_BEGIN);
    DBUG_RETURN(Log_event::EVENT_SKIP_COUNT);
  }
#ifdef WITH_WSREP
  else if (wsrep_mysql_replication_bundle && WSREP_ON &&
           opt_slave_domain_parallel_threads == 0)
  {
    if (++thd->wsrep_mysql_replicated < (int)wsrep_mysql_replication_bundle)
    {
      WSREP_DEBUG("skipping wsrep commit %d", thd->wsrep_mysql_replicated);
      DBUG_RETURN(Log_event::EVENT_SKIP_IGNORE);
    }
    else
    {
      thd->wsrep_mysql_replicated = 0;
    }
  }
#endif
  DBUG_RETURN(Log_event::do_shall_skip(rgi));
}
#endif /* !MYSQL_CLIENT */


/**************************************************************************
  User_var_log_event methods
**************************************************************************/

#if defined(HAVE_REPLICATION) && !defined(MYSQL_CLIENT)
static bool
user_var_append_name_part(THD *thd, String *buf,
                          const char *name, size_t name_len)
{
  return buf->append("@") ||
    append_identifier(thd, buf, name, name_len) ||
    buf->append("=");
}

void User_var_log_event::pack_info(Protocol* protocol)
{
  if (is_null)
  {
    char buf_mem[FN_REFLEN+7];
    String buf(buf_mem, sizeof(buf_mem), system_charset_info);
    buf.length(0);
    if (user_var_append_name_part(protocol->thd, &buf, name, name_len) ||
        buf.append("NULL"))
      return;
    protocol->store(buf.ptr(), buf.length(), &my_charset_bin);
  }
  else
  {
    switch (type) {
    case REAL_RESULT:
    {
      double real_val;
      char buf2[MY_GCVT_MAX_FIELD_WIDTH+1];
      char buf_mem[FN_REFLEN + MY_GCVT_MAX_FIELD_WIDTH + 1];
      String buf(buf_mem, sizeof(buf_mem), system_charset_info);
      float8get(real_val, val);
      buf.length(0);
      if (user_var_append_name_part(protocol->thd, &buf, name, name_len) ||
          buf.append(buf2, my_gcvt(real_val, MY_GCVT_ARG_DOUBLE,
                                   MY_GCVT_MAX_FIELD_WIDTH, buf2, NULL)))
        return;
      protocol->store(buf.ptr(), buf.length(), &my_charset_bin);
      break;
    }
    case INT_RESULT:
    {
      char buf2[22];
      char buf_mem[FN_REFLEN + 22];
      String buf(buf_mem, sizeof(buf_mem), system_charset_info);
      buf.length(0);
      if (user_var_append_name_part(protocol->thd, &buf, name, name_len) ||
          buf.append(buf2,
                 longlong10_to_str(uint8korr(val), buf2,
                   ((flags & User_var_log_event::UNSIGNED_F) ? 10 : -10))-buf2))
        return;
      protocol->store(buf.ptr(), buf.length(), &my_charset_bin);
      break;
    }
    case DECIMAL_RESULT:
    {
      char buf_mem[FN_REFLEN + DECIMAL_MAX_STR_LENGTH];
      String buf(buf_mem, sizeof(buf_mem), system_charset_info);
      char buf2[DECIMAL_MAX_STR_LENGTH+1];
      String str(buf2, sizeof(buf2), &my_charset_bin);
      my_decimal dec;
      buf.length(0);
      binary2my_decimal(E_DEC_FATAL_ERROR, (uchar*) (val+2), &dec, val[0],
                        val[1]);
      my_decimal2string(E_DEC_FATAL_ERROR, &dec, 0, 0, 0, &str);
      if (user_var_append_name_part(protocol->thd, &buf, name, name_len) ||
          buf.append(buf2))
        return;
      protocol->store(buf.ptr(), buf.length(), &my_charset_bin);
      break;
    }
    case STRING_RESULT:
    {
      /* 15 is for 'COLLATE' and other chars */
      char buf_mem[FN_REFLEN + 512 + 1 + 2*MY_CS_NAME_SIZE+15];
      String buf(buf_mem, sizeof(buf_mem), system_charset_info);
      CHARSET_INFO *cs;
      buf.length(0);
      if (!(cs= get_charset(charset_number, MYF(0))))
      {
        if (buf.append("???"))
          return;
      }
      else
      {
        size_t old_len;
        char *beg, *end;
        if (user_var_append_name_part(protocol->thd, &buf, name, name_len) ||
            buf.append("_") ||
            buf.append(cs->csname) ||
            buf.append(" "))
          return;
        old_len= buf.length();
        if (buf.reserve(old_len + val_len * 2 + 3 + sizeof(" COLLATE ") +
                        MY_CS_NAME_SIZE))
          return;
        beg= const_cast<char *>(buf.ptr()) + old_len;
        end= str_to_hex(beg, val, val_len);
        buf.length(old_len + (end - beg));
        if (buf.append(" COLLATE ") ||
            buf.append(cs->name))
          return;
      }
      protocol->store(buf.ptr(), buf.length(), &my_charset_bin);
      break;
    }
    case ROW_RESULT:
    default:
      DBUG_ASSERT(0);
      return;
    }
  }
}
#endif /* !MYSQL_CLIENT */


User_var_log_event::
User_var_log_event(const char* buf, uint event_len,
                   const Format_description_log_event* description_event)
  :Log_event(buf, description_event)
#ifndef MYSQL_CLIENT
  , deferred(false), query_id(0)
#endif
{
  bool error= false;
  const char* buf_start= buf, *buf_end= buf + event_len;

  /* The Post-Header is empty. The Variable Data part begins immediately. */
  buf+= description_event->common_header_len +
    description_event->post_header_len[USER_VAR_EVENT-1];
  name_len= uint4korr(buf);
  /* Avoid reading out of buffer */
  if ((buf - buf_start) + UV_NAME_LEN_SIZE + name_len > event_len)
  {
    error= true;
    goto err;
  }

  name= (char *) buf + UV_NAME_LEN_SIZE;

  /*
    We don't know yet is_null value, so we must assume that name_len
    may have the bigger value possible, is_null= True and there is no
    payload for val, or even that name_len is 0.
  */
  if (name + name_len + UV_VAL_IS_NULL > buf_end)
  {
    error= true;
    goto err;
  }

  buf+= UV_NAME_LEN_SIZE + name_len;
  is_null= (bool) *buf;
  flags= User_var_log_event::UNDEF_F;    // defaults to UNDEF_F
  if (is_null)
  {
    type= STRING_RESULT;
    charset_number= my_charset_bin.number;
    val_len= 0;
    val= 0;  
  }
  else
  {
    val= (char *) (buf + UV_VAL_IS_NULL + UV_VAL_TYPE_SIZE +
                   UV_CHARSET_NUMBER_SIZE + UV_VAL_LEN_SIZE);

    if (val > buf_end)
    {
      error= true;
      goto err;
    }

    type= (Item_result) buf[UV_VAL_IS_NULL];
    charset_number= uint4korr(buf + UV_VAL_IS_NULL + UV_VAL_TYPE_SIZE);
    val_len= uint4korr(buf + UV_VAL_IS_NULL + UV_VAL_TYPE_SIZE +
                       UV_CHARSET_NUMBER_SIZE);

    if (val + val_len > buf_end)
    {
      error= true;
      goto err;
    }

    /**
      We need to check if this is from an old server
      that did not pack information for flags.
      We do this by checking if there are extra bytes
      after the packed value. If there are we take the
      extra byte and it's value is assumed to contain
      the flags value.

      Old events will not have this extra byte, thence,
      we keep the flags set to UNDEF_F.
    */
    size_t bytes_read= (val + val_len) - buf_start;
    if ((data_written - bytes_read) > 0)
    {
      flags= (uint) *(buf + UV_VAL_IS_NULL + UV_VAL_TYPE_SIZE +
                    UV_CHARSET_NUMBER_SIZE + UV_VAL_LEN_SIZE +
                    val_len);
    }
  }

err:
  if (unlikely(error))
    name= 0;
}


#ifndef MYSQL_CLIENT
bool User_var_log_event::write()
{
  char buf[UV_NAME_LEN_SIZE];
  char buf1[UV_VAL_IS_NULL + UV_VAL_TYPE_SIZE + 
	    UV_CHARSET_NUMBER_SIZE + UV_VAL_LEN_SIZE];
  uchar buf2[MY_MAX(8, DECIMAL_MAX_FIELD_SIZE + 2)], *pos= buf2;
  uint unsigned_len= 0;
  uint buf1_length;
  size_t event_length;

  int4store(buf, name_len);
  
  if ((buf1[0]= is_null))
  {
    buf1_length= 1;
    val_len= 0;                                 // Length of 'pos'
  }    
  else
  {
    buf1[1]= type;
    int4store(buf1 + 2, charset_number);

    switch (type) {
    case REAL_RESULT:
      float8store(buf2, *(double*) val);
      break;
    case INT_RESULT:
      int8store(buf2, *(longlong*) val);
      unsigned_len= 1;
      break;
    case DECIMAL_RESULT:
    {
      my_decimal *dec= (my_decimal *)val;
      dec->fix_buffer_pointer();
      buf2[0]= (char)(dec->intg + dec->frac);
      buf2[1]= (char)dec->frac;
      decimal2bin((decimal_t*)val, buf2+2, buf2[0], buf2[1]);
      val_len= decimal_bin_size(buf2[0], buf2[1]) + 2;
      break;
    }
    case STRING_RESULT:
      pos= (uchar*) val;
      break;
    case ROW_RESULT:
    default:
      DBUG_ASSERT(0);
      return 0;
    }
    int4store(buf1 + 2 + UV_CHARSET_NUMBER_SIZE, val_len);
    buf1_length= 10;
  }

  /* Length of the whole event */
  event_length= sizeof(buf)+ name_len + buf1_length + val_len + unsigned_len;

  return write_header(event_length) ||
         write_data(buf, sizeof(buf))   ||
         write_data(name, name_len)     ||
         write_data(buf1, buf1_length) ||
         write_data(pos, val_len) ||
         write_data(&flags, unsigned_len) ||
         write_footer();
}
#endif


/*
  User_var_log_event::print()
*/

#ifdef MYSQL_CLIENT
bool User_var_log_event::print(FILE* file, PRINT_EVENT_INFO* print_event_info)
{
  Write_on_release_cache cache(&print_event_info->head_cache, file,
                               Write_on_release_cache::FLUSH_F);

  if (!print_event_info->short_form)
  {
    if (print_header(&cache, print_event_info, FALSE) ||
        my_b_write_string(&cache, "\tUser_var\n"))
      goto err;
  }

  if (my_b_write_string(&cache, "SET @") ||
      my_b_write_backtick_quote(&cache, name, name_len))
    goto err;

  if (is_null)
  {
    if (my_b_printf(&cache, ":=NULL%s\n", print_event_info->delimiter))
      goto err;
  }
  else
  {
    switch (type) {
    case REAL_RESULT:
      double real_val;
      char real_buf[FMT_G_BUFSIZE(14)];
      float8get(real_val, val);
      sprintf(real_buf, "%.14g", real_val);
      if (my_b_printf(&cache, ":=%s%s\n", real_buf,
                      print_event_info->delimiter))
        goto err;
      break;
    case INT_RESULT:
      char int_buf[22];
      longlong10_to_str(uint8korr(val), int_buf, 
                        ((flags & User_var_log_event::UNSIGNED_F) ? 10 : -10));
      if (my_b_printf(&cache, ":=%s%s\n", int_buf,
                      print_event_info->delimiter))
        goto err;
      break;
    case DECIMAL_RESULT:
    {
      char str_buf[200];
      int str_len= sizeof(str_buf) - 1;
      int precision= (int)val[0];
      int scale= (int)val[1];
      decimal_digit_t dec_buf[10];
      decimal_t dec;
      dec.len= 10;
      dec.buf= dec_buf;

      bin2decimal((uchar*) val+2, &dec, precision, scale);
      decimal2string(&dec, str_buf, &str_len, 0, 0, 0);
      str_buf[str_len]= 0;
      if (my_b_printf(&cache, ":=%s%s\n", str_buf,
                      print_event_info->delimiter))
        goto err;
      break;
    }
    case STRING_RESULT:
    {
      /*
        Let's express the string in hex. That's the most robust way. If we
        print it in character form instead, we need to escape it with
        character_set_client which we don't know (we will know it in 5.0, but
        in 4.1 we don't know it easily when we are printing
        User_var_log_event). Explanation why we would need to bother with
        character_set_client (quoting Bar):
        > Note, the parser doesn't switch to another unescaping mode after
        > it has met a character set introducer.
        > For example, if an SJIS client says something like:
        > SET @a= _ucs2 \0a\0b'
        > the string constant is still unescaped according to SJIS, not
        > according to UCS2.
      */
      char *hex_str;
      CHARSET_INFO *cs;
      bool error;

      // 2 hex digits / byte
      hex_str= (char *) my_malloc(2 * val_len + 1 + 3, MYF(MY_WME));
      if (!hex_str)
        goto err;
      str_to_hex(hex_str, val, val_len);
      /*
        For proper behaviour when mysqlbinlog|mysql, we need to explicitly
        specify the variable's collation. It will however cause problems when
        people want to mysqlbinlog|mysql into another server not supporting the
        character set. But there's not much to do about this and it's unlikely.
      */
      if (!(cs= get_charset(charset_number, MYF(0))))
      {        /*
          Generate an unusable command (=> syntax error) is probably the best
          thing we can do here.
        */
        error= my_b_printf(&cache, ":=???%s\n", print_event_info->delimiter);
      }
      else
        error= my_b_printf(&cache, ":=_%s %s COLLATE `%s`%s\n",
                           cs->csname, hex_str, cs->name,
                           print_event_info->delimiter);
      my_free(hex_str);
      if (unlikely(error))
        goto err;
      break;
    }
    case ROW_RESULT:
    default:
      DBUG_ASSERT(0);
      break;
    }
  }

  return cache.flush_data();
err:
  return 1;
}
#endif


/*
  User_var_log_event::do_apply_event()
*/

#if defined(HAVE_REPLICATION) && !defined(MYSQL_CLIENT)
int User_var_log_event::do_apply_event(rpl_group_info *rgi)
{
  Item *it= 0;
  CHARSET_INFO *charset;
  DBUG_ENTER("User_var_log_event::do_apply_event");
  query_id_t sav_query_id= 0; /* memorize orig id when deferred applying */

  if (rgi->deferred_events_collecting)
  {
    set_deferred(current_thd->query_id);
    DBUG_RETURN(rgi->deferred_events->add(this));
  }
  else if (is_deferred())
  {
    sav_query_id= current_thd->query_id;
    current_thd->query_id= query_id; /* recreating original time context */
  }

  if (!(charset= get_charset(charset_number, MYF(MY_WME))))
  {
    rgi->rli->report(ERROR_LEVEL, ER_SLAVE_FATAL_ERROR,
                ER_THD(thd, ER_SLAVE_FATAL_ERROR),
                "Invalid character set for User var event");
    DBUG_RETURN(1);
  }
  LEX_CSTRING user_var_name;
  user_var_name.str= name;
  user_var_name.length= name_len;
  double real_val;
  longlong int_val;

  if (is_null)
  {
    it= new (thd->mem_root) Item_null(thd);
  }
  else
  {
    switch (type) {
    case REAL_RESULT:
      if (val_len != 8)
      {
        rgi->rli->report(ERROR_LEVEL, ER_SLAVE_FATAL_ERROR,
                    ER_THD(thd, ER_SLAVE_FATAL_ERROR),
                    "Invalid variable length at User var event");
        return 1;
      }
      float8get(real_val, val);
      it= new (thd->mem_root) Item_float(thd, real_val, 0);
      val= (char*) &real_val;		// Pointer to value in native format
      val_len= 8;
      break;
    case INT_RESULT:
      if (val_len != 8)
      {
        rgi->rli->report(ERROR_LEVEL, ER_SLAVE_FATAL_ERROR,
                    ER_THD(thd, ER_SLAVE_FATAL_ERROR),
                    "Invalid variable length at User var event");
        return 1;
      }
      int_val= (longlong) uint8korr(val);
      it= new (thd->mem_root) Item_int(thd, int_val);
      val= (char*) &int_val;		// Pointer to value in native format
      val_len= 8;
      break;
    case DECIMAL_RESULT:
    {
      if (val_len < 3)
      {
        rgi->rli->report(ERROR_LEVEL, ER_SLAVE_FATAL_ERROR,
                    ER_THD(thd, ER_SLAVE_FATAL_ERROR),
                    "Invalid variable length at User var event");
        return 1;
      }
      Item_decimal *dec= new (thd->mem_root) Item_decimal(thd, (uchar*) val+2, val[0], val[1]);
      it= dec;
      val= (char *)dec->val_decimal(NULL);
      val_len= sizeof(my_decimal);
      break;
    }
    case STRING_RESULT:
      it= new (thd->mem_root) Item_string(thd, val, (uint)val_len, charset);
      break;
    case ROW_RESULT:
    default:
      DBUG_ASSERT(0);
      DBUG_RETURN(0);
    }
  }

  Item_func_set_user_var *e= new (thd->mem_root) Item_func_set_user_var(thd, &user_var_name, it);
  /*
    Item_func_set_user_var can't substitute something else on its place =>
    0 can be passed as last argument (reference on item)

    Fix_fields() can fail, in which case a call of update_hash() might
    crash the server, so if fix fields fails, we just return with an
    error.
  */
  if (e->fix_fields(thd, 0))
    DBUG_RETURN(1);

  /*
    A variable can just be considered as a table with
    a single record and with a single column. Thus, like
    a column value, it could always have IMPLICIT derivation.
   */
  e->update_hash((void*) val, val_len, type, charset,
                 (flags & User_var_log_event::UNSIGNED_F));
  if (!is_deferred())
    free_root(thd->mem_root, 0);
  else
    current_thd->query_id= sav_query_id; /* restore current query's context */

  DBUG_RETURN(0);
}

int User_var_log_event::do_update_pos(rpl_group_info *rgi)
{
  rgi->inc_event_relay_log_pos();
  return 0;
}

Log_event::enum_skip_reason
User_var_log_event::do_shall_skip(rpl_group_info *rgi)
{
  /*
    It is a common error to set the slave skip counter to 1 instead
    of 2 when recovering from an insert which used a auto increment,
    rand, or user var.  Therefore, if the slave skip counter is 1, we
    just say that this event should be skipped by ignoring it, meaning
    that we do not change the value of the slave skip counter since it
    will be decreased by the following insert event.
  */
  return continue_group(rgi);
}
#endif /* !MYSQL_CLIENT */

#ifdef HAVE_REPLICATION
#ifdef MYSQL_CLIENT
bool Unknown_log_event::print(FILE* file_arg, PRINT_EVENT_INFO* print_event_info)
{
  if (print_event_info->short_form)
    return 0;

  Write_on_release_cache cache(&print_event_info->head_cache, file_arg);

  if (what != ENCRYPTED)
  {
    if (print_header(&cache, print_event_info, FALSE) ||
        my_b_printf(&cache, "\n# Unknown event\n"))
      goto err;
  }
  else if (my_b_printf(&cache, "# Encrypted event\n"))
    goto err;

  return cache.flush_data();
err:
  return 1;
}
#endif  

/**************************************************************************
	Stop_log_event methods
**************************************************************************/

/*
  Stop_log_event::print()
*/

#ifdef MYSQL_CLIENT
bool Stop_log_event::print(FILE* file, PRINT_EVENT_INFO* print_event_info)
{
  if (print_event_info->short_form)
    return 0;

  Write_on_release_cache cache(&print_event_info->head_cache, file,
                               Write_on_release_cache::FLUSH_F, this);

  if (print_header(&cache, print_event_info, FALSE) ||
      my_b_write_string(&cache, "\tStop\n"))
    return 1;
  return cache.flush_data();
}
#endif /* MYSQL_CLIENT */


#ifndef MYSQL_CLIENT
/*
  The master stopped.  We used to clean up all temporary tables but
  this is useless as, as the master has shut down properly, it has
  written all DROP TEMPORARY TABLE (prepared statements' deletion is
  TODO only when we binlog prep stmts).  We used to clean up
  slave_load_tmpdir, but this is useless as it has been cleared at the
  end of LOAD DATA INFILE.  So we have nothing to do here.  The place
  were we must do this cleaning is in
  Start_log_event_v3::do_apply_event(), not here. Because if we come
  here, the master was sane.

  This must only be called from the Slave SQL thread, since it calls
  Relay_log_info::flush().
*/

int Stop_log_event::do_update_pos(rpl_group_info *rgi)
{
  int error= 0;
  Relay_log_info *rli= rgi->rli;
  DBUG_ENTER("Stop_log_event::do_update_pos");
  /*
    We do not want to update master_log pos because we get a rotate event
    before stop, so by now group_master_log_name is set to the next log.
    If we updated it, we will have incorrect master coordinates and this
    could give false triggers in MASTER_POS_WAIT() that we have reached
    the target position when in fact we have not.
  */
  if (rli->get_flag(Relay_log_info::IN_TRANSACTION))
    rgi->inc_event_relay_log_pos();
  else if (!rgi->is_parallel_exec)
  {
    rpl_global_gtid_slave_state->record_and_update_gtid(thd, rgi);
    rli->inc_group_relay_log_pos(0, rgi);
    if (rli->flush())
      error= 1;
  }
  DBUG_RETURN(error);
}

#endif /* !MYSQL_CLIENT */
#endif /* HAVE_REPLICATION */


/**************************************************************************
	Create_file_log_event methods
**************************************************************************/

/*
  Create_file_log_event ctor
*/

#ifndef MYSQL_CLIENT
Create_file_log_event::
Create_file_log_event(THD* thd_arg, sql_exchange* ex,
		      const char* db_arg, const char* table_name_arg,
                      List<Item>& fields_arg,
                      bool is_concurrent_arg,
                      enum enum_duplicates handle_dup,
                      bool ignore,
		      uchar* block_arg, uint block_len_arg, bool using_trans)
  :Load_log_event(thd_arg, ex, db_arg, table_name_arg, fields_arg,
                  is_concurrent_arg,
                  handle_dup, ignore, using_trans),
   fake_base(0), block(block_arg), event_buf(0), block_len(block_len_arg),
   file_id(thd_arg->file_id = mysql_bin_log.next_file_id())
{
  DBUG_ENTER("Create_file_log_event");
  sql_ex.force_new_format();
  DBUG_VOID_RETURN;
}


/*
  Create_file_log_event::write_data_body()
*/

bool Create_file_log_event::write_data_body()
{
  bool res;
  if ((res= Load_log_event::write_data_body()) || fake_base)
    return res;
  return write_data("", 1) ||
         write_data(block, block_len);
}


/*
  Create_file_log_event::write_data_header()
*/

bool Create_file_log_event::write_data_header()
{
  bool res;
  uchar buf[CREATE_FILE_HEADER_LEN];
  if ((res= Load_log_event::write_data_header()) || fake_base)
    return res;
  int4store(buf + CF_FILE_ID_OFFSET, file_id);
  return write_data(buf, CREATE_FILE_HEADER_LEN) != 0;
}


/*
  Create_file_log_event::write_base()
*/

bool Create_file_log_event::write_base()
{
  bool res;
  fake_base= 1;                                 // pretend we are Load event
  res= write();
  fake_base= 0;
  return res;
}

#endif /* !MYSQL_CLIENT */

/*
  Create_file_log_event ctor
*/

Create_file_log_event::Create_file_log_event(const char* buf, uint len,
                                             const Format_description_log_event* description_event)
  :Load_log_event(buf,0,description_event),fake_base(0),block(0),inited_from_old(0)
{
  DBUG_ENTER("Create_file_log_event::Create_file_log_event(char*,...)");
  uint block_offset;
  uint header_len= description_event->common_header_len;
  uint8 load_header_len= description_event->post_header_len[LOAD_EVENT-1];
  uint8 create_file_header_len= description_event->post_header_len[CREATE_FILE_EVENT-1];
  if (!(event_buf= (char*) my_memdup(buf, len, MYF(MY_WME))) ||
      copy_log_event(event_buf,len,
                     (((uchar)buf[EVENT_TYPE_OFFSET] == LOAD_EVENT) ?
                      load_header_len + header_len :
                      (fake_base ? (header_len+load_header_len) :
                       (header_len+load_header_len) +
                       create_file_header_len)),
                     description_event))
    DBUG_VOID_RETURN;
  if (description_event->binlog_version!=1)
  {
    file_id= uint4korr(buf + 
                       header_len +
		       load_header_len + CF_FILE_ID_OFFSET);
    /*
      Note that it's ok to use get_data_size() below, because it is computed
      with values we have already read from this event (because we called
      copy_log_event()); we are not using slave's format info to decode
      master's format, we are really using master's format info.
      Anyway, both formats should be identical (except the common_header_len)
      as these Load events are not changed between 4.0 and 5.0 (as logging of
      LOAD DATA INFILE does not use Load_log_event in 5.0).

      The + 1 is for \0 terminating fname  
    */
    block_offset= (description_event->common_header_len +
                   Load_log_event::get_data_size() +
                   create_file_header_len + 1);
    if (len < block_offset)
      DBUG_VOID_RETURN;
    block = (uchar*)buf + block_offset;
    block_len = len - block_offset;
  }
  else
  {
    sql_ex.force_new_format();
    inited_from_old = 1;
  }
  DBUG_VOID_RETURN;
}


/*
  Create_file_log_event::print()
*/

#ifdef MYSQL_CLIENT
bool Create_file_log_event::print(FILE* file,
                                  PRINT_EVENT_INFO* print_event_info,
				  bool enable_local)
{
  if (print_event_info->short_form)
  {
    if (enable_local && check_fname_outside_temp_buf())
      return Load_log_event::print(file, print_event_info);
    return 0;
  }

  Write_on_release_cache cache(&print_event_info->head_cache, file);

  if (enable_local)
  {
    if (Load_log_event::print(file, print_event_info,
                              !check_fname_outside_temp_buf()))
      goto err;

    /**
      reduce the size of io cache so that the write function is called
      for every call to my_b_printf().
     */
    DBUG_EXECUTE_IF ("simulate_create_event_write_error",
                     {(&cache)->write_pos= (&cache)->write_end;
                     DBUG_SET("+d,simulate_file_write_error");});
    /*
      That one is for "file_id: etc" below: in mysqlbinlog we want the #, in
      SHOW BINLOG EVENTS we don't.
     */
    if (my_b_write_byte(&cache, '#'))
      goto err;
  }

  if (my_b_printf(&cache, " file_id: %d  block_len: %d\n", file_id, block_len))
    goto err;

  return cache.flush_data();
err:
  return 1;

}


bool Create_file_log_event::print(FILE* file,
                                  PRINT_EVENT_INFO* print_event_info)
{
  return print(file, print_event_info, 0);
}
#endif /* MYSQL_CLIENT */


/*
  Create_file_log_event::pack_info()
*/

#if defined(HAVE_REPLICATION) && !defined(MYSQL_CLIENT)
void Create_file_log_event::pack_info(Protocol *protocol)
{
  char buf[SAFE_NAME_LEN*2 + 30 + 21*2], *pos;
  pos= strmov(buf, "db=");
  memcpy(pos, db, db_len);
  pos= strmov(pos + db_len, ";table=");
  memcpy(pos, table_name, table_name_len);
  pos= strmov(pos + table_name_len, ";file_id=");
  pos= int10_to_str((long) file_id, pos, 10);
  pos= strmov(pos, ";block_len=");
  pos= int10_to_str((long) block_len, pos, 10);
  protocol->store(buf, (uint) (pos-buf), &my_charset_bin);
}
#endif /* defined(HAVE_REPLICATION) && !defined(MYSQL_CLIENT) */


/**
  Create_file_log_event::do_apply_event()
  Constructor for Create_file_log_event to intantiate an event
  from the relay log on the slave.

  @retval
    0           Success
  @retval
    1           Failure
*/

#if defined(HAVE_REPLICATION) && !defined(MYSQL_CLIENT)
int Create_file_log_event::do_apply_event(rpl_group_info *rgi)
{
  char fname_buf[FN_REFLEN];
  char *ext;
  int fd = -1;
  IO_CACHE file;
  Log_event_writer lew(&file, 0);
  int error = 1;
  Relay_log_info const *rli= rgi->rli;

  THD_STAGE_INFO(thd, stage_making_temp_file_create_before_load_data);
  bzero((char*)&file, sizeof(file));
  ext= slave_load_file_stem(fname_buf, file_id, server_id, ".info",
                            &rli->mi->connection_name);
  /* old copy may exist already */
  mysql_file_delete(key_file_log_event_info, fname_buf, MYF(0));
  if ((fd= mysql_file_create(key_file_log_event_info,
                             fname_buf, CREATE_MODE,
                             O_WRONLY | O_BINARY | O_EXCL | O_NOFOLLOW,
                             MYF(MY_WME))) < 0 ||
      init_io_cache(&file, fd, IO_SIZE, WRITE_CACHE, (my_off_t)0, 0,
		    MYF(MY_WME|MY_NABP)))
  {
    rli->report(ERROR_LEVEL, my_errno, rgi->gtid_info(),
                "Error in Create_file event: could not open file '%s'",
                fname_buf);
    goto err;
  }

  // a trick to avoid allocating another buffer
  fname= fname_buf;
  fname_len= (uint) (strmov(ext, ".data") - fname);
  writer= &lew;
  if (write_base())
  {
    strmov(ext, ".info"); // to have it right in the error message
    rli->report(ERROR_LEVEL, my_errno, rgi->gtid_info(),
                "Error in Create_file event: could not write to file '%s'",
                fname_buf);
    goto err;
  }
  end_io_cache(&file);
  mysql_file_close(fd, MYF(0));

  // fname_buf now already has .data, not .info, because we did our trick
  /* old copy may exist already */
  mysql_file_delete(key_file_log_event_data, fname_buf, MYF(0));
  if ((fd= mysql_file_create(key_file_log_event_data,
                             fname_buf, CREATE_MODE,
                             O_WRONLY | O_BINARY | O_EXCL | O_NOFOLLOW,
                             MYF(MY_WME))) < 0)
  {
    rli->report(ERROR_LEVEL, my_errno, rgi->gtid_info(),
                "Error in Create_file event: could not open file '%s'",
                fname_buf);
    goto err;
  }
  if (mysql_file_write(fd, (uchar*) block, block_len, MYF(MY_WME+MY_NABP)))
  {
    rli->report(ERROR_LEVEL, my_errno, rgi->gtid_info(),
                "Error in Create_file event: write to '%s' failed",
                fname_buf);
    goto err;
  }
  error=0;					// Everything is ok

err:
  if (unlikely(error))
    end_io_cache(&file);
  if (likely(fd >= 0))
    mysql_file_close(fd, MYF(0));
  return error != 0;
}
#endif /* defined(HAVE_REPLICATION) && !defined(MYSQL_CLIENT) */


/**************************************************************************
	Append_block_log_event methods
**************************************************************************/

/*
  Append_block_log_event ctor
*/

#ifndef MYSQL_CLIENT  
Append_block_log_event::Append_block_log_event(THD *thd_arg,
                                               const char *db_arg,
					       uchar *block_arg,
					       uint block_len_arg,
					       bool using_trans)
  :Log_event(thd_arg,0, using_trans), block(block_arg),
   block_len(block_len_arg), file_id(thd_arg->file_id), db(db_arg)
{
}
#endif


/*
  Append_block_log_event ctor
*/

Append_block_log_event::Append_block_log_event(const char* buf, uint len,
                                               const Format_description_log_event* description_event)
  :Log_event(buf, description_event),block(0)
{
  DBUG_ENTER("Append_block_log_event::Append_block_log_event(char*,...)");
  uint8 common_header_len= description_event->common_header_len; 
  uint8 append_block_header_len=
    description_event->post_header_len[APPEND_BLOCK_EVENT-1];
  uint total_header_len= common_header_len+append_block_header_len;
  if (len < total_header_len)
    DBUG_VOID_RETURN;
  file_id= uint4korr(buf + common_header_len + AB_FILE_ID_OFFSET);
  block= (uchar*)buf + total_header_len;
  block_len= len - total_header_len;
  DBUG_VOID_RETURN;
}


/*
  Append_block_log_event::write()
*/

#ifndef MYSQL_CLIENT
bool Append_block_log_event::write()
{
  uchar buf[APPEND_BLOCK_HEADER_LEN];
  int4store(buf + AB_FILE_ID_OFFSET, file_id);
  return write_header(APPEND_BLOCK_HEADER_LEN + block_len) ||
         write_data(buf, APPEND_BLOCK_HEADER_LEN) ||
         write_data(block, block_len) ||
         write_footer();
}
#endif


/*
  Append_block_log_event::print()
*/

#ifdef MYSQL_CLIENT  
bool Append_block_log_event::print(FILE* file,
				   PRINT_EVENT_INFO* print_event_info)
{
  if (print_event_info->short_form)
    return 0;

  Write_on_release_cache cache(&print_event_info->head_cache, file);

  if (print_header(&cache, print_event_info, FALSE) ||
      my_b_printf(&cache, "\n#%s: file_id: %d  block_len: %d\n",
                  get_type_str(), file_id, block_len))
    goto err;

  return cache.flush_data();
err:
  return 1;
}
#endif /* MYSQL_CLIENT */


/*
  Append_block_log_event::pack_info()
*/

#if defined(HAVE_REPLICATION) && !defined(MYSQL_CLIENT)
void Append_block_log_event::pack_info(Protocol *protocol)
{
  char buf[256];
  uint length;
  length= (uint) sprintf(buf, ";file_id=%u;block_len=%u", file_id, block_len);
  protocol->store(buf, length, &my_charset_bin);
}


/*
  Append_block_log_event::get_create_or_append()
*/

int Append_block_log_event::get_create_or_append() const
{
  return 0; /* append to the file, fail if not exists */
}

/*
  Append_block_log_event::do_apply_event()
*/

int Append_block_log_event::do_apply_event(rpl_group_info *rgi)
{
  char fname[FN_REFLEN];
  int fd;
  int error = 1;
  Relay_log_info const *rli= rgi->rli;
  DBUG_ENTER("Append_block_log_event::do_apply_event");

  THD_STAGE_INFO(thd, stage_making_temp_file_append_before_load_data);
  slave_load_file_stem(fname, file_id, server_id, ".data",
                       &rli->mi->cmp_connection_name);
  if (get_create_or_append())
  {
    /*
      Usually lex_start() is called by mysql_parse(), but we need it here
      as the present method does not call mysql_parse().
    */
    lex_start(thd);
    thd->reset_for_next_command();
    /* old copy may exist already */
    mysql_file_delete(key_file_log_event_data, fname, MYF(0));
    if ((fd= mysql_file_create(key_file_log_event_data,
                               fname, CREATE_MODE,
                               O_WRONLY | O_BINARY | O_EXCL | O_NOFOLLOW,
                               MYF(MY_WME))) < 0)
    {
      rli->report(ERROR_LEVEL, my_errno, rgi->gtid_info(),
                  "Error in %s event: could not create file '%s'",
                  get_type_str(), fname);
      goto err;
    }
  }
  else if ((fd= mysql_file_open(key_file_log_event_data,
                                fname,
                                O_WRONLY | O_APPEND | O_BINARY | O_NOFOLLOW,
                                MYF(MY_WME))) < 0)
  {
    rli->report(ERROR_LEVEL, my_errno, rgi->gtid_info(),
                "Error in %s event: could not open file '%s'",
                get_type_str(), fname);
    goto err;
  }

  DBUG_EXECUTE_IF("remove_slave_load_file_before_write",
                  {
                    my_delete(fname, MYF(0));
                  });

  if (mysql_file_write(fd, (uchar*) block, block_len, MYF(MY_WME+MY_NABP)))
  {
    rli->report(ERROR_LEVEL, my_errno, rgi->gtid_info(),
                "Error in %s event: write to '%s' failed",
                get_type_str(), fname);
    goto err;
  }
  error=0;

err:
  if (fd >= 0)
    mysql_file_close(fd, MYF(0));
  DBUG_RETURN(error);
}
#endif


/**************************************************************************
	Delete_file_log_event methods
**************************************************************************/

/*
  Delete_file_log_event ctor
*/

#ifndef MYSQL_CLIENT
Delete_file_log_event::Delete_file_log_event(THD *thd_arg, const char* db_arg,
					     bool using_trans)
  :Log_event(thd_arg, 0, using_trans), file_id(thd_arg->file_id), db(db_arg)
{
}
#endif

/*
  Delete_file_log_event ctor
*/

Delete_file_log_event::Delete_file_log_event(const char* buf, uint len,
                                             const Format_description_log_event* description_event)
  :Log_event(buf, description_event),file_id(0)
{
  uint8 common_header_len= description_event->common_header_len;
  uint8 delete_file_header_len= description_event->post_header_len[DELETE_FILE_EVENT-1];
  if (len < (uint)(common_header_len + delete_file_header_len))
    return;
  file_id= uint4korr(buf + common_header_len + DF_FILE_ID_OFFSET);
}


/*
  Delete_file_log_event::write()
*/

#ifndef MYSQL_CLIENT
bool Delete_file_log_event::write()
{
 uchar buf[DELETE_FILE_HEADER_LEN];
 int4store(buf + DF_FILE_ID_OFFSET, file_id);
 return write_header(sizeof(buf)) ||
        write_data(buf, sizeof(buf)) ||
        write_footer();
}
#endif


/*
  Delete_file_log_event::print()
*/

#ifdef MYSQL_CLIENT  
bool Delete_file_log_event::print(FILE* file,
				  PRINT_EVENT_INFO* print_event_info)
{
  if (print_event_info->short_form)
    return 0;

  Write_on_release_cache cache(&print_event_info->head_cache, file);

  if (print_header(&cache, print_event_info, FALSE) ||
      my_b_printf(&cache, "\n#Delete_file: file_id=%u\n", file_id))
    return 1;

  return cache.flush_data();
}
#endif /* MYSQL_CLIENT */

/*
  Delete_file_log_event::pack_info()
*/

#if defined(HAVE_REPLICATION) && !defined(MYSQL_CLIENT)
void Delete_file_log_event::pack_info(Protocol *protocol)
{
  char buf[64];
  uint length;
  length= (uint) sprintf(buf, ";file_id=%u", (uint) file_id);
  protocol->store(buf, (int32) length, &my_charset_bin);
}
#endif

/*
  Delete_file_log_event::do_apply_event()
*/

#if defined(HAVE_REPLICATION) && !defined(MYSQL_CLIENT)
int Delete_file_log_event::do_apply_event(rpl_group_info *rgi)
{
  char fname[FN_REFLEN+10];
  Relay_log_info const *rli= rgi->rli;
  char *ext= slave_load_file_stem(fname, file_id, server_id, ".data",
                                  &rli->mi->cmp_connection_name);
  mysql_file_delete(key_file_log_event_data, fname, MYF(MY_WME));
  strmov(ext, ".info");
  mysql_file_delete(key_file_log_event_info, fname, MYF(MY_WME));
  return 0;
}
#endif /* defined(HAVE_REPLICATION) && !defined(MYSQL_CLIENT) */


/**************************************************************************
	Execute_load_log_event methods
**************************************************************************/

/*
  Execute_load_log_event ctor
*/

#ifndef MYSQL_CLIENT  
Execute_load_log_event::Execute_load_log_event(THD *thd_arg,
                                               const char* db_arg,
					       bool using_trans)
  :Log_event(thd_arg, 0, using_trans), file_id(thd_arg->file_id), db(db_arg)
{
}
#endif
  

/*
  Execute_load_log_event ctor
*/

Execute_load_log_event::Execute_load_log_event(const char* buf, uint len,
                                               const Format_description_log_event* description_event)
  :Log_event(buf, description_event), file_id(0)
{
  uint8 common_header_len= description_event->common_header_len;
  uint8 exec_load_header_len= description_event->post_header_len[EXEC_LOAD_EVENT-1];
  if (len < (uint)(common_header_len+exec_load_header_len))
    return;
  file_id= uint4korr(buf + common_header_len + EL_FILE_ID_OFFSET);
}


/*
  Execute_load_log_event::write()
*/

#ifndef MYSQL_CLIENT
bool Execute_load_log_event::write()
{
  uchar buf[EXEC_LOAD_HEADER_LEN];
  int4store(buf + EL_FILE_ID_OFFSET, file_id);
  return write_header(sizeof(buf)) ||
         write_data(buf, sizeof(buf)) ||
         write_footer();
}
#endif


/*
  Execute_load_log_event::print()
*/

#ifdef MYSQL_CLIENT  
bool Execute_load_log_event::print(FILE* file,
				   PRINT_EVENT_INFO* print_event_info)
{
  if (print_event_info->short_form)
    return 0;

  Write_on_release_cache cache(&print_event_info->head_cache, file);

  if (print_header(&cache, print_event_info, FALSE) ||
      my_b_printf(&cache, "\n#Exec_load: file_id=%d\n",
                  file_id))
    return 1;

  return cache.flush_data();
}
#endif

/*
  Execute_load_log_event::pack_info()
*/

#if defined(HAVE_REPLICATION) && !defined(MYSQL_CLIENT)
void Execute_load_log_event::pack_info(Protocol *protocol)
{
  char buf[64];
  uint length;
  length= (uint) sprintf(buf, ";file_id=%u", (uint) file_id);
  protocol->store(buf, (int32) length, &my_charset_bin);
}


/*
  Execute_load_log_event::do_apply_event()
*/

int Execute_load_log_event::do_apply_event(rpl_group_info *rgi)
{
  char fname[FN_REFLEN+10];
  char *ext;
  int fd;
  int error= 1;
  IO_CACHE file;
  Load_log_event *lev= 0;
  Relay_log_info const *rli= rgi->rli;

  ext= slave_load_file_stem(fname, file_id, server_id, ".info",
                            &rli->mi->cmp_connection_name);
  if ((fd= mysql_file_open(key_file_log_event_info,
                           fname, O_RDONLY | O_BINARY | O_NOFOLLOW,
                           MYF(MY_WME))) < 0 ||
      init_io_cache(&file, fd, IO_SIZE, READ_CACHE, (my_off_t)0, 0,
		    MYF(MY_WME|MY_NABP)))
  {
    rli->report(ERROR_LEVEL, my_errno, rgi->gtid_info(),
                "Error in Exec_load event: could not open file '%s'",
                fname);
    goto err;
  }
  if (!(lev= (Load_log_event*)
        Log_event::read_log_event(&file,
                                  rli->relay_log.description_event_for_exec,
                                  opt_slave_sql_verify_checksum)) ||
      lev->get_type_code() != NEW_LOAD_EVENT)
  {
    rli->report(ERROR_LEVEL, 0, rgi->gtid_info(), "Error in Exec_load event: "
                    "file '%s' appears corrupted", fname);
    goto err;
  }
  lev->thd = thd;
  /*
    lev->do_apply_event should use rli only for errors i.e. should
    not advance rli's position.

    lev->do_apply_event is the place where the table is loaded (it
    calls mysql_load()).
  */

  if (lev->do_apply_event(0,rgi,1)) 
  {
    /*
      We want to indicate the name of the file that could not be loaded
      (SQL_LOADxxx).
      But as we are here we are sure the error is in rli->last_slave_error and
      rli->last_slave_errno (example of error: duplicate entry for key), so we
      don't want to overwrite it with the filename.
      What we want instead is add the filename to the current error message.
    */
    char *tmp= my_strdup(rli->last_error().message, MYF(MY_WME));
    if (tmp)
    {
      rli->report(ERROR_LEVEL, rli->last_error().number, rgi->gtid_info(),
                  "%s. Failed executing load from '%s'", tmp, fname);
      my_free(tmp);
    }
    goto err;
  }
  /*
    We have an open file descriptor to the .info file; we need to close it
    or Windows will refuse to delete the file in mysql_file_delete().
  */
  if (fd >= 0)
  {
    mysql_file_close(fd, MYF(0));
    end_io_cache(&file);
    fd= -1;
  }
  mysql_file_delete(key_file_log_event_info, fname, MYF(MY_WME));
  memcpy(ext, ".data", 6);
  mysql_file_delete(key_file_log_event_data, fname, MYF(MY_WME));
  error = 0;

err:
  delete lev;
  if (fd >= 0)
  {
    mysql_file_close(fd, MYF(0));
    end_io_cache(&file);
  }
  return error;
}

#endif /* defined(HAVE_REPLICATION) && !defined(MYSQL_CLIENT) */


/**************************************************************************
	Begin_load_query_log_event methods
**************************************************************************/

#ifndef MYSQL_CLIENT
Begin_load_query_log_event::
Begin_load_query_log_event(THD* thd_arg, const char* db_arg, uchar* block_arg,
                           uint block_len_arg, bool using_trans)
  :Append_block_log_event(thd_arg, db_arg, block_arg, block_len_arg,
                          using_trans)
{
   file_id= thd_arg->file_id= mysql_bin_log.next_file_id();
}
#endif


Begin_load_query_log_event::
Begin_load_query_log_event(const char* buf, uint len,
                           const Format_description_log_event* desc_event)
  :Append_block_log_event(buf, len, desc_event)
{
}


#if defined( HAVE_REPLICATION) && !defined(MYSQL_CLIENT)
int Begin_load_query_log_event::get_create_or_append() const
{
  return 1; /* create the file */
}
#endif /* defined( HAVE_REPLICATION) && !defined(MYSQL_CLIENT) */


#if !defined(MYSQL_CLIENT) && defined(HAVE_REPLICATION)
Log_event::enum_skip_reason
Begin_load_query_log_event::do_shall_skip(rpl_group_info *rgi)
{
  /*
    If the slave skip counter is 1, then we should not start executing
    on the next event.
  */
  return continue_group(rgi);
}
#endif


/**************************************************************************
	Execute_load_query_log_event methods
**************************************************************************/


#ifndef MYSQL_CLIENT
Execute_load_query_log_event::
Execute_load_query_log_event(THD *thd_arg, const char* query_arg,
                             ulong query_length_arg, uint fn_pos_start_arg,
                             uint fn_pos_end_arg,
                             enum_load_dup_handling dup_handling_arg,
                             bool using_trans, bool direct, bool suppress_use,
                             int errcode):
  Query_log_event(thd_arg, query_arg, query_length_arg, using_trans, direct,
                  suppress_use, errcode),
  file_id(thd_arg->file_id), fn_pos_start(fn_pos_start_arg),
  fn_pos_end(fn_pos_end_arg), dup_handling(dup_handling_arg)
{
}
#endif /* !MYSQL_CLIENT */


Execute_load_query_log_event::
Execute_load_query_log_event(const char* buf, uint event_len,
                             const Format_description_log_event* desc_event):
  Query_log_event(buf, event_len, desc_event, EXECUTE_LOAD_QUERY_EVENT),
  file_id(0), fn_pos_start(0), fn_pos_end(0)
{
  if (!Query_log_event::is_valid())
    return;

  buf+= desc_event->common_header_len;

  fn_pos_start= uint4korr(buf + ELQ_FN_POS_START_OFFSET);
  fn_pos_end= uint4korr(buf + ELQ_FN_POS_END_OFFSET);
  dup_handling= (enum_load_dup_handling)(*(buf + ELQ_DUP_HANDLING_OFFSET));

  if (fn_pos_start > q_len || fn_pos_end > q_len ||
      dup_handling > LOAD_DUP_REPLACE)
    return;

  file_id= uint4korr(buf + ELQ_FILE_ID_OFFSET);
}


ulong Execute_load_query_log_event::get_post_header_size_for_derived()
{
  return EXECUTE_LOAD_QUERY_EXTRA_HEADER_LEN;
}


#ifndef MYSQL_CLIENT
bool
Execute_load_query_log_event::write_post_header_for_derived()
{
  uchar buf[EXECUTE_LOAD_QUERY_EXTRA_HEADER_LEN];
  int4store(buf, file_id);
  int4store(buf + 4, fn_pos_start);
  int4store(buf + 4 + 4, fn_pos_end);
  *(buf + 4 + 4 + 4)= (uchar) dup_handling;
  return write_data(buf, EXECUTE_LOAD_QUERY_EXTRA_HEADER_LEN);
}
#endif


#ifdef MYSQL_CLIENT
bool Execute_load_query_log_event::print(FILE* file,
                                         PRINT_EVENT_INFO* print_event_info)
{
  return print(file, print_event_info, 0);
}

/**
  Prints the query as LOAD DATA LOCAL and with rewritten filename.
*/
bool Execute_load_query_log_event::print(FILE* file,
                                         PRINT_EVENT_INFO* print_event_info,
                                         const char *local_fname)
{
  Write_on_release_cache cache(&print_event_info->head_cache, file);

  if (print_query_header(&cache, print_event_info))
    goto err;

  /**
    reduce the size of io cache so that the write function is called
    for every call to my_b_printf().
   */
  DBUG_EXECUTE_IF ("simulate_execute_event_write_error",
                   {(&cache)->write_pos= (&cache)->write_end;
                   DBUG_SET("+d,simulate_file_write_error");});

  if (local_fname)
  {
    if (my_b_write(&cache, (uchar*) query, fn_pos_start) ||
        my_b_write_string(&cache, " LOCAL INFILE ") ||
        pretty_print_str(&cache, local_fname, (int)strlen(local_fname)))
      goto err;

    if (dup_handling == LOAD_DUP_REPLACE)
      if (my_b_write_string(&cache, " REPLACE"))
        goto err;

    if (my_b_write_string(&cache, " INTO") ||
        my_b_write(&cache, (uchar*) query + fn_pos_end, q_len-fn_pos_end) ||
        my_b_printf(&cache, "\n%s\n", print_event_info->delimiter))
      goto err;
  }
  else
  {
    if (my_b_write(&cache, (uchar*) query, q_len) ||
        my_b_printf(&cache, "\n%s\n", print_event_info->delimiter))
      goto err;
  }

  if (!print_event_info->short_form)
    my_b_printf(&cache, "# file_id: %d \n", file_id);

  return cache.flush_data();
err:
  return 1;
}
#endif


#if defined(HAVE_REPLICATION) && !defined(MYSQL_CLIENT)
void Execute_load_query_log_event::pack_info(Protocol *protocol)
{
  char buf_mem[1024];
  String buf(buf_mem, sizeof(buf_mem), system_charset_info);
  buf.real_alloc(9 + db_len + q_len + 10 + 21);
  if (db && db_len)
  {
    if (buf.append(STRING_WITH_LEN("use ")) ||
        append_identifier(protocol->thd, &buf, db, db_len) ||
        buf.append(STRING_WITH_LEN("; ")))
      return;
  }
  if (query && q_len && buf.append(query, q_len))
    return;
  if (buf.append(" ;file_id=") ||
      buf.append_ulonglong(file_id))
    return;
  protocol->store(buf.ptr(), buf.length(), &my_charset_bin);
}


int
Execute_load_query_log_event::do_apply_event(rpl_group_info *rgi)
{
  char *p;
  char *buf;
  char *fname;
  char *fname_end;
  int error;
  Relay_log_info const *rli= rgi->rli;

  buf= (char*) my_malloc(q_len + 1 - (fn_pos_end - fn_pos_start) +
                         (FN_REFLEN + 10) + 10 + 8 + 5, MYF(MY_WME));

  DBUG_EXECUTE_IF("LOAD_DATA_INFILE_has_fatal_error", my_free(buf); buf= NULL;);

  /* Replace filename and LOCAL keyword in query before executing it */
  if (buf == NULL)
  {
    rli->report(ERROR_LEVEL, ER_SLAVE_FATAL_ERROR, rgi->gtid_info(),
                ER_THD(rgi->thd, ER_SLAVE_FATAL_ERROR), "Not enough memory");
    return 1;
  }

  p= buf;
  memcpy(p, query, fn_pos_start);
  p+= fn_pos_start;
  fname= (p= strmake(p, STRING_WITH_LEN(" INFILE \'")));
  p= slave_load_file_stem(p, file_id, server_id, ".data",
                          &rli->mi->cmp_connection_name);
  fname_end= p= strend(p);                      // Safer than p=p+5
  *(p++)='\'';
  switch (dup_handling) {
  case LOAD_DUP_IGNORE:
    p= strmake(p, STRING_WITH_LEN(" IGNORE"));
    break;
  case LOAD_DUP_REPLACE:
    p= strmake(p, STRING_WITH_LEN(" REPLACE"));
    break;
  default:
    /* Ordinary load data */
    break;
  }
  p= strmake(p, STRING_WITH_LEN(" INTO "));
  p= strmake(p, query+fn_pos_end, q_len-fn_pos_end);

  error= Query_log_event::do_apply_event(rgi, buf, (uint32)(p-buf));

  /* Forging file name for deletion in same buffer */
  *fname_end= 0;

  /*
    If there was an error the slave is going to stop, leave the
    file so that we can re-execute this event at START SLAVE.
  */
  if (unlikely(!error))
    mysql_file_delete(key_file_log_event_data, fname, MYF(MY_WME));

  my_free(buf);
  return error;
}
#endif


/**************************************************************************
	sql_ex_info methods
**************************************************************************/

/*
  sql_ex_info::init()
*/

const char *sql_ex_info::init(const char *buf, const char *buf_end,
                              bool use_new_format)
{
  cached_new_format = use_new_format;
  if (use_new_format)
  {
    empty_flags=0;
    /*
      The code below assumes that buf will not disappear from
      under our feet during the lifetime of the event. This assumption
      holds true in the slave thread if the log is in new format, but is not
      the case when we have old format because we will be reusing net buffer
      to read the actual file before we write out the Create_file event.
    */
    if (read_str(&buf, buf_end, &field_term, &field_term_len) ||
        read_str(&buf, buf_end, &enclosed,   &enclosed_len) ||
        read_str(&buf, buf_end, &line_term,  &line_term_len) ||
        read_str(&buf, buf_end, &line_start, &line_start_len) ||
        read_str(&buf, buf_end, &escaped,    &escaped_len))
      return 0;
    opt_flags = *buf++;
  }
  else
  {
    field_term_len= enclosed_len= line_term_len= line_start_len= escaped_len=1;
    field_term = buf++;			// Use first byte in string
    enclosed=	 buf++;
    line_term=   buf++;
    line_start=  buf++;
    escaped=     buf++;
    opt_flags =  *buf++;
    empty_flags= *buf++;
    if (empty_flags & FIELD_TERM_EMPTY)
      field_term_len=0;
    if (empty_flags & ENCLOSED_EMPTY)
      enclosed_len=0;
    if (empty_flags & LINE_TERM_EMPTY)
      line_term_len=0;
    if (empty_flags & LINE_START_EMPTY)
      line_start_len=0;
    if (empty_flags & ESCAPED_EMPTY)
      escaped_len=0;
  }
  return buf;
}

#ifndef MYSQL_CLIENT
/*
  write_str()
*/

static bool write_str(Log_event_writer *writer, const char *str, uint length)
{
  uchar tmp[1];
  tmp[0]= (uchar) length;
  return (writer->write_data(tmp, sizeof(tmp)) ||
	  writer->write_data((uchar*) str, length));
}

/*
  sql_ex_info::write_data()
*/

bool sql_ex_info::write_data(Log_event_writer *writer)
{
  if (new_format())
  {
    return write_str(writer, field_term, field_term_len) ||
	   write_str(writer, enclosed,   enclosed_len) ||
	   write_str(writer, line_term,  line_term_len) ||
	   write_str(writer, line_start, line_start_len) ||
	   write_str(writer, escaped,    escaped_len) ||
	   writer->write_data((uchar*) &opt_flags, 1);
  }
  else
  {
    uchar old_ex[7];
    old_ex[0]= *field_term;
    old_ex[1]= *enclosed;
    old_ex[2]= *line_term;
    old_ex[3]= *line_start;
    old_ex[4]= *escaped;
    old_ex[5]=  opt_flags;
    old_ex[6]=  empty_flags;
    return writer->write_data(old_ex, sizeof(old_ex));
  }
}



/**************************************************************************
	Rows_log_event member functions
**************************************************************************/

Rows_log_event::Rows_log_event(THD *thd_arg, TABLE *tbl_arg, ulong tid,
                               MY_BITMAP const *cols, bool is_transactional,
                               Log_event_type event_type)
  : Log_event(thd_arg, 0, is_transactional),
    m_row_count(0),
    m_table(tbl_arg),
    m_table_id(tid),
    m_width(tbl_arg ? tbl_arg->s->fields : 1),
    m_rows_buf(0), m_rows_cur(0), m_rows_end(0), m_flags(0),
    m_type(event_type), m_extra_row_data(0)
#ifdef HAVE_REPLICATION
    , m_curr_row(NULL), m_curr_row_end(NULL),
    m_key(NULL), m_key_info(NULL), m_key_nr(0),
    master_had_triggers(0)
#endif
{
  /*
    We allow a special form of dummy event when the table, and cols
    are null and the table id is ~0UL.  This is a temporary
    solution, to be able to terminate a started statement in the
    binary log: the extraneous events will be removed in the future.
   */
  DBUG_ASSERT((tbl_arg && tbl_arg->s && tid != ~0UL) ||
              (!tbl_arg && !cols && tid == ~0UL));

  if (thd_arg->variables.option_bits & OPTION_NO_FOREIGN_KEY_CHECKS)
    set_flags(NO_FOREIGN_KEY_CHECKS_F);
  if (thd_arg->variables.option_bits & OPTION_RELAXED_UNIQUE_CHECKS)
    set_flags(RELAXED_UNIQUE_CHECKS_F);
  if (thd_arg->variables.option_bits & OPTION_NO_CHECK_CONSTRAINT_CHECKS)
    set_flags(NO_CHECK_CONSTRAINT_CHECKS_F);
  /* if my_bitmap_init fails, caught in is_valid() */
  if (likely(!my_bitmap_init(&m_cols,
                          m_width <= sizeof(m_bitbuf)*8 ? m_bitbuf : NULL,
                          m_width,
                          false)))
  {
    /* Cols can be zero if this is a dummy binrows event */
    if (likely(cols != NULL))
    {
      memcpy(m_cols.bitmap, cols->bitmap, no_bytes_in_map(cols));
      create_last_word_mask(&m_cols);
    }
  }
  else
  {
    // Needed because my_bitmap_init() does not set it to null on failure
    m_cols.bitmap= 0;
  }
}
#endif

Rows_log_event::Rows_log_event(const char *buf, uint event_len,
                               const Format_description_log_event
                               *description_event)
  : Log_event(buf, description_event),
    m_row_count(0),
#ifndef MYSQL_CLIENT
    m_table(NULL),
#endif
    m_table_id(0), m_rows_buf(0), m_rows_cur(0), m_rows_end(0),
    m_extra_row_data(0)
#if !defined(MYSQL_CLIENT) && defined(HAVE_REPLICATION)
    , m_curr_row(NULL), m_curr_row_end(NULL),
    m_key(NULL), m_key_info(NULL), m_key_nr(0),
    master_had_triggers(0)
#endif
{
  DBUG_ENTER("Rows_log_event::Rows_log_event(const char*,...)");
  uint8 const common_header_len= description_event->common_header_len;
  Log_event_type event_type= (Log_event_type)(uchar)buf[EVENT_TYPE_OFFSET];
  m_type= event_type;
  
  uint8 const post_header_len= description_event->post_header_len[event_type-1];

  DBUG_PRINT("enter",("event_len: %u  common_header_len: %d  "
		      "post_header_len: %d",
		      event_len, common_header_len,
		      post_header_len));

  const char *post_start= buf + common_header_len;
  post_start+= RW_MAPID_OFFSET;
  if (post_header_len == 6)
  {
    /* Master is of an intermediate source tree before 5.1.4. Id is 4 bytes */
    m_table_id= uint4korr(post_start);
    post_start+= 4;
  }
  else
  {
    m_table_id= (ulong) uint6korr(post_start);
    post_start+= RW_FLAGS_OFFSET;
  }

  m_flags_pos= post_start - buf;
  m_flags= uint2korr(post_start);
  post_start+= 2;

  uint16 var_header_len= 0;
  if (post_header_len == ROWS_HEADER_LEN_V2)
  {
    /*
      Have variable length header, check length,
      which includes length bytes
    */
    var_header_len= uint2korr(post_start);
    assert(var_header_len >= 2);
    var_header_len-= 2;

    /* Iterate over var-len header, extracting 'chunks' */
    const char* start= post_start + 2;
    const char* end= start + var_header_len;
    for (const char* pos= start; pos < end;)
    {
      switch(*pos++)
      {
      case RW_V_EXTRAINFO_TAG:
      {
        /* Have an 'extra info' section, read it in */
        assert((end - pos) >= EXTRA_ROW_INFO_HDR_BYTES);
        uint8 infoLen= pos[EXTRA_ROW_INFO_LEN_OFFSET];
        assert((end - pos) >= infoLen);
        /* Just store/use the first tag of this type, skip others */
        if (likely(!m_extra_row_data))
        {
          m_extra_row_data= (uchar*) my_malloc(infoLen,
                                               MYF(MY_WME));
          if (likely(m_extra_row_data != NULL))
          {
            memcpy(m_extra_row_data, pos, infoLen);
          }
        }
        pos+= infoLen;
        break;
      }
      default:
        /* Unknown code, we will not understand anything further here */
        pos= end; /* Break loop */
      }
    }
  }

  uchar const *const var_start=
    (const uchar *)buf + common_header_len + post_header_len + var_header_len;
  uchar const *const ptr_width= var_start;
  uchar *ptr_after_width= (uchar*) ptr_width;
  DBUG_PRINT("debug", ("Reading from %p", ptr_after_width));
  m_width = net_field_length(&ptr_after_width);
  DBUG_PRINT("debug", ("m_width=%lu", m_width));

  /* Avoid reading out of buffer */
  if (ptr_after_width + (m_width + 7) / 8 > (uchar*)buf + event_len)
  {
    m_cols.bitmap= NULL;
    DBUG_VOID_RETURN;
  }

  /* if my_bitmap_init fails, catched in is_valid() */
  if (likely(!my_bitmap_init(&m_cols,
                          m_width <= sizeof(m_bitbuf)*8 ? m_bitbuf : NULL,
                          m_width,
                          false)))
  {
    DBUG_PRINT("debug", ("Reading from %p", ptr_after_width));
    memcpy(m_cols.bitmap, ptr_after_width, (m_width + 7) / 8);
    create_last_word_mask(&m_cols);
    ptr_after_width+= (m_width + 7) / 8;
    DBUG_DUMP("m_cols", (uchar*) m_cols.bitmap, no_bytes_in_map(&m_cols));
  }
  else
  {
    // Needed because my_bitmap_init() does not set it to null on failure
    m_cols.bitmap= NULL;
    DBUG_VOID_RETURN;
  }

  m_cols_ai.bitmap= m_cols.bitmap; /* See explanation in is_valid() */

  if (LOG_EVENT_IS_UPDATE_ROW(event_type))
  {
    DBUG_PRINT("debug", ("Reading from %p", ptr_after_width));

    /* if my_bitmap_init fails, caught in is_valid() */
    if (likely(!my_bitmap_init(&m_cols_ai,
                            m_width <= sizeof(m_bitbuf_ai)*8 ? m_bitbuf_ai : NULL,
                            m_width,
                            false)))
    {
      DBUG_PRINT("debug", ("Reading from %p", ptr_after_width));
      memcpy(m_cols_ai.bitmap, ptr_after_width, (m_width + 7) / 8);
      create_last_word_mask(&m_cols_ai);
      ptr_after_width+= (m_width + 7) / 8;
      DBUG_DUMP("m_cols_ai", (uchar*) m_cols_ai.bitmap,
                no_bytes_in_map(&m_cols_ai));
    }
    else
    {
      // Needed because my_bitmap_init() does not set it to null on failure
      m_cols_ai.bitmap= 0;
      DBUG_VOID_RETURN;
    }
  }

  const uchar* const ptr_rows_data= (const uchar*) ptr_after_width;

  size_t const read_size= ptr_rows_data - (const unsigned char *) buf;
  if (read_size > event_len)
  {
    DBUG_VOID_RETURN;
  }
  size_t const data_size= event_len - read_size;
  DBUG_PRINT("info",("m_table_id: %lu  m_flags: %d  m_width: %lu  data_size: %lu",
                     m_table_id, m_flags, m_width, (ulong) data_size));

  m_rows_buf= (uchar*) my_malloc(data_size, MYF(MY_WME));
  if (likely((bool)m_rows_buf))
  {
#if !defined(MYSQL_CLIENT) && defined(HAVE_REPLICATION)
    m_curr_row= m_rows_buf;
#endif
    m_rows_end= m_rows_buf + data_size;
    m_rows_cur= m_rows_end;
    memcpy(m_rows_buf, ptr_rows_data, data_size);
    m_rows_before_size= ptr_rows_data - (const uchar *) buf; // Get the size that before SET part
  }
  else
    m_cols.bitmap= 0; // to not free it

  DBUG_VOID_RETURN;
}

void Rows_log_event::uncompress_buf()
{
  uint32 un_len = binlog_get_uncompress_len((char *)m_rows_buf);
  if (!un_len)
    return;

  uchar *new_buf= (uchar*) my_malloc(ALIGN_SIZE(un_len), MYF(MY_WME));
  if (new_buf)
  {
    if(!binlog_buf_uncompress((char *)m_rows_buf, (char *)new_buf,
                              (uint32)(m_rows_cur - m_rows_buf), &un_len))
    {
      my_free(m_rows_buf);
      m_rows_buf = new_buf;
#if !defined(MYSQL_CLIENT) && defined(HAVE_REPLICATION)
      m_curr_row= m_rows_buf;
#endif
      m_rows_end= m_rows_buf + un_len;
      m_rows_cur= m_rows_end;
      return;
    }
    else
    {
      my_free(new_buf);
    }
  }
  m_cols.bitmap= 0; // catch it in is_valid
}

Rows_log_event::~Rows_log_event()
{
  if (m_cols.bitmap == m_bitbuf) // no my_malloc happened
    m_cols.bitmap= 0; // so no my_free in my_bitmap_free
  my_bitmap_free(&m_cols); // To pair with my_bitmap_init().
  my_free(m_rows_buf);
  my_free(m_extra_row_data);
}

int Rows_log_event::get_data_size()
{
  int const general_type_code= get_general_type_code();

  uchar buf[MAX_INT_WIDTH];
  uchar *end= net_store_length(buf, m_width);

  DBUG_EXECUTE_IF("old_row_based_repl_4_byte_map_id_master",
                  return (int)(6 + no_bytes_in_map(&m_cols) + (end - buf) +
                  (general_type_code == UPDATE_ROWS_EVENT ? no_bytes_in_map(&m_cols_ai) : 0) +
                  m_rows_cur - m_rows_buf););

  int data_size= 0;
  Log_event_type type = get_type_code();
  bool is_v2_event= LOG_EVENT_IS_ROW_V2(type);
  if (is_v2_event)
  {
    data_size= ROWS_HEADER_LEN_V2 +
      (m_extra_row_data ?
       RW_V_TAG_LEN + m_extra_row_data[EXTRA_ROW_INFO_LEN_OFFSET]:
       0);
  }
  else
  {
    data_size= ROWS_HEADER_LEN_V1;
  }
  data_size+= no_bytes_in_map(&m_cols);
  data_size+= (uint) (end - buf);

  if (general_type_code == UPDATE_ROWS_EVENT)
    data_size+= no_bytes_in_map(&m_cols_ai);

  data_size+= (uint) (m_rows_cur - m_rows_buf);
  return data_size; 
}


#ifndef MYSQL_CLIENT
int Rows_log_event::do_add_row_data(uchar *row_data, size_t length)
{
  /*
    When the table has a primary key, we would probably want, by default, to
    log only the primary key value instead of the entire "before image". This
    would save binlog space. TODO
  */
  DBUG_ENTER("Rows_log_event::do_add_row_data");
  DBUG_PRINT("enter", ("row_data:%p  length: %lu", row_data,
                       (ulong) length));

  /*
    If length is zero, there is nothing to write, so we just
    return. Note that this is not an optimization, since calling
    realloc() with size 0 means free().
   */
  if (length == 0)
  {
    m_row_count++;
    DBUG_RETURN(0);
  }

  /*
    Don't print debug messages when running valgrind since they can
    trigger false warnings.
   */
#ifndef HAVE_valgrind
  DBUG_DUMP("row_data", row_data, MY_MIN(length, 32));
#endif

  DBUG_ASSERT(m_rows_buf <= m_rows_cur);
  DBUG_ASSERT(!m_rows_buf || (m_rows_end && m_rows_buf < m_rows_end));
  DBUG_ASSERT(m_rows_cur <= m_rows_end);

  /* The cast will always work since m_rows_cur <= m_rows_end */
  if (static_cast<size_t>(m_rows_end - m_rows_cur) <= length)
  {
    size_t const block_size= 1024;
    size_t cur_size= m_rows_cur - m_rows_buf;
    DBUG_EXECUTE_IF("simulate_too_big_row_case1",
                     cur_size= UINT_MAX32 - (block_size * 10);
                     length= UINT_MAX32 - (block_size * 10););
    DBUG_EXECUTE_IF("simulate_too_big_row_case2",
                     cur_size= UINT_MAX32 - (block_size * 10);
                     length= block_size * 10;);
    DBUG_EXECUTE_IF("simulate_too_big_row_case3",
                     cur_size= block_size * 10;
                     length= UINT_MAX32 - (block_size * 10););
    DBUG_EXECUTE_IF("simulate_too_big_row_case4",
                     cur_size= UINT_MAX32 - (block_size * 10);
                     length= (block_size * 10) - block_size + 1;);
    size_t remaining_space= UINT_MAX32 - cur_size;
    /* Check that the new data fits within remaining space and we can add
       block_size without wrapping.
     */
    if (cur_size > UINT_MAX32 || length > remaining_space ||
        ((length + block_size) > remaining_space))
    {
      sql_print_error("The row data is greater than 4GB, which is too big to "
                      "write to the binary log.");
      DBUG_RETURN(ER_BINLOG_ROW_LOGGING_FAILED);
    }
    size_t const new_alloc= 
        block_size * ((cur_size + length + block_size - 1) / block_size);

    uchar* const new_buf= (uchar*)my_realloc((uchar*)m_rows_buf, new_alloc,
                                           MYF(MY_ALLOW_ZERO_PTR|MY_WME));
    if (unlikely(!new_buf))
      DBUG_RETURN(HA_ERR_OUT_OF_MEM);

    /* If the memory moved, we need to move the pointers */
    if (new_buf != m_rows_buf)
    {
      m_rows_buf= new_buf;
      m_rows_cur= m_rows_buf + cur_size;
    }

    /*
       The end pointer should always be changed to point to the end of
       the allocated memory.
    */
    m_rows_end= m_rows_buf + new_alloc;
  }

  DBUG_ASSERT(m_rows_cur + length <= m_rows_end);
  memcpy(m_rows_cur, row_data, length);
  m_rows_cur+= length;
  m_row_count++;
  DBUG_RETURN(0);
}
#endif

#if defined(MYSQL_SERVER) && defined(HAVE_REPLICATION)

/**
  Restores empty table list as it was before trigger processing.

  @note We have a lot of ASSERTS that check the lists when we close tables.
  There was the same problem with MERGE MYISAM tables and so here we try to
  go the same way.
*/
static void restore_empty_query_table_list(LEX *lex)
{
  if (lex->first_not_own_table())
      (*lex->first_not_own_table()->prev_global)= NULL;
  lex->query_tables= NULL;
  lex->query_tables_last= &lex->query_tables;
}


int Rows_log_event::do_apply_event(rpl_group_info *rgi)
{
  Relay_log_info const *rli= rgi->rli;
  TABLE* table;
  DBUG_ENTER("Rows_log_event::do_apply_event(Relay_log_info*)");
  int error= 0;
  /*
    If m_table_id == ~0UL, then we have a dummy event that does not
    contain any data.  In that case, we just remove all tables in the
    tables_to_lock list, close the thread tables, and return with
    success.
   */
  if (m_table_id == ~0UL)
  {
    /*
       This one is supposed to be set: just an extra check so that
       nothing strange has happened.
     */
    DBUG_ASSERT(get_flags(STMT_END_F));

    rgi->slave_close_thread_tables(thd);
    thd->clear_error();
    DBUG_RETURN(0);
  }

  /*
    'thd' has been set by exec_relay_log_event(), just before calling
    do_apply_event(). We still check here to prevent future coding
    errors.
  */
  DBUG_ASSERT(rgi->thd == thd);

  /*
    If there is no locks taken, this is the first binrow event seen
    after the table map events.  We should then lock all the tables
    used in the transaction and proceed with execution of the actual
    event.
  */
  if (!thd->lock)
  {
    /*
      Lock_tables() reads the contents of thd->lex, so they must be
      initialized.

      We also call the THD::reset_for_next_command(), since this
      is the logical start of the next "statement". Note that this
      call might reset the value of current_stmt_binlog_format, so
      we need to do any changes to that value after this function.
    */
    delete_explain_query(thd->lex);
    lex_start(thd);
    thd->reset_for_next_command();
    /*
      The current statement is just about to begin and 
      has not yet modified anything. Note, all.modified is reset
      by THD::reset_for_next_command().
    */
    thd->transaction.stmt.modified_non_trans_table= FALSE;
    thd->transaction.stmt.m_unsafe_rollback_flags&= ~THD_TRANS::DID_WAIT;
    /*
      This is a row injection, so we flag the "statement" as
      such. Note that this code is called both when the slave does row
      injections and when the BINLOG statement is used to do row
      injections.
    */
    thd->lex->set_stmt_row_injection();

    /*
      There are a few flags that are replicated with each row event.
      Make sure to set/clear them before executing the main body of
      the event.
    */
    if (get_flags(NO_FOREIGN_KEY_CHECKS_F))
        thd->variables.option_bits|= OPTION_NO_FOREIGN_KEY_CHECKS;
    else
        thd->variables.option_bits&= ~OPTION_NO_FOREIGN_KEY_CHECKS;

    if (get_flags(RELAXED_UNIQUE_CHECKS_F))
        thd->variables.option_bits|= OPTION_RELAXED_UNIQUE_CHECKS;
    else
        thd->variables.option_bits&= ~OPTION_RELAXED_UNIQUE_CHECKS;

    if (get_flags(NO_CHECK_CONSTRAINT_CHECKS_F))
      thd->variables.option_bits|= OPTION_NO_CHECK_CONSTRAINT_CHECKS;
    else
      thd->variables.option_bits&= ~OPTION_NO_CHECK_CONSTRAINT_CHECKS;

    /* A small test to verify that objects have consistent types */
    DBUG_ASSERT(sizeof(thd->variables.option_bits) == sizeof(OPTION_RELAXED_UNIQUE_CHECKS));

    if (slave_run_triggers_for_rbr)
    {
      LEX *lex= thd->lex;
      uint8 new_trg_event_map= get_trg_event_map();

      /*
        Trigger's procedures work with global table list. So we have to add
        rgi->tables_to_lock content there to get trigger's in the list.

        Then restore_empty_query_table_list() restore the list as it was
      */
      DBUG_ASSERT(lex->query_tables == NULL);
      if ((lex->query_tables= rgi->tables_to_lock))
        rgi->tables_to_lock->prev_global= &lex->query_tables;

      for (TABLE_LIST *tables= rgi->tables_to_lock; tables;
           tables= tables->next_global)
      {
        tables->trg_event_map= new_trg_event_map;
        lex->query_tables_last= &tables->next_global;
      }
    }
    if (unlikely(open_and_lock_tables(thd, rgi->tables_to_lock, FALSE, 0)))
    {
      uint actual_error= thd->get_stmt_da()->sql_errno();
#ifdef WITH_WSREP
      if (WSREP(thd))
      {
        WSREP_WARN("BF applier failed to open_and_lock_tables: %u, fatal: %d "
                   "wsrep = (exec_mode: %d conflict_state: %d seqno: %lld)",
		   thd->get_stmt_da()->sql_errno(),
                   thd->is_fatal_error,
                   thd->wsrep_exec_mode,
                   thd->wsrep_conflict_state,
                   (long long)wsrep_thd_trx_seqno(thd));
      }
#endif
      if ((thd->is_slave_error || thd->is_fatal_error) &&
          !is_parallel_retry_error(rgi, actual_error))
      {
        /*
          Error reporting borrowed from Query_log_event with many excessive
          simplifications. 
          We should not honour --slave-skip-errors at this point as we are
          having severe errors which should not be skiped.
        */
        rli->report(ERROR_LEVEL, actual_error, rgi->gtid_info(),
                    "Error executing row event: '%s'",
                    (actual_error ? thd->get_stmt_da()->message() :
                     "unexpected success or fatal error"));
        thd->is_slave_error= 1;
      }
      /* remove trigger's tables */
      error= actual_error;
      goto err;
    }

    /*
      When the open and locking succeeded, we check all tables to
      ensure that they still have the correct type.
    */

    {
      DBUG_PRINT("debug", ("Checking compability of tables to lock - tables_to_lock: %p",
                           rgi->tables_to_lock));

      /**
        When using RBR and MyISAM MERGE tables the base tables that make
        up the MERGE table can be appended to the list of tables to lock.
  
        Thus, we just check compatibility for those that tables that have
        a correspondent table map event (ie, those that are actually going
        to be accessed while applying the event). That's why the loop stops
        at rli->tables_to_lock_count .

        NOTE: The base tables are added here are removed when 
              close_thread_tables is called.
       */
      TABLE_LIST *table_list_ptr= rgi->tables_to_lock;
      for (uint i=0 ; table_list_ptr && (i < rgi->tables_to_lock_count);
           table_list_ptr= table_list_ptr->next_global, i++)
      {
        /*
          Below if condition takes care of skipping base tables that
          make up the MERGE table (which are added by open_tables()
          call). They are added next to the merge table in the list.
          For eg: If RPL_TABLE_LIST is t3->t1->t2 (where t1 and t2
          are base tables for merge table 't3'), open_tables will modify
          the list by adding t1 and t2 again immediately after t3 in the
          list (*not at the end of the list*). New table_to_lock list will
          look like t3->t1'->t2'->t1->t2 (where t1' and t2' are TABLE_LIST
          objects added by open_tables() call). There is no flag(or logic) in
          open_tables() that can skip adding these base tables to the list.
          So the logic here should take care of skipping them.

          tables_to_lock_count logic will take care of skipping base tables
          that are added at the end of the list.
          For eg: If RPL_TABLE_LIST is t1->t2->t3, open_tables will modify
          the list into t1->t2->t3->t1'->t2'. t1' and t2' will be skipped
          because tables_to_lock_count logic in this for loop.
        */
        if (table_list_ptr->parent_l)
          continue;
        /*
          We can use a down cast here since we know that every table added
          to the tables_to_lock is a RPL_TABLE_LIST (or child table which is
          skipped above).
        */
        RPL_TABLE_LIST *ptr= static_cast<RPL_TABLE_LIST*>(table_list_ptr);
        DBUG_ASSERT(ptr->m_tabledef_valid);
        TABLE *conv_table;
        if (!ptr->m_tabledef.compatible_with(thd, rgi, ptr->table, &conv_table))
        {
          DBUG_PRINT("debug", ("Table: %s.%s is not compatible with master",
                               ptr->table->s->db.str,
                               ptr->table->s->table_name.str));
          /*
            We should not honour --slave-skip-errors at this point as we are
            having severe errors which should not be skiped.
          */
          thd->is_slave_error= 1;
          /* remove trigger's tables */
          error= ERR_BAD_TABLE_DEF;
          goto err;
        }
        DBUG_PRINT("debug", ("Table: %s.%s is compatible with master"
                             " - conv_table: %p",
                             ptr->table->s->db.str,
                             ptr->table->s->table_name.str, conv_table));
        ptr->m_conv_table= conv_table;
      }
    }

    /*
      ... and then we add all the tables to the table map and but keep
      them in the tables to lock list.

      We also invalidate the query cache for all the tables, since
      they will now be changed.

      TODO [/Matz]: Maybe the query cache should not be invalidated
      here? It might be that a table is not changed, even though it
      was locked for the statement.  We do know that each
      Rows_log_event contain at least one row, so after processing one
      Rows_log_event, we can invalidate the query cache for the
      associated table.
     */
    TABLE_LIST *ptr= rgi->tables_to_lock;
    for (uint i=0 ;  ptr && (i < rgi->tables_to_lock_count); ptr= ptr->next_global, i++)
    {
      /*
        Please see comment in above 'for' loop to know the reason
        for this if condition
      */
      if (ptr->parent_l)
        continue;
      rgi->m_table_map.set_table(ptr->table_id, ptr->table);
      /*
        Following is passing flag about triggers on the server. The problem was
        to pass it between table map event and row event. I do it via extended
        TABLE_LIST (RPL_TABLE_LIST) but row event uses only TABLE so I need to
        find somehow the corresponding TABLE_LIST.
      */
      if (m_table_id == ptr->table_id)
      {
        ptr->table->master_had_triggers=
          ((RPL_TABLE_LIST*)ptr)->master_had_triggers;
      }
    }

#ifdef HAVE_QUERY_CACHE
#ifdef WITH_WSREP
    /*
       Moved invalidation right before the call to rows_event_stmt_cleanup(),
       to avoid query cache being polluted with stale entries.
    */
    if (! (WSREP(thd) && (thd->wsrep_exec_mode == REPL_RECV)))
    {
#endif /* WITH_WSREP */
    query_cache.invalidate_locked_for_write(thd, rgi->tables_to_lock);
#ifdef WITH_WSREP
    }
#endif /* WITH_WSREP */
#endif
  }

  table= m_table= rgi->m_table_map.get_table(m_table_id);

  DBUG_PRINT("debug", ("m_table:%p, m_table_id: %lu%s",
                       m_table, m_table_id,
                       table && master_had_triggers ?
                       " (master had triggers)" : ""));
  if (table)
  {
    master_had_triggers= table->master_had_triggers;
    bool transactional_table= table->file->has_transactions();
    /*
      table == NULL means that this table should not be replicated
      (this was set up by Table_map_log_event::do_apply_event()
      which tested replicate-* rules).
    */

    /*
      It's not needed to set_time() but
      1) it continues the property that "Time" in SHOW PROCESSLIST shows how
      much slave is behind
      2) it will be needed when we allow replication from a table with no
      TIMESTAMP column to a table with one.
      So we call set_time(), like in SBR. Presently it changes nothing.
    */
    thd->set_time(when, when_sec_part);

     if (m_width == table->s->fields && bitmap_is_set_all(&m_cols))
      set_flags(COMPLETE_ROWS_F);

    /* 
      Set tables write and read sets.
      
      Read_set contains all slave columns (in case we are going to fetch
      a complete record from slave)
      
      Write_set equals the m_cols bitmap sent from master but it can be 
      longer if slave has extra columns. 
     */ 

    DBUG_PRINT_BITSET("debug", "Setting table's read_set from: %s", &m_cols);
    
    bitmap_set_all(table->read_set);
    if (get_general_type_code() == DELETE_ROWS_EVENT ||
        get_general_type_code() == UPDATE_ROWS_EVENT)
      bitmap_intersect(table->read_set,&m_cols);

    bitmap_set_all(table->write_set);
    table->rpl_write_set= table->write_set;

    /* WRITE ROWS EVENTS store the bitmap in m_cols instead of m_cols_ai */
    MY_BITMAP *after_image= ((get_general_type_code() == UPDATE_ROWS_EVENT) ?
                             &m_cols_ai : &m_cols);
    bitmap_intersect(table->write_set, after_image);

    this->slave_exec_mode= slave_exec_mode_options; // fix the mode

    // Do event specific preparations 
    error= do_before_row_operations(rli);

    /*
      Bug#56662 Assertion failed: next_insert_id == 0, file handler.cc
      Don't allow generation of auto_increment value when processing
      rows event by setting 'MODE_NO_AUTO_VALUE_ON_ZERO'. The exception
      to this rule happens when the auto_inc column exists on some
      extra columns on the slave. In that case, do not force
      MODE_NO_AUTO_VALUE_ON_ZERO.
    */
    sql_mode_t saved_sql_mode= thd->variables.sql_mode;
    if (!is_auto_inc_in_extra_columns())
      thd->variables.sql_mode= MODE_NO_AUTO_VALUE_ON_ZERO;

    // row processing loop

    /* 
      set the initial time of this ROWS statement if it was not done
      before in some other ROWS event. 
     */
    rgi->set_row_stmt_start_timestamp();

    THD_STAGE_INFO(thd, stage_executing);
    do
    {
      /* in_use can have been set to NULL in close_tables_for_reopen */
      THD* old_thd= table->in_use;
      if (!table->in_use)
        table->in_use= thd;

      error= do_exec_row(rgi);

      if (unlikely(error))
        DBUG_PRINT("info", ("error: %s", HA_ERR(error)));
      DBUG_ASSERT(error != HA_ERR_RECORD_DELETED);

      table->in_use = old_thd;

      if (unlikely(error))
      {
        int actual_error= convert_handler_error(error, thd, table);
        bool idempotent_error= (idempotent_error_code(error) &&
                               (slave_exec_mode == SLAVE_EXEC_MODE_IDEMPOTENT));
        bool ignored_error= (idempotent_error == 0 ?
                             ignored_error_code(actual_error) : 0);

        if (idempotent_error || ignored_error)
        {
          if (global_system_variables.log_warnings)
            slave_rows_error_report(WARNING_LEVEL, error, rgi, thd, table,
                                    get_type_str(),
                                    RPL_LOG_NAME, log_pos);
          thd->clear_error(1);
          error= 0;
          if (idempotent_error == 0)
            break;
        }
      }

      /*
       If m_curr_row_end  was not set during event execution (e.g., because
       of errors) we can't proceed to the next row. If the error is transient
       (i.e., error==0 at this point) we must call unpack_current_row() to set 
       m_curr_row_end.
      */ 
   
      DBUG_PRINT("info", ("curr_row: %p; curr_row_end: %p; rows_end:%p",
                          m_curr_row, m_curr_row_end, m_rows_end));

      if (!m_curr_row_end && likely(!error))
        error= unpack_current_row(rgi);

      m_curr_row= m_curr_row_end;
 
      if (likely(error == 0) && !transactional_table)
        thd->transaction.all.modified_non_trans_table=
          thd->transaction.stmt.modified_non_trans_table= TRUE;
    } // row processing loop
    while (error == 0 && (m_curr_row != m_rows_end));

    /*
      Restore the sql_mode after the rows event is processed.
    */
    thd->variables.sql_mode= saved_sql_mode;

    {/**
         The following failure injecion works in cooperation with tests 
         setting @@global.debug= 'd,stop_slave_middle_group'.
         The sql thread receives the killed status and will proceed 
         to shutdown trying to finish incomplete events group.
     */
      DBUG_EXECUTE_IF("stop_slave_middle_group",
                      if (thd->transaction.all.modified_non_trans_table)
                        const_cast<Relay_log_info*>(rli)->abort_slave= 1;);
    }

    if (unlikely(error= do_after_row_operations(rli, error)) &&
        ignored_error_code(convert_handler_error(error, thd, table)))
    {

      if (global_system_variables.log_warnings)
        slave_rows_error_report(WARNING_LEVEL, error, rgi, thd, table,
                                get_type_str(),
                                RPL_LOG_NAME, log_pos);
      thd->clear_error(1);
      error= 0;
    }
  } // if (table)

  
  if (unlikely(error))
  {
    slave_rows_error_report(ERROR_LEVEL, error, rgi, thd, table,
                             get_type_str(),
                             RPL_LOG_NAME, log_pos);
    /*
      @todo We should probably not call
      reset_current_stmt_binlog_format_row() from here.

      Note: this applies to log_event_old.cc too.
      /Sven
    */
    thd->reset_current_stmt_binlog_format_row();
    thd->is_slave_error= 1;
    /* remove trigger's tables */
    goto err;
  }

  /* remove trigger's tables */
  if (slave_run_triggers_for_rbr)
    restore_empty_query_table_list(thd->lex);

#if defined(WITH_WSREP) && defined(HAVE_QUERY_CACHE)
    if (WSREP(thd) && thd->wsrep_exec_mode == REPL_RECV)
    {
      query_cache.invalidate_locked_for_write(thd, rgi->tables_to_lock);
    }
#endif /* WITH_WSREP && HAVE_QUERY_CACHE */

    if (unlikely(get_flags(STMT_END_F) &&
                 (error= rows_event_stmt_cleanup(rgi, thd))))
    slave_rows_error_report(ERROR_LEVEL,
                            thd->is_error() ? 0 : error,
                            rgi, thd, table,
                            get_type_str(),
                            RPL_LOG_NAME, log_pos);
  DBUG_RETURN(error);

err:
  if (slave_run_triggers_for_rbr)
    restore_empty_query_table_list(thd->lex);
  rgi->slave_close_thread_tables(thd);
  DBUG_RETURN(error);
}

Log_event::enum_skip_reason
Rows_log_event::do_shall_skip(rpl_group_info *rgi)
{
  /*
    If the slave skip counter is 1 and this event does not end a
    statement, then we should not start executing on the next event.
    Otherwise, we defer the decision to the normal skipping logic.
  */
  if (rgi->rli->slave_skip_counter == 1 && !get_flags(STMT_END_F))
    return Log_event::EVENT_SKIP_IGNORE;
  else
    return Log_event::do_shall_skip(rgi);
}

/**
   The function is called at Rows_log_event statement commit time,
   normally from Rows_log_event::do_update_pos() and possibly from
   Query_log_event::do_apply_event() of the COMMIT.
   The function commits the last statement for engines, binlog and
   releases resources have been allocated for the statement.
  
   @retval  0         Ok.
   @retval  non-zero  Error at the commit.
 */

static int rows_event_stmt_cleanup(rpl_group_info *rgi, THD * thd)
{
  int error;
  DBUG_ENTER("rows_event_stmt_cleanup");

  {
    /*
      This is the end of a statement or transaction, so close (and
      unlock) the tables we opened when processing the
      Table_map_log_event starting the statement.

      OBSERVER.  This will clear *all* mappings, not only those that
      are open for the table. There is not good handle for on-close
      actions for tables.

      NOTE. Even if we have no table ('table' == 0) we still need to be
      here, so that we increase the group relay log position. If we didn't, we
      could have a group relay log position which lags behind "forever"
      (assume the last master's transaction is ignored by the slave because of
      replicate-ignore rules).
    */
    error= thd->binlog_flush_pending_rows_event(TRUE);

    /*
      If this event is not in a transaction, the call below will, if some
      transactional storage engines are involved, commit the statement into
      them and flush the pending event to binlog.
      If this event is in a transaction, the call will do nothing, but a
      Xid_log_event will come next which will, if some transactional engines
      are involved, commit the transaction and flush the pending event to the
      binlog.
      If there was a deadlock the transaction should have been rolled back
      already. So there should be no need to rollback the transaction.
    */
    DBUG_ASSERT(! thd->transaction_rollback_request);
    error|= (int)(error ? trans_rollback_stmt(thd) : trans_commit_stmt(thd));

    /*
      Now what if this is not a transactional engine? we still need to
      flush the pending event to the binlog; we did it with
      thd->binlog_flush_pending_rows_event(). Note that we imitate
      what is done for real queries: a call to
      ha_autocommit_or_rollback() (sometimes only if involves a
      transactional engine), and a call to be sure to have the pending
      event flushed.
    */

    /*
      @todo We should probably not call
      reset_current_stmt_binlog_format_row() from here.

      Note: this applies to log_event_old.cc too

      Btw, the previous comment about transactional engines does not
      seem related to anything that happens here.
      /Sven
    */
    thd->reset_current_stmt_binlog_format_row();

    /*
      Reset modified_non_trans_table that we have set in
      rows_log_event::do_apply_event()
    */
    if (!thd->in_multi_stmt_transaction_mode())
    {
      thd->transaction.all.modified_non_trans_table= 0;
      thd->transaction.all.m_unsafe_rollback_flags&= ~THD_TRANS::DID_WAIT;
    }

    rgi->cleanup_context(thd, 0);
  }
  DBUG_RETURN(error);
}

/**
   The method either increments the relay log position or
   commits the current statement and increments the master group 
   possition if the event is STMT_END_F flagged and
   the statement corresponds to the autocommit query (i.e replicated
   without wrapping in BEGIN/COMMIT)

   @retval 0         Success
   @retval non-zero  Error in the statement commit
 */
int
Rows_log_event::do_update_pos(rpl_group_info *rgi)
{
  Relay_log_info *rli= rgi->rli;
  int error= 0;
  DBUG_ENTER("Rows_log_event::do_update_pos");

  DBUG_PRINT("info", ("flags: %s",
                      get_flags(STMT_END_F) ? "STMT_END_F " : ""));

  if (get_flags(STMT_END_F))
  {
    /*
      Indicate that a statement is finished.
      Step the group log position if we are not in a transaction,
      otherwise increase the event log position.
    */
    error= rli->stmt_done(log_pos, thd, rgi);
    /*
      Clear any errors in thd->net.last_err*. It is not known if this is
      needed or not. It is believed that any errors that may exist in
      thd->net.last_err* are allowed. Examples of errors are "key not
      found", which is produced in the test case rpl_row_conflicts.test
    */
    thd->clear_error();
  }
  else
  {
    rgi->inc_event_relay_log_pos();
  }

  DBUG_RETURN(error);
}

#endif /* !defined(MYSQL_CLIENT) && defined(HAVE_REPLICATION) */

#ifndef MYSQL_CLIENT
bool Rows_log_event::write_data_header()
{
  uchar buf[ROWS_HEADER_LEN_V2];        // No need to init the buffer
  DBUG_ASSERT(m_table_id != ~0UL);
  DBUG_EXECUTE_IF("old_row_based_repl_4_byte_map_id_master",
                  {
                    int4store(buf + 0, m_table_id);
                    int2store(buf + 4, m_flags);
                    return (write_data(buf, 6));
                  });
  int6store(buf + RW_MAPID_OFFSET, (ulonglong)m_table_id);
  int2store(buf + RW_FLAGS_OFFSET, m_flags);
  return write_data(buf, ROWS_HEADER_LEN);
}

bool Rows_log_event::write_data_body()
{
  /*
     Note that this should be the number of *bits*, not the number of
     bytes.
  */
  uchar sbuf[MAX_INT_WIDTH];
  my_ptrdiff_t const data_size= m_rows_cur - m_rows_buf;
  bool res= false;
  uchar *const sbuf_end= net_store_length(sbuf, (size_t) m_width);
  DBUG_ASSERT(static_cast<size_t>(sbuf_end - sbuf) <= sizeof(sbuf));

  DBUG_DUMP("m_width", sbuf, (size_t) (sbuf_end - sbuf));
  res= res || write_data(sbuf, (size_t) (sbuf_end - sbuf));

  DBUG_DUMP("m_cols", (uchar*) m_cols.bitmap, no_bytes_in_map(&m_cols));
  res= res || write_data((uchar*)m_cols.bitmap, no_bytes_in_map(&m_cols));
  /*
    TODO[refactor write]: Remove the "down cast" here (and elsewhere).
   */
  if (get_general_type_code() == UPDATE_ROWS_EVENT)
  {
    DBUG_DUMP("m_cols_ai", (uchar*) m_cols_ai.bitmap,
              no_bytes_in_map(&m_cols_ai));
    res= res || write_data((uchar*)m_cols_ai.bitmap,
                           no_bytes_in_map(&m_cols_ai));
  }
  DBUG_DUMP("rows", m_rows_buf, data_size);
  res= res || write_data(m_rows_buf, (size_t) data_size);

  return res;

}

bool Rows_log_event::write_compressed()
{
  uchar *m_rows_buf_tmp = m_rows_buf;
  uchar *m_rows_cur_tmp = m_rows_cur;
  bool ret = true;
  uint32 comlen, alloc_size;
  comlen= alloc_size= binlog_get_compress_len((uint32)(m_rows_cur_tmp - m_rows_buf_tmp));
  m_rows_buf = (uchar *)my_safe_alloca(alloc_size);
  if(m_rows_buf &&
     !binlog_buf_compress((const char *)m_rows_buf_tmp, (char *)m_rows_buf,
                          (uint32)(m_rows_cur_tmp - m_rows_buf_tmp), &comlen))
  {
    m_rows_cur= comlen + m_rows_buf;
    ret= Log_event::write();
  }
  my_safe_afree(m_rows_buf, alloc_size);
  m_rows_buf= m_rows_buf_tmp;
  m_rows_cur= m_rows_cur_tmp;
  return ret;
}
#endif

#if defined(HAVE_REPLICATION) && !defined(MYSQL_CLIENT)
void Rows_log_event::pack_info(Protocol *protocol)
{
  char buf[256];
  char const *const flagstr=
    get_flags(STMT_END_F) ? " flags: STMT_END_F" : "";
  size_t bytes= my_snprintf(buf, sizeof(buf),
                               "table_id: %lu%s", m_table_id, flagstr);
  protocol->store(buf, bytes, &my_charset_bin);
}
#endif

#ifdef MYSQL_CLIENT
bool Rows_log_event::print_helper(FILE *file,
                                  PRINT_EVENT_INFO *print_event_info,
                                  char const *const name)
{
  IO_CACHE *const head= &print_event_info->head_cache;
  IO_CACHE *const body= &print_event_info->body_cache;
#ifdef WHEN_FLASHBACK_REVIEW_READY
  IO_CACHE *const sql= &print_event_info->review_sql_cache;
#endif
  bool const last_stmt_event= get_flags(STMT_END_F);

  if (!print_event_info->short_form)
  {
    print_header(head, print_event_info, !last_stmt_event);
    if (my_b_printf(head, "\t%s: table id %lu%s\n",
                    name, m_table_id,
                    last_stmt_event ? " flags: STMT_END_F" : ""))
      goto err;
  }
  if (!print_event_info->short_form || print_event_info->print_row_count)
    if (print_base64(body, print_event_info, !last_stmt_event))
      goto err;

  if (last_stmt_event)
  {
    if (!is_flashback)
    {
      if (copy_event_cache_to_file_and_reinit(head, file) ||
          copy_event_cache_to_file_and_reinit(body, file))
        goto err;
    }
    else
    {
      LEX_STRING tmp_str;
      if (copy_event_cache_to_string_and_reinit(head, &tmp_str))
        return 1;
      output_buf.append(tmp_str.str, tmp_str.length);  // Not \0 terminated
      my_free(tmp_str.str);
      if (copy_event_cache_to_string_and_reinit(body, &tmp_str))
        return 1;
      output_buf.append(tmp_str.str, tmp_str.length);
      my_free(tmp_str.str);
#ifdef WHEN_FLASHBACK_REVIEW_READY
      if (copy_event_cache_to_string_and_reinit(sql, &tmp_str))
        return 1;
      output_buf.append(tmp_str.str, tmp_str.length);
      my_free(tmp_str.str);
#endif
    }
  }

  return 0;
err:
  return 1;
}
#endif

/**************************************************************************
	Annotate_rows_log_event member functions
**************************************************************************/

#ifndef MYSQL_CLIENT
Annotate_rows_log_event::Annotate_rows_log_event(THD *thd,
                                                 bool using_trans,
                                                 bool direct)
  : Log_event(thd, 0, using_trans),
    m_save_thd_query_txt(0),
    m_save_thd_query_len(0),
    m_saved_thd_query(false),
    m_used_query_txt(0)
{
  m_query_txt= thd->query();
  m_query_len= thd->query_length();
  if (direct)
    cache_type= Log_event::EVENT_NO_CACHE;
}
#endif

Annotate_rows_log_event::Annotate_rows_log_event(const char *buf,
                                                 uint event_len,
                                      const Format_description_log_event *desc)
  : Log_event(buf, desc),
    m_save_thd_query_txt(0),
    m_save_thd_query_len(0),
    m_saved_thd_query(false),
    m_used_query_txt(0)
{
  m_query_len= event_len - desc->common_header_len;
  m_query_txt= (char*) buf + desc->common_header_len;
}

Annotate_rows_log_event::~Annotate_rows_log_event()
{
  DBUG_ENTER("Annotate_rows_log_event::~Annotate_rows_log_event");
#ifndef MYSQL_CLIENT
  if (m_saved_thd_query)
    thd->set_query(m_save_thd_query_txt, m_save_thd_query_len);
  else if (m_used_query_txt)
    thd->reset_query();
#endif
  DBUG_VOID_RETURN;
}

int Annotate_rows_log_event::get_data_size()
{
  return m_query_len;
}

Log_event_type Annotate_rows_log_event::get_type_code()
{
  return ANNOTATE_ROWS_EVENT;
}

bool Annotate_rows_log_event::is_valid() const
{
  return (m_query_txt != NULL && m_query_len != 0);
}

#ifndef MYSQL_CLIENT
bool Annotate_rows_log_event::write_data_header()
{ 
  return 0;
}
#endif

#ifndef MYSQL_CLIENT
bool Annotate_rows_log_event::write_data_body()
{
  return write_data(m_query_txt, m_query_len);
}
#endif

#if !defined(MYSQL_CLIENT) && defined(HAVE_REPLICATION)
void Annotate_rows_log_event::pack_info(Protocol* protocol)
{
  if (m_query_txt && m_query_len)
    protocol->store(m_query_txt, m_query_len, &my_charset_bin);
}
#endif

#ifdef MYSQL_CLIENT
bool Annotate_rows_log_event::print(FILE *file, PRINT_EVENT_INFO *pinfo)
{
  char *pbeg;   // beginning of the next line
  char *pend;   // end of the next line
  uint cnt= 0;  // characters counter

  if (!pinfo->short_form)
  {
    if (print_header(&pinfo->head_cache, pinfo, TRUE) ||
        my_b_printf(&pinfo->head_cache, "\tAnnotate_rows:\n"))
      goto err;
  }
  else if (my_b_printf(&pinfo->head_cache, "# Annotate_rows:\n"))
    goto err;

  for (pbeg= m_query_txt; ; pbeg= pend)
  {
    // skip all \r's and \n's at the beginning of the next line
    for (;; pbeg++)
    {
      if (++cnt > m_query_len)
        return 0;

      if (*pbeg != '\r' && *pbeg != '\n')
        break;
    }

    // find end of the next line
    for (pend= pbeg + 1;
         ++cnt <= m_query_len && *pend != '\r' && *pend != '\n';
         pend++)
      ;

    // print next line
    if (my_b_write(&pinfo->head_cache, (const uchar*) "#Q> ", 4) ||
        my_b_write(&pinfo->head_cache, (const uchar*) pbeg, pend - pbeg) ||
        my_b_write(&pinfo->head_cache, (const uchar*) "\n", 1))
      goto err;
  }

  return 0;
err:
  return 1;
}
#endif

#if !defined(MYSQL_CLIENT) && defined(HAVE_REPLICATION)
int Annotate_rows_log_event::do_apply_event(rpl_group_info *rgi)
{
  rgi->free_annotate_event();
  m_save_thd_query_txt= thd->query();
  m_save_thd_query_len= thd->query_length();
  m_saved_thd_query= true;
  m_used_query_txt= 1;
  thd->set_query(m_query_txt, m_query_len);
  return 0;
}
#endif

#if !defined(MYSQL_CLIENT) && defined(HAVE_REPLICATION)
int Annotate_rows_log_event::do_update_pos(rpl_group_info *rgi)
{
  rgi->inc_event_relay_log_pos();
  return 0;
}
#endif

#if !defined(MYSQL_CLIENT) && defined(HAVE_REPLICATION)
Log_event::enum_skip_reason
Annotate_rows_log_event::do_shall_skip(rpl_group_info *rgi)
{
  return continue_group(rgi);
}
#endif

/**************************************************************************
	Table_map_log_event member functions and support functions
**************************************************************************/

/**
  @page How replication of field metadata works.
  
  When a table map is created, the master first calls 
  Table_map_log_event::save_field_metadata() which calculates how many 
  values will be in the field metadata. Only those fields that require the 
  extra data are added. The method also loops through all of the fields in 
  the table calling the method Field::save_field_metadata() which returns the
  values for the field that will be saved in the metadata and replicated to
  the slave. Once all fields have been processed, the table map is written to
  the binlog adding the size of the field metadata and the field metadata to
  the end of the body of the table map.

  When a table map is read on the slave, the field metadata is read from the 
  table map and passed to the table_def class constructor which saves the 
  field metadata from the table map into an array based on the type of the 
  field. Field metadata values not present (those fields that do not use extra 
  data) in the table map are initialized as zero (0). The array size is the 
  same as the columns for the table on the slave.

  Additionally, values saved for field metadata on the master are saved as a 
  string of bytes (uchar) in the binlog. A field may require 1 or more bytes
  to store the information. In cases where values require multiple bytes 
  (e.g. values > 255), the endian-safe methods are used to properly encode 
  the values on the master and decode them on the slave. When the field
  metadata values are captured on the slave, they are stored in an array of
  type uint16. This allows the least number of casts to prevent casting bugs
  when the field metadata is used in comparisons of field attributes. When
  the field metadata is used for calculating addresses in pointer math, the
  type used is uint32. 
*/

#if !defined(MYSQL_CLIENT)
/**
  Save the field metadata based on the real_type of the field.
  The metadata saved depends on the type of the field. Some fields
  store a single byte for pack_length() while others store two bytes
  for field_length (max length).
  
  @retval  0  Ok.

  @todo
  We may want to consider changing the encoding of the information.
  Currently, the code attempts to minimize the number of bytes written to 
  the tablemap. There are at least two other alternatives; 1) using 
  net_store_length() to store the data allowing it to choose the number of
  bytes that are appropriate thereby making the code much easier to 
  maintain (only 1 place to change the encoding), or 2) use a fixed number
  of bytes for each field. The problem with option 1 is that net_store_length()
  will use one byte if the value < 251, but 3 bytes if it is > 250. Thus,
  for fields like CHAR which can be no larger than 255 characters, the method
  will use 3 bytes when the value is > 250. Further, every value that is
  encoded using 2 parts (e.g., pack_length, field_length) will be numerically
  > 250 therefore will use 3 bytes for eah value. The problem with option 2
  is less wasteful for space but does waste 1 byte for every field that does
  not encode 2 parts. 
*/
int Table_map_log_event::save_field_metadata()
{
  DBUG_ENTER("Table_map_log_event::save_field_metadata");
  int index= 0;
  for (unsigned int i= 0 ; i < m_table->s->fields ; i++)
  {
    DBUG_PRINT("debug", ("field_type: %d", m_coltype[i]));
    index+= m_table->s->field[i]->save_field_metadata(&m_field_metadata[index]);
  }
  DBUG_RETURN(index);
}
#endif /* !defined(MYSQL_CLIENT) */

/*
  Constructor used to build an event for writing to the binary log.
  Mats says tbl->s lives longer than this event so it's ok to copy pointers
  (tbl->s->db etc) and not pointer content.
 */
#if !defined(MYSQL_CLIENT)
Table_map_log_event::Table_map_log_event(THD *thd, TABLE *tbl, ulong tid,
                                         bool is_transactional)
  : Log_event(thd, 0, is_transactional),
    m_table(tbl),
    m_dbnam(tbl->s->db.str),
    m_dblen(m_dbnam ? tbl->s->db.length : 0),
    m_tblnam(tbl->s->table_name.str),
    m_tbllen(tbl->s->table_name.length),
    m_colcnt(tbl->s->fields),
    m_memory(NULL),
    m_table_id(tid),
    m_flags(TM_BIT_LEN_EXACT_F),
    m_data_size(0),
    m_field_metadata(0),
    m_field_metadata_size(0),
    m_null_bits(0),
    m_meta_memory(NULL)
{
  uchar cbuf[MAX_INT_WIDTH];
  uchar *cbuf_end;
  DBUG_ENTER("Table_map_log_event::Table_map_log_event(TABLE)");
  DBUG_ASSERT(m_table_id != ~0UL);
  /*
    In TABLE_SHARE, "db" and "table_name" are 0-terminated (see this comment in
    table.cc / alloc_table_share():
      Use the fact the key is db/0/table_name/0
    As we rely on this let's assert it.
  */
  DBUG_ASSERT((tbl->s->db.str == 0) ||
              (tbl->s->db.str[tbl->s->db.length] == 0));
  DBUG_ASSERT(tbl->s->table_name.str[tbl->s->table_name.length] == 0);


  m_data_size=  TABLE_MAP_HEADER_LEN;
  DBUG_EXECUTE_IF("old_row_based_repl_4_byte_map_id_master", m_data_size= 6;);
  m_data_size+= m_dblen + 2;	// Include length and terminating \0
  m_data_size+= m_tbllen + 2;	// Include length and terminating \0
  cbuf_end= net_store_length(cbuf, (size_t) m_colcnt);
  DBUG_ASSERT(static_cast<size_t>(cbuf_end - cbuf) <= sizeof(cbuf));
  m_data_size+= (cbuf_end - cbuf) + m_colcnt;	// COLCNT and column types

  if (tbl->triggers)
    m_flags|= TM_BIT_HAS_TRIGGERS_F;

  /* If malloc fails, caught in is_valid() */
  if ((m_memory= (uchar*) my_malloc(m_colcnt, MYF(MY_WME))))
  {
    m_coltype= reinterpret_cast<uchar*>(m_memory);
    for (unsigned int i= 0 ; i < m_table->s->fields ; ++i)
      m_coltype[i]= m_table->field[i]->binlog_type();
  }

  /*
    Calculate a bitmap for the results of maybe_null() for all columns.
    The bitmap is used to determine when there is a column from the master
    that is not on the slave and is null and thus not in the row data during
    replication.
  */
  uint num_null_bytes= (m_table->s->fields + 7) / 8;
  m_data_size+= num_null_bytes;
  m_meta_memory= (uchar *)my_multi_malloc(MYF(MY_WME),
                                 &m_null_bits, num_null_bytes,
                                 &m_field_metadata, (m_colcnt * 2),
                                 NULL);

  bzero(m_field_metadata, (m_colcnt * 2));

  /*
    Create an array for the field metadata and store it.
  */
  m_field_metadata_size= save_field_metadata();
  DBUG_ASSERT(m_field_metadata_size <= (m_colcnt * 2));

  /*
    Now set the size of the data to the size of the field metadata array
    plus one or three bytes (see pack.c:net_store_length) for number of 
    elements in the field metadata array.
  */
  if (m_field_metadata_size < 251)
    m_data_size+= m_field_metadata_size + 1; 
  else
    m_data_size+= m_field_metadata_size + 3; 

  bzero(m_null_bits, num_null_bytes);
  for (unsigned int i= 0 ; i < m_table->s->fields ; ++i)
    if (m_table->field[i]->maybe_null())
      m_null_bits[(i / 8)]+= 1 << (i % 8);

  DBUG_VOID_RETURN;
}
#endif /* !defined(MYSQL_CLIENT) */

/*
  Constructor used by slave to read the event from the binary log.
 */
#if defined(HAVE_REPLICATION)
Table_map_log_event::Table_map_log_event(const char *buf, uint event_len,
                                         const Format_description_log_event
                                         *description_event)

  : Log_event(buf, description_event),
#ifndef MYSQL_CLIENT
    m_table(NULL),
#endif
    m_dbnam(NULL), m_dblen(0), m_tblnam(NULL), m_tbllen(0),
    m_colcnt(0), m_coltype(0),
    m_memory(NULL), m_table_id(ULONG_MAX), m_flags(0),
    m_data_size(0), m_field_metadata(0), m_field_metadata_size(0),
    m_null_bits(0), m_meta_memory(NULL)
{
  unsigned int bytes_read= 0;
  DBUG_ENTER("Table_map_log_event::Table_map_log_event(const char*,uint,...)");

  uint8 common_header_len= description_event->common_header_len;
  uint8 post_header_len= description_event->post_header_len[TABLE_MAP_EVENT-1];
  DBUG_PRINT("info",("event_len: %u  common_header_len: %d  post_header_len: %d",
                     event_len, common_header_len, post_header_len));

  /*
    Don't print debug messages when running valgrind since they can
    trigger false warnings.
   */
#ifndef HAVE_valgrind
  DBUG_DUMP("event buffer", (uchar*) buf, event_len);
#endif

  /* Read the post-header */
  const char *post_start= buf + common_header_len;

  post_start+= TM_MAPID_OFFSET;
  if (post_header_len == 6)
  {
    /* Master is of an intermediate source tree before 5.1.4. Id is 4 bytes */
    m_table_id= uint4korr(post_start);
    post_start+= 4;
  }
  else
  {
    DBUG_ASSERT(post_header_len == TABLE_MAP_HEADER_LEN);
    m_table_id= (ulong) uint6korr(post_start);
    post_start+= TM_FLAGS_OFFSET;
  }

  DBUG_ASSERT(m_table_id != ~0UL);

  m_flags= uint2korr(post_start);

  /* Read the variable part of the event */
  const char *const vpart= buf + common_header_len + post_header_len;

  /* Extract the length of the various parts from the buffer */
  uchar const *const ptr_dblen= (uchar const*)vpart + 0;
  m_dblen= *(uchar*) ptr_dblen;

  /* Length of database name + counter + terminating null */
  uchar const *const ptr_tbllen= ptr_dblen + m_dblen + 2;
  m_tbllen= *(uchar*) ptr_tbllen;

  /* Length of table name + counter + terminating null */
  uchar const *const ptr_colcnt= ptr_tbllen + m_tbllen + 2;
  uchar *ptr_after_colcnt= (uchar*) ptr_colcnt;
  m_colcnt= net_field_length(&ptr_after_colcnt);

  DBUG_PRINT("info",("m_dblen: %lu  off: %ld  m_tbllen: %lu  off: %ld  m_colcnt: %lu  off: %ld",
                     (ulong) m_dblen, (long) (ptr_dblen-(const uchar*)vpart), 
                     (ulong) m_tbllen, (long) (ptr_tbllen-(const uchar*)vpart),
                     m_colcnt, (long) (ptr_colcnt-(const uchar*)vpart)));

  /* Allocate mem for all fields in one go. If fails, caught in is_valid() */
  m_memory= (uchar*) my_multi_malloc(MYF(MY_WME),
                                     &m_dbnam, (uint) m_dblen + 1,
                                     &m_tblnam, (uint) m_tbllen + 1,
                                     &m_coltype, (uint) m_colcnt,
                                     NullS);

  if (m_memory)
  {
    /* Copy the different parts into their memory */
    strncpy(const_cast<char*>(m_dbnam), (const char*)ptr_dblen  + 1, m_dblen + 1);
    strncpy(const_cast<char*>(m_tblnam), (const char*)ptr_tbllen + 1, m_tbllen + 1);
    memcpy(m_coltype, ptr_after_colcnt, m_colcnt);

    ptr_after_colcnt= ptr_after_colcnt + m_colcnt;
    bytes_read= (uint) (ptr_after_colcnt - (uchar *)buf);
    DBUG_PRINT("info", ("Bytes read: %d", bytes_read));
    if (bytes_read < event_len)
    {
      m_field_metadata_size= net_field_length(&ptr_after_colcnt);
      DBUG_ASSERT(m_field_metadata_size <= (m_colcnt * 2));
      uint num_null_bytes= (m_colcnt + 7) / 8;
      m_meta_memory= (uchar *)my_multi_malloc(MYF(MY_WME),
                                     &m_null_bits, num_null_bytes,
                                     &m_field_metadata, m_field_metadata_size,
                                     NULL);
      memcpy(m_field_metadata, ptr_after_colcnt, m_field_metadata_size);
      ptr_after_colcnt= (uchar*)ptr_after_colcnt + m_field_metadata_size;
      memcpy(m_null_bits, ptr_after_colcnt, num_null_bytes);
    }
  }

  DBUG_VOID_RETURN;
}
#endif

Table_map_log_event::~Table_map_log_event()
{
  my_free(m_meta_memory);
  my_free(m_memory);
}


#ifdef MYSQL_CLIENT

/*
  Rewrite database name for the event to name specified by new_db
  SYNOPSIS
    new_db   Database name to change to
    new_len  Length
    desc     Event describing binlog that we're writing to.

  DESCRIPTION
    Reset db name. This function assumes that temp_buf member contains event
    representation taken from a binary log. It resets m_dbnam and m_dblen and
    rewrites temp_buf with new db name.

  RETURN 
    0     - Success
    other - Error
*/

int Table_map_log_event::rewrite_db(const char* new_db, size_t new_len,
                                    const Format_description_log_event* desc)
{
  DBUG_ENTER("Table_map_log_event::rewrite_db");
  DBUG_ASSERT(temp_buf);

  uint header_len= MY_MIN(desc->common_header_len,
                       LOG_EVENT_MINIMAL_HEADER_LEN) + TABLE_MAP_HEADER_LEN;
  int len_diff;

  if (!(len_diff= (int)(new_len - m_dblen)))
  {
    memcpy((void*) (temp_buf + header_len + 1), new_db, m_dblen + 1);
    memcpy((void*) m_dbnam, new_db, m_dblen + 1);
    DBUG_RETURN(0);
  }

  // Create new temp_buf
  ulong event_cur_len= uint4korr(temp_buf + EVENT_LEN_OFFSET);
  ulong event_new_len= event_cur_len + len_diff;
  char* new_temp_buf= (char*) my_malloc(event_new_len, MYF(MY_WME));

  if (!new_temp_buf)
  {
    sql_print_error("Table_map_log_event::rewrite_db: "
                    "failed to allocate new temp_buf (%d bytes required)",
                    event_new_len);
    DBUG_RETURN(-1);
  }

  // Rewrite temp_buf
  char* ptr= new_temp_buf;
  size_t cnt= 0;

  // Copy header and change event length
  memcpy(ptr, temp_buf, header_len);
  int4store(ptr + EVENT_LEN_OFFSET, event_new_len);
  ptr += header_len;
  cnt += header_len;

  // Write new db name length and new name
  DBUG_ASSERT(new_len < 0xff);
  *ptr++ = (char)new_len;
  memcpy(ptr, new_db, new_len + 1);
  ptr += new_len + 1;
  cnt += m_dblen + 2;

  // Copy rest part
  memcpy(ptr, temp_buf + cnt, event_cur_len - cnt);

  // Reregister temp buf
  free_temp_buf();
  register_temp_buf(new_temp_buf, TRUE);

  // Reset m_dbnam and m_dblen members
  m_dblen= new_len;

  // m_dbnam resides in m_memory together with m_tblnam and m_coltype
  uchar* memory= m_memory;
  char const* tblnam= m_tblnam;
  uchar* coltype= m_coltype;

  m_memory= (uchar*) my_multi_malloc(MYF(MY_WME),
                                     &m_dbnam, (uint) m_dblen + 1,
                                     &m_tblnam, (uint) m_tbllen + 1,
                                     &m_coltype, (uint) m_colcnt,
                                     NullS);

  if (!m_memory)
  {
    sql_print_error("Table_map_log_event::rewrite_db: "
                    "failed to allocate new m_memory (%d + %d + %d bytes required)",
                    m_dblen + 1, m_tbllen + 1, m_colcnt);
    DBUG_RETURN(-1);
  }

  memcpy((void*)m_dbnam, new_db, m_dblen + 1);
  memcpy((void*)m_tblnam, tblnam, m_tbllen + 1);
  memcpy(m_coltype, coltype, m_colcnt);

  my_free(memory);
  DBUG_RETURN(0);
}
#endif /* MYSQL_CLIENT */


/*
  Return value is an error code, one of:

      -1     Failure to open table   [from open_tables()]
       0     Success
       1     No room for more tables [from set_table()]
       2     Out of memory           [from set_table()]
       3     Wrong table definition
       4     Daisy-chaining RBR with SBR not possible
 */

#if !defined(MYSQL_CLIENT) && defined(HAVE_REPLICATION)

enum enum_tbl_map_status
{
  /* no duplicate identifier found */
  OK_TO_PROCESS= 0,

  /* this table map must be filtered out */
  FILTERED_OUT= 1,

  /* identifier mapping table with different properties */
  SAME_ID_MAPPING_DIFFERENT_TABLE= 2,
  
  /* a duplicate identifier was found mapping the same table */
  SAME_ID_MAPPING_SAME_TABLE= 3
};

/*
  Checks if this table map event should be processed or not. First
  it checks the filtering rules, and then looks for duplicate identifiers
  in the existing list of rli->tables_to_lock.

  It checks that there hasn't been any corruption by verifying that there
  are no duplicate entries with different properties.

  In some cases, some binary logs could get corrupted, showing several
  tables mapped to the same table_id, 0 (see: BUG#56226). Thus we do this
  early sanity check for such cases and avoid that the server crashes 
  later.

  In some corner cases, the master logs duplicate table map events, i.e.,
  same id, same database name, same table name (see: BUG#37137). This is
  different from the above as it's the same table that is mapped again 
  to the same identifier. Thus we cannot just check for same ids and 
  assume that the event is corrupted we need to check every property. 

  NOTE: in the event that BUG#37137 ever gets fixed, this extra check 
        will still be valid because we would need to support old binary 
        logs anyway.

  @param rli The relay log info reference.
  @param table_list A list element containing the table to check against.
  @return OK_TO_PROCESS 
            if there was no identifier already in rli->tables_to_lock 
            
          FILTERED_OUT
            if the event is filtered according to the filtering rules

          SAME_ID_MAPPING_DIFFERENT_TABLE 
            if the same identifier already maps a different table in 
            rli->tables_to_lock

          SAME_ID_MAPPING_SAME_TABLE 
            if the same identifier already maps the same table in 
            rli->tables_to_lock.
*/
static enum_tbl_map_status
check_table_map(rpl_group_info *rgi, RPL_TABLE_LIST *table_list)
{
  DBUG_ENTER("check_table_map");
  enum_tbl_map_status res= OK_TO_PROCESS;
  Relay_log_info *rli= rgi->rli;
  if ((rgi->thd->slave_thread /* filtering is for slave only */ ||
        IF_WSREP((WSREP(rgi->thd) && rgi->thd->wsrep_applier), 0)) &&
      (!rli->mi->rpl_filter->db_ok(table_list->db.str) ||
       (rli->mi->rpl_filter->is_on() && !rli->mi->rpl_filter->tables_ok("", table_list))))
    res= FILTERED_OUT;
  else
  {
    RPL_TABLE_LIST *ptr= static_cast<RPL_TABLE_LIST*>(rgi->tables_to_lock);
    for(uint i=0 ; ptr && (i< rgi->tables_to_lock_count); 
        ptr= static_cast<RPL_TABLE_LIST*>(ptr->next_local), i++)
    {
      if (ptr->table_id == table_list->table_id)
      {

        if (cmp(&ptr->db, &table_list->db) ||
            cmp(&ptr->alias, &table_list->table_name) ||
            ptr->lock_type != TL_WRITE) // the ::do_apply_event always sets TL_WRITE
          res= SAME_ID_MAPPING_DIFFERENT_TABLE;
        else
          res= SAME_ID_MAPPING_SAME_TABLE;

        break;
      }
    }
  }

  DBUG_PRINT("debug", ("check of table map ended up with: %u", res));

  DBUG_RETURN(res);
}

int Table_map_log_event::do_apply_event(rpl_group_info *rgi)
{
  RPL_TABLE_LIST *table_list;
<<<<<<< HEAD
  char *db_mem, *tname_mem;
  size_t dummy_len, db_mem_length, tname_mem_length;
=======
  char *db_mem, *tname_mem, *ptr;
  size_t dummy_len;
>>>>>>> bdfe2784
  void *memory;
  Rpl_filter *filter;
  Relay_log_info const *rli= rgi->rli;
  DBUG_ENTER("Table_map_log_event::do_apply_event(Relay_log_info*)");

  /* Step the query id to mark what columns that are actually used. */
  thd->set_query_id(next_query_id());

  if (!(memory= my_multi_malloc(MYF(MY_WME),
                                &table_list, (uint) sizeof(RPL_TABLE_LIST),
                                &db_mem, (uint) NAME_LEN + 1,
                                &tname_mem, (uint) NAME_LEN + 1,
                                NullS)))
    DBUG_RETURN(HA_ERR_OUT_OF_MEM);

  strmov(db_mem, m_dbnam);
  strmov(tname_mem, m_tblnam);
  if (lower_case_table_names)
  {
    my_casedn_str(files_charset_info, (char*)tname_mem);
    my_casedn_str(files_charset_info, (char*)db_mem);
  }

  /* call from mysql_client_binlog_statement() will not set rli->mi */
  filter= rgi->thd->slave_thread ? rli->mi->rpl_filter : global_rpl_filter;
<<<<<<< HEAD
  db_mem_length= strmov(db_mem, filter->get_rewrite_db(m_dbnam, &dummy_len))- db_mem;
  tname_mem_length= strmov(tname_mem, m_tblnam)- tname_mem;
=======

  /* rewrite rules changed the database */
  if (((ptr= (char*) filter->get_rewrite_db(db_mem, &dummy_len)) != db_mem))
    strmov(db_mem, ptr);
>>>>>>> bdfe2784

  LEX_CSTRING tmp_db_name=  {db_mem, db_mem_length };
  LEX_CSTRING tmp_tbl_name= {tname_mem, tname_mem_length };

  table_list->init_one_table(&tmp_db_name, &tmp_tbl_name, 0, TL_WRITE);
  table_list->table_id= DBUG_EVALUATE_IF("inject_tblmap_same_id_maps_diff_table", 0, m_table_id);
  table_list->updating= 1;
  table_list->required_type= TABLE_TYPE_NORMAL;

  DBUG_PRINT("debug", ("table: %s is mapped to %u",
                       table_list->table_name.str,
                       table_list->table_id));
  table_list->master_had_triggers= ((m_flags & TM_BIT_HAS_TRIGGERS_F) ? 1 : 0);
  DBUG_PRINT("debug", ("table->master_had_triggers=%d", 
                       (int)table_list->master_had_triggers));

  enum_tbl_map_status tblmap_status= check_table_map(rgi, table_list);
  if (tblmap_status == OK_TO_PROCESS)
  {
    DBUG_ASSERT(thd->lex->query_tables != table_list);

    /*
      Use placement new to construct the table_def instance in the
      memory allocated for it inside table_list.

      The memory allocated by the table_def structure (i.e., not the
      memory allocated *for* the table_def structure) is released
      inside Relay_log_info::clear_tables_to_lock() by calling the
      table_def destructor explicitly.
    */
    new (&table_list->m_tabledef)
      table_def(m_coltype, m_colcnt,
                m_field_metadata, m_field_metadata_size,
                m_null_bits, m_flags);
    table_list->m_tabledef_valid= TRUE;
    table_list->m_conv_table= NULL;
    table_list->open_type= OT_BASE_ONLY;

    /*
      We record in the slave's information that the table should be
      locked by linking the table into the list of tables to lock.
    */
    table_list->next_global= table_list->next_local= rgi->tables_to_lock;
    rgi->tables_to_lock= table_list;
    rgi->tables_to_lock_count++;
    /* 'memory' is freed in clear_tables_to_lock */
  }
  else  // FILTERED_OUT, SAME_ID_MAPPING_*
  {
    /*
      If mapped already but with different properties, we raise an
      error.
      If mapped already but with same properties we skip the event.
      If filtered out we skip the event.

      In all three cases, we need to free the memory previously 
      allocated.
     */
    if (tblmap_status == SAME_ID_MAPPING_DIFFERENT_TABLE)
    {
      /*
        Something bad has happened. We need to stop the slave as strange things
        could happen if we proceed: slave crash, wrong table being updated, ...
        As a consequence we push an error in this case.
       */

      char buf[256];

      my_snprintf(buf, sizeof(buf), 
                  "Found table map event mapping table id %u which "
                  "was already mapped but with different settings.",
                  table_list->table_id);

      if (thd->slave_thread)
        rli->report(ERROR_LEVEL, ER_SLAVE_FATAL_ERROR, rgi->gtid_info(),
                    ER_THD(thd, ER_SLAVE_FATAL_ERROR), buf);
      else
        /* 
          For the cases in which a 'BINLOG' statement is set to 
          execute in a user session 
         */
        my_error(ER_SLAVE_FATAL_ERROR, MYF(0), buf);
    } 
    
    my_free(memory);
  }

  DBUG_RETURN(tblmap_status == SAME_ID_MAPPING_DIFFERENT_TABLE);
}

Log_event::enum_skip_reason
Table_map_log_event::do_shall_skip(rpl_group_info *rgi)
{
  /*
    If the slave skip counter is 1, then we should not start executing
    on the next event.
  */
  return continue_group(rgi);
}

int Table_map_log_event::do_update_pos(rpl_group_info *rgi)
{
  rgi->inc_event_relay_log_pos();
  return 0;
}

#endif /* !defined(MYSQL_CLIENT) && defined(HAVE_REPLICATION) */

#ifndef MYSQL_CLIENT
bool Table_map_log_event::write_data_header()
{
  DBUG_ASSERT(m_table_id != ~0UL);
  uchar buf[TABLE_MAP_HEADER_LEN];
  DBUG_EXECUTE_IF("old_row_based_repl_4_byte_map_id_master",
                  {
                    int4store(buf + 0, m_table_id);
                    int2store(buf + 4, m_flags);
                    return (write_data(buf, 6));
                  });
  int6store(buf + TM_MAPID_OFFSET, (ulonglong)m_table_id);
  int2store(buf + TM_FLAGS_OFFSET, m_flags);
  return write_data(buf, TABLE_MAP_HEADER_LEN);
}

bool Table_map_log_event::write_data_body()
{
  DBUG_ASSERT(m_dbnam != NULL);
  DBUG_ASSERT(m_tblnam != NULL);
  /* We use only one byte per length for storage in event: */
  DBUG_ASSERT(m_dblen <= MY_MIN(NAME_LEN, 255));
  DBUG_ASSERT(m_tbllen <= MY_MIN(NAME_LEN, 255));

  uchar const dbuf[]= { (uchar) m_dblen };
  uchar const tbuf[]= { (uchar) m_tbllen };

  uchar cbuf[MAX_INT_WIDTH];
  uchar *const cbuf_end= net_store_length(cbuf, (size_t) m_colcnt);
  DBUG_ASSERT(static_cast<size_t>(cbuf_end - cbuf) <= sizeof(cbuf));

  /*
    Store the size of the field metadata.
  */
  uchar mbuf[MAX_INT_WIDTH];
  uchar *const mbuf_end= net_store_length(mbuf, m_field_metadata_size);

  return write_data(dbuf,      sizeof(dbuf)) ||
         write_data(m_dbnam,   m_dblen+1) ||
         write_data(tbuf,      sizeof(tbuf)) ||
         write_data(m_tblnam,  m_tbllen+1) ||
         write_data(cbuf, (size_t) (cbuf_end - cbuf)) ||
         write_data(m_coltype, m_colcnt) ||
         write_data(mbuf, (size_t) (mbuf_end - mbuf)) ||
         write_data(m_field_metadata, m_field_metadata_size),
         write_data(m_null_bits, (m_colcnt + 7) / 8);
 }
#endif

#if defined(HAVE_REPLICATION) && !defined(MYSQL_CLIENT)

/*
  Print some useful information for the SHOW BINARY LOG information
  field.
 */

#if defined(HAVE_REPLICATION) && !defined(MYSQL_CLIENT)
void Table_map_log_event::pack_info(Protocol *protocol)
{
    char buf[256];
    size_t bytes= my_snprintf(buf, sizeof(buf),
                                 "table_id: %lu (%s.%s)",
                              m_table_id, m_dbnam, m_tblnam);
    protocol->store(buf, bytes, &my_charset_bin);
}
#endif


#endif


#ifdef MYSQL_CLIENT
bool Table_map_log_event::print(FILE *file, PRINT_EVENT_INFO *print_event_info)
{
  if (!print_event_info->short_form)
  {
    print_header(&print_event_info->head_cache, print_event_info, TRUE);
    if (my_b_printf(&print_event_info->head_cache,
                    "\tTable_map: %`s.%`s mapped to number %lu%s\n",
                    m_dbnam, m_tblnam, m_table_id,
                    ((m_flags & TM_BIT_HAS_TRIGGERS_F) ?
                     " (has triggers)" : "")))
      goto err;
  }
  if (!print_event_info->short_form || print_event_info->print_row_count)
  {
    if (print_base64(&print_event_info->body_cache, print_event_info, TRUE) ||
        copy_event_cache_to_file_and_reinit(&print_event_info->head_cache,
                                            file))
      goto err;
  }

  return 0;
err:
  return 1;
}
#endif

/**************************************************************************
	Write_rows_log_event member functions
**************************************************************************/

/*
  Constructor used to build an event for writing to the binary log.
 */
#if !defined(MYSQL_CLIENT)
Write_rows_log_event::Write_rows_log_event(THD *thd_arg, TABLE *tbl_arg,
                                           ulong tid_arg,
                                           bool is_transactional)
  :Rows_log_event(thd_arg, tbl_arg, tid_arg, tbl_arg->rpl_write_set,
                  is_transactional, WRITE_ROWS_EVENT_V1)
{
}

Write_rows_compressed_log_event::Write_rows_compressed_log_event(
                                           THD *thd_arg,
                                           TABLE *tbl_arg,
                                           ulong tid_arg,
                                           bool is_transactional)
  : Write_rows_log_event(thd_arg, tbl_arg, tid_arg, is_transactional)
{
  m_type = WRITE_ROWS_COMPRESSED_EVENT_V1;
}

bool Write_rows_compressed_log_event::write()
{
  return Rows_log_event::write_compressed();
}
#endif

/*
  Constructor used by slave to read the event from the binary log.
 */
#ifdef HAVE_REPLICATION
Write_rows_log_event::Write_rows_log_event(const char *buf, uint event_len,
                                           const Format_description_log_event
                                           *description_event)
: Rows_log_event(buf, event_len, description_event)
{
}

Write_rows_compressed_log_event::Write_rows_compressed_log_event(
                                           const char *buf, uint event_len,
                                           const Format_description_log_event
                                           *description_event)
: Write_rows_log_event(buf, event_len, description_event)
{
  uncompress_buf();
}
#endif

#if !defined(MYSQL_CLIENT) && defined(HAVE_REPLICATION)
int 
Write_rows_log_event::do_before_row_operations(const Slave_reporting_capability *const)
{
  int error= 0;

  /*
    Increment the global status insert count variable
  */
  if (get_flags(STMT_END_F))
    status_var_increment(thd->status_var.com_stat[SQLCOM_INSERT]);

  /**
     todo: to introduce a property for the event (handler?) which forces
     applying the event in the replace (idempotent) fashion.
  */
  if (slave_exec_mode == SLAVE_EXEC_MODE_IDEMPOTENT)
  {
    /*
      We are using REPLACE semantics and not INSERT IGNORE semantics
      when writing rows, that is: new rows replace old rows.  We need to
      inform the storage engine that it should use this behaviour.
    */
    
    /* Tell the storage engine that we are using REPLACE semantics. */
    thd->lex->duplicates= DUP_REPLACE;
    
    /*
      Pretend we're executing a REPLACE command: this is needed for
      InnoDB since it is not (properly) checking the lex->duplicates flag.
    */
    thd->lex->sql_command= SQLCOM_REPLACE;
    /* 
       Do not raise the error flag in case of hitting to an unique attribute
    */
    m_table->file->extra(HA_EXTRA_IGNORE_DUP_KEY);
    /* 
       The following is needed in case if we have AFTER DELETE triggers.
    */
    m_table->file->extra(HA_EXTRA_WRITE_CAN_REPLACE);
    m_table->file->extra(HA_EXTRA_IGNORE_NO_KEY);
  }
  if (slave_run_triggers_for_rbr && !master_had_triggers && m_table->triggers )
    m_table->prepare_triggers_for_insert_stmt_or_event();

  /* Honor next number column if present */
  m_table->next_number_field= m_table->found_next_number_field;
  /*
   * Fixed Bug#45999, In RBR, Store engine of Slave auto-generates new
   * sequence numbers for auto_increment fields if the values of them are 0.
   * If generateing a sequence number is decided by the values of
   * table->auto_increment_field_not_null and SQL_MODE(if includes
   * MODE_NO_AUTO_VALUE_ON_ZERO) in update_auto_increment function.
   * SQL_MODE of slave sql thread is always consistency with master's.
   * In RBR, auto_increment fields never are NULL, except if the auto_inc
   * column exists only on the slave side (i.e., in an extra column
   * on the slave's table).
   */
  if (!is_auto_inc_in_extra_columns())
    m_table->auto_increment_field_not_null= TRUE;
  else
  {
    /*
      Here we have checked that there is an extra field
      on this server's table that has an auto_inc column.

      Mark that the auto_increment field is null and mark
      the read and write set bits.

      (There can only be one AUTO_INC column, it is always
       indexed and it cannot have a DEFAULT value).
    */
    m_table->auto_increment_field_not_null= FALSE;
    m_table->mark_auto_increment_column();
  }

  return error;
}

int 
Write_rows_log_event::do_after_row_operations(const Slave_reporting_capability *const,
                                              int error)
{
  int local_error= 0;

  /**
    Clear the write_set bit for auto_inc field that only
    existed on the destination table as an extra column.
   */
  if (is_auto_inc_in_extra_columns())
  {
    bitmap_clear_bit(m_table->rpl_write_set,
                     m_table->next_number_field->field_index);
    bitmap_clear_bit(m_table->read_set,
                     m_table->next_number_field->field_index);

    if (get_flags(STMT_END_F))
      m_table->file->ha_release_auto_increment();
  }
  m_table->next_number_field=0;
  m_table->auto_increment_field_not_null= FALSE;
  if (slave_exec_mode == SLAVE_EXEC_MODE_IDEMPOTENT)
  {
    m_table->file->extra(HA_EXTRA_NO_IGNORE_DUP_KEY);
    m_table->file->extra(HA_EXTRA_WRITE_CANNOT_REPLACE);
    /*
      resetting the extra with 
      table->file->extra(HA_EXTRA_NO_IGNORE_NO_KEY); 
      fires bug#27077
      explanation: file->reset() performs this duty
      ultimately. Still todo: fix
    */
  }
  if (unlikely((local_error= m_table->file->ha_end_bulk_insert())))
  {
    m_table->file->print_error(local_error, MYF(0));
  }
  return error? error : local_error;
}

#if !defined(MYSQL_CLIENT) && defined(HAVE_REPLICATION)

bool Rows_log_event::process_triggers(trg_event_type event,
                                      trg_action_time_type time_type,
                                      bool old_row_is_record1)
{
  bool result;
  DBUG_ENTER("Rows_log_event::process_triggers");
  m_table->triggers->mark_fields_used(event);
  if (slave_run_triggers_for_rbr == SLAVE_RUN_TRIGGERS_FOR_RBR_YES)
  {
    tmp_disable_binlog(thd); /* Do not replicate the low-level changes. */
    result= m_table->triggers->process_triggers(thd, event,
                                              time_type, old_row_is_record1);
    reenable_binlog(thd);
  }
  else
    result= m_table->triggers->process_triggers(thd, event,
                                              time_type, old_row_is_record1);

  DBUG_RETURN(result);
}
/*
  Check if there are more UNIQUE keys after the given key.
*/
static int
last_uniq_key(TABLE *table, uint keyno)
{
  while (++keyno < table->s->keys)
    if (table->key_info[keyno].flags & HA_NOSAME)
      return 0;
  return 1;
}

/**
   Check if an error is a duplicate key error.

   This function is used to check if an error code is one of the
   duplicate key error, i.e., and error code for which it is sensible
   to do a <code>get_dup_key()</code> to retrieve the duplicate key.

   @param errcode The error code to check.

   @return <code>true</code> if the error code is such that
   <code>get_dup_key()</code> will return true, <code>false</code>
   otherwise.
 */
bool
is_duplicate_key_error(int errcode)
{
  switch (errcode)
  {
  case HA_ERR_FOUND_DUPP_KEY:
  case HA_ERR_FOUND_DUPP_UNIQUE:
    return true;
  }
  return false;
}

/**
  Write the current row into event's table.

  The row is located in the row buffer, pointed by @c m_curr_row member.
  Number of columns of the row is stored in @c m_width member (it can be 
  different from the number of columns in the table to which we insert). 
  Bitmap @c m_cols indicates which columns are present in the row. It is assumed 
  that event's table is already open and pointed by @c m_table.

  If the same record already exists in the table it can be either overwritten 
  or an error is reported depending on the value of @c overwrite flag 
  (error reporting not yet implemented). Note that the matching record can be
  different from the row we insert if we use primary keys to identify records in
  the table.

  The row to be inserted can contain values only for selected columns. The 
  missing columns are filled with default values using @c prepare_record() 
  function. If a matching record is found in the table and @c overwritte is
  true, the missing columns are taken from it.

  @param  rli   Relay log info (needed for row unpacking).
  @param  overwrite  
                Shall we overwrite if the row already exists or signal 
                error (currently ignored).

  @returns Error code on failure, 0 on success.

  This method, if successful, sets @c m_curr_row_end pointer to point at the
  next row in the rows buffer. This is done when unpacking the row to be 
  inserted.

  @note If a matching record is found, it is either updated using 
  @c ha_update_row() or first deleted and then new record written.
*/ 

int
Rows_log_event::write_row(rpl_group_info *rgi,
                          const bool overwrite)
{
  DBUG_ENTER("write_row");
  DBUG_ASSERT(m_table != NULL && thd != NULL);

  TABLE *table= m_table;  // pointer to event's table
  int error;
  int UNINIT_VAR(keynum);
  const bool invoke_triggers=
    slave_run_triggers_for_rbr && !master_had_triggers && table->triggers;
  auto_afree_ptr<char> key(NULL);

  prepare_record(table, m_width, true);

  /* unpack row into table->record[0] */
  if (unlikely((error= unpack_current_row(rgi))))
  {
    table->file->print_error(error, MYF(0));
    DBUG_RETURN(error);
  }

  if (m_curr_row == m_rows_buf && !invoke_triggers)
  {
    /*
       This table has no triggers so we can do bulk insert.

       This is the first row to be inserted, we estimate the rows with
       the size of the first row and use that value to initialize
       storage engine for bulk insertion.
    */
    /* this is the first row to be inserted, we estimate the rows with
       the size of the first row and use that value to initialize
       storage engine for bulk insertion */
    DBUG_ASSERT(!(m_curr_row > m_curr_row_end));
    ha_rows estimated_rows= 0;
    if (m_curr_row < m_curr_row_end)
      estimated_rows= (m_rows_end - m_curr_row) / (m_curr_row_end - m_curr_row);
    else if (m_curr_row == m_curr_row_end)
      estimated_rows= 1;

    table->file->ha_start_bulk_insert(estimated_rows);
  }

  /*
    Explicitly set the auto_inc to null to make sure that
    it gets an auto_generated value.
  */
  if (is_auto_inc_in_extra_columns())
    m_table->next_number_field->set_null();
  
  DBUG_DUMP("record[0]", table->record[0], table->s->reclength);
  DBUG_PRINT_BITSET("debug", "rpl_write_set: %s", table->rpl_write_set);
  DBUG_PRINT_BITSET("debug", "read_set:      %s", table->read_set);

  if (invoke_triggers &&
      unlikely(process_triggers(TRG_EVENT_INSERT, TRG_ACTION_BEFORE, TRUE)))
  {
    DBUG_RETURN(HA_ERR_GENERIC); // in case if error is not set yet
  }

  // Handle INSERT.
  if (table->versioned(VERS_TIMESTAMP))
  {
    ulong sec_part;
    bitmap_set_bit(table->read_set, table->vers_start_field()->field_index);
    // Check whether a row came from unversioned table and fix vers fields.
    if (table->vers_start_field()->get_timestamp(&sec_part) == 0 && sec_part == 0)
      table->vers_update_fields();
  }

  /* 
    Try to write record. If a corresponding record already exists in the table,
    we try to change it using ha_update_row() if possible. Otherwise we delete
    it and repeat the whole process again. 

    TODO: Add safety measures against infinite looping. 
   */

  if (table->s->sequence)
    error= update_sequence();
  else while (unlikely(error= table->file->ha_write_row(table->record[0])))
  {
    if (error == HA_ERR_LOCK_DEADLOCK ||
        error == HA_ERR_LOCK_WAIT_TIMEOUT ||
        (keynum= table->file->get_dup_key(error)) < 0 ||
        !overwrite)
    {
      DBUG_PRINT("info",("get_dup_key returns %d)", keynum));
      /*
        Deadlock, waiting for lock or just an error from the handler
        such as HA_ERR_FOUND_DUPP_KEY when overwrite is false.
        Retrieval of the duplicate key number may fail
        - either because the error was not "duplicate key" error
        - or because the information which key is not available
      */
      table->file->print_error(error, MYF(0));
      DBUG_RETURN(error);
    }
    /*
       We need to retrieve the old row into record[1] to be able to
       either update or delete the offending record.  We either:

       - use rnd_pos() with a row-id (available as dupp_row) to the
         offending row, if that is possible (MyISAM and Blackhole), or else

       - use index_read_idx() with the key that is duplicated, to
         retrieve the offending row.
     */
    if (table->file->ha_table_flags() & HA_DUPLICATE_POS)
    {
      DBUG_PRINT("info",("Locating offending record using rnd_pos()"));
      error= table->file->ha_rnd_pos(table->record[1], table->file->dup_ref);
      if (unlikely(error))
      {
        DBUG_PRINT("info",("rnd_pos() returns error %d",error));
        table->file->print_error(error, MYF(0));
        DBUG_RETURN(error);
      }
    }
    else
    {
      DBUG_PRINT("info",("Locating offending record using index_read_idx()"));

      if (table->file->extra(HA_EXTRA_FLUSH_CACHE))
      {
        DBUG_PRINT("info",("Error when setting HA_EXTRA_FLUSH_CACHE"));
        DBUG_RETURN(my_errno);
      }

      if (key.get() == NULL)
      {
        key.assign(static_cast<char*>(my_alloca(table->s->max_unique_length)));
        if (key.get() == NULL)
        {
          DBUG_PRINT("info",("Can't allocate key buffer"));
          DBUG_RETURN(ENOMEM);
        }
      }

      key_copy((uchar*)key.get(), table->record[0], table->key_info + keynum,
               0);
      error= table->file->ha_index_read_idx_map(table->record[1], keynum,
                                                (const uchar*)key.get(),
                                                HA_WHOLE_KEY,
                                                HA_READ_KEY_EXACT);
      if (unlikely(error))
      {
        DBUG_PRINT("info",("index_read_idx() returns %s", HA_ERR(error)));
        table->file->print_error(error, MYF(0));
        DBUG_RETURN(error);
      }
    }

    /*
       Now, record[1] should contain the offending row.  That
       will enable us to update it or, alternatively, delete it (so
       that we can insert the new row afterwards).
     */

    /*
      If row is incomplete we will use the record found to fill 
      missing columns.  
    */
    if (!get_flags(COMPLETE_ROWS_F))
    {
      restore_record(table,record[1]);
      error= unpack_current_row(rgi);
    }

    DBUG_PRINT("debug",("preparing for update: before and after image"));
    DBUG_DUMP("record[1] (before)", table->record[1], table->s->reclength);
    DBUG_DUMP("record[0] (after)", table->record[0], table->s->reclength);

    /*
       REPLACE is defined as either INSERT or DELETE + INSERT.  If
       possible, we can replace it with an UPDATE, but that will not
       work on InnoDB if FOREIGN KEY checks are necessary.

       I (Matz) am not sure of the reason for the last_uniq_key()
       check as, but I'm guessing that it's something along the
       following lines.

       Suppose that we got the duplicate key to be a key that is not
       the last unique key for the table and we perform an update:
       then there might be another key for which the unique check will
       fail, so we're better off just deleting the row and inserting
       the correct row.

       Additionally we don't use UPDATE if rbr triggers should be invoked -
       when triggers are used we want a simple and predictable execution path.
     */
    if (last_uniq_key(table, keynum) && !invoke_triggers &&
        !table->file->referenced_by_foreign_key())
    {
      DBUG_PRINT("info",("Updating row using ha_update_row()"));
      error= table->file->ha_update_row(table->record[1],
                                       table->record[0]);
      switch (error) {

      case HA_ERR_RECORD_IS_THE_SAME:
        DBUG_PRINT("info",("ignoring HA_ERR_RECORD_IS_THE_SAME error from"
                           " ha_update_row()"));
        error= 0;

      case 0:
        break;

      default:
        DBUG_PRINT("info",("ha_update_row() returns error %d",error));
        table->file->print_error(error, MYF(0));
      }

      DBUG_RETURN(error);
    }
    else
    {
      DBUG_PRINT("info",("Deleting offending row and trying to write new one again"));
      if (invoke_triggers &&
          unlikely(process_triggers(TRG_EVENT_DELETE, TRG_ACTION_BEFORE,
                                    TRUE)))
        error= HA_ERR_GENERIC; // in case if error is not set yet
      else
      {
        if (unlikely((error= table->file->ha_delete_row(table->record[1]))))
        {
          DBUG_PRINT("info",("ha_delete_row() returns error %d",error));
          table->file->print_error(error, MYF(0));
          DBUG_RETURN(error);
        }
        if (invoke_triggers &&
            unlikely(process_triggers(TRG_EVENT_DELETE, TRG_ACTION_AFTER,
                                      TRUE)))
          DBUG_RETURN(HA_ERR_GENERIC); // in case if error is not set yet
      }
      /* Will retry ha_write_row() with the offending row removed. */
    }
  }

  if (invoke_triggers &&
      unlikely(process_triggers(TRG_EVENT_INSERT, TRG_ACTION_AFTER, TRUE)))
    error= HA_ERR_GENERIC; // in case if error is not set yet

  DBUG_RETURN(error);
}


int Rows_log_event::update_sequence()
{
  TABLE *table= m_table;  // pointer to event's table

  if (!bitmap_is_set(table->rpl_write_set, MIN_VALUE_FIELD_NO))
  {
    /* This event come from a setval function executed on the master.
       Update the sequence next_number and round, like we do with setval()
    */
    my_bitmap_map *old_map= dbug_tmp_use_all_columns(table,
                                                     table->read_set);
    longlong nextval= table->field[NEXT_FIELD_NO]->val_int();
    longlong round= table->field[ROUND_FIELD_NO]->val_int();
    dbug_tmp_restore_column_map(table->read_set, old_map);

    return table->s->sequence->set_value(table, nextval, round, 0) > 0;
  }

  /*
    Update all fields in table and update the active sequence, like with
    ALTER SEQUENCE
  */
  return table->file->ha_write_row(table->record[0]);
}


#endif

int
Write_rows_log_event::do_exec_row(rpl_group_info *rgi)
{
  DBUG_ASSERT(m_table != NULL);
  const char *tmp= thd->get_proc_info();
  const char *message= "Write_rows_log_event::write_row()";
  int error;

#ifdef WSREP_PROC_INFO
  my_snprintf(thd->wsrep_info, sizeof(thd->wsrep_info) - 1,
              "Write_rows_log_event::write_row(%lld)",
              (long long) wsrep_thd_trx_seqno(thd));
  message= thd->wsrep_info;
#endif /* WSREP_PROC_INFO */

  thd_proc_info(thd, message);
  error= write_row(rgi, slave_exec_mode == SLAVE_EXEC_MODE_IDEMPOTENT);
  thd_proc_info(thd, tmp);

  if (unlikely(error) && unlikely(!thd->is_error()))
  {
    DBUG_ASSERT(0);
    my_error(ER_UNKNOWN_ERROR, MYF(0));
  }

  return error;
}

#endif /* !defined(MYSQL_CLIENT) && defined(HAVE_REPLICATION) */

#ifdef MYSQL_CLIENT
bool Write_rows_log_event::print(FILE *file, PRINT_EVENT_INFO* print_event_info)
{
  DBUG_EXECUTE_IF("simulate_cache_read_error",
                  {DBUG_SET("+d,simulate_my_b_fill_error");});
  return Rows_log_event::print_helper(file, print_event_info, is_flashback ? "Delete_rows" : "Write_rows");
}

bool Write_rows_compressed_log_event::print(FILE *file,
                                            PRINT_EVENT_INFO* print_event_info)
{
  char *new_buf;
  ulong len;
  bool is_malloc = false;
  if(!row_log_event_uncompress(glob_description_event,
                               checksum_alg == BINLOG_CHECKSUM_ALG_CRC32,
                               temp_buf, UINT_MAX32, NULL, 0, &is_malloc, &new_buf, &len))
  {
    free_temp_buf();
    register_temp_buf(new_buf, true);
    if (Rows_log_event::print_helper(file, print_event_info,
                                     "Write_compressed_rows"))
      goto err;
  }
  else
  {
    if (my_b_printf(&print_event_info->head_cache,
                    "ERROR: uncompress write_compressed_rows failed\n"))
      goto err;
  }

  return 0;
err:
  return 1;
}
#endif


#if defined(MYSQL_SERVER) && defined(HAVE_REPLICATION)
uint8 Write_rows_log_event::get_trg_event_map()
{
  return (static_cast<uint8> (1 << static_cast<int>(TRG_EVENT_INSERT)) |
          static_cast<uint8> (1 << static_cast<int>(TRG_EVENT_UPDATE)) |
          static_cast<uint8> (1 << static_cast<int>(TRG_EVENT_DELETE)));
}
#endif

/**************************************************************************
	Delete_rows_log_event member functions
**************************************************************************/

#if !defined(MYSQL_CLIENT) && defined(HAVE_REPLICATION)
/*
  Compares table->record[0] and table->record[1]

  Returns TRUE if different.
*/
static bool record_compare(TABLE *table)
{
  bool result= FALSE;
  /**
    Compare full record only if:
    - there are no blob fields (otherwise we would also need 
      to compare blobs contents as well);
    - there are no varchar fields (otherwise we would also need
      to compare varchar contents as well);
    - there are no null fields, otherwise NULLed fields 
      contents (i.e., the don't care bytes) may show arbitrary 
      values, depending on how each engine handles internally.
    */
  if ((table->s->blob_fields + 
       table->s->varchar_fields + 
       table->s->null_fields) == 0)
  {
    result= cmp_record(table,record[1]);
    goto record_compare_exit;
  }

  /* Compare null bits */
  if (memcmp(table->null_flags,
	     table->null_flags+table->s->rec_buff_length,
	     table->s->null_bytes))
  {
    result= TRUE;				// Diff in NULL value
    goto record_compare_exit;
  }

  /* Compare fields */
  for (Field **ptr=table->field ; *ptr ; ptr++)
  {
    if (table->versioned() && (*ptr)->vers_sys_field())
    {
      continue;
    }
    /**
      We only compare field contents that are not null.
      NULL fields (i.e., their null bits) were compared 
      earlier.
    */
    if (!(*(ptr))->is_null())
    {
      if ((*ptr)->cmp_binary_offset(table->s->rec_buff_length))
      {
        result= TRUE;
        goto record_compare_exit;
      }
    }
  }

record_compare_exit:
  return result;
}


/**
  Find the best key to use when locating the row in @c find_row().

  A primary key is preferred if it exists; otherwise a unique index is
  preferred. Else we pick the index with the smalles rec_per_key value.

  If a suitable key is found, set @c m_key, @c m_key_nr and @c m_key_info
  member fields appropriately.

  @returns Error code on failure, 0 on success.
*/
int Rows_log_event::find_key()
{
  uint i, best_key_nr, last_part;
  KEY *key, *UNINIT_VAR(best_key);
  ulong UNINIT_VAR(best_rec_per_key), tmp;
  DBUG_ENTER("Rows_log_event::find_key");
  DBUG_ASSERT(m_table);

  best_key_nr= MAX_KEY;

  /*
    Keys are sorted so that any primary key is first, followed by unique keys,
    followed by any other. So we will automatically pick the primary key if
    it exists.
  */
  for (i= 0, key= m_table->key_info; i < m_table->s->keys; i++, key++)
  {
    if (!m_table->s->keys_in_use.is_set(i))
      continue;
    /*
      We cannot use a unique key with NULL-able columns to uniquely identify
      a row (but we can still select it for range scan below if nothing better
      is available).
    */
    if ((key->flags & (HA_NOSAME | HA_NULL_PART_KEY)) == HA_NOSAME)
    {
      best_key_nr= i;
      best_key= key;
      break;
    }
    /*
      We can only use a non-unique key if it allows range scans (ie. skip
      FULLTEXT indexes and such).
    */
    last_part= key->user_defined_key_parts - 1;
    DBUG_PRINT("info", ("Index %s rec_per_key[%u]= %lu",
                        key->name.str, last_part, key->rec_per_key[last_part]));
    if (!(m_table->file->index_flags(i, last_part, 1) & HA_READ_NEXT))
      continue;

    tmp= key->rec_per_key[last_part];
    if (best_key_nr == MAX_KEY || (tmp > 0 && tmp < best_rec_per_key))
    {
      best_key_nr= i;
      best_key= key;
      best_rec_per_key= tmp;
    }
  }

  if (best_key_nr == MAX_KEY)
  {
    m_key_info= NULL;
    DBUG_RETURN(0);
  }

  // Allocate buffer for key searches
  m_key= (uchar *) my_malloc(best_key->key_length, MYF(MY_WME));
  if (m_key == NULL)
    DBUG_RETURN(HA_ERR_OUT_OF_MEM);
  m_key_info= best_key;
  m_key_nr= best_key_nr;

  DBUG_RETURN(0);;
}


/* 
  Check if we are already spending too much time on this statement.
  if we are, warn user that it might be because table does not have
  a PK, but only if the warning was not printed before for this STMT.

  @param type          The event type code.
  @param table_name    The name of the table that the slave is 
                       operating.
  @param is_index_scan States whether the slave is doing an index scan 
                       or not.
  @param rli           The relay metadata info.
*/
static inline 
void issue_long_find_row_warning(Log_event_type type, 
                                 const char *table_name,
                                 bool is_index_scan,
                                 rpl_group_info *rgi)
{
  if ((global_system_variables.log_warnings > 1 && 
       !rgi->is_long_find_row_note_printed()))
  {
    ulonglong now= microsecond_interval_timer();
    ulonglong stmt_ts= rgi->get_row_stmt_start_timestamp();
    
    DBUG_EXECUTE_IF("inject_long_find_row_note", 
                    stmt_ts-=(LONG_FIND_ROW_THRESHOLD*2*HRTIME_RESOLUTION););

    longlong delta= (now - stmt_ts)/HRTIME_RESOLUTION;

    if (delta > LONG_FIND_ROW_THRESHOLD)
    {
      rgi->set_long_find_row_note_printed();
      const char* evt_type= LOG_EVENT_IS_DELETE_ROW(type) ? " DELETE" : "n UPDATE";
      const char* scan_type= is_index_scan ? "scanning an index" : "scanning the table";

      sql_print_information("The slave is applying a ROW event on behalf of a%s statement "
                            "on table %s and is currently taking a considerable amount "
                            "of time (%lld seconds). This is due to the fact that it is %s "
                            "while looking up records to be processed. Consider adding a "
                            "primary key (or unique key) to the table to improve "
                            "performance.",
                            evt_type, table_name, (long) delta, scan_type);
    }
  }
}


/*
  HA_ERR_KEY_NOT_FOUND is a fatal error normally, but it's an expected
  error in speculate optimistic mode, so use something non-fatal instead
*/
static int row_not_found_error(rpl_group_info *rgi)
{
  return rgi->speculation != rpl_group_info::SPECULATE_OPTIMISTIC
         ? HA_ERR_KEY_NOT_FOUND : HA_ERR_RECORD_CHANGED;
}

/**
  Locate the current row in event's table.

  The current row is pointed by @c m_curr_row. Member @c m_width tells
  how many columns are there in the row (this can be differnet from
  the number of columns in the table). It is assumed that event's
  table is already open and pointed by @c m_table.

  If a corresponding record is found in the table it is stored in 
  @c m_table->record[0]. Note that when record is located based on a primary 
  key, it is possible that the record found differs from the row being located.

  If no key is specified or table does not have keys, a table scan is used to 
  find the row. In that case the row should be complete and contain values for
  all columns. However, it can still be shorter than the table, i.e. the table 
  can contain extra columns not present in the row. It is also possible that 
  the table has fewer columns than the row being located. 

  @returns Error code on failure, 0 on success. 
  
  @post In case of success @c m_table->record[0] contains the record found. 
  Also, the internal "cursor" of the table is positioned at the record found.

  @note If the engine allows random access of the records, a combination of
  @c position() and @c rnd_pos() will be used. 

  Note that one MUST call ha_index_or_rnd_end() after this function if
  it returns 0 as we must leave the row position in the handler intact
  for any following update/delete command.
*/

int Rows_log_event::find_row(rpl_group_info *rgi)
{
  DBUG_ENTER("Rows_log_event::find_row");

  DBUG_ASSERT(m_table && m_table->in_use != NULL);

  TABLE *table= m_table;
  int error= 0;
  bool is_table_scan= false, is_index_scan= false;

  /*
    rpl_row_tabledefs.test specifies that
    if the extra field on the slave does not have a default value
    and this is okay with Delete or Update events.
    Todo: fix wl3228 hld that requires defauls for all types of events
  */
  
  prepare_record(table, m_width, FALSE);
  error= unpack_current_row(rgi);

  m_vers_from_plain= false;
  if (table->versioned())
  {
    Field *row_end= table->vers_end_field();
    DBUG_ASSERT(table->read_set);
    bitmap_set_bit(table->read_set, row_end->field_index);
    // check whether master table is unversioned
    if (row_end->val_int() == 0)
    {
      bitmap_set_bit(table->write_set, row_end->field_index);
      // Plain source table may have a PRIMARY KEY. And row_end is always
      // a part of PRIMARY KEY. Set it to max value for engine to find it in
      // index. Needed for an UPDATE/DELETE cases.
      table->vers_end_field()->set_max();
      m_vers_from_plain= true;
    }
  }

  DBUG_PRINT("info",("looking for the following record"));
  DBUG_DUMP("record[0]", table->record[0], table->s->reclength);

  if ((table->file->ha_table_flags() & HA_PRIMARY_KEY_REQUIRED_FOR_POSITION) &&
      table->s->primary_key < MAX_KEY)
  {
    /*
      Use a more efficient method to fetch the record given by
      table->record[0] if the engine allows it.  We first compute a
      row reference using the position() member function (it will be
      stored in table->file->ref) and the use rnd_pos() to position
      the "cursor" (i.e., record[0] in this case) at the correct row.

      TODO: Add a check that the correct record has been fetched by
      comparing with the original record. Take into account that the
      record on the master and slave can be of different
      length. Something along these lines should work:

      ADD>>>  store_record(table,record[1]);
              int error= table->file->ha_rnd_pos(table->record[0],
              table->file->ref);
      ADD>>>  DBUG_ASSERT(memcmp(table->record[1], table->record[0],
                                 table->s->reclength) == 0);

    */
    int error;
    DBUG_PRINT("info",("locating record using primary key (position)"));

    error= table->file->ha_rnd_pos_by_record(table->record[0]);
    if (unlikely(error))
    {
      DBUG_PRINT("info",("rnd_pos returns error %d",error));
      if (error == HA_ERR_KEY_NOT_FOUND)
        error= row_not_found_error(rgi);
      table->file->print_error(error, MYF(0));
    }
    DBUG_RETURN(error);
  }

  // We can't use position() - try other methods.
  
  /* 
    We need to retrieve all fields
    TODO: Move this out from this function to main loop 
   */
  table->use_all_columns();

  /*
    Save copy of the record in table->record[1]. It might be needed 
    later if linear search is used to find exact match.
   */ 
  store_record(table,record[1]);    

  if (m_key_info)
  {
    DBUG_PRINT("info",("locating record using key #%u [%s] (index_read)",
                       m_key_nr, m_key_info->name.str));
    /* We use this to test that the correct key is used in test cases. */
    DBUG_EXECUTE_IF("slave_crash_if_wrong_index",
                    if(0 != strcmp(m_key_info->name.str,"expected_key")) abort(););

    /* The key is active: search the table using the index */
    if (!table->file->inited &&
        (error= table->file->ha_index_init(m_key_nr, FALSE)))
    {
      DBUG_PRINT("info",("ha_index_init returns error %d",error));
      table->file->print_error(error, MYF(0));
      goto end;
    }

    /* Fill key data for the row */

    DBUG_ASSERT(m_key);
    key_copy(m_key, table->record[0], m_key_info, 0);

    /*
      Don't print debug messages when running valgrind since they can
      trigger false warnings.
     */
#ifndef HAVE_valgrind
    DBUG_DUMP("key data", m_key, m_key_info->key_length);
#endif

    /*
      We need to set the null bytes to ensure that the filler bit are
      all set when returning.  There are storage engines that just set
      the necessary bits on the bytes and don't set the filler bits
      correctly.
    */
    if (table->s->null_bytes > 0)
      table->record[0][table->s->null_bytes - 1]|=
        256U - (1U << table->s->last_null_bit_pos);

    if (unlikely((error= table->file->ha_index_read_map(table->record[0],
                                                        m_key,
                                                        HA_WHOLE_KEY,
                                                        HA_READ_KEY_EXACT))))
    {
      DBUG_PRINT("info",("no record matching the key found in the table"));
      if (error == HA_ERR_KEY_NOT_FOUND)
        error= row_not_found_error(rgi);
      table->file->print_error(error, MYF(0));
      table->file->ha_index_end();
      goto end;
    }

  /*
    Don't print debug messages when running valgrind since they can
    trigger false warnings.
   */
#ifndef HAVE_valgrind
    DBUG_PRINT("info",("found first matching record")); 
    DBUG_DUMP("record[0]", table->record[0], table->s->reclength);
#endif
    /*
      Below is a minor "optimization".  If the key (i.e., key number
      0) has the HA_NOSAME flag set, we know that we have found the
      correct record (since there can be no duplicates); otherwise, we
      have to compare the record with the one found to see if it is
      the correct one.

      CAVEAT! This behaviour is essential for the replication of,
      e.g., the mysql.proc table since the correct record *shall* be
      found using the primary key *only*.  There shall be no
      comparison of non-PK columns to decide if the correct record is
      found.  I can see no scenario where it would be incorrect to
      chose the row to change only using a PK or an UNNI.
    */
    if (table->key_info->flags & HA_NOSAME)
    {
      /* Unique does not have non nullable part */
      if (!(table->key_info->flags & (HA_NULL_PART_KEY)))
      {
        error= 0;
        goto end;
      }
      else
      {
        KEY *keyinfo= table->key_info;
        /*
          Unique has nullable part. We need to check if there is any
          field in the BI image that is null and part of UNNI.
        */
        bool null_found= FALSE;
        for (uint i=0; i < keyinfo->user_defined_key_parts && !null_found; i++)
        {
          uint fieldnr= keyinfo->key_part[i].fieldnr - 1;
          Field **f= table->field+fieldnr;
          null_found= (*f)->is_null();
        }

        if (!null_found)
        {
          error= 0;
          goto end;
        }

        /* else fall through to index scan */
      }
    }

    is_index_scan=true;

    /*
      In case key is not unique, we still have to iterate over records found
      and find the one which is identical to the row given. A copy of the 
      record we are looking for is stored in record[1].
     */ 
    DBUG_PRINT("info",("non-unique index, scanning it to find matching record")); 
    /* We use this to test that the correct key is used in test cases. */
    DBUG_EXECUTE_IF("slave_crash_if_index_scan", abort(););

    while (record_compare(table))
    {
      while ((error= table->file->ha_index_next(table->record[0])))
      {
        DBUG_PRINT("info",("no record matching the given row found"));
        table->file->print_error(error, MYF(0));
        table->file->ha_index_end();
        goto end;
      }
    }
  }
  else
  {
    DBUG_PRINT("info",("locating record using table scan (rnd_next)"));
    /* We use this to test that the correct key is used in test cases. */
    DBUG_EXECUTE_IF("slave_crash_if_table_scan", abort(););

    /* We don't have a key: search the table using rnd_next() */
    if (unlikely((error= table->file->ha_rnd_init_with_error(1))))
    {
      DBUG_PRINT("info",("error initializing table scan"
                         " (ha_rnd_init returns %d)",error));
      goto end;
    }

    is_table_scan= true;

    /* Continue until we find the right record or have made a full loop */
    do
    {
      error= table->file->ha_rnd_next(table->record[0]);

      if (unlikely(error))
        DBUG_PRINT("info", ("error: %s", HA_ERR(error)));
      switch (error) {

      case 0:
        DBUG_DUMP("record found", table->record[0], table->s->reclength);
        break;

      case HA_ERR_END_OF_FILE:
        DBUG_PRINT("info", ("Record not found"));
        table->file->ha_rnd_end();
        goto end;

      default:
        DBUG_PRINT("info", ("Failed to get next record"
                            " (rnd_next returns %d)",error));
        table->file->print_error(error, MYF(0));
        table->file->ha_rnd_end();
        goto end;
      }
    }
    while (record_compare(table));
    
    /* 
      Note: above record_compare will take into accout all record fields 
      which might be incorrect in case a partial row was given in the event
     */

    DBUG_ASSERT(error == HA_ERR_END_OF_FILE || error == 0);
  }

end:
  if (is_table_scan || is_index_scan)
    issue_long_find_row_warning(get_general_type_code(), m_table->alias.c_ptr(), 
                                is_index_scan, rgi);
  table->default_column_bitmaps();
  DBUG_RETURN(error);
}

#endif

/*
  Constructor used to build an event for writing to the binary log.
 */

#ifndef MYSQL_CLIENT
Delete_rows_log_event::Delete_rows_log_event(THD *thd_arg, TABLE *tbl_arg,
                                             ulong tid, bool is_transactional)
  : Rows_log_event(thd_arg, tbl_arg, tid, tbl_arg->read_set, is_transactional,
                   DELETE_ROWS_EVENT_V1)
{
}

Delete_rows_compressed_log_event::Delete_rows_compressed_log_event(
                                           THD *thd_arg, TABLE *tbl_arg,
                                           ulong tid_arg,
                                           bool is_transactional)
  : Delete_rows_log_event(thd_arg, tbl_arg, tid_arg, is_transactional)
{
  m_type= DELETE_ROWS_COMPRESSED_EVENT_V1;
}

bool Delete_rows_compressed_log_event::write()
{
  return Rows_log_event::write_compressed();    
}
#endif /* #if !defined(MYSQL_CLIENT) */

/*
  Constructor used by slave to read the event from the binary log.
 */
#ifdef HAVE_REPLICATION
Delete_rows_log_event::Delete_rows_log_event(const char *buf, uint event_len,
                                             const Format_description_log_event
                                             *description_event)
  : Rows_log_event(buf, event_len, description_event)
{
}

Delete_rows_compressed_log_event::Delete_rows_compressed_log_event(
                                           const char *buf, uint event_len,
                                           const Format_description_log_event
                                           *description_event)
  : Delete_rows_log_event(buf, event_len, description_event)
{
  uncompress_buf();
}
#endif

#if !defined(MYSQL_CLIENT) && defined(HAVE_REPLICATION)

int 
Delete_rows_log_event::do_before_row_operations(const Slave_reporting_capability *const)
{
  /*
    Increment the global status delete count variable
   */
  if (get_flags(STMT_END_F))
    status_var_increment(thd->status_var.com_stat[SQLCOM_DELETE]);

  if ((m_table->file->ha_table_flags() & HA_PRIMARY_KEY_REQUIRED_FOR_POSITION) &&
      m_table->s->primary_key < MAX_KEY)
  {
    /*
      We don't need to allocate any memory for m_key since it is not used.
    */
    return 0;
  }
  if (slave_run_triggers_for_rbr && !master_had_triggers)
    m_table->prepare_triggers_for_delete_stmt_or_event();

  return find_key();
}

int 
Delete_rows_log_event::do_after_row_operations(const Slave_reporting_capability *const, 
                                               int error)
{
  m_table->file->ha_index_or_rnd_end();
  my_free(m_key);
  m_key= NULL;
  m_key_info= NULL;

  return error;
}

int Delete_rows_log_event::do_exec_row(rpl_group_info *rgi)
{
  int error;
  const char *tmp= thd->get_proc_info();
  const char *message= "Delete_rows_log_event::find_row()";
  const bool invoke_triggers=
    slave_run_triggers_for_rbr && !master_had_triggers && m_table->triggers;
  DBUG_ASSERT(m_table != NULL);

#ifdef WSREP_PROC_INFO
  my_snprintf(thd->wsrep_info, sizeof(thd->wsrep_info) - 1,
              "Delete_rows_log_event::find_row(%lld)",
              (long long) wsrep_thd_trx_seqno(thd));
  message= thd->wsrep_info;
#endif /* WSREP_PROC_INFO */

  thd_proc_info(thd, message);
  if (likely(!(error= find_row(rgi))))
  { 
    /*
      Delete the record found, located in record[0]
    */
    message= "Delete_rows_log_event::ha_delete_row()";
#ifdef WSREP_PROC_INFO
    snprintf(thd->wsrep_info, sizeof(thd->wsrep_info) - 1,
             "Delete_rows_log_event::ha_delete_row(%lld)",
             (long long) wsrep_thd_trx_seqno(thd));
    message= thd->wsrep_info;
#endif
    thd_proc_info(thd, message);

    if (invoke_triggers &&
        unlikely(process_triggers(TRG_EVENT_DELETE, TRG_ACTION_BEFORE, FALSE)))
      error= HA_ERR_GENERIC; // in case if error is not set yet
    if (likely(!error))
    {
      m_table->mark_columns_per_binlog_row_image();
      if (m_vers_from_plain && m_table->versioned(VERS_TIMESTAMP))
      {
        Field *end= m_table->vers_end_field();
        bitmap_set_bit(m_table->write_set, end->field_index);
        store_record(m_table, record[1]);
        end->set_time();
        error= m_table->file->ha_update_row(m_table->record[1],
                                            m_table->record[0]);
      }
      else
      {
        error= m_table->file->ha_delete_row(m_table->record[0]);
      }
      m_table->default_column_bitmaps();
    }
    if (invoke_triggers && likely(!error) &&
        unlikely(process_triggers(TRG_EVENT_DELETE, TRG_ACTION_AFTER, FALSE)))
      error= HA_ERR_GENERIC; // in case if error is not set yet
    m_table->file->ha_index_or_rnd_end();
  }
  thd_proc_info(thd, tmp);
  return error;
}

#endif /* !defined(MYSQL_CLIENT) && defined(HAVE_REPLICATION) */

#ifdef MYSQL_CLIENT
bool Delete_rows_log_event::print(FILE *file,
                                  PRINT_EVENT_INFO* print_event_info)
{
  return Rows_log_event::print_helper(file, print_event_info, is_flashback ? "Write_rows" : "Delete_rows");
}

bool Delete_rows_compressed_log_event::print(FILE *file,
                                             PRINT_EVENT_INFO* print_event_info)
{
  char *new_buf;
  ulong len;
  bool is_malloc = false;
  if(!row_log_event_uncompress(glob_description_event,
                               checksum_alg == BINLOG_CHECKSUM_ALG_CRC32,
                               temp_buf, UINT_MAX32, NULL, 0, &is_malloc, &new_buf, &len))
  {
    free_temp_buf();
    register_temp_buf(new_buf, true);
    if (Rows_log_event::print_helper(file, print_event_info,
                                     "Delete_compressed_rows"))
      goto err;
  }
  else
  {
    if (my_b_printf(&print_event_info->head_cache,
                    "ERROR: uncompress delete_compressed_rows failed\n"))
      goto err;
  }

  return 0;
err:
  return 1;
}
#endif


#if defined(MYSQL_SERVER) && defined(HAVE_REPLICATION)
uint8 Delete_rows_log_event::get_trg_event_map()
{
  return static_cast<uint8> (1 << static_cast<int>(TRG_EVENT_DELETE));
}
#endif

/**************************************************************************
	Update_rows_log_event member functions
**************************************************************************/

/*
  Constructor used to build an event for writing to the binary log.
 */
#if !defined(MYSQL_CLIENT)
Update_rows_log_event::Update_rows_log_event(THD *thd_arg, TABLE *tbl_arg,
                                             ulong tid,
                                             bool is_transactional)
: Rows_log_event(thd_arg, tbl_arg, tid, tbl_arg->read_set, is_transactional,
                 UPDATE_ROWS_EVENT_V1)
{
  init(tbl_arg->rpl_write_set);
}

Update_rows_compressed_log_event::Update_rows_compressed_log_event(THD *thd_arg, TABLE *tbl_arg,
                                                                   ulong tid,
                                                                   bool is_transactional)
: Update_rows_log_event(thd_arg, tbl_arg, tid, is_transactional)
{
  m_type = UPDATE_ROWS_COMPRESSED_EVENT_V1;
}

bool Update_rows_compressed_log_event::write()
{
  return Rows_log_event::write_compressed();
}

void Update_rows_log_event::init(MY_BITMAP const *cols)
{
  /* if my_bitmap_init fails, caught in is_valid() */
  if (likely(!my_bitmap_init(&m_cols_ai,
                          m_width <= sizeof(m_bitbuf_ai)*8 ? m_bitbuf_ai : NULL,
                          m_width,
                          false)))
  {
    /* Cols can be zero if this is a dummy binrows event */
    if (likely(cols != NULL))
    {
      memcpy(m_cols_ai.bitmap, cols->bitmap, no_bytes_in_map(cols));
      create_last_word_mask(&m_cols_ai);
    }
  }
}
#endif /* !defined(MYSQL_CLIENT) */


Update_rows_log_event::~Update_rows_log_event()
{
  if (m_cols_ai.bitmap == m_bitbuf_ai) // no my_malloc happened
    m_cols_ai.bitmap= 0; // so no my_free in my_bitmap_free
  my_bitmap_free(&m_cols_ai); // To pair with my_bitmap_init().
}


/*
  Constructor used by slave to read the event from the binary log.
 */
#ifdef HAVE_REPLICATION
Update_rows_log_event::Update_rows_log_event(const char *buf, uint event_len,
                                             const
                                             Format_description_log_event
                                             *description_event)
  : Rows_log_event(buf, event_len, description_event)
{
}

Update_rows_compressed_log_event::Update_rows_compressed_log_event(
                                             const char *buf, uint event_len,
                                             const Format_description_log_event
                                             *description_event)
  : Update_rows_log_event(buf, event_len, description_event)
{
  uncompress_buf();
}
#endif

#if !defined(MYSQL_CLIENT) && defined(HAVE_REPLICATION)

int 
Update_rows_log_event::do_before_row_operations(const Slave_reporting_capability *const)
{
  /*
    Increment the global status update count variable
  */
  if (get_flags(STMT_END_F))
    status_var_increment(thd->status_var.com_stat[SQLCOM_UPDATE]);

  int err;
  if ((err= find_key()))
    return err;

  if (slave_run_triggers_for_rbr && !master_had_triggers)
    m_table->prepare_triggers_for_update_stmt_or_event();

  return 0;
}

int 
Update_rows_log_event::do_after_row_operations(const Slave_reporting_capability *const, 
                                               int error)
{
  /*error= ToDo:find out what this should really be, this triggers close_scan in nbd, returning error?*/
  m_table->file->ha_index_or_rnd_end();
  my_free(m_key); // Free for multi_malloc
  m_key= NULL;
  m_key_info= NULL;

  return error;
}

int 
Update_rows_log_event::do_exec_row(rpl_group_info *rgi)
{
  const bool invoke_triggers=
    slave_run_triggers_for_rbr && !master_had_triggers && m_table->triggers;
  const char *tmp= thd->get_proc_info();
  const char *message= "Update_rows_log_event::find_row()";
  DBUG_ASSERT(m_table != NULL);

#ifdef WSREP_PROC_INFO
  my_snprintf(thd->wsrep_info, sizeof(thd->wsrep_info) - 1,
              "Update_rows_log_event::find_row(%lld)",
              (long long) wsrep_thd_trx_seqno(thd));
  message= thd->wsrep_info;
#endif /* WSREP_PROC_INFO */

  thd_proc_info(thd, message);
  int error= find_row(rgi); 
  if (unlikely(error))
  {
    /*
      We need to read the second image in the event of error to be
      able to skip to the next pair of updates
    */
    if ((m_curr_row= m_curr_row_end))
      unpack_current_row(rgi, &m_cols_ai);
    thd_proc_info(thd, tmp);
    return error;
  }

  /*
    This is the situation after locating BI:

    ===|=== before image ====|=== after image ===|===
       ^                     ^
       m_curr_row            m_curr_row_end

    BI found in the table is stored in record[0]. We copy it to record[1]
    and unpack AI to record[0].
   */

  store_record(m_table,record[1]);

  m_curr_row= m_curr_row_end;
  message= "Update_rows_log_event::unpack_current_row()";
#ifdef WSREP_PROC_INFO
  my_snprintf(thd->wsrep_info, sizeof(thd->wsrep_info) - 1,
              "Update_rows_log_event::unpack_current_row(%lld)",
              (long long) wsrep_thd_trx_seqno(thd));
  message= thd->wsrep_info;
#endif /* WSREP_PROC_INFO */

  /* this also updates m_curr_row_end */
  thd_proc_info(thd, message);
  if (unlikely((error= unpack_current_row(rgi, &m_cols_ai))))
    goto err;

  /*
    Now we have the right row to update.  The old row (the one we're
    looking for) is in record[1] and the new row is in record[0].
  */
#ifndef HAVE_valgrind
  /*
    Don't print debug messages when running valgrind since they can
    trigger false warnings.
   */
  DBUG_PRINT("info",("Updating row in table"));
  DBUG_DUMP("old record", m_table->record[1], m_table->s->reclength);
  DBUG_DUMP("new values", m_table->record[0], m_table->s->reclength);
#endif

  message= "Update_rows_log_event::ha_update_row()";
#ifdef WSREP_PROC_INFO
  my_snprintf(thd->wsrep_info, sizeof(thd->wsrep_info) - 1,
              "Update_rows_log_event::ha_update_row(%lld)",
              (long long) wsrep_thd_trx_seqno(thd));
  message= thd->wsrep_info;
#endif /* WSREP_PROC_INFO */

  thd_proc_info(thd, message);
  if (invoke_triggers &&
      unlikely(process_triggers(TRG_EVENT_UPDATE, TRG_ACTION_BEFORE, TRUE)))
  {
    error= HA_ERR_GENERIC; // in case if error is not set yet
    goto err;
  }

  // Temporary fix to find out why it fails [/Matz]
  memcpy(m_table->read_set->bitmap, m_cols.bitmap, (m_table->read_set->n_bits + 7) / 8);
  memcpy(m_table->write_set->bitmap, m_cols_ai.bitmap, (m_table->write_set->n_bits + 7) / 8);

  m_table->mark_columns_per_binlog_row_image();
  if (m_vers_from_plain && m_table->versioned(VERS_TIMESTAMP))
    m_table->vers_update_fields();
  error= m_table->file->ha_update_row(m_table->record[1], m_table->record[0]);
  if (unlikely(error == HA_ERR_RECORD_IS_THE_SAME))
    error= 0;
  if (m_vers_from_plain && m_table->versioned(VERS_TIMESTAMP))
  {
    store_record(m_table, record[2]);
    error= vers_insert_history_row(m_table);
    restore_record(m_table, record[2]);
  }
  m_table->default_column_bitmaps();

  if (invoke_triggers && likely(!error) &&
      unlikely(process_triggers(TRG_EVENT_UPDATE, TRG_ACTION_AFTER, TRUE)))
    error= HA_ERR_GENERIC; // in case if error is not set yet

  thd_proc_info(thd, tmp);

err:
  m_table->file->ha_index_or_rnd_end();
  return error;
}

#endif /* !defined(MYSQL_CLIENT) && defined(HAVE_REPLICATION) */

#ifdef MYSQL_CLIENT
bool Update_rows_log_event::print(FILE *file,
				  PRINT_EVENT_INFO* print_event_info)
{
  return Rows_log_event::print_helper(file, print_event_info, "Update_rows");
}

bool
Update_rows_compressed_log_event::print(FILE *file,
                                        PRINT_EVENT_INFO *print_event_info)
{
  char *new_buf;
  ulong len;
  bool is_malloc= false;
  if(!row_log_event_uncompress(glob_description_event,
                               checksum_alg == BINLOG_CHECKSUM_ALG_CRC32,
                               temp_buf, UINT_MAX32, NULL, 0, &is_malloc, &new_buf, &len))
  {
    free_temp_buf();
    register_temp_buf(new_buf, true);
    if (Rows_log_event::print_helper(file, print_event_info,
                                     "Update_compressed_rows"))
      goto err;
  }
  else
  {
    if (my_b_printf(&print_event_info->head_cache,
                    "ERROR: uncompress update_compressed_rows failed\n"))
      goto err;
  }

  return 0;
err:
  return 1;
}
#endif

#if defined(MYSQL_SERVER) && defined(HAVE_REPLICATION)
uint8 Update_rows_log_event::get_trg_event_map()
{
  return static_cast<uint8> (1 << static_cast<int>(TRG_EVENT_UPDATE));
}
#endif

Incident_log_event::Incident_log_event(const char *buf, uint event_len,
                                       const Format_description_log_event *descr_event)
  : Log_event(buf, descr_event)
{
  DBUG_ENTER("Incident_log_event::Incident_log_event");
  uint8 const common_header_len=
    descr_event->common_header_len;
  uint8 const post_header_len=
    descr_event->post_header_len[INCIDENT_EVENT-1];

  DBUG_PRINT("info",("event_len: %u; common_header_len: %d; post_header_len: %d",
                     event_len, common_header_len, post_header_len));

  m_message.str= NULL;
  m_message.length= 0;
  int incident_number= uint2korr(buf + common_header_len);
  if (incident_number >= INCIDENT_COUNT ||
      incident_number <= INCIDENT_NONE)
  {
    // If the incident is not recognized, this binlog event is
    // invalid.  If we set incident_number to INCIDENT_NONE, the
    // invalidity will be detected by is_valid().
    m_incident= INCIDENT_NONE;
    DBUG_VOID_RETURN;
  }
  m_incident= static_cast<Incident>(incident_number);
  char const *ptr= buf + common_header_len + post_header_len;
  char const *const str_end= buf + event_len;
  uint8 len= 0;                   // Assignment to keep compiler happy
  const char *str= NULL;          // Assignment to keep compiler happy
  if (read_str(&ptr, str_end, &str, &len))
  {
    /* Mark this event invalid */
    m_incident= INCIDENT_NONE;
    DBUG_VOID_RETURN;
  }
  if (!(m_message.str= (char*) my_malloc(len+1, MYF(MY_WME))))
  {
    /* Mark this event invalid */
    m_incident= INCIDENT_NONE;
    DBUG_VOID_RETURN;
  }
  strmake(m_message.str, str, len);
  m_message.length= len;
  DBUG_PRINT("info", ("m_incident: %d", m_incident));
  DBUG_VOID_RETURN;
}


Incident_log_event::~Incident_log_event()
{
  if (m_message.str)
    my_free(m_message.str);
}


const char *
Incident_log_event::description() const
{
  static const char *const description[]= {
    "NOTHING",                                  // Not used
    "LOST_EVENTS"
  };

  DBUG_PRINT("info", ("m_incident: %d", m_incident));
  return description[m_incident];
}


#ifndef MYSQL_CLIENT
void Incident_log_event::pack_info(Protocol *protocol)
{
  char buf[256];
  size_t bytes;
  if (m_message.length > 0)
    bytes= my_snprintf(buf, sizeof(buf), "#%d (%s)",
                       m_incident, description());
  else
    bytes= my_snprintf(buf, sizeof(buf), "#%d (%s): %s",
                       m_incident, description(), m_message.str);
  protocol->store(buf, bytes, &my_charset_bin);
}
#endif /* MYSQL_CLIENT */


#if defined(WITH_WSREP) && !defined(MYSQL_CLIENT)
/*
  read the first event from (*buf). The size of the (*buf) is (*buf_len).
  At the end (*buf) is shitfed to point to the following event or NULL and
  (*buf_len) will be changed to account just being read bytes of the 1st event.
*/
#define WSREP_MAX_ALLOWED_PACKET 1024*1024*1024 // current protocol max

Log_event* wsrep_read_log_event(
  char **arg_buf, size_t *arg_buf_len,
  const Format_description_log_event *description_event)
{
  char *head= (*arg_buf);
  uint data_len = uint4korr(head + EVENT_LEN_OFFSET);
  char *buf= (*arg_buf);
  const char *error= 0;
  Log_event *res=  0;
  DBUG_ENTER("wsrep_read_log_event");

  if (data_len > WSREP_MAX_ALLOWED_PACKET)
  {
    error = "Event too big";
    goto err;
  }

  res= Log_event::read_log_event(buf, data_len, &error, description_event, false);

err:
  if (!res)
  {
    DBUG_ASSERT(error != 0);
    sql_print_error("Error in Log_event::read_log_event(): "
                    "'%s', data_len: %d, event_type: %d",
		    error,data_len,(uchar)head[EVENT_TYPE_OFFSET]);
  }
  (*arg_buf)+= data_len;
  (*arg_buf_len)-= data_len;
  DBUG_RETURN(res);
}
#endif


#ifdef MYSQL_CLIENT
bool Incident_log_event::print(FILE *file,
                               PRINT_EVENT_INFO *print_event_info)
{
  if (print_event_info->short_form)
    return 0;

  Write_on_release_cache cache(&print_event_info->head_cache, file);

  if (print_header(&cache, print_event_info, FALSE) ||
      my_b_printf(&cache, "\n# Incident: %s\nRELOAD DATABASE; # Shall generate syntax error\n", description()))
    return 1;
  return cache.flush_data();
}
#endif

#if defined(HAVE_REPLICATION) && !defined(MYSQL_CLIENT)
int
Incident_log_event::do_apply_event(rpl_group_info *rgi)
{
  Relay_log_info const *rli= rgi->rli;
  DBUG_ENTER("Incident_log_event::do_apply_event");

  if (ignored_error_code(ER_SLAVE_INCIDENT))
  {
    DBUG_PRINT("info", ("Ignoring Incident"));
    DBUG_RETURN(0);
  }

  rli->report(ERROR_LEVEL, ER_SLAVE_INCIDENT, NULL,
              ER_THD(rgi->thd, ER_SLAVE_INCIDENT),
              description(),
              m_message.length > 0 ? m_message.str : "<none>");
  DBUG_RETURN(1);
}
#endif

#ifdef MYSQL_SERVER
bool
Incident_log_event::write_data_header()
{
  DBUG_ENTER("Incident_log_event::write_data_header");
  DBUG_PRINT("enter", ("m_incident: %d", m_incident));
  uchar buf[sizeof(int16)];
  int2store(buf, (int16) m_incident);
  DBUG_RETURN(write_data(buf, sizeof(buf)));
}

bool
Incident_log_event::write_data_body()
{
  uchar tmp[1];
  DBUG_ENTER("Incident_log_event::write_data_body");
  tmp[0]= (uchar) m_message.length;
  DBUG_RETURN(write_data(tmp, sizeof(tmp)) ||
              write_data(m_message.str, m_message.length));
}
#endif

Ignorable_log_event::Ignorable_log_event(const char *buf,
                                         const Format_description_log_event
                                         *descr_event,
                                         const char *event_name)
  :Log_event(buf, descr_event), number((int) (uchar) buf[EVENT_TYPE_OFFSET]),
   description(event_name)
{
  DBUG_ENTER("Ignorable_log_event::Ignorable_log_event");
  DBUG_VOID_RETURN;
}

Ignorable_log_event::~Ignorable_log_event()
{
}

#ifndef MYSQL_CLIENT
/* Pack info for its unrecognized ignorable event */
void Ignorable_log_event::pack_info(Protocol *protocol)
{
  char buf[256];
  size_t bytes;
  bytes= my_snprintf(buf, sizeof(buf), "# Ignorable event type %d (%s)",
                     number, description);
  protocol->store(buf, bytes, &my_charset_bin);
}
#endif

#ifdef MYSQL_CLIENT
/* Print for its unrecognized ignorable event */
bool Ignorable_log_event::print(FILE *file,
                                PRINT_EVENT_INFO *print_event_info)
{
  if (print_event_info->short_form)
    return 0;

  if (print_header(&print_event_info->head_cache, print_event_info, FALSE) ||
      my_b_printf(&print_event_info->head_cache, "\tIgnorable\n") ||
      my_b_printf(&print_event_info->head_cache,
                  "# Ignorable event type %d (%s)\n", number, description) ||
      copy_event_cache_to_file_and_reinit(&print_event_info->head_cache,
                                          file))
    return 1;
  return 0;
}
#endif


#ifdef MYSQL_CLIENT
/**
  The default values for these variables should be values that are
  *incorrect*, i.e., values that cannot occur in an event.  This way,
  they will always be printed for the first event.
*/
st_print_event_info::st_print_event_info()
{
  myf const flags = MYF(MY_WME | MY_NABP);
  /*
    Currently we only use static PRINT_EVENT_INFO objects, so zeroed at
    program's startup, but these explicit bzero() is for the day someone
    creates dynamic instances.
  */
  bzero(db, sizeof(db));
  bzero(charset, sizeof(charset));
  bzero(time_zone_str, sizeof(time_zone_str));
  delimiter[0]= ';';
  delimiter[1]= 0;
  flags2_inited= 0;
  sql_mode_inited= 0;
  row_events= 0;
  sql_mode= 0;
  auto_increment_increment= 0;
  auto_increment_offset= 0;
  charset_inited= 0;
  lc_time_names_number= ~0;
  charset_database_number= ILLEGAL_CHARSET_INFO_NUMBER;
  thread_id= 0;
  server_id= 0;
  domain_id= 0;
  thread_id_printed= false;
  server_id_printed= false;
  domain_id_printed= false;
  allow_parallel= true;
  allow_parallel_printed= false;
  found_row_event= false;
  print_row_count= false;
  short_form= false;
  skip_replication= 0;
  printed_fd_event=FALSE;
  file= 0;
  base64_output_mode=BASE64_OUTPUT_UNSPEC;
  open_cached_file(&head_cache, NULL, NULL, 0, flags);
  open_cached_file(&body_cache, NULL, NULL, 0, flags);
#ifdef WHEN_FLASHBACK_REVIEW_READY
  open_cached_file(&review_sql_cache, NULL, NULL, 0, flags);
#endif
}


bool copy_event_cache_to_string_and_reinit(IO_CACHE *cache, LEX_STRING *to)
{
  reinit_io_cache(cache, READ_CACHE, 0L, FALSE, FALSE);
  if (cache->end_of_file > SIZE_T_MAX ||
      !(to->str= (char*) my_malloc((to->length= (size_t)cache->end_of_file), MYF(0))))
  {
    perror("Out of memory: can't allocate memory in copy_event_cache_to_string_and_reinit().");
    goto err;
  }
  if (my_b_read(cache, (uchar*) to->str, to->length))
  {
    my_free(to->str);
    perror("Can't read data from IO_CACHE");
    return true;
  }
  reinit_io_cache(cache, WRITE_CACHE, 0, FALSE, TRUE);
  return false;

err:
  to->str= 0;
  to->length= 0;
  return true;
}
#endif /* MYSQL_CLIENT */

bool copy_event_cache_to_file_and_reinit(IO_CACHE *cache, FILE *file)
{
  return (my_b_copy_to_file(cache, file) ||
          reinit_io_cache(cache, WRITE_CACHE, 0, FALSE, TRUE));
}

#if defined(HAVE_REPLICATION) && !defined(MYSQL_CLIENT)
Heartbeat_log_event::Heartbeat_log_event(const char* buf, uint event_len,
                    const Format_description_log_event* description_event)
  :Log_event(buf, description_event)
{
  uint8 header_size= description_event->common_header_len;
  ident_len = event_len - header_size;
  set_if_smaller(ident_len,FN_REFLEN-1);
  log_ident= buf + header_size;
}
#endif

#if defined(MYSQL_SERVER)
/**
   Check if we should write event to the relay log

   This is used to skip events that is only supported by MySQL

   Return:
   0 ok
   1 Don't write event
*/

bool event_that_should_be_ignored(const char *buf)
{
  uint event_type= (uchar)buf[EVENT_TYPE_OFFSET];
  if (event_type == GTID_LOG_EVENT ||
      event_type == ANONYMOUS_GTID_LOG_EVENT ||
      event_type == PREVIOUS_GTIDS_LOG_EVENT ||
      event_type == TRANSACTION_CONTEXT_EVENT ||
      event_type == VIEW_CHANGE_EVENT ||
      event_type == XA_PREPARE_LOG_EVENT ||
      (uint2korr(buf + FLAGS_OFFSET) & LOG_EVENT_IGNORABLE_F))
    return 1;
  return 0;
}
#endif /* MYSQL_SERVER */<|MERGE_RESOLUTION|>--- conflicted
+++ resolved
@@ -269,7 +269,7 @@
                        const char *db, uint32 db_len)
 {
   char lcase_db_buf[NAME_LEN +1];
-  LEX_STRING new_db;
+  LEX_CSTRING new_db;
   new_db.length= db_len;
   if (lower_case_table_names == 1)
   {
@@ -278,11 +278,11 @@
     new_db.str= lcase_db_buf;
   }
   else
-    new_db.str= (char*) db;
+    new_db.str= db;
   /* TODO WARNING this makes rewrite_db respect lower_case_table_names values
    * for more info look MDEV-17446 */
-  new_db.str= (char*) rpl_filter->get_rewrite_db(new_db.str, &new_db.length);
-  thd->set_db(new_db.str, new_db.length);
+  new_db.str= rpl_filter->get_rewrite_db(new_db.str, &new_db.length);
+  thd->set_db(&new_db);
 }
 #endif
 /*
@@ -5397,10 +5397,6 @@
 int Query_log_event::do_apply_event(rpl_group_info *rgi,
                                     const char *query_arg, uint32 q_len_arg)
 {
-<<<<<<< HEAD
-  LEX_CSTRING new_db;
-=======
->>>>>>> bdfe2784
   int expected_error,actual_error= 0;
   Schema_specification_st db_options;
   uint64 sub_id= 0;
@@ -5432,13 +5428,7 @@
     goto end;
   }
 
-<<<<<<< HEAD
-  new_db.length= db_len;
-  new_db.str= (char *) rpl_filter->get_rewrite_db(db, &new_db.length);
-  thd->set_db(&new_db);                 /* allocates a copy of 'db' */
-=======
   set_thd_db(thd, rpl_filter, db, db_len);
->>>>>>> bdfe2784
 
   /*
     Setting the character set and collation of the current database thd->db.
@@ -5591,15 +5581,10 @@
           rgi->gtid_pending= false;
 
           gtid= rgi->current_gtid;
-<<<<<<< HEAD
           if (unlikely(rpl_global_gtid_slave_state->record_gtid(thd, &gtid,
                                                                 sub_id,
                                                                 rgi, false,
                                                                 &hton)))
-=======
-          if (rpl_global_gtid_slave_state->record_gtid(thd, &gtid, sub_id,
-                                                       rgi, false))
->>>>>>> bdfe2784
           {
             int errcode= thd->get_stmt_da()->sql_errno();
             if (!is_parallel_retry_error(rgi, errcode))
@@ -7273,20 +7258,10 @@
 int Load_log_event::do_apply_event(NET* net, rpl_group_info *rgi,
                                    bool use_rli_only_for_errors)
 {
-<<<<<<< HEAD
-  LEX_CSTRING new_db;
-=======
->>>>>>> bdfe2784
   Relay_log_info const *rli= rgi->rli;
   Rpl_filter *rpl_filter= rli->mi->rpl_filter;
   DBUG_ENTER("Load_log_event::do_apply_event");
 
-<<<<<<< HEAD
-  new_db.length= db_len;
-  new_db.str= rpl_filter->get_rewrite_db(db, &new_db.length);
-  thd->set_db(&new_db);
-=======
->>>>>>> bdfe2784
   DBUG_ASSERT(thd->query() == 0);
   set_thd_db(thd, rpl_filter, db, db_len);
   thd->clear_error(1);
@@ -7331,18 +7306,11 @@
     thd->get_stmt_da()->opt_clear_warning_info(thd->query_id);
 
     TABLE_LIST tables;
-<<<<<<< HEAD
     LEX_CSTRING db_name= { thd->strmake(thd->db.str, thd->db.length), thd->db.length };
+    if (lower_case_table_names)
+      my_casedn_str(system_charset_info, (char *)table_name);
     LEX_CSTRING tbl_name=   { table_name, strlen(table_name) };
     tables.init_one_table(&db_name, &tbl_name, 0, TL_WRITE);
-=======
-    if (lower_case_table_names)
-      my_casedn_str(system_charset_info, (char *)table_name);
-    tables.init_one_table(thd->strmake(thd->db, thd->db_length),
-                          thd->db_length,
-                          table_name, strlen(table_name),
-                          table_name, TL_WRITE);
->>>>>>> bdfe2784
     tables.updating= 1;
 
     // the table will be opened in mysql_load    
@@ -8410,13 +8378,8 @@
     for (i= 0; i < count; ++i)
     {
       if ((ret= rpl_global_gtid_slave_state->record_gtid(thd, &list[i],
-<<<<<<< HEAD
                                                          sub_id_list[i],
                                                          NULL, false, &hton)))
-=======
-                                                        sub_id_list[i],
-                                                        NULL, false)))
->>>>>>> bdfe2784
         return ret;
       rpl_global_gtid_slave_state->update_state_hash(sub_id_list[i], &list[i],
                                                      hton, NULL);
@@ -8954,13 +8917,8 @@
 
     gtid= rgi->current_gtid;
     err= rpl_global_gtid_slave_state->record_gtid(thd, &gtid, sub_id, rgi,
-<<<<<<< HEAD
                                                   false, &hton);
     if (unlikely(err))
-=======
-                                                  false);
-    if (err)
->>>>>>> bdfe2784
     {
       int ec= thd->get_stmt_da()->sql_errno();
       /*
@@ -12636,13 +12594,8 @@
 int Table_map_log_event::do_apply_event(rpl_group_info *rgi)
 {
   RPL_TABLE_LIST *table_list;
-<<<<<<< HEAD
-  char *db_mem, *tname_mem;
+  char *db_mem, *tname_mem, *ptr;
   size_t dummy_len, db_mem_length, tname_mem_length;
-=======
-  char *db_mem, *tname_mem, *ptr;
-  size_t dummy_len;
->>>>>>> bdfe2784
   void *memory;
   Rpl_filter *filter;
   Relay_log_info const *rli= rgi->rli;
@@ -12658,8 +12611,8 @@
                                 NullS)))
     DBUG_RETURN(HA_ERR_OUT_OF_MEM);
 
-  strmov(db_mem, m_dbnam);
-  strmov(tname_mem, m_tblnam);
+  db_mem_length= strmov(db_mem, m_dbnam) - db_mem;
+  tname_mem_length= strmov(tname_mem, m_tblnam) - tname_mem;
   if (lower_case_table_names)
   {
     my_casedn_str(files_charset_info, (char*)tname_mem);
@@ -12668,15 +12621,10 @@
 
   /* call from mysql_client_binlog_statement() will not set rli->mi */
   filter= rgi->thd->slave_thread ? rli->mi->rpl_filter : global_rpl_filter;
-<<<<<<< HEAD
-  db_mem_length= strmov(db_mem, filter->get_rewrite_db(m_dbnam, &dummy_len))- db_mem;
-  tname_mem_length= strmov(tname_mem, m_tblnam)- tname_mem;
-=======
 
   /* rewrite rules changed the database */
   if (((ptr= (char*) filter->get_rewrite_db(db_mem, &dummy_len)) != db_mem))
-    strmov(db_mem, ptr);
->>>>>>> bdfe2784
+    db_mem_length= strmov(db_mem, ptr) - db_mem;
 
   LEX_CSTRING tmp_db_name=  {db_mem, db_mem_length };
   LEX_CSTRING tmp_tbl_name= {tname_mem, tname_mem_length };
