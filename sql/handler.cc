/* Copyright (C) 2000 MySQL AB & MySQL Finland AB & TCX DataKonsult AB

   This program is free software; you can redistribute it and/or modify
   it under the terms of the GNU General Public License as published by
   the Free Software Foundation; either version 2 of the License, or
   (at your option) any later version.

   This program is distributed in the hope that it will be useful,
   but WITHOUT ANY WARRANTY; without even the implied warranty of
   MERCHANTABILITY or FITNESS FOR A PARTICULAR PURPOSE.  See the
   GNU General Public License for more details.

   You should have received a copy of the GNU General Public License
   along with this program; if not, write to the Free Software
   Foundation, Inc., 59 Temple Place, Suite 330, Boston, MA  02111-1307  USA */


/* Handler-calling-functions */

#ifdef USE_PRAGMA_IMPLEMENTATION
#pragma implementation				// gcc: Class implementation
#endif

#include "mysql_priv.h"
#include "rpl_filter.h"
#include "ha_heap.h"
#include "ha_myisam.h"
#include "ha_myisammrg.h"


#include <myisampack.h>
#include <errno.h>

#ifdef WITH_NDBCLUSTER_STORAGE_ENGINE
#define NDB_MAX_ATTRIBUTES_IN_TABLE 128
#include "ha_ndbcluster.h"
#endif

#ifdef WITH_PARTITION_STORAGE_ENGINE
#include "ha_partition.h"
#endif

#ifdef WITH_INNOBASE_STORAGE_ENGINE
#include "ha_innodb.h"
#endif

/* While we have legacy_db_type, we have this array to
   check for dups and to find handlerton from legacy_db_type.
   Remove when legacy_db_type is finally gone */
static handlerton *installed_htons[128];
st_plugin_int *hton2plugin[MAX_HA];

#define BITMAP_STACKBUF_SIZE (128/8)

KEY_CREATE_INFO default_key_create_info= { HA_KEY_ALG_UNDEF, 0, {NullS,0} };

/* static functions defined in this file */

static handler *create_default(TABLE_SHARE *table);

<<<<<<< HEAD
=======
const handlerton default_hton =
{
  MYSQL_HANDLERTON_INTERFACE_VERSION,
  "DEFAULT",
  SHOW_OPTION_YES,
  NULL,
  DB_TYPE_DEFAULT,
  NULL,
  0, 0,
  NULL, NULL, NULL, NULL, NULL, NULL, NULL, NULL, NULL, NULL,
  NULL, NULL, NULL,
  create_default,
  NULL, NULL, NULL, NULL, NULL, NULL, NULL,
  NULL,                         /* alter_tablespace */
  NULL,                         /* fill_files_table */
  HTON_NO_FLAGS,                /* flags */
  NULL,                         /* binlog_func */
  NULL,                          /* binlog_log_query */
  NULL,				/* release_temporary_latches */
  NULL,                         /* get_log_status */
  NULL                          /* create_iterator */
};

>>>>>>> 1101cda3
static SHOW_COMP_OPTION have_yes= SHOW_OPTION_YES;

/* number of entries in handlertons[] */
ulong total_ha= 0;
/* number of storage engines (from handlertons[]) that support 2pc */
ulong total_ha_2pc= 0;
/* size of savepoint storage area (see ha_init) */
ulong savepoint_alloc_size= 0;

struct show_table_alias_st sys_table_aliases[]=
{
  {"INNOBASE",  DB_TYPE_INNODB},
  {"NDB",       DB_TYPE_NDBCLUSTER},
  {"BDB",       DB_TYPE_BERKELEY_DB},
  {"HEAP",      DB_TYPE_HEAP},
  {"MERGE",     DB_TYPE_MRG_MYISAM},
  {NullS,       DB_TYPE_UNKNOWN}
};

const char *ha_row_type[] = {
  "", "FIXED", "DYNAMIC", "COMPRESSED", "REDUNDANT", "COMPACT", "?","?","?"
};

const char *tx_isolation_names[] =
{ "READ-UNCOMMITTED", "READ-COMMITTED", "REPEATABLE-READ", "SERIALIZABLE",
  NullS};
TYPELIB tx_isolation_typelib= {array_elements(tx_isolation_names)-1,"",
			       tx_isolation_names, NULL};

static TYPELIB known_extensions= {0,"known_exts", NULL, NULL};
uint known_extensions_id= 0;

handlerton *ha_resolve_by_name(THD *thd, LEX_STRING *name)
{
  show_table_alias_st *table_alias;
  st_plugin_int *plugin;

  if (thd && !my_strnncoll(&my_charset_latin1,
                           (const uchar *)name->str, name->length,
                           (const uchar *)"DEFAULT", 7))
    return ha_resolve_by_legacy_type(thd, DB_TYPE_DEFAULT);

  if ((plugin= plugin_lock(name, MYSQL_STORAGE_ENGINE_PLUGIN)))
  {
    handlerton *hton= (handlerton *)plugin->data;
    if (!(hton->flags & HTON_NOT_USER_SELECTABLE))
      return hton;
    plugin_unlock(plugin);
  }

  /*
    We check for the historical aliases.
  */
  for (table_alias= sys_table_aliases; table_alias->type; table_alias++)
  {
    if (!my_strnncoll(&my_charset_latin1,
                      (const uchar *)name->str, name->length,
                      (const uchar *)table_alias->alias,
                      strlen(table_alias->alias)))
      return ha_resolve_by_legacy_type(thd, table_alias->type);
  }

  return NULL;
}


const char *ha_get_storage_engine(enum legacy_db_type db_type)
{
  switch (db_type)
  {
  case DB_TYPE_DEFAULT:
    return "DEFAULT";
  case DB_TYPE_UNKNOWN:
    return "UNKNOWN";
  default:
    if (db_type > DB_TYPE_UNKNOWN && db_type < DB_TYPE_DEFAULT &&
        installed_htons[db_type])
      return hton2plugin[installed_htons[db_type]->slot]->name.str;
      return "*NONE*";
  }
}


static handler *create_default(TABLE_SHARE *table)
{
  handlerton *hton=ha_resolve_by_legacy_type(current_thd, DB_TYPE_DEFAULT);
  return (hton && hton->create) ? hton->create(table) : NULL;
}


handlerton *ha_resolve_by_legacy_type(THD *thd, enum legacy_db_type db_type)
{
  switch (db_type)
  {
  case DB_TYPE_DEFAULT:
    return (thd->variables.table_type != NULL) ?
            thd->variables.table_type :
            (global_system_variables.table_type != NULL ?
             global_system_variables.table_type : &myisam_hton);
  case DB_TYPE_UNKNOWN:
    return NULL;
  default:
    if (db_type > DB_TYPE_UNKNOWN && db_type < DB_TYPE_DEFAULT)
      return installed_htons[db_type];
    return NULL;
  }
}


/* Use other database handler if databasehandler is not compiled in */

handlerton *ha_checktype(THD *thd, enum legacy_db_type database_type,
                          bool no_substitute, bool report_error)
{
  handlerton *hton= ha_resolve_by_legacy_type(thd, database_type);
  if (ha_storage_engine_is_enabled(hton))
    return hton;

  if (no_substitute)
  {
    if (report_error)
    {
      const char *engine_name= ha_get_storage_engine(database_type);
      my_error(ER_FEATURE_DISABLED,MYF(0),engine_name,engine_name);
    }
    return NULL;
  }

  switch (database_type) {
#ifndef NO_HASH
  case DB_TYPE_HASH:
    return ha_resolve_by_legacy_type(thd, DB_TYPE_HASH);
#endif
  case DB_TYPE_MRG_ISAM:
    return ha_resolve_by_legacy_type(thd, DB_TYPE_MRG_MYISAM);
  default:
    break;
  }

  return ha_resolve_by_legacy_type(thd, DB_TYPE_DEFAULT);  
} /* ha_checktype */


handler *get_new_handler(TABLE_SHARE *share, MEM_ROOT *alloc,
                         handlerton *db_type)
{
  handler *file= NULL;
  /*
    handlers are allocated with new in the handlerton create() function
    we need to set the thd mem_root for these to be allocated correctly
  */
  THD *thd= current_thd;
  MEM_ROOT *thd_save_mem_root= thd->mem_root;
  thd->mem_root= alloc;

  if (db_type != NULL && db_type->state == SHOW_OPTION_YES && db_type->create)
    file= db_type->create(share);

  thd->mem_root= thd_save_mem_root;

  if (!file)
  {
    handlerton *def= current_thd->variables.table_type;
    /* Try first with 'default table type' */
    if (db_type != def)
      return get_new_handler(share, alloc, def);
  }
  if (file)
  {
    if (file->ha_initialise())
    {
      delete file;
      file=0;
    }
  }
  return file;
}


#ifdef WITH_PARTITION_STORAGE_ENGINE
handler *get_ha_partition(partition_info *part_info)
{
  ha_partition *partition;
  DBUG_ENTER("get_ha_partition");
  if ((partition= new ha_partition(part_info)))
  {
    if (partition->ha_initialise())
    {
      delete partition;
      partition= 0;
    }
  }
  else
  {
    my_error(ER_OUTOFMEMORY, MYF(0), sizeof(ha_partition));
  }
  DBUG_RETURN(((handler*) partition));
}
#endif


/*
  Register handler error messages for use with my_error().

  SYNOPSIS
    ha_init_errors()

  RETURN
    0           OK
    != 0        Error
*/

static int ha_init_errors(void)
{
#define SETMSG(nr, msg) errmsgs[(nr) - HA_ERR_FIRST]= (msg)
  const char    **errmsgs;

  /* Allocate a pointer array for the error message strings. */
  /* Zerofill it to avoid uninitialized gaps. */
  if (! (errmsgs= (const char**) my_malloc(HA_ERR_ERRORS * sizeof(char*),
                                           MYF(MY_WME | MY_ZEROFILL))))
    return 1;

  /* Set the dedicated error messages. */
  SETMSG(HA_ERR_KEY_NOT_FOUND,          ER(ER_KEY_NOT_FOUND));
  SETMSG(HA_ERR_FOUND_DUPP_KEY,         ER(ER_DUP_KEY));
  SETMSG(HA_ERR_RECORD_CHANGED,         "Update wich is recoverable");
  SETMSG(HA_ERR_WRONG_INDEX,            "Wrong index given to function");
  SETMSG(HA_ERR_CRASHED,                ER(ER_NOT_KEYFILE));
  SETMSG(HA_ERR_WRONG_IN_RECORD,        ER(ER_CRASHED_ON_USAGE));
  SETMSG(HA_ERR_OUT_OF_MEM,             "Table handler out of memory");
  SETMSG(HA_ERR_NOT_A_TABLE,            "Incorrect file format '%.64s'");
  SETMSG(HA_ERR_WRONG_COMMAND,          "Command not supported");
  SETMSG(HA_ERR_OLD_FILE,               ER(ER_OLD_KEYFILE));
  SETMSG(HA_ERR_NO_ACTIVE_RECORD,       "No record read in update");
  SETMSG(HA_ERR_RECORD_DELETED,         "Intern record deleted");
  SETMSG(HA_ERR_RECORD_FILE_FULL,       ER(ER_RECORD_FILE_FULL));
  SETMSG(HA_ERR_INDEX_FILE_FULL,        "No more room in index file '%.64s'");
  SETMSG(HA_ERR_END_OF_FILE,            "End in next/prev/first/last");
  SETMSG(HA_ERR_UNSUPPORTED,            ER(ER_ILLEGAL_HA));
  SETMSG(HA_ERR_TO_BIG_ROW,             "Too big row");
  SETMSG(HA_WRONG_CREATE_OPTION,        "Wrong create option");
  SETMSG(HA_ERR_FOUND_DUPP_UNIQUE,      ER(ER_DUP_UNIQUE));
  SETMSG(HA_ERR_UNKNOWN_CHARSET,        "Can't open charset");
  SETMSG(HA_ERR_WRONG_MRG_TABLE_DEF,    ER(ER_WRONG_MRG_TABLE));
  SETMSG(HA_ERR_CRASHED_ON_REPAIR,      ER(ER_CRASHED_ON_REPAIR));
  SETMSG(HA_ERR_CRASHED_ON_USAGE,       ER(ER_CRASHED_ON_USAGE));
  SETMSG(HA_ERR_LOCK_WAIT_TIMEOUT,      ER(ER_LOCK_WAIT_TIMEOUT));
  SETMSG(HA_ERR_LOCK_TABLE_FULL,        ER(ER_LOCK_TABLE_FULL));
  SETMSG(HA_ERR_READ_ONLY_TRANSACTION,  ER(ER_READ_ONLY_TRANSACTION));
  SETMSG(HA_ERR_LOCK_DEADLOCK,          ER(ER_LOCK_DEADLOCK));
  SETMSG(HA_ERR_CANNOT_ADD_FOREIGN,     ER(ER_CANNOT_ADD_FOREIGN));
  SETMSG(HA_ERR_NO_REFERENCED_ROW,      ER(ER_NO_REFERENCED_ROW_2));
  SETMSG(HA_ERR_ROW_IS_REFERENCED,      ER(ER_ROW_IS_REFERENCED_2));
  SETMSG(HA_ERR_NO_SAVEPOINT,           "No savepoint with that name");
  SETMSG(HA_ERR_NON_UNIQUE_BLOCK_SIZE,  "Non unique key block size");
  SETMSG(HA_ERR_NO_SUCH_TABLE,          "No such table: '%.64s'");
  SETMSG(HA_ERR_TABLE_EXIST,            ER(ER_TABLE_EXISTS_ERROR));
  SETMSG(HA_ERR_NO_CONNECTION,          "Could not connect to storage engine");
  SETMSG(HA_ERR_TABLE_DEF_CHANGED,      ER(ER_TABLE_DEF_CHANGED));
  SETMSG(HA_ERR_FOREIGN_DUPLICATE_KEY,  "FK constraint would lead to duplicate key");
  SETMSG(HA_ERR_TABLE_NEEDS_UPGRADE,    ER(ER_TABLE_NEEDS_UPGRADE));

  /* Register the error messages for use with my_error(). */
  return my_error_register(errmsgs, HA_ERR_FIRST, HA_ERR_LAST);
}


/*
  Unregister handler error messages.

  SYNOPSIS
    ha_finish_errors()

  RETURN
    0           OK
    != 0        Error
*/

static int ha_finish_errors(void)
{
  const char    **errmsgs;

  /* Allocate a pointer array for the error message strings. */
  if (! (errmsgs= my_error_unregister(HA_ERR_FIRST, HA_ERR_LAST)))
    return 1;
  my_free((gptr) errmsgs, MYF(0));
  return 0;
}


int ha_finalize_handlerton(st_plugin_int *plugin)
{
  handlerton *hton= (handlerton *)plugin->data;
  DBUG_ENTER("ha_finalize_handlerton");

  switch (hton->state)
  {
  case SHOW_OPTION_NO:
  case SHOW_OPTION_DISABLED:
    break;
  case SHOW_OPTION_YES:
    if (installed_htons[hton->db_type] == hton)
      installed_htons[hton->db_type]= NULL;
    if (hton->panic && hton->panic(HA_PANIC_CLOSE))
      DBUG_RETURN(1);
    break;
  };
  DBUG_RETURN(0);
}


int ha_initialize_handlerton(st_plugin_int *plugin)
{
  handlerton *hton= ((st_mysql_storage_engine *)plugin->plugin->info)->handlerton;
  DBUG_ENTER("ha_initialize_handlerton");

  plugin->data= hton; // shortcut for the future

  /*
    the switch below and hton->state should be removed when
    command-line options for plugins will be implemented
  */
  switch (hton->state) {
  case SHOW_OPTION_NO:
    break;
  case SHOW_OPTION_YES:
    {
      uint tmp;
      /* now check the db_type for conflict */
      if (hton->db_type <= DB_TYPE_UNKNOWN ||
          hton->db_type >= DB_TYPE_DEFAULT ||
          installed_htons[hton->db_type])
      {
        int idx= (int) DB_TYPE_FIRST_DYNAMIC;

        while (idx < (int) DB_TYPE_DEFAULT && installed_htons[idx])
          idx++;

        if (idx == (int) DB_TYPE_DEFAULT)
        {
          sql_print_warning("Too many storage engines!");
          DBUG_RETURN(1);
        }
        if (hton->db_type != DB_TYPE_UNKNOWN)
          sql_print_warning("Storage engine '%s' has conflicting typecode. "
                            "Assigning value %d.", plugin->plugin->name, idx);
        hton->db_type= (enum legacy_db_type) idx;
      }
      installed_htons[hton->db_type]= hton;
      tmp= hton->savepoint_offset;
      hton->savepoint_offset= savepoint_alloc_size;
      savepoint_alloc_size+= tmp;
      hton->slot= total_ha++;
      hton2plugin[hton->slot]=plugin;
      if (hton->prepare)
        total_ha_2pc++;
      break;
    }
    /* fall through */
  default:
    hton->state= SHOW_OPTION_DISABLED;
    break;
  }
  DBUG_RETURN(0);
}

int ha_init()
{
  int error= 0;
  DBUG_ENTER("ha_init");

  if (ha_init_errors())
    DBUG_RETURN(1);

  DBUG_ASSERT(total_ha < MAX_HA);
  /*
    Check if there is a transaction-capable storage engine besides the
    binary log (which is considered a transaction-capable storage engine in
    counting total_ha)
  */
  opt_using_transactions= total_ha>(ulong)opt_bin_log;
  savepoint_alloc_size+= sizeof(SAVEPOINT);
  DBUG_RETURN(error);
}

/*
  close, flush or restart databases
  Ignore this for other databases than ours
*/

static my_bool panic_handlerton(THD *unused1, st_plugin_int *plugin, void *arg)
{
  handlerton *hton= (handlerton *)plugin->data;
  if (hton->state == SHOW_OPTION_YES && hton->panic)
    ((int*)arg)[0]|= hton->panic((enum ha_panic_function)((int*)arg)[1]);
  return FALSE;
}


int ha_panic(enum ha_panic_function flag)
{
  int error[2];

  error[0]= 0; error[1]= (int)flag;
  plugin_foreach(NULL, panic_handlerton, MYSQL_STORAGE_ENGINE_PLUGIN, error);

  if (flag == HA_PANIC_CLOSE && ha_finish_errors())
    error[0]= 1;
  return error[0];
} /* ha_panic */

static my_bool dropdb_handlerton(THD *unused1, st_plugin_int *plugin,
                                 void *path)
{
  handlerton *hton= (handlerton *)plugin->data;
  if (hton->state == SHOW_OPTION_YES && hton->drop_database)
    hton->drop_database((char *)path);
  return FALSE;
}


void ha_drop_database(char* path)
{
  plugin_foreach(NULL, dropdb_handlerton, MYSQL_STORAGE_ENGINE_PLUGIN, path);
}


static my_bool closecon_handlerton(THD *thd, st_plugin_int *plugin,
                                   void *unused)
{
  handlerton *hton= (handlerton *)plugin->data;
  /*
    there's no need to rollback here as all transactions must
    be rolled back already
  */
  if (hton->state == SHOW_OPTION_YES && hton->close_connection &&
      thd->ha_data[hton->slot])
    hton->close_connection(thd);
  return FALSE;
}


/* don't bother to rollback here, it's done already */
void ha_close_connection(THD* thd)
{
  plugin_foreach(thd, closecon_handlerton, MYSQL_STORAGE_ENGINE_PLUGIN, 0);
}

/* ========================================================================
 ======================= TRANSACTIONS ===================================*/

/*
  Register a storage engine for a transaction

  DESCRIPTION
    Every storage engine MUST call this function when it starts
    a transaction or a statement (that is it must be called both for the
    "beginning of transaction" and "beginning of statement").
    Only storage engines registered for the transaction/statement
    will know when to commit/rollback it.

  NOTE
    trans_register_ha is idempotent - storage engine may register many
    times per transaction.

*/
void trans_register_ha(THD *thd, bool all, handlerton *ht_arg)
{
  THD_TRANS *trans;
  handlerton **ht;
  DBUG_ENTER("trans_register_ha");
  DBUG_PRINT("enter",("%s", all ? "all" : "stmt"));

  if (all)
  {
    trans= &thd->transaction.all;
    thd->server_status|= SERVER_STATUS_IN_TRANS;
  }
  else
    trans= &thd->transaction.stmt;

  for (ht=trans->ht; *ht; ht++)
    if (*ht == ht_arg)
      DBUG_VOID_RETURN;  /* already registered, return */

  trans->ht[trans->nht++]=ht_arg;
  DBUG_ASSERT(*ht == ht_arg);
  trans->no_2pc|=(ht_arg->prepare==0);
  if (thd->transaction.xid_state.xid.is_null())
    thd->transaction.xid_state.xid.set(thd->query_id);
  DBUG_VOID_RETURN;
}

/*
  RETURN
      0  - ok
      1  - error, transaction was rolled back
*/
int ha_prepare(THD *thd)
{
  int error=0, all=1;
  THD_TRANS *trans=all ? &thd->transaction.all : &thd->transaction.stmt;
  handlerton **ht=trans->ht;
  DBUG_ENTER("ha_prepare");
#ifdef USING_TRANSACTIONS
  if (trans->nht)
  {
    for (; *ht; ht++)
    {
      int err;
      statistic_increment(thd->status_var.ha_prepare_count,&LOCK_status);
      if ((*ht)->prepare)
      {
        if ((err= (*(*ht)->prepare)(thd, all)))
        {
          my_error(ER_ERROR_DURING_COMMIT, MYF(0), err);
          ha_rollback_trans(thd, all);
          error=1;
          break;
        }
      }
      else
      {
        push_warning_printf(thd, MYSQL_ERROR::WARN_LEVEL_WARN,
                            ER_ILLEGAL_HA, ER(ER_ILLEGAL_HA),
                            hton2plugin[(*ht)->slot]->name.str);
      }
    }
  }
#endif /* USING_TRANSACTIONS */
  DBUG_RETURN(error);
}

/*
  RETURN
      0  - ok
      1  - transaction was rolled back
      2  - error during commit, data may be inconsistent
*/
int ha_commit_trans(THD *thd, bool all)
{
  int error= 0, cookie= 0;
  THD_TRANS *trans= all ? &thd->transaction.all : &thd->transaction.stmt;
  bool is_real_trans= all || thd->transaction.all.nht == 0;
  handlerton **ht= trans->ht;
  my_xid xid= thd->transaction.xid_state.xid.get_my_xid();
  DBUG_ENTER("ha_commit_trans");

  if (thd->in_sub_stmt)
  {
    /*
      Since we don't support nested statement transactions in 5.0,
      we can't commit or rollback stmt transactions while we are inside
      stored functions or triggers. So we simply do nothing now.
      TODO: This should be fixed in later ( >= 5.1) releases.
    */
    if (!all)
      DBUG_RETURN(0);
    /*
      We assume that all statements which commit or rollback main transaction
      are prohibited inside of stored functions or triggers. So they should
      bail out with error even before ha_commit_trans() call. To be 100% safe
      let us throw error in non-debug builds.
    */
    DBUG_ASSERT(0);
    my_error(ER_COMMIT_NOT_ALLOWED_IN_SF_OR_TRG, MYF(0));
    DBUG_RETURN(2);
  }
#ifdef USING_TRANSACTIONS
  if (trans->nht)
  {
    if (is_real_trans && wait_if_global_read_lock(thd, 0, 0))
    {
      ha_rollback_trans(thd, all);
      DBUG_RETURN(1);
    }
    DBUG_EXECUTE_IF("crash_commit_before", abort(););

    /* Close all cursors that can not survive COMMIT */
    if (is_real_trans)                          /* not a statement commit */
      thd->stmt_map.close_transient_cursors();

    if (!trans->no_2pc && trans->nht > 1)
    {
      for (; *ht && !error; ht++)
      {
        int err;
        if ((err= (*(*ht)->prepare)(thd, all)))
        {
          my_error(ER_ERROR_DURING_COMMIT, MYF(0), err);
          error= 1;
        }
        statistic_increment(thd->status_var.ha_prepare_count,&LOCK_status);
      }
      DBUG_EXECUTE_IF("crash_commit_after_prepare", abort(););
      if (error || (is_real_trans && xid &&
                    (error= !(cookie= tc_log->log(thd, xid)))))
      {
        ha_rollback_trans(thd, all);
        error= 1;
        goto end;
      }
      DBUG_EXECUTE_IF("crash_commit_after_log", abort(););
    }
    error=ha_commit_one_phase(thd, all) ? cookie ? 2 : 1 : 0;
    DBUG_EXECUTE_IF("crash_commit_before_unlog", abort(););
    if (cookie)
      tc_log->unlog(cookie, xid);
    DBUG_EXECUTE_IF("crash_commit_after", abort(););
end:
    if (is_real_trans)
      start_waiting_global_read_lock(thd);
  }
#endif /* USING_TRANSACTIONS */
  DBUG_RETURN(error);
}

/*
  NOTE - this function does not care about global read lock.
  A caller should.
*/
int ha_commit_one_phase(THD *thd, bool all)
{
  int error=0;
  THD_TRANS *trans=all ? &thd->transaction.all : &thd->transaction.stmt;
  bool is_real_trans=all || thd->transaction.all.nht == 0;
  handlerton **ht=trans->ht;
  DBUG_ENTER("ha_commit_one_phase");
#ifdef USING_TRANSACTIONS
  if (trans->nht)
  {
    for (ht=trans->ht; *ht; ht++)
    {
      int err;
      if ((err= (*(*ht)->commit)(thd, all)))
      {
        my_error(ER_ERROR_DURING_COMMIT, MYF(0), err);
        error=1;
      }
      statistic_increment(thd->status_var.ha_commit_count,&LOCK_status);
      *ht= 0;
    }
    trans->nht=0;
    trans->no_2pc=0;
    if (is_real_trans)
      thd->transaction.xid_state.xid.null();
    if (all)
    {
#ifdef HAVE_QUERY_CACHE
      if (thd->transaction.changed_tables)
        query_cache.invalidate(thd->transaction.changed_tables);
#endif
      thd->variables.tx_isolation=thd->session_tx_isolation;
      thd->transaction.cleanup();
    }
  }
#endif /* USING_TRANSACTIONS */
  DBUG_RETURN(error);
}


int ha_rollback_trans(THD *thd, bool all)
{
  int error=0;
  THD_TRANS *trans=all ? &thd->transaction.all : &thd->transaction.stmt;
  bool is_real_trans=all || thd->transaction.all.nht == 0;
  DBUG_ENTER("ha_rollback_trans");
  if (thd->in_sub_stmt)
  {
    /*
      If we are inside stored function or trigger we should not commit or
      rollback current statement transaction. See comment in ha_commit_trans()
      call for more information.
    */
    if (!all)
      DBUG_RETURN(0);
    DBUG_ASSERT(0);
    my_error(ER_COMMIT_NOT_ALLOWED_IN_SF_OR_TRG, MYF(0));
    DBUG_RETURN(1);
  }
#ifdef USING_TRANSACTIONS
  if (trans->nht)
  {
    /* Close all cursors that can not survive ROLLBACK */
    if (is_real_trans)                          /* not a statement commit */
      thd->stmt_map.close_transient_cursors();

    for (handlerton **ht=trans->ht; *ht; ht++)
    {
      int err;
      if ((err= (*(*ht)->rollback)(thd, all)))
      { // cannot happen
        my_error(ER_ERROR_DURING_ROLLBACK, MYF(0), err);
        error=1;
      }
      statistic_increment(thd->status_var.ha_rollback_count,&LOCK_status);
      *ht= 0;
    }
    trans->nht=0;
    trans->no_2pc=0;
    if (is_real_trans)
      thd->transaction.xid_state.xid.null();
    if (all)
    {
      thd->variables.tx_isolation=thd->session_tx_isolation;
      thd->transaction.cleanup();
    }
  }
#endif /* USING_TRANSACTIONS */
  /*
    If a non-transactional table was updated, warn; don't warn if this is a
    slave thread (because when a slave thread executes a ROLLBACK, it has
    been read from the binary log, so it's 100% sure and normal to produce
    error ER_WARNING_NOT_COMPLETE_ROLLBACK. If we sent the warning to the
    slave SQL thread, it would not stop the thread but just be printed in
    the error log; but we don't want users to wonder why they have this
    message in the error log, so we don't send it.
  */
  if (is_real_trans && (thd->options & OPTION_STATUS_NO_TRANS_UPDATE) &&
      !thd->slave_thread)
    push_warning(thd, MYSQL_ERROR::WARN_LEVEL_WARN,
                 ER_WARNING_NOT_COMPLETE_ROLLBACK,
                 ER(ER_WARNING_NOT_COMPLETE_ROLLBACK));
  DBUG_RETURN(error);
}

/*
  This is used to commit or rollback a single statement depending on the value
  of error. Note that if the autocommit is on, then the following call inside
  InnoDB will commit or rollback the whole transaction (= the statement). The
  autocommit mechanism built into InnoDB is based on counting locks, but if
  the user has used LOCK TABLES then that mechanism does not know to do the
  commit.
*/

int ha_autocommit_or_rollback(THD *thd, int error)
{
  DBUG_ENTER("ha_autocommit_or_rollback");
#ifdef USING_TRANSACTIONS
  if (thd->transaction.stmt.nht)
  {
    if (!error)
    {
      if (ha_commit_stmt(thd))
	error=1;
    }
    else
      (void) ha_rollback_stmt(thd);

    thd->variables.tx_isolation=thd->session_tx_isolation;
  }
#endif
  DBUG_RETURN(error);
}


struct xahton_st {
  XID *xid;
  int result;
};

static my_bool xacommit_handlerton(THD *unused1, st_plugin_int *plugin,
                                   void *arg)
{
  handlerton *hton= (handlerton *)plugin->data;
  if (hton->state == SHOW_OPTION_YES && hton->recover)
  {
    hton->commit_by_xid(((struct xahton_st *)arg)->xid);
    ((struct xahton_st *)arg)->result= 0;
  }
  return FALSE;
}

static my_bool xarollback_handlerton(THD *unused1, st_plugin_int *plugin,
                                     void *arg)
{
  handlerton *hton= (handlerton *)plugin->data;
  if (hton->state == SHOW_OPTION_YES && hton->recover)
  {
    hton->rollback_by_xid(((struct xahton_st *)arg)->xid);
    ((struct xahton_st *)arg)->result= 0;
  }
  return FALSE;
}


int ha_commit_or_rollback_by_xid(XID *xid, bool commit)
{
  struct xahton_st xaop;
  xaop.xid= xid;
  xaop.result= 1;

  plugin_foreach(NULL, commit ? xacommit_handlerton : xarollback_handlerton,
                 MYSQL_STORAGE_ENGINE_PLUGIN, &xaop);

  return xaop.result;
}


#ifndef DBUG_OFF
/* this does not need to be multi-byte safe or anything */
static char* xid_to_str(char *buf, XID *xid)
{
  int i;
  char *s=buf;
  *s++='\'';
  for (i=0; i < xid->gtrid_length+xid->bqual_length; i++)
  {
    uchar c=(uchar)xid->data[i];
    /* is_next_dig is set if next character is a number */
    bool is_next_dig= FALSE;
    if (i < XIDDATASIZE)
    {
      char ch= xid->data[i+1];
      is_next_dig= (ch >= '0' && ch <='9');
    }
    if (i == xid->gtrid_length)
    {
      *s++='\'';
      if (xid->bqual_length)
      {
        *s++='.';
        *s++='\'';
      }
    }
    if (c < 32 || c > 126)
    {
      *s++='\\';
      /*
        If next character is a number, write current character with
        3 octal numbers to ensure that the next number is not seen
        as part of the octal number
      */
      if (c > 077 || is_next_dig)
        *s++=_dig_vec_lower[c >> 6];
      if (c > 007 || is_next_dig)
        *s++=_dig_vec_lower[(c >> 3) & 7];
      *s++=_dig_vec_lower[c & 7];
    }
    else
    {
      if (c == '\'' || c == '\\')
        *s++='\\';
      *s++=c;
    }
  }
  *s++='\'';
  *s=0;
  return buf;
}
#endif

/*
  recover() step of xa

  NOTE
   there are three modes of operation:

   - automatic recover after a crash
     in this case commit_list != 0, tc_heuristic_recover==0
     all xids from commit_list are committed, others are rolled back

   - manual (heuristic) recover
     in this case commit_list==0, tc_heuristic_recover != 0
     DBA has explicitly specified that all prepared transactions should
     be committed (or rolled back).

   - no recovery (MySQL did not detect a crash)
     in this case commit_list==0, tc_heuristic_recover == 0
     there should be no prepared transactions in this case.
*/

struct xarecover_st
{
  int len, found_foreign_xids, found_my_xids;
  XID *list;
  HASH *commit_list;
  bool dry_run;
};

static my_bool xarecover_handlerton(THD *unused, st_plugin_int *plugin,
                                    void *arg)
{
  handlerton *hton= (handlerton *)plugin->data;
  struct xarecover_st *info= (struct xarecover_st *) arg;
  int got;

  if (hton->state == SHOW_OPTION_YES && hton->recover)
  {
    while ((got= hton->recover(info->list, info->len)) > 0 )
    {
      sql_print_information("Found %d prepared transaction(s) in %s",
                            got, hton2plugin[hton->slot]->name.str);
      for (int i=0; i < got; i ++)
      {
        my_xid x=info->list[i].get_my_xid();
        if (!x) // not "mine" - that is generated by external TM
        {
#ifndef DBUG_OFF
          char buf[XIDDATASIZE*4+6]; // see xid_to_str
          sql_print_information("ignore xid %s", xid_to_str(buf, info->list+i));
#endif
          xid_cache_insert(info->list+i, XA_PREPARED);
          info->found_foreign_xids++;
          continue;
        }
        if (info->dry_run)
        {
          info->found_my_xids++;
          continue;
        }
        // recovery mode
        if (info->commit_list ?
            hash_search(info->commit_list, (byte *)&x, sizeof(x)) != 0 :
            tc_heuristic_recover == TC_HEURISTIC_RECOVER_COMMIT)
        {
#ifndef DBUG_OFF
          char buf[XIDDATASIZE*4+6]; // see xid_to_str
          sql_print_information("commit xid %s", xid_to_str(buf, info->list+i));
#endif
          hton->commit_by_xid(info->list+i);
        }
        else
        {
#ifndef DBUG_OFF
          char buf[XIDDATASIZE*4+6]; // see xid_to_str
          sql_print_information("rollback xid %s",
                                xid_to_str(buf, info->list+i));
#endif
          hton->rollback_by_xid(info->list+i);
        }
      }
      if (got < info->len)
        break;
    }
  }
  return FALSE;
}

int ha_recover(HASH *commit_list)
{
  struct xarecover_st info;
  DBUG_ENTER("ha_recover");
  info.found_foreign_xids= info.found_my_xids= 0;
  info.commit_list= commit_list;
  info.dry_run= (info.commit_list==0 && tc_heuristic_recover==0);
  info.list= NULL;

  /* commit_list and tc_heuristic_recover cannot be set both */
  DBUG_ASSERT(info.commit_list==0 || tc_heuristic_recover==0);
  /* if either is set, total_ha_2pc must be set too */
  DBUG_ASSERT(info.dry_run || total_ha_2pc>(ulong)opt_bin_log);

  if (total_ha_2pc <= (ulong)opt_bin_log)
    DBUG_RETURN(0);

  if (info.commit_list)
    sql_print_information("Starting crash recovery...");

#ifndef WILL_BE_DELETED_LATER
  /*
    for now, only InnoDB supports 2pc. It means we can always safely
    rollback all pending transactions, without risking inconsistent data
  */
  DBUG_ASSERT(total_ha_2pc == (ulong) opt_bin_log+1); // only InnoDB and binlog
  tc_heuristic_recover= TC_HEURISTIC_RECOVER_ROLLBACK; // forcing ROLLBACK
  info.dry_run=FALSE;
#endif

  for (info.len= MAX_XID_LIST_SIZE ; 
       info.list==0 && info.len > MIN_XID_LIST_SIZE; info.len/=2)
  {
    info.list=(XID *)my_malloc(info.len*sizeof(XID), MYF(0));
  }
  if (!info.list)
  {
    sql_print_error(ER(ER_OUTOFMEMORY), info.len*sizeof(XID));
    DBUG_RETURN(1);
  }

  plugin_foreach(NULL, xarecover_handlerton, 
                 MYSQL_STORAGE_ENGINE_PLUGIN, &info);

  my_free((gptr)info.list, MYF(0));
  if (info.found_foreign_xids)
    sql_print_warning("Found %d prepared XA transactions", 
                      info.found_foreign_xids);
  if (info.dry_run && info.found_my_xids)
  {
    sql_print_error("Found %d prepared transactions! It means that mysqld was "
                    "not shut down properly last time and critical recovery "
                    "information (last binlog or %s file) was manually deleted "
                    "after a crash. You have to start mysqld with "
                    "--tc-heuristic-recover switch to commit or rollback "
                    "pending transactions.",
                    info.found_my_xids, opt_tc_log_file);
    DBUG_RETURN(1);
  }
  if (info.commit_list)
    sql_print_information("Crash recovery finished.");
  DBUG_RETURN(0);
}

/*
  return the list of XID's to a client, the same way SHOW commands do

  NOTE
    I didn't find in XA specs that an RM cannot return the same XID twice,
    so mysql_xa_recover does not filter XID's to ensure uniqueness.
    It can be easily fixed later, if necessary.
*/
bool mysql_xa_recover(THD *thd)
{
  List<Item> field_list;
  Protocol *protocol= thd->protocol;
  int i=0;
  XID_STATE *xs;
  DBUG_ENTER("mysql_xa_recover");

  field_list.push_back(new Item_int("formatID",0,11));
  field_list.push_back(new Item_int("gtrid_length",0,11));
  field_list.push_back(new Item_int("bqual_length",0,11));
  field_list.push_back(new Item_empty_string("data",XIDDATASIZE));

  if (protocol->send_fields(&field_list,
                            Protocol::SEND_NUM_ROWS | Protocol::SEND_EOF))
    DBUG_RETURN(1);

  pthread_mutex_lock(&LOCK_xid_cache);
  while ((xs= (XID_STATE*)hash_element(&xid_cache, i++)))
  {
    if (xs->xa_state==XA_PREPARED)
    {
      protocol->prepare_for_resend();
      protocol->store_longlong((longlong)xs->xid.formatID, FALSE);
      protocol->store_longlong((longlong)xs->xid.gtrid_length, FALSE);
      protocol->store_longlong((longlong)xs->xid.bqual_length, FALSE);
      protocol->store(xs->xid.data, xs->xid.gtrid_length+xs->xid.bqual_length,
                      &my_charset_bin);
      if (protocol->write())
      {
        pthread_mutex_unlock(&LOCK_xid_cache);
        DBUG_RETURN(1);
      }
    }
  }

  pthread_mutex_unlock(&LOCK_xid_cache);
  send_eof(thd);
  DBUG_RETURN(0);
}

/*
  This function should be called when MySQL sends rows of a SELECT result set
  or the EOF mark to the client. It releases a possible adaptive hash index
  S-latch held by thd in InnoDB and also releases a possible InnoDB query
  FIFO ticket to enter InnoDB. To save CPU time, InnoDB allows a thd to
  keep them over several calls of the InnoDB handler interface when a join
  is executed. But when we let the control to pass to the client they have
  to be released because if the application program uses mysql_use_result(),
  it may deadlock on the S-latch if the application on another connection
  performs another SQL query. In MySQL-4.1 this is even more important because
  there a connection can have several SELECT queries open at the same time.

  arguments:
  thd:           the thread handle of the current connection
  return value:  always 0
*/

static my_bool release_temporary_latches(THD *thd, st_plugin_int *plugin,
                                 void *unused)
{
  handlerton *hton= (handlerton *)plugin->data;

  if (hton->state == SHOW_OPTION_YES && hton->release_temporary_latches)
    hton->release_temporary_latches(thd);

  return FALSE;
}


int ha_release_temporary_latches(THD *thd)
{
  plugin_foreach(thd, release_temporary_latches, MYSQL_STORAGE_ENGINE_PLUGIN, 
                 NULL);

  return 0;
}

int ha_rollback_to_savepoint(THD *thd, SAVEPOINT *sv)
{
  int error=0;
  THD_TRANS *trans= (thd->in_sub_stmt ? &thd->transaction.stmt :
                                        &thd->transaction.all);
  handlerton **ht=trans->ht, **end_ht;
  DBUG_ENTER("ha_rollback_to_savepoint");

  trans->nht=sv->nht;
  trans->no_2pc=0;
  end_ht=ht+sv->nht;
  /*
    rolling back to savepoint in all storage engines that were part of the
    transaction when the savepoint was set
  */
  for (; ht < end_ht; ht++)
  {
    int err;
    DBUG_ASSERT((*ht)->savepoint_set != 0);
    if ((err= (*(*ht)->savepoint_rollback)(thd, (byte *)(sv+1)+(*ht)->savepoint_offset)))
    { // cannot happen
      my_error(ER_ERROR_DURING_ROLLBACK, MYF(0), err);
      error=1;
    }
    statistic_increment(thd->status_var.ha_savepoint_rollback_count,
                        &LOCK_status);
    trans->no_2pc|=(*ht)->prepare == 0;
  }
  /*
    rolling back the transaction in all storage engines that were not part of
    the transaction when the savepoint was set
  */
  for (; *ht ; ht++)
  {
    int err;
    if ((err= (*(*ht)->rollback)(thd, !thd->in_sub_stmt)))
    { // cannot happen
      my_error(ER_ERROR_DURING_ROLLBACK, MYF(0), err);
      error=1;
    }
    statistic_increment(thd->status_var.ha_rollback_count,&LOCK_status);
    *ht=0; // keep it conveniently zero-filled
  }
  DBUG_RETURN(error);
}

/*
  note, that according to the sql standard (ISO/IEC 9075-2:2003)
  section "4.33.4 SQL-statements and transaction states",
  SAVEPOINT is *not* transaction-initiating SQL-statement
*/

int ha_savepoint(THD *thd, SAVEPOINT *sv)
{
  int error=0;
  THD_TRANS *trans= (thd->in_sub_stmt ? &thd->transaction.stmt :
                                        &thd->transaction.all);
  handlerton **ht=trans->ht;
  DBUG_ENTER("ha_savepoint");
#ifdef USING_TRANSACTIONS
  for (; *ht; ht++)
  {
    int err;
    if (! (*ht)->savepoint_set)
    {
      my_error(ER_CHECK_NOT_IMPLEMENTED, MYF(0), "SAVEPOINT");
      error=1;
      break;
    }
    if ((err= (*(*ht)->savepoint_set)(thd, (byte *)(sv+1)+(*ht)->savepoint_offset)))
    { // cannot happen
      my_error(ER_GET_ERRNO, MYF(0), err);
      error=1;
    }
    statistic_increment(thd->status_var.ha_savepoint_count,&LOCK_status);
  }
  sv->nht=trans->nht;
#endif /* USING_TRANSACTIONS */
  DBUG_RETURN(error);
}

int ha_release_savepoint(THD *thd, SAVEPOINT *sv)
{
  int error=0;
  THD_TRANS *trans= (thd->in_sub_stmt ? &thd->transaction.stmt :
                                        &thd->transaction.all);
  handlerton **ht=trans->ht, **end_ht;
  DBUG_ENTER("ha_release_savepoint");

  end_ht=ht+sv->nht;
  for (; ht < end_ht; ht++)
  {
    int err;
    if (!(*ht)->savepoint_release)
      continue;
    if ((err= (*(*ht)->savepoint_release)(thd, (byte *)(sv+1)+(*ht)->savepoint_offset)))
    { // cannot happen
      my_error(ER_GET_ERRNO, MYF(0), err);
      error=1;
    }
  }
  DBUG_RETURN(error);
}


static my_bool snapshot_handlerton(THD *thd, st_plugin_int *plugin,
                                   void *arg)
{
  handlerton *hton= (handlerton *)plugin->data;
  if (hton->state == SHOW_OPTION_YES &&
      hton->start_consistent_snapshot)
  {
    hton->start_consistent_snapshot(thd);
    *((bool *)arg)= false;
  }
  return FALSE;
}

int ha_start_consistent_snapshot(THD *thd)
{
  bool warn= true;

  plugin_foreach(thd, snapshot_handlerton, MYSQL_STORAGE_ENGINE_PLUGIN, &warn);

  /*
    Same idea as when one wants to CREATE TABLE in one engine which does not
    exist:
  */
  if (warn)
    push_warning(thd, MYSQL_ERROR::WARN_LEVEL_WARN, ER_UNKNOWN_ERROR,
                 "This MySQL server does not support any "
                 "consistent-read capable storage engine");
  return 0;
}


static my_bool flush_handlerton(THD *thd, st_plugin_int *plugin,
                                void *arg)
{
  handlerton *hton= (handlerton *)plugin->data;
  if (hton->state == SHOW_OPTION_YES && hton->flush_logs && hton->flush_logs())
    return TRUE;
  return FALSE;
}


bool ha_flush_logs(handlerton *db_type)
{
  if (db_type == NULL)
  {
    if (plugin_foreach(NULL, flush_handlerton,
                          MYSQL_STORAGE_ENGINE_PLUGIN, 0))
      return TRUE;
  }
  else
  {
    if (db_type->state != SHOW_OPTION_YES ||
        (db_type->flush_logs && db_type->flush_logs()))
      return TRUE;
  }
  return FALSE;
}

/*
  This should return ENOENT if the file doesn't exists.
  The .frm file will be deleted only if we return 0 or ENOENT
*/

int ha_delete_table(THD *thd, handlerton *table_type, const char *path,
                    const char *db, const char *alias, bool generate_warning)
{
  handler *file;
  char tmp_path[FN_REFLEN];
  int error;
  TABLE dummy_table;
  TABLE_SHARE dummy_share;
  DBUG_ENTER("ha_delete_table");

  bzero((char*) &dummy_table, sizeof(dummy_table));
  bzero((char*) &dummy_share, sizeof(dummy_share));
  dummy_table.s= &dummy_share;

  /* DB_TYPE_UNKNOWN is used in ALTER TABLE when renaming only .frm files */
  if (table_type == NULL ||
      ! (file=get_new_handler(&dummy_share, thd->mem_root, table_type)))
    DBUG_RETURN(ENOENT);

  if (lower_case_table_names == 2 && !(file->table_flags() & HA_FILE_BASED))
  {
    /* Ensure that table handler get path in lower case */
    strmov(tmp_path, path);
    my_casedn_str(files_charset_info, tmp_path);
    path= tmp_path;
  }
  if ((error= file->delete_table(path)) && generate_warning)
  {
    /*
      Because file->print_error() use my_error() to generate the error message
      we must store the error state in thd, reset it and restore it to
      be able to get hold of the error message.
      (We should in the future either rewrite handler::print_error() or make
      a nice method of this.
    */
    bool query_error= thd->query_error;
    sp_rcontext *spcont= thd->spcont;
    SELECT_LEX *current_select= thd->lex->current_select;
    char buff[sizeof(thd->net.last_error)];
    char new_error[sizeof(thd->net.last_error)];
    int last_errno= thd->net.last_errno;

    strmake(buff, thd->net.last_error, sizeof(buff)-1);
    thd->query_error= 0;
    thd->spcont= 0;
    thd->lex->current_select= 0;
    thd->net.last_error[0]= 0;

    /* Fill up strucutures that print_error may need */
    dummy_share.path.str= (char*) path;
    dummy_share.path.length= strlen(path);
    dummy_share.db.str= (char*) db;
    dummy_share.db.length= strlen(db);
    dummy_share.table_name.str= (char*) alias;
    dummy_share.table_name.length= strlen(alias);
    dummy_table.alias= alias;

    file->print_error(error, 0);
    strmake(new_error, thd->net.last_error, sizeof(buff)-1);

    /* restore thd */
    thd->query_error= query_error;
    thd->spcont= spcont;
    thd->lex->current_select= current_select;
    thd->net.last_errno= last_errno;
    strmake(thd->net.last_error, buff, sizeof(buff)-1);
    push_warning(thd, MYSQL_ERROR::WARN_LEVEL_ERROR, error, new_error);
  }
  delete file;
  DBUG_RETURN(error);
}

/****************************************************************************
** General handler functions
****************************************************************************/


void handler::ha_statistic_increment(ulong SSV::*offset) const
{
  statistic_increment(table->in_use->status_var.*offset, &LOCK_status);
}

/*
  Open database-handler.

  IMPLEMENTATION
    Try O_RDONLY if cannot open as O_RDWR
    Don't wait for locks if not HA_OPEN_WAIT_IF_LOCKED is set
*/

int handler::ha_open(TABLE *table_arg, const char *name, int mode,
                     int test_if_locked)
{
  int error;
  DBUG_ENTER("handler::ha_open");
  DBUG_PRINT("enter",
             ("name: %s  db_type: %d  db_stat: %d  mode: %d  lock_test: %d",
              name, table_share->db_type, table_arg->db_stat, mode,
              test_if_locked));

  table= table_arg;
  DBUG_ASSERT(table->s == table_share);

  if ((error=open(name,mode,test_if_locked)))
  {
    if ((error == EACCES || error == EROFS) && mode == O_RDWR &&
	(table->db_stat & HA_TRY_READ_ONLY))
    {
      table->db_stat|=HA_READ_ONLY;
      error=open(name,O_RDONLY,test_if_locked);
    }
  }
  if (error)
  {
    my_errno= error;                            /* Safeguard */
    DBUG_PRINT("error",("error: %d  errno: %d",error,errno));
  }
  else
  {
    if (table->s->db_options_in_use & HA_OPTION_READ_ONLY_DATA)
      table->db_stat|=HA_READ_ONLY;
    (void) extra(HA_EXTRA_NO_READCHECK);	// Not needed in SQL

    DBUG_ASSERT(alloc_root_inited(&table->mem_root));

    if (!(ref= (byte*) alloc_root(&table->mem_root, ALIGN_SIZE(ref_length)*2)))
    {
      close();
      error=HA_ERR_OUT_OF_MEM;
    }
    else
      dupp_ref=ref+ALIGN_SIZE(ref_length);

    if (ha_allocate_read_write_set(table->s->fields))
      error= 1;
  }
  DBUG_RETURN(error);
}


int handler::ha_initialise()
{
  DBUG_ENTER("ha_initialise");
  DBUG_RETURN(FALSE);
}


/*
  Initalize bit maps for used fields

  Called from open_table_from_share()
*/

int handler::ha_allocate_read_write_set(ulong no_fields)
{
  uint bitmap_size= bitmap_buffer_size(no_fields+1);
  uint32 *read_buf, *write_buf;
  DBUG_ENTER("ha_allocate_read_write_set");
  DBUG_PRINT("enter", ("no_fields = %d", no_fields));

  if (!multi_alloc_root(&table->mem_root,
                        &read_set, sizeof(MY_BITMAP),
                        &write_set, sizeof(MY_BITMAP),
                        &read_buf, bitmap_size,
                        &write_buf, bitmap_size,
                        NullS))
  {
    DBUG_RETURN(TRUE);
  }
  bitmap_init(read_set, read_buf, no_fields+1, FALSE);
  bitmap_init(write_set, write_buf, no_fields+1, FALSE);
  table->read_set= read_set;
  table->write_set= write_set;
  ha_clear_all_set();
  DBUG_RETURN(FALSE);
}

void handler::ha_clear_all_set()
{
  DBUG_ENTER("ha_clear_all_set");
  bitmap_clear_all(read_set);
  bitmap_clear_all(write_set);
  bitmap_set_bit(read_set, 0);
  bitmap_set_bit(write_set, 0);
  DBUG_VOID_RETURN;
}

int handler::ha_retrieve_all_cols()
{
  DBUG_ENTER("handler::ha_retrieve_all_cols");
  bitmap_set_all(read_set);
  DBUG_RETURN(0);
}

int handler::ha_retrieve_all_pk()
{
  DBUG_ENTER("ha_retrieve_all_pk");
  ha_set_primary_key_in_read_set();
  DBUG_RETURN(0);
}

void handler::ha_set_primary_key_in_read_set()
{
  ulong prim_key= table->s->primary_key;
  DBUG_ENTER("handler::ha_set_primary_key_in_read_set");
  DBUG_PRINT("info", ("Primary key = %d", prim_key));
  if (prim_key != MAX_KEY)
  {
    KEY_PART_INFO *key_part= table->key_info[prim_key].key_part;
    KEY_PART_INFO *key_part_end= key_part +
              table->key_info[prim_key].key_parts;
    for (;key_part != key_part_end; ++key_part)
      ha_set_bit_in_read_set(key_part->fieldnr);
  }
  DBUG_VOID_RETURN;
}



/*
  Read first row (only) from a table
  This is never called for InnoDB or BDB tables, as these table types
  has the HA_NOT_EXACT_COUNT set.
*/

int handler::read_first_row(byte * buf, uint primary_key)
{
  register int error;
  DBUG_ENTER("handler::read_first_row");

  statistic_increment(table->in_use->status_var.ha_read_first_count,
                      &LOCK_status);

  /*
    If there is very few deleted rows in the table, find the first row by
    scanning the table.
    TODO remove the test for HA_READ_ORDER
  */
  if (deleted < 10 || primary_key >= MAX_KEY ||
      !(index_flags(primary_key, 0, 0) & HA_READ_ORDER))
  {
    (void) ha_rnd_init(1);
    while ((error= rnd_next(buf)) == HA_ERR_RECORD_DELETED) ;
    (void) ha_rnd_end();
  }
  else
  {
    /* Find the first row through the primary key */
    (void) ha_index_init(primary_key, 0);
    error=index_first(buf);
    (void) ha_index_end();
  }
  DBUG_RETURN(error);
}

/*
  Generate the next auto-increment number based on increment and offset

  In most cases increment= offset= 1, in which case we get:
  1,2,3,4,5,...
  If increment=10 and offset=5 and previous number is 1, we get:
  1,5,15,25,35,...
*/

inline ulonglong
next_insert_id(ulonglong nr,struct system_variables *variables)
{
  nr= (((nr+ variables->auto_increment_increment -
         variables->auto_increment_offset)) /
       (ulonglong) variables->auto_increment_increment);
  return (nr* (ulonglong) variables->auto_increment_increment +
          variables->auto_increment_offset);
}


/*
  Update the auto_increment field if necessary

  SYNOPSIS
     update_auto_increment()

  RETURN
    0	ok
    1 	get_auto_increment() was called and returned ~(ulonglong) 0
    

  IMPLEMENTATION

    Updates columns with type NEXT_NUMBER if:

  - If column value is set to NULL (in which case
    auto_increment_field_not_null is 0)
  - If column is set to 0 and (sql_mode & MODE_NO_AUTO_VALUE_ON_ZERO) is not
    set. In the future we will only set NEXT_NUMBER fields if one sets them
    to NULL (or they are not included in the insert list).


  There are two different cases when the above is true:

  - thd->next_insert_id == 0  (This is the normal case)
    In this case we set the set the column for the first row to the value
    next_insert_id(get_auto_increment(column))) which is normally
    max-used-column-value +1.

    We call get_auto_increment() only for the first row in a multi-row
    statement. For the following rows we generate new numbers based on the
    last used number.

  - thd->next_insert_id != 0.  This happens when we have read a statement
    from the binary log or when one has used SET LAST_INSERT_ID=#.

    In this case we will set the column to the value of next_insert_id.
    The next row will be given the id
    next_insert_id(next_insert_id)

    The idea is that generated auto_increment values are predictable and
    independent of the column values in the table.  This is needed to be
    able to replicate into a table that already has rows with a higher
    auto-increment value than the one that is inserted.

    After we have already generated an auto-increment number and the user
    inserts a column with a higher value than the last used one, we will
    start counting from the inserted value.

    thd->next_insert_id is cleared after it's been used for a statement.
*/

bool handler::update_auto_increment()
{
  ulonglong nr;
  THD *thd= table->in_use;
  struct system_variables *variables= &thd->variables;
  bool auto_increment_field_not_null;
  bool result= 0;
  DBUG_ENTER("handler::update_auto_increment");

  /*
    We must save the previous value to be able to restore it if the
    row was not inserted
  */
  thd->prev_insert_id= thd->next_insert_id;
  auto_increment_field_not_null= table->auto_increment_field_not_null;
  table->auto_increment_field_not_null= FALSE;

  if ((nr= table->next_number_field->val_int()) != 0 ||
      auto_increment_field_not_null &&
      thd->variables.sql_mode & MODE_NO_AUTO_VALUE_ON_ZERO)
  {
    /* Clear flag for next row */
    /* Mark that we didn't generate a new value **/
    auto_increment_column_changed=0;

    /* Update next_insert_id if we have already generated a value */
    if (thd->clear_next_insert_id && nr >= thd->next_insert_id)
    {
      if (variables->auto_increment_increment != 1)
        nr= next_insert_id(nr, variables);
      else
        nr++;
      thd->next_insert_id= nr;
      DBUG_PRINT("info",("next_insert_id: %lu", (ulong) nr));
    }
    DBUG_RETURN(0);
  }
  if (!(nr= thd->next_insert_id))
  {
    if ((nr= get_auto_increment()) == ~(ulonglong) 0)
      result= 1;                                // Mark failure

    if (variables->auto_increment_increment != 1)
      nr= next_insert_id(nr-1, variables);
    /*
      Update next row based on the found value. This way we don't have to
      call the handler for every generated auto-increment value on a
      multi-row statement
    */
    thd->next_insert_id= nr;
  }

  DBUG_PRINT("info",("auto_increment: %lu", (ulong) nr));

  /* Mark that we should clear next_insert_id before next stmt */
  thd->clear_next_insert_id= 1;

  if (!table->next_number_field->store((longlong) nr, TRUE))
    thd->insert_id((ulonglong) nr);
  else
    thd->insert_id(table->next_number_field->val_int());

  /*
    We can't set next_insert_id if the auto-increment key is not the
    first key part, as there is no guarantee that the first parts will be in
    sequence
  */
  if (!table->s->next_number_key_offset)
  {
    /*
      Set next insert id to point to next auto-increment value to be able to
      handle multi-row statements
      This works even if auto_increment_increment > 1
    */
    thd->next_insert_id= next_insert_id(nr, variables);
  }
  else
    thd->next_insert_id= 0;

  /* Mark that we generated a new value */
  auto_increment_column_changed=1;
  DBUG_RETURN(result);
}

/*
  restore_auto_increment

  In case of error on write, we restore the last used next_insert_id value
  because the previous value was not used.
*/

void handler::restore_auto_increment()
{
  THD *thd= table->in_use;
  if (thd->next_insert_id)
    thd->next_insert_id= thd->prev_insert_id;
}


ulonglong handler::get_auto_increment()
{
  ulonglong nr;
  int error;

  (void) extra(HA_EXTRA_KEYREAD);
  index_init(table->s->next_number_index, 1);
  if (!table->s->next_number_key_offset)
  {						// Autoincrement at key-start
    error=index_last(table->record[1]);
  }
  else
  {
    byte key[MAX_KEY_LENGTH];
    key_copy(key, table->record[0],
             table->key_info + table->s->next_number_index,
             table->s->next_number_key_offset);
    error= index_read(table->record[1], key, table->s->next_number_key_offset,
                      HA_READ_PREFIX_LAST);
  }

  if (error)
    nr=1;
  else
    nr= ((ulonglong) table->next_number_field->
         val_int_offset(table->s->rec_buff_length)+1);
  index_end();
  (void) extra(HA_EXTRA_NO_KEYREAD);
  return nr;
}


void handler::print_keydupp_error(uint key_nr, const char *msg)
{
  /* Write the duplicated key in the error message */
  char key[MAX_KEY_LENGTH];
  String str(key,sizeof(key),system_charset_info);
  /* Table is opened and defined at this point */
  key_unpack(&str,table,(uint) key_nr);
  uint max_length=MYSQL_ERRMSG_SIZE-(uint) strlen(msg);
  if (str.length() >= max_length)
  {
    str.length(max_length-4);
    str.append(STRING_WITH_LEN("..."));
  }
  my_printf_error(ER_DUP_ENTRY, msg,
                  MYF(0), str.c_ptr(), table->key_info[key_nr].name);
}


/*
  Print error that we got from handler function

  NOTE
   In case of delete table it's only safe to use the following parts of
   the 'table' structure:
     table->s->path
     table->alias
*/

void handler::print_error(int error, myf errflag)
{
  DBUG_ENTER("handler::print_error");
  DBUG_PRINT("enter",("error: %d",error));

  int textno=ER_GET_ERRNO;
  switch (error) {
  case EACCES:
    textno=ER_OPEN_AS_READONLY;
    break;
  case EAGAIN:
    textno=ER_FILE_USED;
    break;
  case ENOENT:
    textno=ER_FILE_NOT_FOUND;
    break;
  case HA_ERR_KEY_NOT_FOUND:
  case HA_ERR_NO_ACTIVE_RECORD:
  case HA_ERR_END_OF_FILE:
    textno=ER_KEY_NOT_FOUND;
    break;
  case HA_ERR_WRONG_MRG_TABLE_DEF:
    textno=ER_WRONG_MRG_TABLE;
    break;
  case HA_ERR_FOUND_DUPP_KEY:
  {
    uint key_nr=get_dup_key(error);
    if ((int) key_nr >= 0)
    {
      print_keydupp_error(key_nr, ER(ER_DUP_ENTRY));
      DBUG_VOID_RETURN;
    }
    textno=ER_DUP_KEY;
    break;
  }
  case HA_ERR_FOREIGN_DUPLICATE_KEY:
  {
    uint key_nr= get_dup_key(error);
    if ((int) key_nr >= 0)
    {
      /* Write the key in the error message */
      char key[MAX_KEY_LENGTH];
      String str(key,sizeof(key),system_charset_info);
      /* Table is opened and defined at this point */
      key_unpack(&str,table,(uint) key_nr);
      uint max_length= MYSQL_ERRMSG_SIZE-(uint) strlen(ER(ER_FOREIGN_DUPLICATE_KEY));
      if (str.length() >= max_length)
      {
        str.length(max_length-4);
        str.append(STRING_WITH_LEN("..."));
      }
      my_error(ER_FOREIGN_DUPLICATE_KEY, MYF(0), table_share->table_name.str,
        str.c_ptr(), key_nr+1);
      DBUG_VOID_RETURN;
    }
    textno= ER_DUP_KEY;
    break;
  }
  case HA_ERR_NULL_IN_SPATIAL:
    textno= ER_UNKNOWN_ERROR;
    break;
  case HA_ERR_FOUND_DUPP_UNIQUE:
    textno=ER_DUP_UNIQUE;
    break;
  case HA_ERR_RECORD_CHANGED:
    textno=ER_CHECKREAD;
    break;
  case HA_ERR_CRASHED:
    textno=ER_NOT_KEYFILE;
    break;
  case HA_ERR_WRONG_IN_RECORD:
    textno= ER_CRASHED_ON_USAGE;
    break;
  case HA_ERR_CRASHED_ON_USAGE:
    textno=ER_CRASHED_ON_USAGE;
    break;
  case HA_ERR_NOT_A_TABLE:
    textno= error;
    break;
  case HA_ERR_CRASHED_ON_REPAIR:
    textno=ER_CRASHED_ON_REPAIR;
    break;
  case HA_ERR_OUT_OF_MEM:
    textno=ER_OUT_OF_RESOURCES;
    break;
  case HA_ERR_WRONG_COMMAND:
    textno=ER_ILLEGAL_HA;
    break;
  case HA_ERR_OLD_FILE:
    textno=ER_OLD_KEYFILE;
    break;
  case HA_ERR_UNSUPPORTED:
    textno=ER_UNSUPPORTED_EXTENSION;
    break;
  case HA_ERR_RECORD_FILE_FULL:
  case HA_ERR_INDEX_FILE_FULL:
    textno=ER_RECORD_FILE_FULL;
    break;
  case HA_ERR_LOCK_WAIT_TIMEOUT:
    textno=ER_LOCK_WAIT_TIMEOUT;
    break;
  case HA_ERR_LOCK_TABLE_FULL:
    textno=ER_LOCK_TABLE_FULL;
    break;
  case HA_ERR_LOCK_DEADLOCK:
    textno=ER_LOCK_DEADLOCK;
    break;
  case HA_ERR_READ_ONLY_TRANSACTION:
    textno=ER_READ_ONLY_TRANSACTION;
    break;
  case HA_ERR_CANNOT_ADD_FOREIGN:
    textno=ER_CANNOT_ADD_FOREIGN;
    break;
  case HA_ERR_ROW_IS_REFERENCED:
  {
    String str;
    get_error_message(error, &str);
    my_error(ER_ROW_IS_REFERENCED_2, MYF(0), str.c_ptr_safe());
    DBUG_VOID_RETURN;
  }
  case HA_ERR_NO_REFERENCED_ROW:
  {
    String str;
    get_error_message(error, &str);
    my_error(ER_NO_REFERENCED_ROW_2, MYF(0), str.c_ptr_safe());
    DBUG_VOID_RETURN;
  }
  case HA_ERR_TABLE_DEF_CHANGED:
    textno=ER_TABLE_DEF_CHANGED;
    break;
  case HA_ERR_NO_SUCH_TABLE:
    my_error(ER_NO_SUCH_TABLE, MYF(0), table_share->db.str,
             table_share->table_name.str);
    break;
  case HA_ERR_RBR_LOGGING_FAILED:
    textno= ER_BINLOG_ROW_LOGGING_FAILED;
    break;
  case HA_ERR_DROP_INDEX_FK:
  {
    const char *ptr= "???";
    uint key_nr= get_dup_key(error);
    if ((int) key_nr >= 0)
      ptr= table->key_info[key_nr].name;
    my_error(ER_DROP_INDEX_FK, MYF(0), ptr);
    DBUG_VOID_RETURN;
  }
  case HA_ERR_TABLE_NEEDS_UPGRADE:
    textno=ER_TABLE_NEEDS_UPGRADE;
    break;
  default:
    {
      /* The error was "unknown" to this function.
	 Ask handler if it has got a message for this error */
      bool temporary= FALSE;
      String str;
      temporary= get_error_message(error, &str);
      if (!str.is_empty())
      {
	const char* engine= table_type();
	if (temporary)
	  my_error(ER_GET_TEMPORARY_ERRMSG, MYF(0), error, str.ptr(), engine);
	else
	  my_error(ER_GET_ERRMSG, MYF(0), error, str.ptr(), engine);
      }
      else
	my_error(ER_GET_ERRNO,errflag,error);
      DBUG_VOID_RETURN;
    }
  }
  my_error(textno, errflag, table_share->table_name.str, error);
  DBUG_VOID_RETURN;
}


/*
   Return an error message specific to this handler

   SYNOPSIS
   error        error code previously returned by handler
   buf          Pointer to String where to add error message

   Returns true if this is a temporary error
 */

bool handler::get_error_message(int error, String* buf)
{
  return FALSE;
}


int handler::ha_check_for_upgrade(HA_CHECK_OPT *check_opt)
{
  KEY *keyinfo, *keyend;
  KEY_PART_INFO *keypart, *keypartend;

  if (!table->s->mysql_version)
  {
    /* check for blob-in-key error */
    keyinfo= table->key_info;
    keyend= table->key_info + table->s->keys;
    for (; keyinfo < keyend; keyinfo++)
    {
      keypart= keyinfo->key_part;
      keypartend= keypart + keyinfo->key_parts;
      for (; keypart < keypartend; keypart++)
      {
        if (!keypart->fieldnr)
          continue;
        Field *field= table->field[keypart->fieldnr-1];
        if (field->type() == FIELD_TYPE_BLOB)
        {
          if (check_opt->sql_flags & TT_FOR_UPGRADE)
            check_opt->flags= T_MEDIUM;
          return HA_ADMIN_NEEDS_CHECK;
        }
      }
    }
  }
  return check_for_upgrade(check_opt);
}


int handler::check_old_types()
{
  Field** field;

  if (!table->s->mysql_version)
  {
    /* check for bad DECIMAL field */
    for (field= table->field; (*field); field++)
    {
      if ((*field)->type() == FIELD_TYPE_NEWDECIMAL)
      {
        return HA_ADMIN_NEEDS_ALTER;
      }
    }
  }
  return 0;
}


static bool update_frm_version(TABLE *table, bool needs_lock)
{
  char path[FN_REFLEN];
  File file;
  int result= 1;
  DBUG_ENTER("update_frm_version");

  if (table->s->mysql_version != MYSQL_VERSION_ID)
    DBUG_RETURN(0);

  strxmov(path, table->s->normalized_path.str, reg_ext, NullS);

  if (needs_lock)
    pthread_mutex_lock(&LOCK_open);

  if ((file= my_open(path, O_RDWR|O_BINARY, MYF(MY_WME))) >= 0)
  {
    uchar version[4];
    char *key= table->s->table_cache_key.str;
    uint key_length= table->s->table_cache_key.length;
    TABLE *entry;
    HASH_SEARCH_STATE state;

    int4store(version, MYSQL_VERSION_ID);

    if ((result= my_pwrite(file,(byte*) version,4,51L,MYF_RW)))
      goto err;

    for (entry=(TABLE*) hash_first(&open_cache,(byte*) key,key_length, &state);
         entry;
         entry= (TABLE*) hash_next(&open_cache,(byte*) key,key_length, &state))
      entry->s->mysql_version= MYSQL_VERSION_ID;
  }
err:
  if (file >= 0)
    VOID(my_close(file,MYF(MY_WME)));
  if (needs_lock)
    pthread_mutex_unlock(&LOCK_open);
  DBUG_RETURN(result);
}



/* Return key if error because of duplicated keys */

uint handler::get_dup_key(int error)
{
  DBUG_ENTER("handler::get_dup_key");
  table->file->errkey  = (uint) -1;
  if (error == HA_ERR_FOUND_DUPP_KEY || error == HA_ERR_FOREIGN_DUPLICATE_KEY ||
      error == HA_ERR_FOUND_DUPP_UNIQUE || error == HA_ERR_NULL_IN_SPATIAL ||
      error == HA_ERR_DROP_INDEX_FK)
    info(HA_STATUS_ERRKEY | HA_STATUS_NO_LOCK);
  DBUG_RETURN(table->file->errkey);
}


/*
  Delete all files with extension from bas_ext()

  SYNOPSIS
    delete_table()
    name		Base name of table

  NOTES
    We assume that the handler may return more extensions than
    was actually used for the file.

  RETURN
    0   If we successfully deleted at least one file from base_ext and
	didn't get any other errors than ENOENT
    #   Error
*/

int handler::delete_table(const char *name)
{
  int error= 0;
  int enoent_or_zero= ENOENT;                   // Error if no file was deleted
  char buff[FN_REFLEN];

  for (const char **ext=bas_ext(); *ext ; ext++)
  {
    fn_format(buff, name, "", *ext, MY_UNPACK_FILENAME|MY_APPEND_EXT);
    if (my_delete_with_symlink(buff, MYF(0)))
    {
      if ((error= my_errno) != ENOENT)
	break;
    }
    else
      enoent_or_zero= 0;                        // No error for ENOENT
    error= enoent_or_zero;
  }
  return error;
}


int handler::rename_table(const char * from, const char * to)
{
  int error= 0;
  for (const char **ext= bas_ext(); *ext ; ext++)
  {
    if (rename_file_ext(from, to, *ext))
    {
      if ((error=my_errno) != ENOENT)
	break;
      error= 0;
    }
  }
  return error;
}


void handler::drop_table(const char *name)
{
  close();
  delete_table(name);
}


/*
   Performs checks upon the table.

   SYNOPSIS
   check()
   thd                thread doing CHECK TABLE operation
   check_opt          options from the parser

   NOTES

   RETURN
   HA_ADMIN_OK                 Successful upgrade
   HA_ADMIN_NEEDS_UPGRADE      Table has structures requiring upgrade
   HA_ADMIN_NEEDS_ALTER        Table has structures requiring ALTER TABLE
   HA_ADMIN_NOT_IMPLEMENTED
*/

int handler::ha_check(THD *thd, HA_CHECK_OPT *check_opt)
{
  int error;

  if ((table->s->mysql_version >= MYSQL_VERSION_ID) &&
      (check_opt->sql_flags & TT_FOR_UPGRADE))
    return 0;

  if (table->s->mysql_version < MYSQL_VERSION_ID)
  {
    if ((error= check_old_types()))
      return error;
    error= ha_check_for_upgrade(check_opt);
    if (error && (error != HA_ADMIN_NEEDS_CHECK))
      return error;
    if (!error && (check_opt->sql_flags & TT_FOR_UPGRADE))
      return 0;
  }
  if ((error= check(thd, check_opt)))
    return error;
  return update_frm_version(table, 0);
}


int handler::ha_repair(THD* thd, HA_CHECK_OPT* check_opt)
{
  int result;
  if ((result= repair(thd, check_opt)))
    return result;
  return update_frm_version(table, 0);
}


/*
  Tell the storage engine that it is allowed to "disable transaction" in the
  handler. It is a hint that ACID is not required - it is used in NDB for
  ALTER TABLE, for example, when data are copied to temporary table.
  A storage engine may treat this hint any way it likes. NDB for example
  starts to commit every now and then automatically.
  This hint can be safely ignored.
*/

int ha_enable_transaction(THD *thd, bool on)
{
  int error=0;

  DBUG_ENTER("ha_enable_transaction");
  thd->transaction.on= on;
  if (on)
  {
    /*
      Now all storage engines should have transaction handling enabled.
      But some may have it enabled all the time - "disabling" transactions
      is an optimization hint that storage engine is free to ignore.
      So, let's commit an open transaction (if any) now.
    */
    if (!(error= ha_commit_stmt(thd)))
      error= end_trans(thd, COMMIT);
  }
  DBUG_RETURN(error);
}

int handler::index_next_same(byte *buf, const byte *key, uint keylen)
{
  int error;
  if (!(error=index_next(buf)))
  {
    if (key_cmp_if_same(table, key, active_index, keylen))
    {
      table->status=STATUS_NOT_FOUND;
      error=HA_ERR_END_OF_FILE;
    }
  }
  return error;
}


void handler::get_dynamic_partition_info(PARTITION_INFO *stat_info, uint part_id)
{
  info(HA_STATUS_CONST | HA_STATUS_TIME | HA_STATUS_VARIABLE |
       HA_STATUS_NO_LOCK);
  stat_info->records= records;
  stat_info->mean_rec_length= mean_rec_length;
  stat_info->data_file_length= data_file_length;
  stat_info->max_data_file_length= max_data_file_length;
  stat_info->index_file_length= index_file_length;
  stat_info->delete_length= delete_length;
  stat_info->create_time= create_time;
  stat_info->update_time= update_time;
  stat_info->check_time= check_time;
  stat_info->check_sum= 0;
  if (table_flags() & (ulong) HA_HAS_CHECKSUM)
  stat_info->check_sum= checksum();
  return;
}


/****************************************************************************
** Some general functions that isn't in the handler class
****************************************************************************/

/*
  Initiates table-file and calls appropriate database-creator

  NOTES
    We must have a write lock on LOCK_open to be sure no other thread
    interferes with table
    
  RETURN
   0  ok
   1  error
*/

int ha_create_table(THD *thd, const char *path,
                    const char *db, const char *table_name,
                    HA_CREATE_INFO *create_info,
		    bool update_create_info)
{
  int error= 1;
  TABLE table;
  char name_buff[FN_REFLEN];
  const char *name;
  TABLE_SHARE share;
  DBUG_ENTER("ha_create_table");
  
  init_tmp_table_share(&share, db, 0, table_name, path);
  if (open_table_def(thd, &share, 0) ||
      open_table_from_share(thd, &share, "", 0, (uint) READ_ALL, 0, &table,
                            TRUE))
    goto err;

  if (update_create_info)
    update_create_info_from_table(create_info, &table);

  name= share.path.str;
  if (lower_case_table_names == 2 &&
      !(table.file->table_flags() & HA_FILE_BASED))
  {
    /* Ensure that handler gets name in lower case */
    strmov(name_buff, name);
    my_casedn_str(files_charset_info, name_buff);
    name= name_buff;
  }

  error= table.file->create(name, &table, create_info);
  VOID(closefrm(&table, 0));
  if (error)
  {
    strxmov(name_buff, db, ".", table_name, NullS);
    my_error(ER_CANT_CREATE_TABLE, MYF(ME_BELL+ME_WAITTANG), name_buff, error);
  }
err:
  free_table_share(&share);
  DBUG_RETURN(error != 0);
}

/*
  Try to discover table from engine

  NOTES
    If found, write the frm file to disk.

  RETURN VALUES:
  -1    Table did not exists
   0    Table created ok
   > 0  Error, table existed but could not be created

*/

int ha_create_table_from_engine(THD* thd, const char *db, const char *name)
{
  int error;
  const void *frmblob;
  uint frmlen;
  char path[FN_REFLEN];
  HA_CREATE_INFO create_info;
  TABLE table;
  TABLE_SHARE share;
  DBUG_ENTER("ha_create_table_from_engine");
  DBUG_PRINT("enter", ("name '%s'.'%s'", db, name));

  bzero((char*) &create_info,sizeof(create_info));
  if ((error= ha_discover(thd, db, name, &frmblob, &frmlen)))
  {
    /* Table could not be discovered and thus not created */
    DBUG_RETURN(error);
  }

  /*
    Table exists in handler and could be discovered
    frmblob and frmlen are set, write the frm to disk
  */

  (void)strxnmov(path,FN_REFLEN-1,mysql_data_home,"/",db,"/",name,NullS);
  // Save the frm file
  error= writefrm(path, frmblob, frmlen);
  my_free((char*) frmblob, MYF(0));
  if (error)
    DBUG_RETURN(2);

  init_tmp_table_share(&share, db, 0, name, path);
  if (open_table_def(thd, &share, 0))
  {
    DBUG_RETURN(3);
  }
  if (open_table_from_share(thd, &share, "" ,0, 0, 0, &table, FALSE))
  {
    free_table_share(&share);
    DBUG_RETURN(3);
  }

  update_create_info_from_table(&create_info, &table);
  create_info.table_options|= HA_OPTION_CREATE_FROM_ENGINE;

  if (lower_case_table_names == 2 &&
      !(table.file->table_flags() & HA_FILE_BASED))
  {
    /* Ensure that handler gets name in lower case */
    my_casedn_str(files_charset_info, path);
  }
  error=table.file->create(path,&table,&create_info);
  VOID(closefrm(&table, 1));

  DBUG_RETURN(error != 0);
}

void st_ha_check_opt::init()
{
  flags= sql_flags= 0;
  sort_buffer_size = current_thd->variables.myisam_sort_buff_size;
}


/*****************************************************************************
  Key cache handling.

  This code is only relevant for ISAM/MyISAM tables

  key_cache->cache may be 0 only in the case where a key cache is not
  initialized or when we where not able to init the key cache in a previous
  call to ha_init_key_cache() (probably out of memory)
*****************************************************************************/

/* Init a key cache if it has not been initied before */


int ha_init_key_cache(const char *name, KEY_CACHE *key_cache)
{
  DBUG_ENTER("ha_init_key_cache");

  if (!key_cache->key_cache_inited)
  {
    pthread_mutex_lock(&LOCK_global_system_variables);
    long tmp_buff_size= (long) key_cache->param_buff_size;
    long tmp_block_size= (long) key_cache->param_block_size;
    uint division_limit= key_cache->param_division_limit;
    uint age_threshold=  key_cache->param_age_threshold;
    pthread_mutex_unlock(&LOCK_global_system_variables);
    DBUG_RETURN(!init_key_cache(key_cache,
				tmp_block_size,
				tmp_buff_size,
				division_limit, age_threshold));
  }
  DBUG_RETURN(0);
}


/* Resize key cache */

int ha_resize_key_cache(KEY_CACHE *key_cache)
{
  DBUG_ENTER("ha_resize_key_cache");

  if (key_cache->key_cache_inited)
  {
    pthread_mutex_lock(&LOCK_global_system_variables);
    long tmp_buff_size= (long) key_cache->param_buff_size;
    long tmp_block_size= (long) key_cache->param_block_size;
    uint division_limit= key_cache->param_division_limit;
    uint age_threshold=  key_cache->param_age_threshold;
    pthread_mutex_unlock(&LOCK_global_system_variables);
    DBUG_RETURN(!resize_key_cache(key_cache, tmp_block_size,
				  tmp_buff_size,
				  division_limit, age_threshold));
  }
  DBUG_RETURN(0);
}


/* Change parameters for key cache (like size) */

int ha_change_key_cache_param(KEY_CACHE *key_cache)
{
  if (key_cache->key_cache_inited)
  {
    pthread_mutex_lock(&LOCK_global_system_variables);
    uint division_limit= key_cache->param_division_limit;
    uint age_threshold=  key_cache->param_age_threshold;
    pthread_mutex_unlock(&LOCK_global_system_variables);
    change_key_cache_param(key_cache, division_limit, age_threshold);
  }
  return 0;
}

/* Free memory allocated by a key cache */

int ha_end_key_cache(KEY_CACHE *key_cache)
{
  end_key_cache(key_cache, 1);		// Can never fail
  return 0;
}

/* Move all tables from one key cache to another one */

int ha_change_key_cache(KEY_CACHE *old_key_cache,
			KEY_CACHE *new_key_cache)
{
  mi_change_key_cache(old_key_cache, new_key_cache);
  return 0;
}


/*
  Try to discover one table from handler(s)

  RETURN
   -1  : Table did not exists
    0  : OK. In this case *frmblob and *frmlen are set
    >0 : error.  frmblob and frmlen may not be set
*/

int ha_discover(THD *thd, const char *db, const char *name,
		const void **frmblob, uint *frmlen)
{
  int error= -1; // Table does not exist in any handler
  DBUG_ENTER("ha_discover");
  DBUG_PRINT("enter", ("db: %s, name: %s", db, name));
  if (is_prefix(name,tmp_file_prefix)) /* skip temporary tables */
    DBUG_RETURN(error);
#ifdef WITH_NDBCLUSTER_STORAGE_ENGINE
  if (have_ndbcluster == SHOW_OPTION_YES)
    error= ndbcluster_discover(thd, db, name, frmblob, frmlen);
#endif
  if (!error)
    statistic_increment(thd->status_var.ha_discover_count,&LOCK_status);
  DBUG_RETURN(error);
}


/*
  Call this function in order to give the handler the possibility 
  to ask engine if there are any new tables that should be written to disk 
  or any dropped tables that need to be removed from disk
*/

int
ha_find_files(THD *thd,const char *db,const char *path,
	      const char *wild, bool dir, List<char> *files)
{
  int error= 0;
  DBUG_ENTER("ha_find_files");
  DBUG_PRINT("enter", ("db: %s, path: %s, wild: %s, dir: %d", 
		       db, path, wild, dir));
#ifdef WITH_NDBCLUSTER_STORAGE_ENGINE
  if (have_ndbcluster == SHOW_OPTION_YES)
    error= ndbcluster_find_files(thd, db, path, wild, dir, files);
#endif
  DBUG_RETURN(error);
}


/*
  Ask handler if the table exists in engine

  RETURN
    0                   Table does not exist
    1                   Table exists
    #                   Error code

 */
int ha_table_exists_in_engine(THD* thd, const char* db, const char* name)
{
  int error= 0;
  DBUG_ENTER("ha_table_exists_in_engine");
  DBUG_PRINT("enter", ("db: %s, name: %s", db, name));
#ifdef WITH_NDBCLUSTER_STORAGE_ENGINE
  if (have_ndbcluster == SHOW_OPTION_YES)
    error= ndbcluster_table_exists_in_engine(thd, db, name);
#endif
  DBUG_PRINT("exit", ("error: %d", error));
  DBUG_RETURN(error);
}

#ifdef HAVE_NDB_BINLOG
/*
  TODO: change this into a dynamic struct
  List<handlerton> does not work as
  1. binlog_end is called when MEM_ROOT is gone
  2. cannot work with thd MEM_ROOT as memory should be freed
*/
#define MAX_HTON_LIST_ST 63
struct hton_list_st
{
  handlerton *hton[MAX_HTON_LIST_ST];
  uint sz;
};

struct binlog_func_st
{
  enum_binlog_func fn;
  void *arg;
};

/*
  Listing handlertons first to avoid recursive calls and deadlock
*/
static my_bool binlog_func_list(THD *thd, st_plugin_int *plugin, void *arg)
{
  hton_list_st *hton_list= (hton_list_st *)arg;
  handlerton *hton= (handlerton *)plugin->data;
  if (hton->state == SHOW_OPTION_YES && hton->binlog_func)
  {
    uint sz= hton_list->sz;
    if (sz == MAX_HTON_LIST_ST-1)
    {
      /* list full */
      return FALSE;
    }
    hton_list->hton[sz]= hton;
    hton_list->sz= sz+1;
  }
  return FALSE;
}

static my_bool binlog_func_foreach(THD *thd, binlog_func_st *bfn)
{
  handlerton *hton;
  hton_list_st hton_list;
  hton_list.sz= 0;
  plugin_foreach(thd, binlog_func_list,
                 MYSQL_STORAGE_ENGINE_PLUGIN, &hton_list);

  uint i= 0, sz= hton_list.sz;
  while(i < sz)
    hton_list.hton[i++]->binlog_func(thd, bfn->fn, bfn->arg);
  return FALSE;
}

int ha_reset_logs(THD *thd)
{
  binlog_func_st bfn= {BFN_RESET_LOGS, 0};
  binlog_func_foreach(thd, &bfn);
  return 0;
}

void ha_reset_slave(THD* thd)
{
  binlog_func_st bfn= {BFN_RESET_SLAVE, 0};
  binlog_func_foreach(thd, &bfn);
}

void ha_binlog_wait(THD* thd)
{
  binlog_func_st bfn= {BFN_BINLOG_WAIT, 0};
  binlog_func_foreach(thd, &bfn);
}

int ha_binlog_end(THD* thd)
{
  binlog_func_st bfn= {BFN_BINLOG_END, 0};
  binlog_func_foreach(thd, &bfn);
  return 0;
}

int ha_binlog_index_purge_file(THD *thd, const char *file)
{
  binlog_func_st bfn= {BFN_BINLOG_PURGE_FILE, (void *)file};
  binlog_func_foreach(thd, &bfn);
  return 0;
}

struct binlog_log_query_st
{
  enum_binlog_command binlog_command;
  const char *query;
  uint query_length;
  const char *db;
  const char *table_name;
};

static my_bool binlog_log_query_handlerton2(THD *thd,
                                            const handlerton *hton,
                                            void *args)
{
  struct binlog_log_query_st *b= (struct binlog_log_query_st*)args;
  if (hton->state == SHOW_OPTION_YES && hton->binlog_log_query)
    hton->binlog_log_query(thd,
                           b->binlog_command,
                           b->query,
                           b->query_length,
                           b->db,
                           b->table_name);
  return FALSE;
}

static my_bool binlog_log_query_handlerton(THD *thd,
                                           st_plugin_int *plugin,
                                           void *args)
{
  return binlog_log_query_handlerton2(thd, (const handlerton *)plugin->data, args);
}

void ha_binlog_log_query(THD *thd, const handlerton *hton,
                         enum_binlog_command binlog_command,
                         const char *query, uint query_length,
                         const char *db, const char *table_name)
{
  struct binlog_log_query_st b;
  b.binlog_command= binlog_command;
  b.query= query;
  b.query_length= query_length;
  b.db= db;
  b.table_name= table_name;
  if (hton == 0)
    plugin_foreach(thd, binlog_log_query_handlerton,
                   MYSQL_STORAGE_ENGINE_PLUGIN, &b);
  else
    binlog_log_query_handlerton2(thd, hton, &b);
}
#endif

/*
  Read the first row of a multi-range set.

  SYNOPSIS
    read_multi_range_first()
    found_range_p       Returns a pointer to the element in 'ranges' that
                        corresponds to the returned row.
    ranges              An array of KEY_MULTI_RANGE range descriptions.
    range_count         Number of ranges in 'ranges'.
    sorted		If result should be sorted per key.
    buffer              A HANDLER_BUFFER for internal handler usage.

  NOTES
    Record is read into table->record[0].
    *found_range_p returns a valid value only if read_multi_range_first()
    returns 0.
    Sorting is done within each range. If you want an overall sort, enter
    'ranges' with sorted ranges.

  RETURN
    0			OK, found a row
    HA_ERR_END_OF_FILE	No rows in range
    #			Error code
*/

int handler::read_multi_range_first(KEY_MULTI_RANGE **found_range_p,
                                    KEY_MULTI_RANGE *ranges, uint range_count,
                                    bool sorted, HANDLER_BUFFER *buffer)
{
  int result= HA_ERR_END_OF_FILE;
  DBUG_ENTER("handler::read_multi_range_first");
  multi_range_sorted= sorted;
  multi_range_buffer= buffer;

  for (multi_range_curr= ranges, multi_range_end= ranges + range_count;
       multi_range_curr < multi_range_end;
       multi_range_curr++)
  {
    result= read_range_first(multi_range_curr->start_key.length ?
                             &multi_range_curr->start_key : 0,
                             multi_range_curr->end_key.length ?
                             &multi_range_curr->end_key : 0,
                             test(multi_range_curr->range_flag & EQ_RANGE),
                             multi_range_sorted);
    if (result != HA_ERR_END_OF_FILE)
      break;
  }

  *found_range_p= multi_range_curr;
  DBUG_PRINT("exit",("result %d", result));
  DBUG_RETURN(result);
}


/*
  Read the next row of a multi-range set.

  SYNOPSIS
    read_multi_range_next()
    found_range_p       Returns a pointer to the element in 'ranges' that
                        corresponds to the returned row.

  NOTES
    Record is read into table->record[0].
    *found_range_p returns a valid value only if read_multi_range_next()
    returns 0.

  RETURN
    0			OK, found a row
    HA_ERR_END_OF_FILE	No (more) rows in range
    #			Error code
*/

int handler::read_multi_range_next(KEY_MULTI_RANGE **found_range_p)
{
  int result;
  DBUG_ENTER("handler::read_multi_range_next");

  /* We should not be called after the last call returned EOF. */
  DBUG_ASSERT(multi_range_curr < multi_range_end);

  do
  {
    /* Save a call if there can be only one row in range. */
    if (multi_range_curr->range_flag != (UNIQUE_RANGE | EQ_RANGE))
    {
      result= read_range_next();

      /* On success or non-EOF errors jump to the end. */
      if (result != HA_ERR_END_OF_FILE)
        break;
    }
    else
    {
      /*
        We need to set this for the last range only, but checking this
        condition is more expensive than just setting the result code.
      */
      result= HA_ERR_END_OF_FILE;
    }

    /* Try the next range(s) until one matches a record. */
    for (multi_range_curr++;
         multi_range_curr < multi_range_end;
         multi_range_curr++)
    {
      result= read_range_first(multi_range_curr->start_key.length ?
                               &multi_range_curr->start_key : 0,
                               multi_range_curr->end_key.length ?
                               &multi_range_curr->end_key : 0,
                               test(multi_range_curr->range_flag & EQ_RANGE),
                               multi_range_sorted);
      if (result != HA_ERR_END_OF_FILE)
        break;
    }
  }
  while ((result == HA_ERR_END_OF_FILE) &&
         (multi_range_curr < multi_range_end));

  *found_range_p= multi_range_curr;
  DBUG_PRINT("exit",("handler::read_multi_range_next: result %d", result));
  DBUG_RETURN(result);
}


/*
  Read first row between two ranges.
  Store ranges for future calls to read_range_next

  SYNOPSIS
    read_range_first()
    start_key		Start key. Is 0 if no min range
    end_key		End key.  Is 0 if no max range
    eq_range_arg	Set to 1 if start_key == end_key		
    sorted		Set to 1 if result should be sorted per key

  NOTES
    Record is read into table->record[0]

  RETURN
    0			Found row
    HA_ERR_END_OF_FILE	No rows in range
    #			Error code
*/

int handler::read_range_first(const key_range *start_key,
			      const key_range *end_key,
			      bool eq_range_arg, bool sorted)
{
  int result;
  DBUG_ENTER("handler::read_range_first");

  eq_range= eq_range_arg;
  end_range= 0;
  if (end_key)
  {
    end_range= &save_end_range;
    save_end_range= *end_key;
    key_compare_result_on_equal= ((end_key->flag == HA_READ_BEFORE_KEY) ? 1 :
				  (end_key->flag == HA_READ_AFTER_KEY) ? -1 : 0);
  }
  range_key_part= table->key_info[active_index].key_part;

  if (!start_key)			// Read first record
    result= index_first(table->record[0]);
  else
    result= index_read(table->record[0],
		       start_key->key,
		       start_key->length,
		       start_key->flag);
  if (result)
    DBUG_RETURN((result == HA_ERR_KEY_NOT_FOUND) 
		? HA_ERR_END_OF_FILE
		: result);

  DBUG_RETURN (compare_key(end_range) <= 0 ? 0 : HA_ERR_END_OF_FILE);
}


/*
  Read next row between two ranges.

  SYNOPSIS
    read_range_next()

  NOTES
    Record is read into table->record[0]

  RETURN
    0			Found row
    HA_ERR_END_OF_FILE	No rows in range
    #			Error code
*/

int handler::read_range_next()
{
  int result;
  DBUG_ENTER("handler::read_range_next");

  if (eq_range)
  {
    /* We trust that index_next_same always gives a row in range */
    DBUG_RETURN(index_next_same(table->record[0],
                                end_range->key,
                                end_range->length));
  }
  result= index_next(table->record[0]);
  if (result)
    DBUG_RETURN(result);
  DBUG_RETURN(compare_key(end_range) <= 0 ? 0 : HA_ERR_END_OF_FILE);
}


/*
  Compare if found key (in row) is over max-value

  SYNOPSIS
    compare_key
    range		range to compare to row. May be 0 for no range
 
  NOTES
    See key.cc::key_cmp() for details

  RETURN
    The return value is SIGN(key_in_row - range_key):

    0			Key is equal to range or 'range' == 0 (no range)
   -1			Key is less than range
    1			Key is larger than range
*/

int handler::compare_key(key_range *range)
{
  int cmp;
  if (!range)
    return 0;					// No max range
  cmp= key_cmp(range_key_part, range->key, range->length);
  if (!cmp)
    cmp= key_compare_result_on_equal;
  return cmp;
}

int handler::index_read_idx(byte * buf, uint index, const byte * key,
			     uint key_len, enum ha_rkey_function find_flag)
{
  int error= ha_index_init(index, 0);
  if (!error)
    error= index_read(buf, key, key_len, find_flag);
  if (!error)
    error= ha_index_end();
  return error;
}


/*
  Returns a list of all known extensions.

  SYNOPSIS
    ha_known_exts()

  NOTES
    No mutexes, worst case race is a minor surplus memory allocation
    We have to recreate the extension map if mysqld is restarted (for example
    within libmysqld)

  RETURN VALUE
    pointer		pointer to TYPELIB structure
*/

static my_bool exts_handlerton(THD *unused, st_plugin_int *plugin,
                               void *arg)
{
  List<char> *found_exts= (List<char> *) arg;
  handlerton *hton= (handlerton *)plugin->data;
  handler *file;
  if (hton->state == SHOW_OPTION_YES && hton->create &&
      (file= hton->create((TABLE_SHARE*) 0)))
  {
    List_iterator_fast<char> it(*found_exts);
    const char **ext, *old_ext;

    for (ext= file->bas_ext(); *ext; ext++)
    {
      while ((old_ext= it++))
      {
        if (!strcmp(old_ext, *ext))
	  break;
      }
      if (!old_ext)
        found_exts->push_back((char *) *ext);

      it.rewind();
    }
    delete file;
  }
  return FALSE;
}

TYPELIB *ha_known_exts(void)
{
  MEM_ROOT *mem_root= current_thd->mem_root;
  if (!known_extensions.type_names || mysys_usage_id != known_extensions_id)
  {
    List<char> found_exts;
    const char **ext, *old_ext;

    known_extensions_id= mysys_usage_id;
    found_exts.push_back((char*) triggers_file_ext);
    found_exts.push_back((char*) trigname_file_ext);

    plugin_foreach(NULL, exts_handlerton,
                   MYSQL_STORAGE_ENGINE_PLUGIN, &found_exts);

    ext= (const char **) my_once_alloc(sizeof(char *)*
                                       (found_exts.elements+1),
                                       MYF(MY_WME | MY_FAE));

    DBUG_ASSERT(ext != 0);
    known_extensions.count= found_exts.elements;
    known_extensions.type_names= ext;

    List_iterator_fast<char> it(found_exts);
    while ((old_ext= it++))
      *ext++= old_ext;
    *ext= 0;
  }
  return &known_extensions;
}


static bool stat_print(THD *thd, const char *type, uint type_len,
                       const char *file, uint file_len,
                       const char *status, uint status_len)
{
  Protocol *protocol= thd->protocol;
  protocol->prepare_for_resend();
  protocol->store(type, type_len, system_charset_info);
  protocol->store(file, file_len, system_charset_info);
  protocol->store(status, status_len, system_charset_info);
  if (protocol->write())
    return TRUE;
  return FALSE;
}


static my_bool showstat_handlerton(THD *thd, st_plugin_int *plugin,
                                   void *arg)
{
  enum ha_stat_type stat= *(enum ha_stat_type *) arg;
  handlerton *hton= (handlerton *)plugin->data;
  if (hton->state == SHOW_OPTION_YES && hton->show_status &&
      hton->show_status(thd, stat_print, stat))
    return TRUE;
  return FALSE;
}

bool ha_show_status(THD *thd, handlerton *db_type, enum ha_stat_type stat)
{
  List<Item> field_list;
  Protocol *protocol= thd->protocol;
  bool result;

  field_list.push_back(new Item_empty_string("Type",10));
  field_list.push_back(new Item_empty_string("Name",FN_REFLEN));
  field_list.push_back(new Item_empty_string("Status",10));

  if (protocol->send_fields(&field_list,
                            Protocol::SEND_NUM_ROWS | Protocol::SEND_EOF))
    return TRUE;

  if (db_type == NULL)
  {
    result= plugin_foreach(thd, showstat_handlerton,
                           MYSQL_STORAGE_ENGINE_PLUGIN, &stat);
  }
  else
  {
    if (db_type->state != SHOW_OPTION_YES)
    {
      const LEX_STRING *name=&hton2plugin[db_type->slot]->name;
      result= stat_print(thd, name->str, name->length,
                         "", 0, "DISABLED", 8) ? 1 : 0;
    }
    else
      result= db_type->show_status &&
              db_type->show_status(thd, stat_print, stat) ? 1 : 0;
  }

  if (!result)
    send_eof(thd);
  return result;
}

/*
  Function to check if the conditions for row-based binlogging is
  correct for the table.

  A row in the given table should be replicated if:
  - Row-based replication is enabled in the current thread
  - The binlog is enabled
  - It is not a temporary table
  - The binary log is open
  - The database the table resides in shall be binlogged (binlog_*_db rules)
  - table is not mysql.event
*/

#ifdef HAVE_ROW_BASED_REPLICATION
/* The Sun compiler cannot instantiate the template below if this is
   declared static, but it works by putting it into an anonymous
   namespace. */
namespace {
  struct st_table_data {
    char const *db;
    char const *name;
  };

  int table_name_compare(void const *a, void const *b)
  {
    st_table_data const *x = (st_table_data const*) a;
    st_table_data const *y = (st_table_data const*) b;

    /* Doing lexical compare in order (db,name) */
    int const res= strcmp(x->db, y->db);
    return res != 0 ? res : strcmp(x->name, y->name);
  }

  bool check_table_binlog_row_based(THD *thd, TABLE *table)
  {
    static st_table_data const ignore[] = {
      { "mysql", "event" },
      { "mysql", "general_log" },
      { "mysql", "slow_log" }
    };

    my_size_t const ignore_size = sizeof(ignore)/sizeof(*ignore);
    st_table_data const item = { table->s->db.str, table->s->table_name.str };

    if (table->s->cached_row_logging_check == -1)
      table->s->cached_row_logging_check=
        (table->s->tmp_table == NO_TMP_TABLE) &&
        binlog_filter->db_ok(table->s->db.str) &&
        bsearch(&item, ignore, ignore_size,
                sizeof(st_table_data), table_name_compare) == NULL;

    DBUG_ASSERT(table->s->cached_row_logging_check == 0 ||
                table->s->cached_row_logging_check == 1);

    return
      thd->current_stmt_binlog_row_based &&
      thd && (thd->options & OPTION_BIN_LOG) &&
      mysql_bin_log.is_open() &&
      table->s->cached_row_logging_check;
  }
}

template<class RowsEventT> int binlog_log_row(TABLE* table,
                                              const byte *before_record,
                                              const byte *after_record)
{
  if (table->file->is_injective())
    return 0;
  bool error= 0;
  THD *const thd= current_thd;

  if (check_table_binlog_row_based(thd, table))
  {
    MY_BITMAP cols;
    /* Potential buffer on the stack for the bitmap */
    uint32 bitbuf[BITMAP_STACKBUF_SIZE/sizeof(uint32)];
    uint n_fields= table->s->fields;
    my_bool use_bitbuf= n_fields <= sizeof(bitbuf)*8;
    if (likely(!(error= bitmap_init(&cols,
                                    use_bitbuf ? bitbuf : NULL,
                                    (n_fields + 7) & ~7UL,
                                    false))))
    {
      bitmap_set_all(&cols);
      error=
        RowsEventT::binlog_row_logging_function(thd, table,
                                                table->file->has_transactions(),
                                                &cols, table->s->fields,
                                                before_record, after_record);
      if (!use_bitbuf)
        bitmap_free(&cols);
    }
  }
  return error ? HA_ERR_RBR_LOGGING_FAILED : 0;
}


/*
  Instantiate the versions we need for the above template function, because we
  have -fno-implicit-template as compiling option.
*/

template int binlog_log_row<Write_rows_log_event>(TABLE *, const byte *, const byte *);
template int binlog_log_row<Delete_rows_log_event>(TABLE *, const byte *, const byte *);
template int binlog_log_row<Update_rows_log_event>(TABLE *, const byte *, const byte *);

#endif /* HAVE_ROW_BASED_REPLICATION */

int handler::ha_external_lock(THD *thd, int lock_type)
{
  DBUG_ENTER("handler::ha_external_lock");
  int error;
  if (unlikely(error= external_lock(thd, lock_type)))
    DBUG_RETURN(error);
#ifdef HAVE_ROW_BASED_REPLICATION
  if (table->file->is_injective())
    DBUG_RETURN(0);

  /*
    There is a number of statements that are logged statement-based
    but call external lock. For these, we do not need to generate a
    table map.

    TODO: The need for this switch is an indication that the model for
    locking combined with row-based replication needs to be looked
    over. Ideally, no such special handling should be needed.
   */
  switch (thd->lex->sql_command) {
  case SQLCOM_TRUNCATE:
  case SQLCOM_ALTER_TABLE:
  case SQLCOM_OPTIMIZE:
  case SQLCOM_REPAIR:
    DBUG_RETURN(0);
  default:
    break;
  }

  /*
    If we are locking a table for writing, we generate a table map.
    For all other kinds of locks, we don't do anything.
   */
  if (lock_type == F_WRLCK && check_table_binlog_row_based(thd, table))
  {
    int const has_trans= table->file->has_transactions();
    error= thd->binlog_write_table_map(table, has_trans);
    if (unlikely(error))
      DBUG_RETURN(error);
  }
#endif
  DBUG_RETURN(0);
}

int handler::ha_write_row(byte *buf)
{
  int error;
  if (unlikely(error= write_row(buf)))
    return error;
#ifdef HAVE_ROW_BASED_REPLICATION
  if (unlikely(error= binlog_log_row<Write_rows_log_event>(table, 0, buf)))
    return error;
#endif
  return 0;
}

int handler::ha_update_row(const byte *old_data, byte *new_data)
{
  int error;

  /*
    Some storage engines require that the new record is in record[0]
    (and the old record is in record[1]).
   */
  DBUG_ASSERT(new_data == table->record[0]);

  if (unlikely(error= update_row(old_data, new_data)))
    return error;
#ifdef HAVE_ROW_BASED_REPLICATION
  if (unlikely(error= binlog_log_row<Update_rows_log_event>(table, old_data, new_data)))
    return error;
#endif
  return 0;
}

int handler::ha_delete_row(const byte *buf)
{
  int error;
  if (unlikely(error= delete_row(buf)))
    return error;
#ifdef HAVE_ROW_BASED_REPLICATION
  if (unlikely(error= binlog_log_row<Delete_rows_log_event>(table, buf, 0)))
    return error;
#endif
  return 0;
}

/*
  Dummy function which accept information about log files which is not need
  by handlers
*/
void signal_log_not_needed(struct handlerton, char *log_file)
{
  DBUG_ENTER("signal_log_not_needed");
  DBUG_PRINT("enter", ("logfile '%s'", log_file));
  DBUG_VOID_RETURN;
}

#ifdef TRANS_LOG_MGM_EXAMPLE_CODE
/*
  Example of transaction log management functions based on assumption that logs
  placed into a directory
*/
#include <my_dir.h>
#include <my_sys.h>
int example_of_iterator_using_for_logs_cleanup(handlerton *hton)
{
  void *buffer;
  int res= 1;
  struct handler_iterator iterator;
  struct handler_log_file_data data;

  if (!hton->create_iterator)
    return 1; /* iterator creator is not supported */

  if ((*hton->create_iterator)(HA_TRANSACTLOG_ITERATOR, &iterator) !=
      HA_ITERATOR_OK)
  {
    /* error during creation of log iterator or iterator is not supported */
    return 1;
  }
  while((*iterator.next)(&iterator, (void*)&data) == 0)
  {
    printf("%s\n", data.filename.str);
    if (data.status == HA_LOG_STATUS_FREE &&
        my_delete(data.filename.str, MYF(MY_WME)))
      goto err;
  }
  res= 0;
err:
  (*iterator.destroy)(&iterator);
  return res;
}


/*
  Here we should get info from handler where it save logs but here is
  just example, so we use constant.
  IMHO FN_ROOTDIR ("/") is safe enough for example, because nobody has
  rights on it except root and it consist of directories only at lest for
  *nix (sorry, can't find windows-safe solution here, but it is only example).
*/
#define fl_dir FN_ROOTDIR


/*
  Dummy function to return log status should be replaced by function which
  really detect the log status and check that the file is a log of this
  handler.
*/
enum log_status fl_get_log_status(char *log)
{
  MY_STAT stat_buff;
  if (my_stat(log, &stat_buff, MYF(0)))
    return HA_LOG_STATUS_INUSE;
  return HA_LOG_STATUS_NOSUCHLOG;
}


struct fl_buff
{
  LEX_STRING *names;
  enum log_status *statuses;
  uint32 entries;
  uint32 current;
};


int fl_log_iterator_next(struct handler_iterator *iterator,
                          void *iterator_object)
{
  struct fl_buff *buff= (struct fl_buff *)iterator->buffer;
  struct handler_log_file_data *data=
    (struct handler_log_file_data *) iterator_object;
  if (buff->current >= buff->entries)
    return 1;
  data->filename= buff->names[buff->current];
  data->status= buff->statuses[buff->current];
  buff->current++;
  return 0;
}


void fl_log_iterator_destroy(struct handler_iterator *iterator)
{
  my_free((gptr)iterator->buffer, MYF(MY_ALLOW_ZERO_PTR));
}


/*
  returns buffer, to be assigned in handler_iterator struct
*/
enum handler_create_iterator_result
fl_log_iterator_buffer_init(struct handler_iterator *iterator)
{
  MY_DIR *dirp;
  struct fl_buff *buff;
  char *name_ptr;
  byte *ptr;
  FILEINFO *file;
  uint32 i;

  /* to be able to make my_free without crash in case of error */
  iterator->buffer= 0;

  if (!(dirp = my_dir(fl_dir, MYF(0))))
  {
    return HA_ITERATOR_ERROR;
  }
  if ((ptr= (byte*)my_malloc(ALIGN_SIZE(sizeof(fl_buff)) +
                             ((ALIGN_SIZE(sizeof(LEX_STRING)) +
                               sizeof(enum log_status) +
                               + FN_REFLEN) *
                              (uint) dirp->number_off_files),
                             MYF(0))) == 0)
  {
    return HA_ITERATOR_ERROR;
  }
  buff= (struct fl_buff *)ptr;
  buff->entries= buff->current= 0;
  ptr= ptr + (ALIGN_SIZE(sizeof(fl_buff)));
  buff->names= (LEX_STRING*) (ptr);
  ptr= ptr + ((ALIGN_SIZE(sizeof(LEX_STRING)) *
               (uint) dirp->number_off_files));
  buff->statuses= (enum log_status *)(ptr);
  name_ptr= (char *)(ptr + (sizeof(enum log_status) *
                            (uint) dirp->number_off_files));
  for (i=0 ; i < (uint) dirp->number_off_files  ; i++)
  {
    enum log_status st;
    file= dirp->dir_entry + i;
    if ((file->name[0] == '.' &&
         ((file->name[1] == '.' && file->name[2] == '\0') ||
            file->name[1] == '\0')))
      continue;
    if ((st= fl_get_log_status(file->name)) == HA_LOG_STATUS_NOSUCHLOG)
      continue;
    name_ptr= strxnmov(buff->names[buff->entries].str= name_ptr,
                       FN_REFLEN, fl_dir, file->name, NullS);
    buff->names[buff->entries].length= (name_ptr -
                                        buff->names[buff->entries].str) - 1;
    buff->statuses[buff->entries]= st;
    buff->entries++;
  }

  iterator->buffer= buff;
  iterator->next= &fl_log_iterator_next;
  iterator->destroy= &fl_log_iterator_destroy;
  return HA_ITERATOR_OK;
}


/* An example of a iterator creator */
enum handler_create_iterator_result
fl_create_iterator(enum handler_iterator_type type,
                   struct handler_iterator *iterator)
{
  switch(type){
  case HA_TRANSACTLOG_ITERATOR:
    return fl_log_iterator_buffer_init(iterator);
  default:
    return HA_ITERATOR_UNSUPPORTED;
  }
}
#endif /*TRANS_LOG_MGM_EXAMPLE_CODE*/<|MERGE_RESOLUTION|>--- conflicted
+++ resolved
@@ -58,32 +58,6 @@
 
 static handler *create_default(TABLE_SHARE *table);
 
-<<<<<<< HEAD
-=======
-const handlerton default_hton =
-{
-  MYSQL_HANDLERTON_INTERFACE_VERSION,
-  "DEFAULT",
-  SHOW_OPTION_YES,
-  NULL,
-  DB_TYPE_DEFAULT,
-  NULL,
-  0, 0,
-  NULL, NULL, NULL, NULL, NULL, NULL, NULL, NULL, NULL, NULL,
-  NULL, NULL, NULL,
-  create_default,
-  NULL, NULL, NULL, NULL, NULL, NULL, NULL,
-  NULL,                         /* alter_tablespace */
-  NULL,                         /* fill_files_table */
-  HTON_NO_FLAGS,                /* flags */
-  NULL,                         /* binlog_func */
-  NULL,                          /* binlog_log_query */
-  NULL,				/* release_temporary_latches */
-  NULL,                         /* get_log_status */
-  NULL                          /* create_iterator */
-};
-
->>>>>>> 1101cda3
 static SHOW_COMP_OPTION have_yes= SHOW_OPTION_YES;
 
 /* number of entries in handlertons[] */
