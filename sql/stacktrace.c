--- conflicted
+++ resolved
@@ -22,11 +22,7 @@
 #ifndef __WIN__
 #include <signal.h>
 #include <my_pthread.h>
-<<<<<<< HEAD
 #include <m_string.h>
-
-=======
->>>>>>> 8b91756b
 #ifdef HAVE_STACKTRACE
 #include <unistd.h>
 #include <strings.h>
