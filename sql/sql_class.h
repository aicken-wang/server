/*
   Copyright (c) 2000, 2016, Oracle and/or its affiliates.
   Copyright (c) 2009, 2017, MariaDB Corporation.

   This program is free software; you can redistribute it and/or modify
   it under the terms of the GNU General Public License as published by
   the Free Software Foundation; version 2 of the License.

   This program is distributed in the hope that it will be useful,
   but WITHOUT ANY WARRANTY; without even the implied warranty of
   MERCHANTABILITY or FITNESS FOR A PARTICULAR PURPOSE.  See the
   GNU General Public License for more details.

   You should have received a copy of the GNU General Public License
   along with this program; if not, write to the Free Software
   Foundation, Inc., 51 Franklin Street, Fifth Floor, Boston, MA  02110-1301, USA */

#ifndef SQL_CLASS_INCLUDED
#define SQL_CLASS_INCLUDED

/* Classes in mysql */

#include "dur_prop.h"
#include <waiting_threads.h>
#include "sql_const.h"
#include <mysql/plugin_audit.h>
#include "log.h"
#include "rpl_tblmap.h"
#include "mdl.h"
#include "field.h"                              // Create_field
#include "probes_mysql.h"
#include "sql_locale.h"     /* my_locale_st */
#include "sql_profile.h"    /* PROFILING */
#include "scheduler.h"      /* thd_scheduler */
#include "protocol.h"       /* Protocol_text, Protocol_binary */
#include "violite.h"        /* vio_is_connected */
#include "thr_lock.h"       /* thr_lock_type, THR_LOCK_DATA, THR_LOCK_INFO */
#include "thr_timer.h"
#include "thr_malloc.h"
#include "log_slow.h"      /* LOG_SLOW_DISABLE_... */

#include "sql_digest_stream.h"            // sql_digest_state

#include <mysql/psi/mysql_stage.h>
#include <mysql/psi/mysql_statement.h>
#include <mysql/psi/mysql_idle.h>
#include <mysql/psi/mysql_table.h>
#include <mysql_com_server.h>
#include "session_tracker.h"

extern "C"
void set_thd_stage_info(void *thd,
                        const PSI_stage_info *new_stage,
                        PSI_stage_info *old_stage,
                        const char *calling_func,
                        const char *calling_file,
                        const unsigned int calling_line);

#define THD_STAGE_INFO(thd, stage) \
  (thd)->enter_stage(&stage, __func__, __FILE__, __LINE__)

#include "my_apc.h"
#include "rpl_gtid.h"
#include "wsrep_mysqld.h"

class Reprepare_observer;
class Relay_log_info;
struct rpl_group_info;
class Rpl_filter;
class Query_log_event;
class Load_log_event;
class sp_rcontext;
class sp_cache;
class Lex_input_stream;
class Parser_state;
class Rows_log_event;
class Sroutine_hash_entry;
class user_var_entry;
struct Trans_binlog_info;
class rpl_io_thread_info;
class rpl_sql_thread_info;

enum enum_ha_read_modes { RFIRST, RNEXT, RPREV, RLAST, RKEY, RNEXT_SAME };
enum enum_duplicates { DUP_ERROR, DUP_REPLACE, DUP_UPDATE };
enum enum_delay_key_write { DELAY_KEY_WRITE_NONE, DELAY_KEY_WRITE_ON,
			    DELAY_KEY_WRITE_ALL };
enum enum_slave_exec_mode { SLAVE_EXEC_MODE_STRICT,
                            SLAVE_EXEC_MODE_IDEMPOTENT,
                            SLAVE_EXEC_MODE_LAST_BIT };
enum enum_slave_run_triggers_for_rbr { SLAVE_RUN_TRIGGERS_FOR_RBR_NO,
                                       SLAVE_RUN_TRIGGERS_FOR_RBR_YES,
                                       SLAVE_RUN_TRIGGERS_FOR_RBR_LOGGING};
enum enum_slave_type_conversions { SLAVE_TYPE_CONVERSIONS_ALL_LOSSY,
                                   SLAVE_TYPE_CONVERSIONS_ALL_NON_LOSSY};
enum enum_mark_columns
{ MARK_COLUMNS_NONE, MARK_COLUMNS_READ, MARK_COLUMNS_WRITE};
enum enum_filetype { FILETYPE_CSV, FILETYPE_XML };

enum enum_binlog_row_image {
  /** PKE in the before image and changed columns in the after image */
  BINLOG_ROW_IMAGE_MINIMAL= 0,
  /** Whenever possible, before and after image contain all columns except blobs. */
  BINLOG_ROW_IMAGE_NOBLOB= 1,
  /** All columns in both before and after image. */
  BINLOG_ROW_IMAGE_FULL= 2
};


/* Bits for different SQL modes modes (including ANSI mode) */
#define MODE_REAL_AS_FLOAT              (1ULL << 0)
#define MODE_PIPES_AS_CONCAT            (1ULL << 1)
#define MODE_ANSI_QUOTES                (1ULL << 2)
#define MODE_IGNORE_SPACE               (1ULL << 3)
#define MODE_IGNORE_BAD_TABLE_OPTIONS   (1ULL << 4)
#define MODE_ONLY_FULL_GROUP_BY         (1ULL << 5)
#define MODE_NO_UNSIGNED_SUBTRACTION    (1ULL << 6)
#define MODE_NO_DIR_IN_CREATE           (1ULL << 7)
#define MODE_POSTGRESQL                 (1ULL << 8)
#define MODE_ORACLE                     (1ULL << 9)
#define MODE_MSSQL                      (1ULL << 10)
#define MODE_DB2                        (1ULL << 11)
#define MODE_MAXDB                      (1ULL << 12)
#define MODE_NO_KEY_OPTIONS             (1ULL << 13)
#define MODE_NO_TABLE_OPTIONS           (1ULL << 14)
#define MODE_NO_FIELD_OPTIONS           (1ULL << 15)
#define MODE_MYSQL323                   (1ULL << 16)
#define MODE_MYSQL40                    (1ULL << 17)
#define MODE_ANSI                       (1ULL << 18)
#define MODE_NO_AUTO_VALUE_ON_ZERO      (1ULL << 19)
#define MODE_NO_BACKSLASH_ESCAPES       (1ULL << 20)
#define MODE_STRICT_TRANS_TABLES        (1ULL << 21)
#define MODE_STRICT_ALL_TABLES          (1ULL << 22)
#define MODE_NO_ZERO_IN_DATE            (1ULL << 23)
#define MODE_NO_ZERO_DATE               (1ULL << 24)
#define MODE_INVALID_DATES              (1ULL << 25)
#define MODE_ERROR_FOR_DIVISION_BY_ZERO (1ULL << 26)
#define MODE_TRADITIONAL                (1ULL << 27)
#define MODE_NO_AUTO_CREATE_USER        (1ULL << 28)
#define MODE_HIGH_NOT_PRECEDENCE        (1ULL << 29)
#define MODE_NO_ENGINE_SUBSTITUTION     (1ULL << 30)
#define MODE_PAD_CHAR_TO_FULL_LENGTH    (1ULL << 31)
#define MODE_EMPTY_STRING_IS_NULL       (1ULL << 32)

/* Bits for different old style modes */
#define OLD_MODE_NO_DUP_KEY_WARNINGS_WITH_IGNORE	(1 << 0)
#define OLD_MODE_NO_PROGRESS_INFO			(1 << 1)
#define OLD_MODE_ZERO_DATE_TIME_CAST                    (1 << 2)

extern char internal_table_name[2];
extern char empty_c_string[1];
extern LEX_STRING EMPTY_STR;
extern MYSQL_PLUGIN_IMPORT const char **errmesg;

extern bool volatile shutdown_in_progress;

extern "C" LEX_STRING * thd_query_string (MYSQL_THD thd);
extern "C" size_t thd_query_safe(MYSQL_THD thd, char *buf, size_t buflen);

/**
  @class CSET_STRING
  @brief Character set armed LEX_STRING
*/
class CSET_STRING
{
private:
  LEX_STRING string;
  CHARSET_INFO *cs;
public:
  CSET_STRING() : cs(&my_charset_bin)
  {
    string.str= NULL;
    string.length= 0;
  }
  CSET_STRING(char *str_arg, size_t length_arg, CHARSET_INFO *cs_arg) :
  cs(cs_arg)
  {
    DBUG_ASSERT(cs_arg != NULL);
    string.str= str_arg;
    string.length= length_arg;
  }

  inline char *str() const { return string.str; }
  inline size_t length() const { return string.length; }
  CHARSET_INFO *charset() const { return cs; }

  friend LEX_STRING * thd_query_string (MYSQL_THD thd);
};


#define TC_HEURISTIC_RECOVER_COMMIT   1
#define TC_HEURISTIC_RECOVER_ROLLBACK 2
extern ulong tc_heuristic_recover;

typedef struct st_user_var_events
{
  user_var_entry *user_var_event;
  char *value;
  ulong length;
  Item_result type;
  uint charset_number;
  bool unsigned_flag;
} BINLOG_USER_VAR_EVENT;

/*
  The COPY_INFO structure is used by INSERT/REPLACE code.
  The schema of the row counting by the INSERT/INSERT ... ON DUPLICATE KEY
  UPDATE code:
    If a row is inserted then the copied variable is incremented.
    If a row is updated by the INSERT ... ON DUPLICATE KEY UPDATE and the
      new data differs from the old one then the copied and the updated
      variables are incremented.
    The touched variable is incremented if a row was touched by the update part
      of the INSERT ... ON DUPLICATE KEY UPDATE no matter whether the row
      was actually changed or not.
*/
typedef struct st_copy_info {
  ha_rows records; /**< Number of processed records */
  ha_rows deleted; /**< Number of deleted records */
  ha_rows updated; /**< Number of updated records */
  ha_rows copied;  /**< Number of copied records */
  ha_rows error_count;
  ha_rows touched; /* Number of touched records */
  enum enum_duplicates handle_duplicates;
  int escape_char, last_errno;
  bool ignore;
  /* for INSERT ... UPDATE */
  List<Item> *update_fields;
  List<Item> *update_values;
  /* for VIEW ... WITH CHECK OPTION */
  TABLE_LIST *view;
  TABLE_LIST *table_list;                       /* Normal table */
} COPY_INFO;


class Key_part_spec :public Sql_alloc {
public:
  LEX_CSTRING field_name;
  uint length;
  Key_part_spec(const LEX_CSTRING *name, uint len)
    : field_name(*name), length(len)
  {}
  bool operator==(const Key_part_spec& other) const;
  /**
    Construct a copy of this Key_part_spec. field_name is copied
    by-pointer as it is known to never change. At the same time
    'length' may be reset in mysql_prepare_create_table, and this
    is why we supply it with a copy.

    @return If out of memory, 0 is returned and an error is set in
    THD.
  */
  Key_part_spec *clone(MEM_ROOT *mem_root) const
  { return new (mem_root) Key_part_spec(*this); }
};


class Alter_drop :public Sql_alloc {
public:
  enum drop_type {KEY, COLUMN, FOREIGN_KEY, CHECK_CONSTRAINT };
  const char *name;
  enum drop_type type;
  bool drop_if_exists;
  Alter_drop(enum drop_type par_type,const char *par_name, bool par_exists)
    :name(par_name), type(par_type), drop_if_exists(par_exists)
  {
    DBUG_ASSERT(par_name != NULL);
  }
  /**
    Used to make a clone of this object for ALTER/CREATE TABLE
    @sa comment for Key_part_spec::clone
  */
  Alter_drop *clone(MEM_ROOT *mem_root) const
    { return new (mem_root) Alter_drop(*this); }
  const char *type_name()
  {
    return type == COLUMN ? "COLUMN" :
           type == CHECK_CONSTRAINT ? "CONSTRAINT" :
           type == KEY ? "INDEX" : "FOREIGN KEY";
  }
};


class Alter_column :public Sql_alloc {
public:
  const char *name;
  Virtual_column_info *default_value;
  Alter_column(const char *par_name, Virtual_column_info *expr)
    :name(par_name), default_value(expr) {}
  /**
    Used to make a clone of this object for ALTER/CREATE TABLE
    @sa comment for Key_part_spec::clone
  */
  Alter_column *clone(MEM_ROOT *mem_root) const
    { return new (mem_root) Alter_column(*this); }
};


class Key :public Sql_alloc, public DDL_options {
public:
  enum Keytype { PRIMARY, UNIQUE, MULTIPLE, FULLTEXT, SPATIAL, FOREIGN_KEY};
  enum Keytype type;
  KEY_CREATE_INFO key_create_info;
  List<Key_part_spec> columns;
  LEX_CSTRING name;
  engine_option_value *option_list;
  bool generated;

  Key(enum Keytype type_par, const LEX_CSTRING *name_arg,
      ha_key_alg algorithm_arg, bool generated_arg, DDL_options_st ddl_options)
    :DDL_options(ddl_options),
     type(type_par), key_create_info(default_key_create_info),
    name(*name_arg), option_list(NULL), generated(generated_arg)
  {
    key_create_info.algorithm= algorithm_arg;
  } 
  Key(enum Keytype type_par, const LEX_CSTRING *name_arg,
      KEY_CREATE_INFO *key_info_arg,
      bool generated_arg, List<Key_part_spec> *cols,
      engine_option_value *create_opt, DDL_options_st ddl_options)
    :DDL_options(ddl_options),
     type(type_par), key_create_info(*key_info_arg), columns(*cols),
    name(*name_arg), option_list(create_opt), generated(generated_arg)
  {}
  Key(const Key &rhs, MEM_ROOT *mem_root);
  virtual ~Key() {}
  /* Equality comparison of keys (ignoring name) */
  friend bool foreign_key_prefix(Key *a, Key *b);
  /**
    Used to make a clone of this object for ALTER/CREATE TABLE
    @sa comment for Key_part_spec::clone
  */
  virtual Key *clone(MEM_ROOT *mem_root) const
    { return new (mem_root) Key(*this, mem_root); }
};


class Foreign_key: public Key {
public:
  enum fk_match_opt { FK_MATCH_UNDEF, FK_MATCH_FULL,
		      FK_MATCH_PARTIAL, FK_MATCH_SIMPLE};
  LEX_CSTRING ref_db;
  LEX_CSTRING ref_table;
  List<Key_part_spec> ref_columns;
  uint delete_opt, update_opt, match_opt;
  Foreign_key(const LEX_CSTRING *name_arg, List<Key_part_spec> *cols,
	      const LEX_CSTRING *ref_db_arg, const LEX_CSTRING *ref_table_arg,
              List<Key_part_spec> *ref_cols,
	      uint delete_opt_arg, uint update_opt_arg, uint match_opt_arg,
	      DDL_options ddl_options)
    :Key(FOREIGN_KEY, name_arg, &default_key_create_info, 0, cols, NULL,
         ddl_options),
    ref_db(*ref_db_arg), ref_table(*ref_table_arg), ref_columns(*ref_cols),
    delete_opt(delete_opt_arg), update_opt(update_opt_arg),
    match_opt(match_opt_arg)
   {
    // We don't check for duplicate FKs.
    key_create_info.check_for_duplicate_indexes= false;
  }
 Foreign_key(const Foreign_key &rhs, MEM_ROOT *mem_root);
  /**
    Used to make a clone of this object for ALTER/CREATE TABLE
    @sa comment for Key_part_spec::clone
  */
  virtual Key *clone(MEM_ROOT *mem_root) const
  { return new (mem_root) Foreign_key(*this, mem_root); }
  /* Used to validate foreign key options */
  bool validate(List<Create_field> &table_fields);
};

typedef struct st_mysql_lock
{
  TABLE **table;
  uint table_count,lock_count;
  THR_LOCK_DATA **locks;
} MYSQL_LOCK;


class LEX_COLUMN : public Sql_alloc
{
public:
  String column;
  uint rights;
  LEX_COLUMN (const String& x,const  uint& y ): column (x),rights (y) {}
};

class MY_LOCALE;

/**
  Query_cache_tls -- query cache thread local data.
*/

struct Query_cache_block;

struct Query_cache_tls
{
  /*
    'first_query_block' should be accessed only via query cache
    functions and methods to maintain proper locking.
  */
  Query_cache_block *first_query_block;
  void set_first_query_block(Query_cache_block *first_query_block_arg)
  {
    first_query_block= first_query_block_arg;
  }

  Query_cache_tls() :first_query_block(NULL) {}
};

/* SIGNAL / RESIGNAL / GET DIAGNOSTICS */

/**
  This enumeration list all the condition item names of a condition in the
  SQL condition area.
*/
typedef enum enum_diag_condition_item_name
{
  /*
    Conditions that can be set by the user (SIGNAL/RESIGNAL),
    and by the server implementation.
  */

  DIAG_CLASS_ORIGIN= 0,
  FIRST_DIAG_SET_PROPERTY= DIAG_CLASS_ORIGIN,
  DIAG_SUBCLASS_ORIGIN= 1,
  DIAG_CONSTRAINT_CATALOG= 2,
  DIAG_CONSTRAINT_SCHEMA= 3,
  DIAG_CONSTRAINT_NAME= 4,
  DIAG_CATALOG_NAME= 5,
  DIAG_SCHEMA_NAME= 6,
  DIAG_TABLE_NAME= 7,
  DIAG_COLUMN_NAME= 8,
  DIAG_CURSOR_NAME= 9,
  DIAG_MESSAGE_TEXT= 10,
  DIAG_MYSQL_ERRNO= 11,
  LAST_DIAG_SET_PROPERTY= DIAG_MYSQL_ERRNO
} Diag_condition_item_name;

/**
  Name of each diagnostic condition item.
  This array is indexed by Diag_condition_item_name.
*/
extern const LEX_STRING Diag_condition_item_names[];

/**
  These states are bit coded with HARD. For each state there must be a pair
  <state_even_num>, and <state_odd_num>_HARD.
*/
enum killed_state
{
  NOT_KILLED= 0,
  KILL_HARD_BIT= 1,                             /* Bit for HARD KILL */
  KILL_BAD_DATA= 2,
  KILL_BAD_DATA_HARD= 3,
  KILL_QUERY= 4,
  KILL_QUERY_HARD= 5,
  /*
    ABORT_QUERY signals to the query processor to stop execution ASAP without
    issuing an error. Instead a warning is issued, and when possible a partial
    query result is returned to the client.
  */
  ABORT_QUERY= 6,
  ABORT_QUERY_HARD= 7,
  KILL_TIMEOUT= 8,
  KILL_TIMEOUT_HARD= 9,
  /*
    When binlog reading thread connects to the server it kills
    all the binlog threads with the same ID.
  */
  KILL_SLAVE_SAME_ID= 10,
  /*
    All of the following killed states will kill the connection
    KILL_CONNECTION must be the first of these and it must start with
    an even number (becasue of HARD bit)!
  */
  KILL_CONNECTION= 12,
  KILL_CONNECTION_HARD= 13,
  KILL_SYSTEM_THREAD= 14,
  KILL_SYSTEM_THREAD_HARD= 15,
  KILL_SERVER= 16,
  KILL_SERVER_HARD= 17,
  /*
    Used in threadpool to signal wait timeout.
  */
  KILL_WAIT_TIMEOUT= 18,
  KILL_WAIT_TIMEOUT_HARD= 19

};

#define killed_mask_hard(killed) ((killed_state) ((killed) & ~KILL_HARD_BIT))

enum killed_type
{
  KILL_TYPE_ID,
  KILL_TYPE_USER,
  KILL_TYPE_QUERY
};

#include "sql_lex.h"				/* Must be here */

class Delayed_insert;
class select_result;
class Time_zone;

#define THD_SENTRY_MAGIC 0xfeedd1ff
#define THD_SENTRY_GONE  0xdeadbeef

#define THD_CHECK_SENTRY(thd) DBUG_ASSERT(thd->dbug_sentry == THD_SENTRY_MAGIC)

typedef struct system_variables
{
  /*
    How dynamically allocated system variables are handled:

    The global_system_variables and max_system_variables are "authoritative"
    They both should have the same 'version' and 'size'.
    When attempting to access a dynamic variable, if the session version
    is out of date, then the session version is updated and realloced if
    neccessary and bytes copied from global to make up for missing data.

    Note that one should use my_bool instead of bool here, as the variables
    are used with my_getopt.c
  */
  ulong dynamic_variables_version;
  char* dynamic_variables_ptr;
  uint dynamic_variables_head;    /* largest valid variable offset */
  uint dynamic_variables_size;    /* how many bytes are in use */
  
  ulonglong max_heap_table_size;
  ulonglong tmp_memory_table_size;
  ulonglong tmp_disk_table_size;
  ulonglong long_query_time;
  ulonglong max_statement_time;
  ulonglong optimizer_switch;
  sql_mode_t sql_mode; ///< which non-standard SQL behaviour should be enabled
  sql_mode_t old_behavior; ///< which old SQL behaviour should be enabled
  ulonglong option_bits; ///< OPTION_xxx constants, e.g. OPTION_PROFILING
  ulonglong join_buff_space_limit;
  ulonglong log_slow_filter; 
  ulonglong log_slow_verbosity; 
  ulonglong log_slow_disabled_statements;
  ulonglong log_disabled_statements;
  ulonglong bulk_insert_buff_size;
  ulonglong join_buff_size;
  ulonglong sortbuff_size;
  ulonglong group_concat_max_len;
  ulonglong default_regex_flags;
  ulonglong max_mem_used;

  /**
     Place holders to store Multi-source variables in sys_var.cc during
     update and show of variables.
  */
  ulonglong slave_skip_counter;
  ulonglong max_relay_log_size;

  ha_rows select_limit;
  ha_rows max_join_size;
  ha_rows expensive_subquery_limit;
  ulong auto_increment_increment, auto_increment_offset;
  ulong column_compression_zlib_strategy;
  ulong lock_wait_timeout;
  ulong join_cache_level;
  ulong max_allowed_packet;
  ulong max_error_count;
  ulong max_length_for_sort_data;
  ulong max_recursive_iterations;
  ulong max_sort_length;
  ulong max_tmp_tables;
  ulong max_insert_delayed_threads;
  ulong min_examined_row_limit;
  ulong multi_range_count;
  ulong net_buffer_length;
  ulong net_interactive_timeout;
  ulong net_read_timeout;
  ulong net_retry_count;
  ulong net_wait_timeout;
  ulong net_write_timeout;
  ulong optimizer_prune_level;
  ulong optimizer_search_depth;
  ulong optimizer_selectivity_sampling_limit;
  ulong optimizer_use_condition_selectivity;
  ulong use_stat_tables;
  ulong histogram_size;
  ulong histogram_type;
  ulong preload_buff_size;
  ulong profiling_history_size;
  ulong read_buff_size;
  ulong read_rnd_buff_size;
  ulong mrr_buff_size;
  ulong div_precincrement;
  /* Total size of all buffers used by the subselect_rowid_merge_engine. */
  ulong rowid_merge_buff_size;
  ulong max_sp_recursion_depth;
  ulong default_week_format;
  ulong max_seeks_for_key;
  ulong range_alloc_block_size;
  ulong query_alloc_block_size;
  ulong query_prealloc_size;
  ulong trans_alloc_block_size;
  ulong trans_prealloc_size;
  ulong log_warnings;
  /* Flags for slow log filtering */
  ulong log_slow_rate_limit; 
  ulong binlog_format; ///< binlog format for this thd (see enum_binlog_format)
  ulong binlog_row_image;
  ulong progress_report_time;
  ulong completion_type;
  ulong query_cache_type;
  ulong tx_isolation;
  ulong updatable_views_with_limit;
  int max_user_connections;
  ulong server_id;
  /**
    In slave thread we need to know in behalf of which
    thread the query is being run to replicate temp tables properly
  */
  my_thread_id pseudo_thread_id;
  /**
     When replicating an event group with GTID, keep these values around so
     slave binlog can receive the same GTID as the original.
  */
  uint32     gtid_domain_id;
  uint64     gtid_seq_no;

  /**
    Default transaction access mode. READ ONLY (true) or READ WRITE (false).
  */
  my_bool tx_read_only;
  my_bool low_priority_updates;
  my_bool query_cache_wlock_invalidate;
  my_bool keep_files_on_create;

  my_bool old_mode;
  my_bool old_alter_table;
  my_bool old_passwords;
  my_bool big_tables;
  my_bool only_standard_compliant_cte;
  my_bool query_cache_strip_comments;
  my_bool sql_log_slow;
  my_bool sql_log_bin;
  /*
    A flag to help detect whether binary logging was temporarily disabled
    (see tmp_disable_binlog(A) macro).
  */
  my_bool sql_log_bin_off;
  my_bool binlog_annotate_row_events;
  my_bool binlog_direct_non_trans_update;
  my_bool column_compression_zlib_wrap;

  plugin_ref table_plugin;
  plugin_ref tmp_table_plugin;
  plugin_ref enforced_table_plugin;

  /* Only charset part of these variables is sensible */
  CHARSET_INFO  *character_set_filesystem;
  CHARSET_INFO  *character_set_client;
  CHARSET_INFO  *character_set_results;

  /* Both charset and collation parts of these variables are important */
  CHARSET_INFO	*collation_server;
  CHARSET_INFO	*collation_database;
  CHARSET_INFO  *collation_connection;

  /* Names. These will be allocated in buffers in thd */
  LEX_CSTRING default_master_connection;

  /* Error messages */
  MY_LOCALE *lc_messages;
  const char ***errmsgs;             /* lc_messages->errmsg->errmsgs */

  /* Locale Support */
  MY_LOCALE *lc_time_names;

  Time_zone *time_zone;

  my_bool sysdate_is_now;

  /* deadlock detection */
  ulong wt_timeout_short, wt_deadlock_search_depth_short;
  ulong wt_timeout_long, wt_deadlock_search_depth_long;

  my_bool wsrep_on;
  my_bool wsrep_causal_reads;
  my_bool wsrep_dirty_reads;
  uint wsrep_sync_wait;
  ulong wsrep_retry_autocommit;
  ulong wsrep_OSU_method;
  double long_query_time_double, max_statement_time_double;

  my_bool pseudo_slave_mode;

  char *session_track_system_variables;
  ulong session_track_transaction_info;
  my_bool session_track_schema;
  my_bool session_track_state_change;
  my_bool sequence_read_skip_cache;

  ulong threadpool_priority;

  uint idle_transaction_timeout;
  uint idle_readonly_transaction_timeout;
<<<<<<< HEAD
  uint idle_write_transaction_timeout;
  uint column_compression_threshold;
  uint column_compression_zlib_level;
=======
  uint idle_readwrite_transaction_timeout;

  st_vers_current_time vers_current_time;
  my_bool vers_force;
  ulong vers_hide;
  my_bool vers_innodb_algorithm_simple;
  ulong vers_alter_history;
>>>>>>> ce66d5b2
} SV;

/**
  Per thread status variables.
  Must be long/ulong up to last_system_status_var so that
  add_to_status/add_diff_to_status can work.
*/

typedef struct system_status_var
{
  ulong column_compressions;
  ulong column_decompressions;
  ulong com_stat[(uint) SQLCOM_END];
  ulong com_create_tmp_table;
  ulong com_drop_tmp_table;
  ulong com_other;
  ulong com_multi;

  ulong com_stmt_prepare;
  ulong com_stmt_reprepare;
  ulong com_stmt_execute;
  ulong com_stmt_send_long_data;
  ulong com_stmt_fetch;
  ulong com_stmt_reset;
  ulong com_stmt_close;

  ulong com_register_slave;
  ulong created_tmp_disk_tables_;
  ulong created_tmp_tables_;
  ulong ha_commit_count;
  ulong ha_delete_count;
  ulong ha_read_first_count;
  ulong ha_read_last_count;
  ulong ha_read_key_count;
  ulong ha_read_next_count;
  ulong ha_read_prev_count;
  ulong ha_read_retry_count;
  ulong ha_read_rnd_count;
  ulong ha_read_rnd_next_count;
  ulong ha_read_rnd_deleted_count;

  /*
    This number doesn't include calls to the default implementation and
    calls made by range access. The intent is to count only calls made by
    BatchedKeyAccess.
  */
  ulong ha_mrr_init_count;
  ulong ha_mrr_key_refills_count;
  ulong ha_mrr_rowid_refills_count;

  ulong ha_rollback_count;
  ulong ha_update_count;
  ulong ha_write_count;
  /* The following are for internal temporary tables */
  ulong ha_tmp_update_count;
  ulong ha_tmp_write_count;
  ulong ha_tmp_delete_count;
  ulong ha_prepare_count;
  ulong ha_icp_attempts;
  ulong ha_icp_match;
  ulong ha_discover_count;
  ulong ha_savepoint_count;
  ulong ha_savepoint_rollback_count;
  ulong ha_external_lock_count;

  ulong net_big_packet_count;
  ulong opened_tables;
  ulong opened_shares;
  ulong opened_views;               /* +1 opening a view */

  ulong select_full_join_count_;
  ulong select_full_range_join_count_;
  ulong select_range_count_;
  ulong select_range_check_count_;
  ulong select_scan_count_;
  ulong update_scan_count;
  ulong delete_scan_count;
  ulong executed_triggers;
  ulong long_query_count;
  ulong filesort_merge_passes_;
  ulong filesort_range_count_;
  ulong filesort_rows_;
  ulong filesort_scan_count_;
  ulong filesort_pq_sorts_;

  /* Features used */
  ulong feature_dynamic_columns;    /* +1 when creating a dynamic column */
  ulong feature_fulltext;	    /* +1 when MATCH is used */
  ulong feature_gis;                /* +1 opening a table with GIS features */
  ulong feature_locale;		    /* +1 when LOCALE is set */
  ulong feature_subquery;	    /* +1 when subqueries are used */
  ulong feature_timezone;	    /* +1 when XPATH is used */
  ulong feature_trigger;	    /* +1 opening a table with triggers */
  ulong feature_xml;		    /* +1 when XPATH is used */
  ulong feature_window_functions;   /* +1 when window functions are used */

  /* From MASTER_GTID_WAIT usage */
  ulonglong master_gtid_wait_timeouts;          /* Number of timeouts */
  ulonglong master_gtid_wait_time;              /* Time in microseconds */
  ulonglong master_gtid_wait_count;

  ulong empty_queries;
  ulong access_denied_errors;
  ulong lost_connections;
  ulong max_statement_time_exceeded;
  /*
    Number of statements sent from the client
  */
  ulong questions;
  /*
    IMPORTANT!
    SEE last_system_status_var DEFINITION BELOW.
    Below 'last_system_status_var' are all variables that cannot be handled
    automatically by add_to_status()/add_diff_to_status().
  */
  ulonglong bytes_received;
  ulonglong bytes_sent;
  ulonglong rows_read;
  ulonglong rows_sent;
  ulonglong rows_tmp_read;
  ulonglong binlog_bytes_written;
  double last_query_cost;
  double cpu_time, busy_time;
  /* Don't initialize */
  /* Memory used for thread local storage */
  volatile int64 local_memory_used;
  /* Memory allocated for global usage */
  volatile int64 global_memory_used;
} STATUS_VAR;

/*
  This is used for 'SHOW STATUS'. It must be updated to the last ulong
  variable in system_status_var which is makes sense to add to the global
  counter
*/

#define last_system_status_var questions
#define last_cleared_system_status_var local_memory_used

/*
  Global status variables
*/

extern ulong feature_files_opened_with_delayed_keys, feature_check_constraint;

void add_to_status(STATUS_VAR *to_var, STATUS_VAR *from_var);

void add_diff_to_status(STATUS_VAR *to_var, STATUS_VAR *from_var,
                        STATUS_VAR *dec_var);

/*
  Update global_memory_used. We have to do this with atomic_add as the
  global value can change outside of LOCK_status.
*/
inline void update_global_memory_status(int64 size)
{
  DBUG_PRINT("info", ("global memory_used: %lld  size: %lld",
                      (longlong) global_status_var.global_memory_used,
                      size));
  // workaround for gcc 4.2.4-1ubuntu4 -fPIE (from DEB_BUILD_HARDENING=1)
  int64 volatile * volatile ptr= &global_status_var.global_memory_used;
  my_atomic_add64_explicit(ptr, size, MY_MEMORY_ORDER_RELAXED);
}

/**
  Get collation by name, send error to client on failure.
  @param name     Collation name
  @param name_cs  Character set of the name string
  @return
  @retval         NULL on error
  @retval         Pointter to CHARSET_INFO with the given name on success
*/
inline CHARSET_INFO *
mysqld_collation_get_by_name(const char *name,
                             CHARSET_INFO *name_cs= system_charset_info)
{
  CHARSET_INFO *cs;
  MY_CHARSET_LOADER loader;
  my_charset_loader_init_mysys(&loader);
  if (!(cs= my_collation_get_by_name(&loader, name, MYF(0))))
  {
    ErrConvString err(name, name_cs);
    my_error(ER_UNKNOWN_COLLATION, MYF(0), err.ptr());
    if (loader.error[0])
      push_warning_printf(current_thd,
                          Sql_condition::WARN_LEVEL_WARN,
                          ER_UNKNOWN_COLLATION, "%s", loader.error);
  }
  return cs;
}

inline bool is_supported_parser_charset(CHARSET_INFO *cs)
{
  return MY_TEST(cs->mbminlen == 1);
}

#ifdef MYSQL_SERVER

void free_tmp_table(THD *thd, TABLE *entry);


/* The following macro is to make init of Query_arena simpler */
#ifdef DBUG_ASSERT_EXISTS
#define INIT_ARENA_DBUG_INFO is_backup_arena= 0; is_reprepared= FALSE;
#else
#define INIT_ARENA_DBUG_INFO
#endif

class Query_arena
{
public:
  /*
    List of items created in the parser for this query. Every item puts
    itself to the list on creation (see Item::Item() for details))
  */
  Item *free_list;
  MEM_ROOT *mem_root;                   // Pointer to current memroot
#ifdef DBUG_ASSERT_EXISTS
  bool is_backup_arena; /* True if this arena is used for backup. */
  bool is_reprepared;
#endif
  /*
    The states relfects three diffrent life cycles for three
    different types of statements:
    Prepared statement: STMT_INITIALIZED -> STMT_PREPARED -> STMT_EXECUTED.
    Stored procedure:   STMT_INITIALIZED_FOR_SP -> STMT_EXECUTED.
    Other statements:   STMT_CONVENTIONAL_EXECUTION never changes.
  */
  enum enum_state
  {
    STMT_INITIALIZED= 0, STMT_INITIALIZED_FOR_SP= 1, STMT_PREPARED= 2,
    STMT_CONVENTIONAL_EXECUTION= 3, STMT_EXECUTED= 4, STMT_ERROR= -1
  };

  enum_state state;

protected:
  friend class sp_head;
  bool is_stored_procedure;

public:
  /* We build without RTTI, so dynamic_cast can't be used. */
  enum Type
  {
    STATEMENT, PREPARED_STATEMENT, STORED_PROCEDURE
  };

  Query_arena(MEM_ROOT *mem_root_arg, enum enum_state state_arg) :
    free_list(0), mem_root(mem_root_arg), state(state_arg),
    is_stored_procedure(state_arg == STMT_INITIALIZED_FOR_SP ? true : false)
  { INIT_ARENA_DBUG_INFO; }
  /*
    This constructor is used only when Query_arena is created as
    backup storage for another instance of Query_arena.
  */
  Query_arena() { INIT_ARENA_DBUG_INFO; }

  virtual Type type() const;
  virtual ~Query_arena() {};

  inline bool is_stmt_prepare() const { return state == STMT_INITIALIZED; }
  inline bool is_stmt_prepare_or_first_sp_execute() const
  { return (int)state < (int)STMT_PREPARED; }
  inline bool is_stmt_prepare_or_first_stmt_execute() const
  { return (int)state <= (int)STMT_PREPARED; }
  inline bool is_stmt_execute() const
  { return state == STMT_PREPARED || state == STMT_EXECUTED; }
  inline bool is_conventional() const
  { return state == STMT_CONVENTIONAL_EXECUTION; }
  inline bool is_sp_execute() const
  { return is_stored_procedure; }

  inline void* alloc(size_t size) { return alloc_root(mem_root,size); }
  inline void* calloc(size_t size)
  {
    void *ptr;
    if ((ptr=alloc_root(mem_root,size)))
      bzero(ptr, size);
    return ptr;
  }
  inline char *strdup(const char *str)
  { return strdup_root(mem_root,str); }
  inline char *strmake(const char *str, size_t size)
  { return strmake_root(mem_root,str,size); }
  inline void *memdup(const void *str, size_t size)
  { return memdup_root(mem_root,str,size); }
  inline void *memdup_w_gap(const void *str, size_t size, uint gap)
  {
    void *ptr;
    if ((ptr= alloc_root(mem_root,size+gap)))
      memcpy(ptr,str,size);
    return ptr;
  }

  void set_query_arena(Query_arena *set);

  void free_items();
  /* Close the active state associated with execution of this statement */
  virtual void cleanup_stmt();
};


class Query_arena_memroot: public Query_arena, public Sql_alloc
{
public:
  Query_arena_memroot(MEM_ROOT *mem_root_arg, enum enum_state state_arg) :
    Query_arena(mem_root_arg, state_arg)
  {}
  Query_arena_memroot() : Query_arena()
  {}

  virtual ~Query_arena_memroot() {}
};


class Query_arena_stmt
{
  THD *thd;
  Query_arena backup;
  Query_arena *arena;

public:
  Query_arena_stmt(THD *_thd);
  ~Query_arena_stmt();
  bool arena_replaced()
  {
    return arena != NULL;
  }
};


class Server_side_cursor;

/**
  @class Statement
  @brief State of a single command executed against this connection.

  One connection can contain a lot of simultaneously running statements,
  some of which could be:
   - prepared, that is, contain placeholders,
   - opened as cursors. We maintain 1 to 1 relationship between
     statement and cursor - if user wants to create another cursor for his
     query, we create another statement for it.
  To perform some action with statement we reset THD part to the state  of
  that statement, do the action, and then save back modified state from THD
  to the statement. It will be changed in near future, and Statement will
  be used explicitly.
*/

class Statement: public ilink, public Query_arena
{
  Statement(const Statement &rhs);              /* not implemented: */
  Statement &operator=(const Statement &rhs);   /* non-copyable */
public:
  /*
    Uniquely identifies each statement object in thread scope; change during
    statement lifetime. FIXME: must be const
  */
   ulong id;

  /*
    MARK_COLUMNS_NONE:  Means mark_used_colums is not set and no indicator to
                        handler of fields used is set
    MARK_COLUMNS_READ:  Means a bit in read set is set to inform handler
	                that the field is to be read. If field list contains
                        duplicates, then thd->dup_field is set to point
                        to the last found duplicate.
    MARK_COLUMNS_WRITE: Means a bit is set in write set to inform handler
			that it needs to update this field in write_row
                        and update_row.
  */
  enum enum_mark_columns mark_used_columns;

  LEX_CSTRING name; /* name for named prepared statements */
  LEX *lex;                                     // parse tree descriptor
  /*
    Points to the query associated with this statement. It's const, but
    we need to declare it char * because all table handlers are written
    in C and need to point to it.

    Note that if we set query = NULL, we must at the same time set
    query_length = 0, and protect the whole operation with
    LOCK_thd_data mutex. To avoid crashes in races, if we do not
    know that thd->query cannot change at the moment, we should print
    thd->query like this:
      (1) reserve the LOCK_thd_data mutex;
      (2) print or copy the value of query and query_length
      (3) release LOCK_thd_data mutex.
    This printing is needed at least in SHOW PROCESSLIST and SHOW
    ENGINE INNODB STATUS.
  */
  CSET_STRING query_string;
  /*
    If opt_query_cache_strip_comments is set, this contains query without
    comments. If not set, it contains pointer to query_string.
  */
  String base_query;


  inline char *query() const { return query_string.str(); }
  inline uint32 query_length() const
  {
    return static_cast<uint32>(query_string.length());
  }
  inline char *query_end() const
  {
    return query_string.str() + query_string.length();
  }
  CHARSET_INFO *query_charset() const { return query_string.charset(); }
  void set_query_inner(const CSET_STRING &string_arg)
  {
    query_string= string_arg;
  }
  void set_query_inner(char *query_arg, uint32 query_length_arg,
                       CHARSET_INFO *cs_arg)
  {
    set_query_inner(CSET_STRING(query_arg, query_length_arg, cs_arg));
  }
  void reset_query_inner()
  {
    set_query_inner(CSET_STRING());
  }
  /**
    Name of the current (default) database.

    If there is the current (default) database, "db" contains its name. If
    there is no current (default) database, "db" is NULL and "db_length" is
    0. In other words, "db", "db_length" must either be NULL, or contain a
    valid database name.

    @note this attribute is set and alloced by the slave SQL thread (for
    the THD of that thread); that thread is (and must remain, for now) the
    only responsible for freeing this member.
  */

  char *db;
  size_t db_length;

  /* This is set to 1 of last call to send_result_to_client() was ok */
  my_bool query_cache_is_applicable;

  /* This constructor is called for backup statements */
  Statement() {}

  Statement(LEX *lex_arg, MEM_ROOT *mem_root_arg,
            enum enum_state state_arg, ulong id_arg);
  virtual ~Statement();

  /* Assign execution context (note: not all members) of given stmt to self */
  virtual void set_statement(Statement *stmt);
  void set_n_backup_statement(Statement *stmt, Statement *backup);
  void restore_backup_statement(Statement *stmt, Statement *backup);
  /* return class type */
  virtual Type type() const;
};


/**
  Container for all statements created/used in a connection.
  Statements in Statement_map have unique Statement::id (guaranteed by id
  assignment in Statement::Statement)
  Non-empty statement names are unique too: attempt to insert a new statement
  with duplicate name causes older statement to be deleted

  Statements are auto-deleted when they are removed from the map and when the
  map is deleted.
*/

class Statement_map
{
public:
  Statement_map();

  int insert(THD *thd, Statement *statement);

  Statement *find_by_name(LEX_CSTRING *name)
  {
    Statement *stmt;
    stmt= (Statement*)my_hash_search(&names_hash, (uchar*)name->str,
                                     name->length);
    return stmt;
  }

  Statement *find(ulong id)
  {
    if (last_found_statement == 0 || id != last_found_statement->id)
    {
      Statement *stmt;
      stmt= (Statement *) my_hash_search(&st_hash, (uchar *) &id, sizeof(id));
      if (stmt && stmt->name.str)
        return NULL;
      last_found_statement= stmt;
    }
    return last_found_statement;
  }
  /*
    Close all cursors of this connection that use tables of a storage
    engine that has transaction-specific state and therefore can not
    survive COMMIT or ROLLBACK. Currently all but MyISAM cursors are closed.
  */
  void close_transient_cursors();
  void erase(Statement *statement);
  /* Erase all statements (calls Statement destructor) */
  void reset();
  ~Statement_map();
private:
  HASH st_hash;
  HASH names_hash;
  I_List<Statement> transient_cursor_list;
  Statement *last_found_statement;
};

struct st_savepoint {
  struct st_savepoint *prev;
  char                *name;
  uint                 length;
  Ha_trx_info         *ha_list;
  /** State of metadata locks before this savepoint was set. */
  MDL_savepoint        mdl_savepoint;
};

enum xa_states {XA_NOTR=0, XA_ACTIVE, XA_IDLE, XA_PREPARED, XA_ROLLBACK_ONLY};
extern const char *xa_state_names[];
class XID_cache_element;

typedef struct st_xid_state {
  /* For now, this is only used to catch duplicated external xids */
  XID  xid;                           // transaction identifier
  enum xa_states xa_state;            // used by external XA only
  /* Error reported by the Resource Manager (RM) to the Transaction Manager. */
  uint rm_error;
  XID_cache_element *xid_cache_element;
} XID_STATE;

void xid_cache_init(void);
void xid_cache_free(void);
XID_STATE *xid_cache_search(THD *thd, XID *xid);
bool xid_cache_insert(XID *xid, enum xa_states xa_state);
bool xid_cache_insert(THD *thd, XID_STATE *xid_state);
void xid_cache_delete(THD *thd, XID_STATE *xid_state);
int xid_cache_iterate(THD *thd, my_hash_walk_action action, void *argument);

/**
  @class Security_context
  @brief A set of THD members describing the current authenticated user.
*/

class Security_context {
public:
  Security_context() {}                       /* Remove gcc warning */
  /*
    host - host of the client
    user - user of the client, set to NULL until the user has been read from
    the connection
    priv_user - The user privilege we are using. May be "" for anonymous user.
    ip - client IP
  */
  const char *host;
  const char *user, *ip;
  char   priv_user[USERNAME_LENGTH];
  char   proxy_user[USERNAME_LENGTH + MAX_HOSTNAME + 5];
  /* The host privilege we are using */
  char   priv_host[MAX_HOSTNAME];
  /* The role privilege we are using */
  char   priv_role[USERNAME_LENGTH];
  /* The external user (if available) */
  char   *external_user;
  /* points to host if host is available, otherwise points to ip */
  const char *host_or_ip;
  ulong master_access;                 /* Global privileges from mysql.user */
  ulong db_access;                     /* Privileges for current db */

  void init();
  void destroy();
  void skip_grants();
  inline char *priv_host_name()
  {
    return (*priv_host ? priv_host : (char *)"%");
  }

  bool set_user(char *user_arg);

#ifndef NO_EMBEDDED_ACCESS_CHECKS
  bool
  change_security_context(THD *thd,
                          LEX_CSTRING *definer_user,
                          LEX_CSTRING *definer_host,
                          LEX_CSTRING *db,
                          Security_context **backup);

  void
  restore_security_context(THD *thd, Security_context *backup);
#endif
  bool user_matches(Security_context *);
};


/**
  A registry for item tree transformations performed during
  query optimization. We register only those changes which require
  a rollback to re-execute a prepared statement or stored procedure
  yet another time.
*/

struct Item_change_record;
typedef I_List<Item_change_record> Item_change_list;


/**
  Type of locked tables mode.
  See comment for THD::locked_tables_mode for complete description.
*/

enum enum_locked_tables_mode
{
  LTM_NONE= 0,
  LTM_LOCK_TABLES,
  LTM_PRELOCKED,
  LTM_PRELOCKED_UNDER_LOCK_TABLES,
  LTM_always_last
};

/**
  The following structure is an extension to TABLE_SHARE and is
  exclusively for temporary tables.

  @note:
  Although, TDC_element has data members (like next, prev &
  all_tables) to store the list of TABLE_SHARE & TABLE objects
  related to a particular TABLE_SHARE, they cannot be moved to
  TABLE_SHARE in order to be reused for temporary tables. This
  is because, as concurrent threads iterating through hash of
  TDC_element's may need access to all_tables, but if all_tables
  is made part of TABLE_SHARE, then TDC_element->share->all_tables
  is not always guaranteed to be valid, as TDC_element can live
  longer than TABLE_SHARE.
*/
struct TMP_TABLE_SHARE : public TABLE_SHARE
{
private:
  /*
   Link to all temporary table shares. Declared as private to
   avoid direct manipulation with those objects. One should
   use methods of I_P_List template instead.
  */
  TMP_TABLE_SHARE *tmp_next;
  TMP_TABLE_SHARE **tmp_prev;

  friend struct All_tmp_table_shares;

public:
  /*
    Doubly-linked (back-linked) lists of used and unused TABLE objects
    for this share.
  */
  All_share_tables_list all_tmp_tables;
};

/**
  Helper class which specifies which members of TMP_TABLE_SHARE are
  used for participation in the list of temporary tables.
*/

struct All_tmp_table_shares
{
  static inline TMP_TABLE_SHARE **next_ptr(TMP_TABLE_SHARE *l)
  {
    return &l->tmp_next;
  }
  static inline TMP_TABLE_SHARE ***prev_ptr(TMP_TABLE_SHARE *l)
  {
    return &l->tmp_prev;
  }
};

/* Also used in rpl_rli.h. */
typedef I_P_List <TMP_TABLE_SHARE, All_tmp_table_shares> All_tmp_tables_list;

/**
  Class that holds information about tables which were opened and locked
  by the thread. It is also used to save/restore this information in
  push_open_tables_state()/pop_open_tables_state().
*/

class Open_tables_state
{
public:
  /**
    As part of class THD, this member is set during execution
    of a prepared statement. When it is set, it is used
    by the locking subsystem to report a change in table metadata.

    When Open_tables_state part of THD is reset to open
    a system or INFORMATION_SCHEMA table, the member is cleared
    to avoid spurious ER_NEED_REPREPARE errors -- system and
    INFORMATION_SCHEMA tables are not subject to metadata version
    tracking.
    @sa check_and_update_table_version()
  */
  Reprepare_observer *m_reprepare_observer;

  /**
    List of regular tables in use by this thread. Contains temporary and
    base tables that were opened with @see open_tables().
  */
  TABLE *open_tables;

  /**
    A list of temporary tables used by this thread. This includes
    user-level temporary tables, created with CREATE TEMPORARY TABLE,
    and internal temporary tables, created, e.g., to resolve a SELECT,
    or for an intermediate table used in ALTER.
  */
  All_tmp_tables_list *temporary_tables;

  /*
    Derived tables.
  */
  TABLE *derived_tables;

  /* 
    Temporary tables created for recursive table references.
  */
  TABLE *rec_tables;

  /*
    During a MySQL session, one can lock tables in two modes: automatic
    or manual. In automatic mode all necessary tables are locked just before
    statement execution, and all acquired locks are stored in 'lock'
    member. Unlocking takes place automatically as well, when the
    statement ends.
    Manual mode comes into play when a user issues a 'LOCK TABLES'
    statement. In this mode the user can only use the locked tables.
    Trying to use any other tables will give an error.
    The locked tables are also stored in this member, however,
    thd->locked_tables_mode is turned on.  Manual locking is described in
    the 'LOCK_TABLES' chapter of the MySQL manual.
    See also lock_tables() for details.
  */
  MYSQL_LOCK *lock;

  /*
    CREATE-SELECT keeps an extra lock for the table being
    created. This field is used to keep the extra lock available for
    lower level routines, which would otherwise miss that lock.
   */
  MYSQL_LOCK *extra_lock;

  /*
    Enum enum_locked_tables_mode and locked_tables_mode member are
    used to indicate whether the so-called "locked tables mode" is on,
    and what kind of mode is active.

    Locked tables mode is used when it's necessary to open and
    lock many tables at once, for usage across multiple
    (sub-)statements.
    This may be necessary either for queries that use stored functions
    and triggers, in which case the statements inside functions and
    triggers may be executed many times, or for implementation of
    LOCK TABLES, in which case the opened tables are reused by all
    subsequent statements until a call to UNLOCK TABLES.

    The kind of locked tables mode employed for stored functions and
    triggers is also called "prelocked mode".
    In this mode, first open_tables() call to open the tables used
    in a statement analyses all functions used by the statement
    and adds all indirectly used tables to the list of tables to
    open and lock.
    It also marks the parse tree of the statement as requiring
    prelocking. After that, lock_tables() locks the entire list
    of tables and changes THD::locked_tables_modeto LTM_PRELOCKED.
    All statements executed inside functions or triggers
    use the prelocked tables, instead of opening their own ones.
    Prelocked mode is turned off automatically once close_thread_tables()
    of the main statement is called.
  */
  enum enum_locked_tables_mode locked_tables_mode;
  uint current_tablenr;

  enum enum_flags {
    BACKUPS_AVAIL = (1U << 0)     /* There are backups available */
  };

  /*
    Flags with information about the open tables state.
  */
  uint state_flags;
  /**
     This constructor initializes Open_tables_state instance which can only
     be used as backup storage. To prepare Open_tables_state instance for
     operations which open/lock/close tables (e.g. open_table()) one has to
     call init_open_tables_state().
  */
  Open_tables_state() : state_flags(0U) { }

  void set_open_tables_state(Open_tables_state *state)
  {
    *this= *state;
  }

  void reset_open_tables_state(THD *thd)
  {
    open_tables= 0;
    temporary_tables= 0;
    derived_tables= 0;
    rec_tables= 0;
    extra_lock= 0;
    lock= 0;
    locked_tables_mode= LTM_NONE;
    state_flags= 0U;
    m_reprepare_observer= NULL;
  }
};


/**
  Storage for backup of Open_tables_state. Must
  be used only to open system tables (TABLE_CATEGORY_SYSTEM
  and TABLE_CATEGORY_LOG).
*/

class Open_tables_backup: public Open_tables_state
{
public:
  /**
    When we backup the open tables state to open a system
    table or tables, we want to save state of metadata
    locks which were acquired before the backup. It is used
    to release metadata locks on system tables after they are
    no longer used.
  */
  MDL_savepoint mdl_system_tables_svp;
};

/**
  @class Sub_statement_state
  @brief Used to save context when executing a function or trigger
*/

/* Defines used for Sub_statement_state::in_sub_stmt */

#define SUB_STMT_TRIGGER 1
#define SUB_STMT_FUNCTION 2


class Sub_statement_state
{
public:
  Discrete_interval auto_inc_interval_for_cur_row;
  Discrete_intervals_list auto_inc_intervals_forced;
  SAVEPOINT *savepoints;
  ulonglong option_bits;
  ulonglong first_successful_insert_id_in_prev_stmt;
  ulonglong first_successful_insert_id_in_cur_stmt, insert_id_for_cur_row;
  ulonglong limit_found_rows;
  ulonglong tmp_tables_size;
  ulonglong client_capabilities;
  ulonglong cuted_fields, sent_row_count, examined_row_count;
  ulonglong affected_rows;
  ulonglong bytes_sent_old;
  ulong     tmp_tables_used;
  ulong     tmp_tables_disk_used;
  ulong     query_plan_fsort_passes;
  ulong query_plan_flags; 
  uint in_sub_stmt;    /* 0,  SUB_STMT_TRIGGER or SUB_STMT_FUNCTION */
  bool enable_slow_log;
  bool last_insert_id_used;
  enum enum_check_fields count_cuted_fields;
};


/* Flags for the THD::system_thread variable */
enum enum_thread_type
{
  NON_SYSTEM_THREAD= 0,
  SYSTEM_THREAD_DELAYED_INSERT= 1,
  SYSTEM_THREAD_SLAVE_IO= 2,
  SYSTEM_THREAD_SLAVE_SQL= 4,
  SYSTEM_THREAD_EVENT_SCHEDULER= 8,
  SYSTEM_THREAD_EVENT_WORKER= 16,
  SYSTEM_THREAD_BINLOG_BACKGROUND= 32,
  SYSTEM_THREAD_SLAVE_BACKGROUND= 64,
  SYSTEM_THREAD_GENERIC= 128
};

inline char const *
show_system_thread(enum_thread_type thread)
{
#define RETURN_NAME_AS_STRING(NAME) case (NAME): return #NAME
  switch (thread) {
    static char buf[64];
    RETURN_NAME_AS_STRING(NON_SYSTEM_THREAD);
    RETURN_NAME_AS_STRING(SYSTEM_THREAD_DELAYED_INSERT);
    RETURN_NAME_AS_STRING(SYSTEM_THREAD_SLAVE_IO);
    RETURN_NAME_AS_STRING(SYSTEM_THREAD_SLAVE_SQL);
    RETURN_NAME_AS_STRING(SYSTEM_THREAD_EVENT_SCHEDULER);
    RETURN_NAME_AS_STRING(SYSTEM_THREAD_EVENT_WORKER);
    RETURN_NAME_AS_STRING(SYSTEM_THREAD_SLAVE_BACKGROUND);
  default:
    sprintf(buf, "<UNKNOWN SYSTEM THREAD: %d>", thread);
    return buf;
  }
#undef RETURN_NAME_AS_STRING
}

/**
  This class represents the interface for internal error handlers.
  Internal error handlers are exception handlers used by the server
  implementation.
*/

class Internal_error_handler
{
protected:
  Internal_error_handler() :
    m_prev_internal_handler(NULL)
  {}

  virtual ~Internal_error_handler() {}

public:
  /**
    Handle a sql condition.
    This method can be implemented by a subclass to achieve any of the
    following:
    - mask a warning/error internally, prevent exposing it to the user,
    - mask a warning/error and throw another one instead.
    When this method returns true, the sql condition is considered
    'handled', and will not be propagated to upper layers.
    It is the responsability of the code installing an internal handler
    to then check for trapped conditions, and implement logic to recover
    from the anticipated conditions trapped during runtime.

    This mechanism is similar to C++ try/throw/catch:
    - 'try' correspond to <code>THD::push_internal_handler()</code>,
    - 'throw' correspond to <code>my_error()</code>,
    which invokes <code>my_message_sql()</code>,
    - 'catch' correspond to checking how/if an internal handler was invoked,
    before removing it from the exception stack with
    <code>THD::pop_internal_handler()</code>.

    @param thd the calling thread
    @param cond the condition raised.
    @return true if the condition is handled
  */
  virtual bool handle_condition(THD *thd,
                                uint sql_errno,
                                const char* sqlstate,
                                Sql_condition::enum_warning_level *level,
                                const char* msg,
                                Sql_condition ** cond_hdl) = 0;

private:
  Internal_error_handler *m_prev_internal_handler;
  friend class THD;
};


/**
  Implements the trivial error handler which cancels all error states
  and prevents an SQLSTATE to be set.
*/

class Dummy_error_handler : public Internal_error_handler
{
public:
  bool handle_condition(THD *thd,
                        uint sql_errno,
                        const char* sqlstate,
                        Sql_condition::enum_warning_level *level,
                        const char* msg,
                        Sql_condition ** cond_hdl)
  {
    /* Ignore error */
    return TRUE;
  }
  Dummy_error_handler() {}                    /* Remove gcc warning */
};


/**
  Implements the trivial error handler which counts errors as they happen.
*/

class Counting_error_handler : public Internal_error_handler
{
public:
  int errors;
  bool handle_condition(THD *thd,
                        uint sql_errno,
                        const char* sqlstate,
                        Sql_condition::enum_warning_level *level,
                        const char* msg,
                        Sql_condition ** cond_hdl)
  {
    if (*level == Sql_condition::WARN_LEVEL_ERROR)
      errors++;
    return false;
  }
  Counting_error_handler() : errors(0) {}
};


/**
  This class is an internal error handler implementation for
  DROP TABLE statements. The thing is that there may be warnings during
  execution of these statements, which should not be exposed to the user.
  This class is intended to silence such warnings.
*/

class Drop_table_error_handler : public Internal_error_handler
{
public:
  Drop_table_error_handler() {}

public:
  bool handle_condition(THD *thd,
                        uint sql_errno,
                        const char* sqlstate,
                        Sql_condition::enum_warning_level *level,
                        const char* msg,
                        Sql_condition ** cond_hdl);

private:
};


/**
  Internal error handler to process an error from MDL_context::upgrade_lock()
  and mysql_lock_tables(). Used by implementations of HANDLER READ and
  LOCK TABLES LOCAL.
*/

class MDL_deadlock_and_lock_abort_error_handler: public Internal_error_handler
{
public:
  virtual
  bool handle_condition(THD *thd,
                        uint sql_errno,
                        const char *sqlstate,
                        Sql_condition::enum_warning_level *level,
                        const char* msg,
                        Sql_condition **cond_hdl);

  bool need_reopen() const { return m_need_reopen; };
  void init() { m_need_reopen= FALSE; };
private:
  bool m_need_reopen;
};


/**
  Tables that were locked with LOCK TABLES statement.

  Encapsulates a list of TABLE_LIST instances for tables
  locked by LOCK TABLES statement, memory root for metadata locks,
  and, generally, the context of LOCK TABLES statement.

  In LOCK TABLES mode, the locked tables are kept open between
  statements.
  Therefore, we can't allocate metadata locks on execution memory
  root -- as well as tables, the locks need to stay around till
  UNLOCK TABLES is called.
  The locks are allocated in the memory root encapsulated in this
  class.

  Some SQL commands, like FLUSH TABLE or ALTER TABLE, demand that
  the tables they operate on are closed, at least temporarily.
  This class encapsulates a list of TABLE_LIST instances, one
  for each base table from LOCK TABLES list,
  which helps conveniently close the TABLEs when it's necessary
  and later reopen them.

  Implemented in sql_base.cc
*/

class Locked_tables_list
{
private:
  MEM_ROOT m_locked_tables_root;
  TABLE_LIST *m_locked_tables;
  TABLE_LIST **m_locked_tables_last;
  /** An auxiliary array used only in reopen_tables(). */
  TABLE **m_reopen_array;
  /**
    Count the number of tables in m_locked_tables list. We can't
    rely on thd->lock->table_count because it excludes
    non-transactional temporary tables. We need to know
    an exact number of TABLE objects.
  */
  size_t m_locked_tables_count;
public:
  Locked_tables_list()
    :m_locked_tables(NULL),
    m_locked_tables_last(&m_locked_tables),
    m_reopen_array(NULL),
    m_locked_tables_count(0)
  {
    init_sql_alloc(&m_locked_tables_root, MEM_ROOT_BLOCK_SIZE, 0,
                   MYF(MY_THREAD_SPECIFIC));
  }
  void unlock_locked_tables(THD *thd);
  void unlock_locked_table(THD *thd, MDL_ticket *mdl_ticket);
  ~Locked_tables_list()
  {
    reset();
  }
  void reset();
  bool init_locked_tables(THD *thd);
  TABLE_LIST *locked_tables() { return m_locked_tables; }
  void unlink_from_list(THD *thd, TABLE_LIST *table_list,
                        bool remove_from_locked_tables);
  void unlink_all_closed_tables(THD *thd,
                                MYSQL_LOCK *lock,
                                size_t reopen_count);
  bool reopen_tables(THD *thd);
  bool restore_lock(THD *thd, TABLE_LIST *dst_table_list, TABLE *table,
                    MYSQL_LOCK *lock);
  void add_back_last_deleted_lock(TABLE_LIST *dst_table_list);
};


/**
  Storage engine specific thread local data.
*/

struct Ha_data
{
  /**
    Storage engine specific thread local data.
    Lifetime: one user connection.
  */
  void *ha_ptr;
  /**
    0: Life time: one statement within a transaction. If @@autocommit is
    on, also represents the entire transaction.
    @sa trans_register_ha()

    1: Life time: one transaction within a connection.
    If the storage engine does not participate in a transaction,
    this should not be used.
    @sa trans_register_ha()
  */
  Ha_trx_info ha_info[2];
  /**
    NULL: engine is not bound to this thread
    non-NULL: engine is bound to this thread, engine shutdown forbidden
  */
  plugin_ref lock;
  Ha_data() :ha_ptr(NULL) {}
};

/**
  An instance of the global read lock in a connection.
  Implemented in lock.cc.
*/

class Global_read_lock
{
public:
  enum enum_grl_state
  {
    GRL_NONE,
    GRL_ACQUIRED,
    GRL_ACQUIRED_AND_BLOCKS_COMMIT
  };

  Global_read_lock()
    : m_state(GRL_NONE),
      m_mdl_global_shared_lock(NULL),
      m_mdl_blocks_commits_lock(NULL)
  {}

  bool lock_global_read_lock(THD *thd);
  void unlock_global_read_lock(THD *thd);
  /**
    Check if this connection can acquire protection against GRL and
    emit error if otherwise.
  */
  bool can_acquire_protection() const
  {
    if (m_state)
    {
      my_error(ER_CANT_UPDATE_WITH_READLOCK, MYF(0));
      return TRUE;
    }
    return FALSE;
  }
  bool make_global_read_lock_block_commit(THD *thd);
  bool is_acquired() const { return m_state != GRL_NONE; }
  void set_explicit_lock_duration(THD *thd);
private:
  enum_grl_state m_state;
  /**
    In order to acquire the global read lock, the connection must
    acquire shared metadata lock in GLOBAL namespace, to prohibit
    all DDL.
  */
  MDL_ticket *m_mdl_global_shared_lock;
  /**
    Also in order to acquire the global read lock, the connection
    must acquire a shared metadata lock in COMMIT namespace, to
    prohibit commits.
  */
  MDL_ticket *m_mdl_blocks_commits_lock;
};


/*
  Class to facilitate the commit of one transactions waiting for the commit of
  another transaction to complete first.

  This is used during (parallel) replication, to allow different transactions
  to be applied in parallel, but still commit in order.

  The transaction that wants to wait for a prior commit must first register
  to wait with register_wait_for_prior_commit(waitee). Such registration
  must be done holding the waitee->LOCK_wait_commit, to prevent the other
  THD from disappearing during the registration.

  Then during commit, if a THD is registered to wait, it will call
  wait_for_prior_commit() as part of ha_commit_trans(). If no wait is
  registered, or if the waitee for has already completed commit, then
  wait_for_prior_commit() returns immediately.

  And when a THD that may be waited for has completed commit (more precisely
  commit_ordered()), then it must call wakeup_subsequent_commits() to wake
  up any waiters. Note that this must be done at a point that is guaranteed
  to be later than any waiters registering themselves. It is safe to call
  wakeup_subsequent_commits() multiple times, as waiters are removed from
  registration as part of the wakeup.

  The reason for separate register and wait calls is that this allows to
  register the wait early, at a point where the waited-for THD is known to
  exist. And then the actual wait can be done much later, where the
  waited-for THD may have been long gone. By registering early, the waitee
  can signal before disappearing.
*/
struct wait_for_commit
{
  /*
    The LOCK_wait_commit protects the fields subsequent_commits_list and
    wakeup_subsequent_commits_running (for a waitee), and the pointer
    waiterr and associated COND_wait_commit (for a waiter).
  */
  mysql_mutex_t LOCK_wait_commit;
  mysql_cond_t COND_wait_commit;
  /* List of threads that did register_wait_for_prior_commit() on us. */
  wait_for_commit *subsequent_commits_list;
  /* Link field for entries in subsequent_commits_list. */
  wait_for_commit *next_subsequent_commit;
  /*
    Our waitee, if we did register_wait_for_prior_commit(), and were not
    yet woken up. Else NULL.

    When this is cleared for wakeup, the COND_wait_commit condition is
    signalled.
  */
  wait_for_commit *waitee;
  /*
    Generic pointer for use by the transaction coordinator to optimise the
    waiting for improved group commit.

    Currently used by binlog TC to signal that a waiter is ready to commit, so
    that the waitee can grab it and group commit it directly. It is free to be
    used by another transaction coordinator for similar purposes.
  */
  void *opaque_pointer;
  /* The wakeup error code from the waitee. 0 means no error. */
  int wakeup_error;
  /*
    Flag set when wakeup_subsequent_commits_running() is active, see comments
    on that function for details.
  */
  bool wakeup_subsequent_commits_running;
  /*
    This flag can be set when a commit starts, but has not completed yet.
    It is used by binlog group commit to allow a waiting transaction T2 to
    join the group commit of an earlier transaction T1. When T1 has queued
    itself for group commit, it will set the commit_started flag. Then when
    T2 becomes ready to commit and needs to wait for T1 to commit first, T2
    can queue itself before waiting, and thereby participate in the same
    group commit as T1.
  */
  bool commit_started;

  void register_wait_for_prior_commit(wait_for_commit *waitee);
  int wait_for_prior_commit(THD *thd)
  {
    /*
      Quick inline check, to avoid function call and locking in the common case
      where no wakeup is registered, or a registered wait was already signalled.
    */
    if (waitee)
      return wait_for_prior_commit2(thd);
    else
    {
      if (wakeup_error)
        my_error(ER_PRIOR_COMMIT_FAILED, MYF(0));
      return wakeup_error;
    }
  }
  void wakeup_subsequent_commits(int wakeup_error_arg)
  {
    /*
      Do the check inline, so only the wakeup case takes the cost of a function
      call for every commmit.

      Note that the check is done without locking. It is the responsibility of
      the user of the wakeup facility to ensure that no waiters can register
      themselves after the last call to wakeup_subsequent_commits().

      This avoids having to take another lock for every commit, which would be
      pointless anyway - even if we check under lock, there is nothing to
      prevent a waiter from arriving just after releasing the lock.
    */
    if (subsequent_commits_list)
      wakeup_subsequent_commits2(wakeup_error_arg);
  }
  void unregister_wait_for_prior_commit()
  {
    if (waitee)
      unregister_wait_for_prior_commit2();
    else
      wakeup_error= 0;
  }
  /*
    Remove a waiter from the list in the waitee. Used to unregister a wait.
    The caller must be holding the locks of both waiter and waitee.
  */
  void remove_from_list(wait_for_commit **next_ptr_ptr)
  {
    wait_for_commit *cur;

    while ((cur= *next_ptr_ptr) != NULL)
    {
      if (cur == this)
      {
        *next_ptr_ptr= this->next_subsequent_commit;
        break;
      }
      next_ptr_ptr= &cur->next_subsequent_commit;
    }
    waitee= NULL;
  }

  void wakeup(int wakeup_error);

  int wait_for_prior_commit2(THD *thd);
  void wakeup_subsequent_commits2(int wakeup_error);
  void unregister_wait_for_prior_commit2();

  wait_for_commit();
  ~wait_for_commit();
  void reinit();
};

/*
  Structure to store the start time for a query
*/

typedef struct
{
  my_time_t start_time;
  ulong      start_time_sec_part;
  ulonglong start_utime, utime_after_lock;
} QUERY_START_TIME_INFO;

extern "C" void my_message_sql(uint error, const char *str, myf MyFlags);

class THD;
#ifndef DBUG_OFF
void dbug_serve_apcs(THD *thd, int n_calls);
#endif 

/**
  @class THD
  For each client connection we create a separate thread with THD serving as
  a thread/connection descriptor
*/

class THD :public Statement,
           public MDL_context_owner,
           public Open_tables_state
{
private:
  inline bool is_stmt_prepare() const
  { DBUG_ASSERT(0); return Statement::is_stmt_prepare(); }

  inline bool is_stmt_prepare_or_first_sp_execute() const
  { DBUG_ASSERT(0); return Statement::is_stmt_prepare_or_first_sp_execute(); }

  inline bool is_stmt_prepare_or_first_stmt_execute() const
  { DBUG_ASSERT(0); return Statement::is_stmt_prepare_or_first_stmt_execute(); }

  inline bool is_conventional() const
  { DBUG_ASSERT(0); return Statement::is_conventional(); }

  void dec_thread_count(void)
  {
    DBUG_ASSERT(thread_count > 0);
    thread_safe_decrement32(&thread_count);
    signal_thd_deleted();
  }


  void inc_thread_count(void)
  {
    thread_safe_increment32(&thread_count);
  }

public:
  MDL_context mdl_context;

  /* Used to execute base64 coded binlog events in MySQL server */
  Relay_log_info* rli_fake;
  rpl_group_info* rgi_fake;
  /* Slave applier execution context */
  rpl_group_info* rgi_slave;

  union {
    rpl_io_thread_info *rpl_io_info;
    rpl_sql_thread_info *rpl_sql_info;
  } system_thread_info;

  void reset_for_next_command(bool do_clear_errors= 1);
  /*
    Constant for THD::where initialization in the beginning of every query.

    It's needed because we do not save/restore THD::where normally during
    primary (non subselect) query execution.
  */
  static const char * const DEFAULT_WHERE;

#ifdef EMBEDDED_LIBRARY
  struct st_mysql  *mysql;
  unsigned long	 client_stmt_id;
  unsigned long  client_param_count;
  struct st_mysql_bind *client_params;
  char *extra_data;
  ulong extra_length;
  struct st_mysql_data *cur_data;
  struct st_mysql_data *first_data;
  struct st_mysql_data **data_tail;
  void clear_data_list();
  struct st_mysql_data *alloc_new_dataset();
  /*
    In embedded server it points to the statement that is processed
    in the current query. We store some results directly in statement
    fields then.
  */
  struct st_mysql_stmt *current_stmt;
#endif
#ifdef HAVE_QUERY_CACHE
  Query_cache_tls query_cache_tls;
#endif
  NET	  net;				// client connection descriptor
  /** Aditional network instrumentation for the server only. */
  NET_SERVER m_net_server_extension;
  scheduler_functions *scheduler;       // Scheduler for this connection
  Protocol *protocol;			// Current protocol
  Protocol_text   protocol_text;	// Normal protocol
  Protocol_binary protocol_binary;	// Binary protocol
  HASH    user_vars;			// hash for user variables
  String  packet;			// dynamic buffer for network I/O
  String  convert_buffer;               // buffer for charset conversions
  struct  my_rnd_struct rand;		// used for authentication
  struct  system_variables variables;	// Changeable local variables
  struct  system_status_var status_var; // Per thread statistic vars
  struct  system_status_var org_status_var; // For user statistics
  struct  system_status_var *initial_status_var; /* used by show status */
  THR_LOCK_INFO lock_info;              // Locking info of this thread
  /**
    Protects THD data accessed from other threads:
    - thd->query and thd->query_length (used by SHOW ENGINE
      INNODB STATUS and SHOW PROCESSLIST
    - thd->db and thd->db_length (used in SHOW PROCESSLIST)
    - thd->mysys_var (used by KILL statement and shutdown).
    Is locked when THD is deleted.
  */
  mysql_mutex_t LOCK_thd_data;
  /* Protect kill information */
  mysql_mutex_t LOCK_thd_kill;

  /* all prepared statements and cursors of this connection */
  Statement_map stmt_map;

  /* Last created prepared statement */
  Statement *last_stmt;
  inline void set_last_stmt(Statement *stmt)
  { last_stmt= (is_error() ? NULL : stmt); }
  inline void clear_last_stmt() { last_stmt= NULL; }

  /*
    A pointer to the stack frame of handle_one_connection(),
    which is called first in the thread for handling a client
  */
  char	  *thread_stack;

  /**
    Currently selected catalog.
  */
  char *catalog;

  /**
    @note
    Some members of THD (currently 'Statement::db',
    'catalog' and 'query')  are set and alloced by the slave SQL thread
    (for the THD of that thread); that thread is (and must remain, for now)
    the only responsible for freeing these 3 members. If you add members
    here, and you add code to set them in replication, don't forget to
    free_them_and_set_them_to_0 in replication properly. For details see
    the 'err:' label of the handle_slave_sql() in sql/slave.cc.

    @see handle_slave_sql
  */

  Security_context main_security_ctx;
  Security_context *security_ctx;

  /*
    Points to info-string that we show in SHOW PROCESSLIST
    You are supposed to update thd->proc_info only if you have coded
    a time-consuming piece that MySQL can get stuck in for a long time.

    Set it using the  thd_proc_info(THD *thread, const char *message)
    macro/function.

    This member is accessed and assigned without any synchronization.
    Therefore, it may point only to constant (statically
    allocated) strings, which memory won't go away over time.
  */
  const char *proc_info;

private:
  unsigned int m_current_stage_key;

public:
  void enter_stage(const PSI_stage_info *stage,
                   const char *calling_func,
                   const char *calling_file,
                   const unsigned int calling_line)
  {
    DBUG_PRINT("THD::enter_stage", ("%s:%d", calling_file, calling_line));
    DBUG_ASSERT(stage);
    m_current_stage_key= stage->m_key;
    proc_info= stage->m_name;
#if defined(ENABLED_PROFILING)
    profiling.status_change(stage->m_name, calling_func, calling_file,
                            calling_line);
#endif
#ifdef HAVE_PSI_THREAD_INTERFACE
    MYSQL_SET_STAGE(m_current_stage_key, calling_file, calling_line);
#endif
  }

  void backup_stage(PSI_stage_info *stage)
  {
    stage->m_key= m_current_stage_key;
    stage->m_name= proc_info;
  }

  const char *get_proc_info() const
  { return proc_info; }

  /*
    Used in error messages to tell user in what part of MySQL we found an
    error. E. g. when where= "having clause", if fix_fields() fails, user
    will know that the error was in having clause.
  */
  const char *where;

  /* Needed by MariaDB semi sync replication */
  Trans_binlog_info *semisync_info;

  ulonglong client_capabilities;  /* What the client supports */
  ulong max_client_packet_length;

  HASH		handler_tables_hash;
  /*
    A thread can hold named user-level locks. This variable
    contains granted tickets if a lock is present. See item_func.cc and
    chapter 'Miscellaneous functions', for functions GET_LOCK, RELEASE_LOCK.
  */
  HASH ull_hash;
  /* Hash of used seqeunces (for PREVIOUS value) */
  HASH sequences;
#ifdef DBUG_ASSERT_EXISTS
  uint dbug_sentry; // watch out for memory corruption
#endif
  struct st_my_thread_var *mysys_var;
private:
  /*
    Type of current query: COM_STMT_PREPARE, COM_QUERY, etc. Set from
    first byte of the packet in do_command()
  */
  enum enum_server_command m_command;

public:
  uint32     file_id;			// for LOAD DATA INFILE
  /* remote (peer) port */
  uint16     peer_port;
  my_time_t  start_time;             // start_time and its sec_part 
  ulong      start_time_sec_part;    // are almost always used separately
  my_hrtime_t user_time;
  // track down slow pthread_create
  ulonglong  prior_thr_create_utime, thr_create_utime;
  ulonglong  start_utime, utime_after_lock, utime_after_query;

  // Process indicator
  struct {
    /*
      true, if the currently running command can send progress report
      packets to a client. Set by mysql_execute_command() for safe commands
      See CF_REPORT_PROGRESS
    */
    bool       report_to_client;
    /*
      true, if we will send progress report packets to a client
      (client has requested them, see MARIADB_CLIENT_PROGRESS; report_to_client
      is true; not in sub-statement)
    */
    bool       report;
    uint       stage, max_stage;
    ulonglong  counter, max_counter;
    ulonglong  next_report_time;
    Query_arena *arena;
  } progress;

  thr_lock_type update_lock_default;
  Delayed_insert *di;

  /* <> 0 if we are inside of trigger or stored function. */
  uint in_sub_stmt;
  /* True when opt_userstat_running is set at start of query */
  bool userstat_running;
  /*
    True if we have to log all errors. Are set by some engines to temporary
    force errors to the error log.
  */
  bool log_all_errors;

  /* Do not set socket timeouts for wait_timeout (used with threadpool) */
  bool skip_wait_timeout;

  bool prepare_derived_at_open;

  /* Set to 1 if status of this THD is already in global status */
  bool status_in_global;

  /* 
    To signal that the tmp table to be created is created for materialized
    derived table or a view.
  */ 
  bool create_tmp_table_for_derived;

  bool save_prep_leaf_list;

  /* container for handler's private per-connection data */
  Ha_data ha_data[MAX_HA];

#ifndef MYSQL_CLIENT
  binlog_cache_mngr *  binlog_setup_trx_data();

  /*
    Public interface to write RBR events to the binlog
  */
  void binlog_start_trans_and_stmt();
  void binlog_set_stmt_begin();
  int binlog_write_table_map(TABLE *table, bool is_transactional,
                             my_bool *with_annotate= 0);
  int binlog_write_row(TABLE* table, bool is_transactional,
                       const uchar *buf);
  int binlog_delete_row(TABLE* table, bool is_transactional,
                        const uchar *buf);
  int binlog_update_row(TABLE* table, bool is_transactional,
                        const uchar *old_data, const uchar *new_data);
  static void binlog_prepare_row_images(TABLE* table);

  void set_server_id(uint32 sid) { variables.server_id = sid; }

  /*
    Member functions to handle pending event for row-level logging.
  */
  template <class RowsEventT> Rows_log_event*
    binlog_prepare_pending_rows_event(TABLE* table, uint32 serv_id,
                                      size_t needed,
                                      bool is_transactional,
                                      RowsEventT* hint);
  Rows_log_event* binlog_get_pending_rows_event(bool is_transactional) const;
  void binlog_set_pending_rows_event(Rows_log_event* ev, bool is_transactional);
  inline int binlog_flush_pending_rows_event(bool stmt_end)
  {
    return (binlog_flush_pending_rows_event(stmt_end, FALSE) || 
            binlog_flush_pending_rows_event(stmt_end, TRUE));
  }
  int binlog_flush_pending_rows_event(bool stmt_end, bool is_transactional);
  int binlog_remove_pending_rows_event(bool clear_maps, bool is_transactional);

  /**
    Determine the binlog format of the current statement.

    @retval 0 if the current statement will be logged in statement
    format.
    @retval nonzero if the current statement will be logged in row
    format.
   */
  int is_current_stmt_binlog_format_row() const {
    DBUG_ASSERT(current_stmt_binlog_format == BINLOG_FORMAT_STMT ||
                current_stmt_binlog_format == BINLOG_FORMAT_ROW);
    return current_stmt_binlog_format == BINLOG_FORMAT_ROW;
  }
  /**
    Determine if binlogging is disabled for this session
    @retval 0 if the current statement binlogging is disabled
              (could be because of binlog closed/binlog option
               is set to false).
    @retval 1 if the current statement will be binlogged
  */
  inline bool is_current_stmt_binlog_disabled() const
  {
    return (!(variables.option_bits & OPTION_BIN_LOG) ||
            !mysql_bin_log.is_open());
  }

  enum binlog_filter_state
  {
    BINLOG_FILTER_UNKNOWN,
    BINLOG_FILTER_CLEAR,
    BINLOG_FILTER_SET
  };

  inline void reset_binlog_local_stmt_filter()
  {
    m_binlog_filter_state= BINLOG_FILTER_UNKNOWN;
  }

  inline void clear_binlog_local_stmt_filter()
  {
    DBUG_ASSERT(m_binlog_filter_state == BINLOG_FILTER_UNKNOWN);
    m_binlog_filter_state= BINLOG_FILTER_CLEAR;
  }

  inline void set_binlog_local_stmt_filter()
  {
    DBUG_ASSERT(m_binlog_filter_state == BINLOG_FILTER_UNKNOWN);
    m_binlog_filter_state= BINLOG_FILTER_SET;
  }

  inline binlog_filter_state get_binlog_local_stmt_filter()
  {
    return m_binlog_filter_state;
  }

private:
  /**
    Indicate if the current statement should be discarded
    instead of written to the binlog.
    This is used to discard special statements, such as
    DML or DDL that affects only 'local' (non replicated)
    tables, such as performance_schema.*
  */
  binlog_filter_state m_binlog_filter_state;

  /**
    Indicates the format in which the current statement will be
    logged.  This can only be set from @c decide_logging_format().
  */
  enum_binlog_format current_stmt_binlog_format;

  /**
    Bit field for the state of binlog warnings.

    The first Lex::BINLOG_STMT_UNSAFE_COUNT bits list all types of
    unsafeness that the current statement has.

    This must be a member of THD and not of LEX, because warnings are
    detected and issued in different places (@c
    decide_logging_format() and @c binlog_query(), respectively).
    Between these calls, the THD->lex object may change; e.g., if a
    stored routine is invoked.  Only THD persists between the calls.
  */
  uint32 binlog_unsafe_warning_flags;

  /*
    Number of outstanding table maps, i.e., table maps in the
    transaction cache.
  */
  uint binlog_table_maps;
public:
  void issue_unsafe_warnings();
  void reset_unsafe_warnings()
  { binlog_unsafe_warning_flags= 0; }

  uint get_binlog_table_maps() const {
    return binlog_table_maps;
  }
  void clear_binlog_table_maps() {
    binlog_table_maps= 0;
  }
#endif /* MYSQL_CLIENT */

public:

  struct st_transactions {
    SAVEPOINT *savepoints;
    THD_TRANS all;			// Trans since BEGIN WORK
    THD_TRANS stmt;			// Trans for current statement
    bool on;                            // see ha_enable_transaction()
    XID_STATE xid_state;
    WT_THD wt;                          ///< for deadlock detection
    Rows_log_event *m_pending_rows_event;

    /*
       Tables changed in transaction (that must be invalidated in query cache).
       List contain only transactional tables, that not invalidated in query
       cache (instead of full list of changed in transaction tables).
    */
    CHANGED_TABLE_LIST* changed_tables;
    MEM_ROOT mem_root; // Transaction-life memory allocation pool
    void cleanup()
    {
      DBUG_ENTER("thd::cleanup");
      changed_tables= 0;
      savepoints= 0;
      /*
        If rm_error is raised, it means that this piece of a distributed
        transaction has failed and must be rolled back. But the user must
        rollback it explicitly, so don't start a new distributed XA until
        then.
      */
      if (!xid_state.rm_error)
        xid_state.xid.null();
      free_root(&mem_root,MYF(MY_KEEP_PREALLOC));
      DBUG_VOID_RETURN;
    }
    my_bool is_active()
    {
      return (all.ha_list != NULL);
    }
    st_transactions()
    {
      bzero((char*)this, sizeof(*this));
      xid_state.xid.null();
      init_sql_alloc(&mem_root, ALLOC_ROOT_MIN_BLOCK_SIZE, 0,
                     MYF(MY_THREAD_SPECIFIC));
    }
  } transaction;
  Global_read_lock global_read_lock;
  Field      *dup_field;
#ifndef __WIN__
  sigset_t signals;
#endif
#ifdef SIGNAL_WITH_VIO_CLOSE
  Vio* active_vio;
#endif
  /*
    This is to track items changed during execution of a prepared
    statement/stored procedure. It's created by
    nocheck_register_item_tree_change() in memory root of THD, and freed in
    rollback_item_tree_changes(). For conventional execution it's always
    empty.
  */
  Item_change_list change_list;

  /*
    A permanent memory area of the statement. For conventional
    execution, the parsed tree and execution runtime reside in the same
    memory root. In this case stmt_arena points to THD. In case of
    a prepared statement or a stored procedure statement, thd->mem_root
    conventionally points to runtime memory, and thd->stmt_arena
    points to the memory of the PS/SP, where the parsed tree of the
    statement resides. Whenever you need to perform a permanent
    transformation of a parsed tree, you should allocate new memory in
    stmt_arena, to allow correct re-execution of PS/SP.
    Note: in the parser, stmt_arena == thd, even for PS/SP.
  */
  Query_arena *stmt_arena;

  void *bulk_param;

  /*
    map for tables that will be updated for a multi-table update query
    statement, for other query statements, this will be zero.
  */
  table_map table_map_for_update;

  /* Tells if LAST_INSERT_ID(#) was called for the current statement */
  bool arg_of_last_insert_id_function;
  /*
    ALL OVER THIS FILE, "insert_id" means "*automatically generated* value for
    insertion into an auto_increment column".
  */
  /*
    This is the first autogenerated insert id which was *successfully*
    inserted by the previous statement (exactly, if the previous statement
    didn't successfully insert an autogenerated insert id, then it's the one
    of the statement before, etc).
    It can also be set by SET LAST_INSERT_ID=# or SELECT LAST_INSERT_ID(#).
    It is returned by LAST_INSERT_ID().
  */
  ulonglong  first_successful_insert_id_in_prev_stmt;
  /*
    Variant of the above, used for storing in statement-based binlog. The
    difference is that the one above can change as the execution of a stored
    function progresses, while the one below is set once and then does not
    change (which is the value which statement-based binlog needs).
  */
  ulonglong  first_successful_insert_id_in_prev_stmt_for_binlog;
  /*
    This is the first autogenerated insert id which was *successfully*
    inserted by the current statement. It is maintained only to set
    first_successful_insert_id_in_prev_stmt when statement ends.
  */
  ulonglong  first_successful_insert_id_in_cur_stmt;
  /*
    We follow this logic:
    - when stmt starts, first_successful_insert_id_in_prev_stmt contains the
    first insert id successfully inserted by the previous stmt.
    - as stmt makes progress, handler::insert_id_for_cur_row changes;
    every time get_auto_increment() is called,
    auto_inc_intervals_in_cur_stmt_for_binlog is augmented with the
    reserved interval (if statement-based binlogging).
    - at first successful insertion of an autogenerated value,
    first_successful_insert_id_in_cur_stmt is set to
    handler::insert_id_for_cur_row.
    - when stmt goes to binlog,
    auto_inc_intervals_in_cur_stmt_for_binlog is binlogged if
    non-empty.
    - when stmt ends, first_successful_insert_id_in_prev_stmt is set to
    first_successful_insert_id_in_cur_stmt.
  */
  /*
    stmt_depends_on_first_successful_insert_id_in_prev_stmt is set when
    LAST_INSERT_ID() is used by a statement.
    If it is set, first_successful_insert_id_in_prev_stmt_for_binlog will be
    stored in the statement-based binlog.
    This variable is CUMULATIVE along the execution of a stored function or
    trigger: if one substatement sets it to 1 it will stay 1 until the
    function/trigger ends, thus making sure that
    first_successful_insert_id_in_prev_stmt_for_binlog does not change anymore
    and is propagated to the caller for binlogging.
  */
  bool       stmt_depends_on_first_successful_insert_id_in_prev_stmt;
  /*
    List of auto_increment intervals reserved by the thread so far, for
    storage in the statement-based binlog.
    Note that its minimum is not first_successful_insert_id_in_cur_stmt:
    assuming a table with an autoinc column, and this happens:
    INSERT INTO ... VALUES(3);
    SET INSERT_ID=3; INSERT IGNORE ... VALUES (NULL);
    then the latter INSERT will insert no rows
    (first_successful_insert_id_in_cur_stmt == 0), but storing "INSERT_ID=3"
    in the binlog is still needed; the list's minimum will contain 3.
    This variable is cumulative: if several statements are written to binlog
    as one (stored functions or triggers are used) this list is the
    concatenation of all intervals reserved by all statements.
  */
  Discrete_intervals_list auto_inc_intervals_in_cur_stmt_for_binlog;
  /* Used by replication and SET INSERT_ID */
  Discrete_intervals_list auto_inc_intervals_forced;
  /*
    There is BUG#19630 where statement-based replication of stored
    functions/triggers with two auto_increment columns breaks.
    We however ensure that it works when there is 0 or 1 auto_increment
    column; our rules are
    a) on master, while executing a top statement involving substatements,
    first top- or sub- statement to generate auto_increment values wins the
    exclusive right to see its values be written to binlog (the write
    will be done by the statement or its caller), and the losers won't see
    their values be written to binlog.
    b) on slave, while replicating a top statement involving substatements,
    first top- or sub- statement to need to read auto_increment values from
    the master's binlog wins the exclusive right to read them (so the losers
    won't read their values from binlog but instead generate on their own).
    a) implies that we mustn't backup/restore
    auto_inc_intervals_in_cur_stmt_for_binlog.
    b) implies that we mustn't backup/restore auto_inc_intervals_forced.

    If there are more than 1 auto_increment columns, then intervals for
    different columns may mix into the
    auto_inc_intervals_in_cur_stmt_for_binlog list, which is logically wrong,
    but there is no point in preventing this mixing by preventing intervals
    from the secondly inserted column to come into the list, as such
    prevention would be wrong too.
    What will happen in the case of
    INSERT INTO t1 (auto_inc) VALUES(NULL);
    where t1 has a trigger which inserts into an auto_inc column of t2, is
    that in binlog we'll store the interval of t1 and the interval of t2 (when
    we store intervals, soon), then in slave, t1 will use both intervals, t2
    will use none; if t1 inserts the same number of rows as on master,
    normally the 2nd interval will not be used by t1, which is fine. t2's
    values will be wrong if t2's internal auto_increment counter is different
    from what it was on master (which is likely). In 5.1, in mixed binlogging
    mode, row-based binlogging is used for such cases where two
    auto_increment columns are inserted.
  */
  inline void record_first_successful_insert_id_in_cur_stmt(ulonglong id_arg)
  {
    if (first_successful_insert_id_in_cur_stmt == 0)
      first_successful_insert_id_in_cur_stmt= id_arg;
  }
  inline ulonglong read_first_successful_insert_id_in_prev_stmt(void)
  {
    if (!stmt_depends_on_first_successful_insert_id_in_prev_stmt)
    {
      /* It's the first time we read it */
      first_successful_insert_id_in_prev_stmt_for_binlog=
        first_successful_insert_id_in_prev_stmt;
      stmt_depends_on_first_successful_insert_id_in_prev_stmt= 1;
    }
    return first_successful_insert_id_in_prev_stmt;
  }
  /*
    Used by Intvar_log_event::do_apply_event() and by "SET INSERT_ID=#"
    (mysqlbinlog). We'll soon add a variant which can take many intervals in
    argument.
  */
  inline void force_one_auto_inc_interval(ulonglong next_id)
  {
    auto_inc_intervals_forced.empty(); // in case of multiple SET INSERT_ID
    auto_inc_intervals_forced.append(next_id, ULONGLONG_MAX, 0);
  }

  ulonglong  limit_found_rows;

private:
  /**
    Stores the result of ROW_COUNT() function.

    ROW_COUNT() function is a MySQL extention, but we try to keep it
    similar to ROW_COUNT member of the GET DIAGNOSTICS stack of the SQL
    standard (see SQL99, part 2, search for ROW_COUNT). It's value is
    implementation defined for anything except INSERT, DELETE, UPDATE.

    ROW_COUNT is assigned according to the following rules:

      - In my_ok():
        - for DML statements: to the number of affected rows;
        - for DDL statements: to 0.

      - In my_eof(): to -1 to indicate that there was a result set.

        We derive this semantics from the JDBC specification, where int
        java.sql.Statement.getUpdateCount() is defined to (sic) "return the
        current result as an update count; if the result is a ResultSet
        object or there are no more results, -1 is returned".

      - In my_error(): to -1 to be compatible with the MySQL C API and
        MySQL ODBC driver.

      - For SIGNAL statements: to 0 per WL#2110 specification (see also
        sql_signal.cc comment). Zero is used since that's the "default"
        value of ROW_COUNT in the diagnostics area.
  */

  longlong m_row_count_func;    /* For the ROW_COUNT() function */

public:
  inline longlong get_row_count_func() const
  {
    return m_row_count_func;
  }

  inline void set_row_count_func(longlong row_count_func)
  {
    m_row_count_func= row_count_func;
  }
  inline void set_affected_rows(longlong row_count_func)
  {
    /*
      We have to add to affected_rows (used by slow log), as otherwise
      information for 'call' will be wrong
    */
    affected_rows+= (row_count_func >= 0 ? row_count_func : 0);
  }

  ha_rows    cuted_fields;

private:
  /*
    number of rows we actually sent to the client, including "synthetic"
    rows in ROLLUP etc.
  */
  ha_rows    m_sent_row_count;

  /**
    Number of rows read and/or evaluated for a statement. Used for
    slow log reporting.

    An examined row is defined as a row that is read and/or evaluated
    according to a statement condition, including in
    create_sort_index(). Rows may be counted more than once, e.g., a
    statement including ORDER BY could possibly evaluate the row in
    filesort() before reading it for e.g. update.
  */
  ha_rows    m_examined_row_count;

public:
  ha_rows get_sent_row_count() const
  { return m_sent_row_count; }

  ha_rows get_examined_row_count() const
  { return m_examined_row_count; }

  ulonglong get_affected_rows() const
  { return affected_rows; }

  void set_sent_row_count(ha_rows count);
  void set_examined_row_count(ha_rows count);

  void inc_sent_row_count(ha_rows count);
  void inc_examined_row_count(ha_rows count);

  void inc_status_created_tmp_disk_tables();
  void inc_status_created_tmp_files();
  void inc_status_created_tmp_tables();
  void inc_status_select_full_join();
  void inc_status_select_full_range_join();
  void inc_status_select_range();
  void inc_status_select_range_check();
  void inc_status_select_scan();
  void inc_status_sort_merge_passes();
  void inc_status_sort_range();
  void inc_status_sort_rows(ha_rows count);
  void inc_status_sort_scan();
  void set_status_no_index_used();
  void set_status_no_good_index_used();

  /**
    The number of rows and/or keys examined by the query, both read,
    changed or written.
  */
  ulonglong accessed_rows_and_keys;

  /**
    Check if the number of rows accessed by a statement exceeded
    LIMIT ROWS EXAMINED. If so, signal the query engine to stop execution.
  */
  void check_limit_rows_examined()
  {
    if (++accessed_rows_and_keys > lex->limit_rows_examined_cnt)
      set_killed(ABORT_QUERY);
  }

  USER_CONN *user_connect;
  CHARSET_INFO *db_charset;
#if defined(ENABLED_PROFILING)
  PROFILING  profiling;
#endif

  /** Current statement digest. */
  sql_digest_state *m_digest;
  /** Current statement digest token array. */
  unsigned char *m_token_array;
  /** Top level statement digest. */
  sql_digest_state m_digest_state;

  /** Current statement instrumentation. */
  PSI_statement_locker *m_statement_psi;
#ifdef HAVE_PSI_STATEMENT_INTERFACE
  /** Current statement instrumentation state. */
  PSI_statement_locker_state m_statement_state;
#endif /* HAVE_PSI_STATEMENT_INTERFACE */
  /** Idle instrumentation. */
  PSI_idle_locker *m_idle_psi;
#ifdef HAVE_PSI_IDLE_INTERFACE
  /** Idle instrumentation state. */
  PSI_idle_locker_state m_idle_state;
#endif /* HAVE_PSI_IDLE_INTERFACE */

  /*
    Id of current query. Statement can be reused to execute several queries
    query_id is global in context of the whole MySQL server.
    ID is automatically generated from mutex-protected counter.
    It's used in handler code for various purposes: to check which columns
    from table are necessary for this select, to check if it's necessary to
    update auto-updatable fields (like auto_increment and timestamp).
  */
  query_id_t query_id;
  ulong      col_access;

  /* Statement id is thread-wide. This counter is used to generate ids */
  ulong      statement_id_counter;
  ulong	     rand_saved_seed1, rand_saved_seed2;

  /* The following variables are used when printing to slow log */
  ulong      query_plan_flags; 
  ulong      query_plan_fsort_passes; 
  ulong      tmp_tables_used;
  ulong      tmp_tables_disk_used;
  ulonglong  tmp_tables_size;
  ulonglong  bytes_sent_old;
  ulonglong  affected_rows;                     /* Number of changed rows */

  pthread_t  real_id;                           /* For debugging */
  my_thread_id  thread_id, thread_dbug_id;
  uint32      os_thread_id;
  uint	     tmp_table, global_disable_checkpoint;
  uint	     server_status,open_options;
  enum enum_thread_type system_thread;
  uint       select_number;             //number of select (used for EXPLAIN)
  /*
    Current or next transaction isolation level.
    When a connection is established, the value is taken from
    @@session.tx_isolation (default transaction isolation for
    the session), which is in turn taken from @@global.tx_isolation
    (the global value).
    If there is no transaction started, this variable
    holds the value of the next transaction's isolation level.
    When a transaction starts, the value stored in this variable
    becomes "actual".
    At transaction commit or rollback, we assign this variable
    again from @@session.tx_isolation.
    The only statement that can otherwise change the value
    of this variable is SET TRANSACTION ISOLATION LEVEL.
    Its purpose is to effect the isolation level of the next
    transaction in this session. When this statement is executed,
    the value in this variable is changed. However, since
    this statement is only allowed when there is no active
    transaction, this assignment (naturally) only affects the
    upcoming transaction.
    At the end of the current active transaction the value is
    be reset again from @@session.tx_isolation, as described
    above.
  */
  enum_tx_isolation tx_isolation;
  /*
    Current or next transaction access mode.
    See comment above regarding tx_isolation.
  */
  bool              tx_read_only;
  enum_check_fields count_cuted_fields;

  DYNAMIC_ARRAY user_var_events;        /* For user variables replication */
  MEM_ROOT      *user_var_events_alloc; /* Allocate above array elements here */

  /*
    Define durability properties that engines may check to
    improve performance. Not yet used in MariaDB
  */
  enum durability_properties durability_property;
 
  /*
    If checking this in conjunction with a wait condition, please
    include a check after enter_cond() if you want to avoid a race
    condition. For details see the implementation of awake(),
    especially the "broadcast" part.
  */
  killed_state volatile killed;

  /*
    The following is used if one wants to have a specific error number and
    text for the kill
  */
  struct err_info
  {
    int no;
    const char msg[256];
  } *killed_err;

  /* See also thd_killed() */
  inline bool check_killed()
  {
    if (killed)
      return TRUE;
    if (apc_target.have_apc_requests())
      apc_target.process_apc_requests(); 
    return FALSE;
  }

  /* scramble - random string sent to client on handshake */
  char	     scramble[SCRAMBLE_LENGTH+1];

  /*
    If this is a slave, the name of the connection stored here.
    This is used for taging error messages in the log files.
  */
  LEX_CSTRING connection_name;
  char       default_master_connection_buff[MAX_CONNECTION_NAME+1];
  uint8      password; /* 0, 1 or 2 */
  uint8      failed_com_change_user;
  bool       slave_thread;
  bool       extra_port;                        /* If extra connection */
  bool	     no_errors;

  /**
    Set to TRUE if execution of the current compound statement
    can not continue. In particular, disables activation of
    CONTINUE or EXIT handlers of stored routines.
    Reset in the end of processing of the current user request, in
    @see THD::reset_for_next_command().
  */
  bool is_fatal_error;
  /**
    Set by a storage engine to request the entire
    transaction (that possibly spans multiple engines) to
    rollback. Reset in ha_rollback.
  */
  bool       transaction_rollback_request;
  /**
    TRUE if we are in a sub-statement and the current error can
    not be safely recovered until we left the sub-statement mode.
    In particular, disables activation of CONTINUE and EXIT
    handlers inside sub-statements. E.g. if it is a deadlock
    error and requires a transaction-wide rollback, this flag is
    raised (traditionally, MySQL first has to close all the reads
    via @see handler::ha_index_or_rnd_end() and only then perform
    the rollback).
    Reset to FALSE when we leave the sub-statement mode.
  */
  bool       is_fatal_sub_stmt_error;
  bool	     query_start_used, rand_used, time_zone_used;
  bool       query_start_sec_part_used;
  /* for IS NULL => = last_insert_id() fix in remove_eq_conds() */
  bool       substitute_null_with_insert_id;
  bool	     in_lock_tables;
  bool       bootstrap, cleanup_done, free_connection_done;

  /**  is set if some thread specific value(s) used in a statement. */
  bool       thread_specific_used;
  /**  
    is set if a statement accesses a temporary table created through
    CREATE TEMPORARY TABLE. 
  */
  bool	     charset_is_system_charset, charset_is_collation_connection;
  bool       charset_is_character_set_filesystem;
  bool       enable_slow_log;    /* Enable slow log for current statement */
  bool	     abort_on_warning;
  bool 	     got_warning;       /* Set on call to push_warning() */
  /* set during loop of derived table processing */
  bool       derived_tables_processing;
  bool       tablespace_op;	/* This is TRUE in DISCARD/IMPORT TABLESPACE */
  /* True if we have to log the current statement */
  bool	     log_current_statement;
  /**
    True if a slave error. Causes the slave to stop. Not the same
    as the statement execution error (is_error()), since
    a statement may be expected to return an error, e.g. because
    it returned an error on master, and this is OK on the slave.
  */
  bool       is_slave_error;
  /*
    True when a transaction is queued up for binlog group commit.
    Used so that if another transaction needs to wait for a row lock held by
    this transaction, it can signal to trigger the group commit immediately,
    skipping the normal --binlog-commit-wait-count wait.
  */
  bool waiting_on_group_commit;
  /*
    Set true when another transaction goes to wait on a row lock held by this
    transaction. Used together with waiting_on_group_commit.
  */
  bool has_waiter;
  /*
    In case of a slave, set to the error code the master got when executing
    the query. 0 if no error on the master.
  */
  int	     slave_expected_error;
  enum_sql_command last_sql_command;  // Last sql_command exceuted in mysql_execute_command()

  sp_rcontext *spcont;		// SP runtime context
  sp_cache   *sp_proc_cache;
  sp_cache   *sp_func_cache;

  /** number of name_const() substitutions, see sp_head.cc:subst_spvars() */
  uint       query_name_consts;

  /*
    If we do a purge of binary logs, log index info of the threads
    that are currently reading it needs to be adjusted. To do that
    each thread that is using LOG_INFO needs to adjust the pointer to it
  */
  LOG_INFO*  current_linfo;
  NET*       slave_net;			// network connection from slave -> m.

  /*
    Used to update global user stats.  The global user stats are updated
    occasionally with the 'diff' variables.  After the update, the 'diff'
    variables are reset to 0.
  */
  /* Time when the current thread connected to MySQL. */
  time_t current_connect_time;
  /* Last time when THD stats were updated in global_user_stats. */
  time_t last_global_update_time;
  /* Number of commands not reflected in global_user_stats yet. */
  uint select_commands, update_commands, other_commands;
  ulonglong start_cpu_time;
  ulonglong start_bytes_received;

  /* Used by the sys_var class to store temporary values */
  union
  {
    my_bool   my_bool_value;
    int       int_value;
    uint      uint_value;
    long      long_value;
    ulong     ulong_value;
    ulonglong ulonglong_value;
    double    double_value;
    void      *ptr_value;
  } sys_var_tmp;

  struct {
    /*
      If true, mysql_bin_log::write(Log_event) call will not write events to
      binlog, and maintain 2 below variables instead (use
      mysql_bin_log.start_union_events to turn this on)
    */
    bool do_union;
    /*
      If TRUE, at least one mysql_bin_log::write(Log_event) call has been
      made after last mysql_bin_log.start_union_events() call.
    */
    bool unioned_events;
    /*
      If TRUE, at least one mysql_bin_log::write(Log_event e), where
      e.cache_stmt == TRUE call has been made after last
      mysql_bin_log.start_union_events() call.
    */
    bool unioned_events_trans;

    /*
      'queries' (actually SP statements) that run under inside this binlog
      union have thd->query_id >= first_query_id.
    */
    query_id_t first_query_id;
  } binlog_evt_union;

  /**
    Internal parser state.
    Note that since the parser is not re-entrant, we keep only one parser
    state here. This member is valid only when executing code during parsing.
  */
  Parser_state *m_parser_state;

  Locked_tables_list locked_tables_list;

#ifdef WITH_PARTITION_STORAGE_ENGINE
  partition_info *work_part_info;
#endif

#ifndef EMBEDDED_LIBRARY
  /**
    Array of active audit plugins which have been used by this THD.
    This list is later iterated to invoke release_thd() on those
    plugins.
  */
  DYNAMIC_ARRAY audit_class_plugins;
  /**
    Array of bits indicating which audit classes have already been
    added to the list of audit plugins which are currently in use.
  */
  unsigned long audit_class_mask[MYSQL_AUDIT_CLASS_MASK_SIZE];
#endif

#if defined(ENABLED_DEBUG_SYNC)
  /* Debug Sync facility. See debug_sync.cc. */
  struct st_debug_sync_control *debug_sync_control;
#endif /* defined(ENABLED_DEBUG_SYNC) */
  THD(my_thread_id id, bool is_wsrep_applier= false);

  ~THD();

  void init(void);
  /*
    Initialize memory roots necessary for query processing and (!)
    pre-allocate memory for it. We can't do that in THD constructor because
    there are use cases (acl_init, delayed inserts, watcher threads,
    killing mysqld) where it's vital to not allocate excessive and not used
    memory. Note, that we still don't return error from init_for_queries():
    if preallocation fails, we should notice that at the first call to
    alloc_root.
  */
  void init_for_queries();
  void update_all_stats();
  void update_stats(void);
  void change_user(void);
  void cleanup(void);
  void cleanup_after_query();
  void free_connection();
  void reset_for_reuse();
  bool store_globals();
  void reset_globals();
#ifdef SIGNAL_WITH_VIO_CLOSE
  inline void set_active_vio(Vio* vio)
  {
    mysql_mutex_lock(&LOCK_thd_data);
    active_vio = vio;
    mysql_mutex_unlock(&LOCK_thd_data);
  }
  inline void clear_active_vio()
  {
    mysql_mutex_lock(&LOCK_thd_data);
    active_vio = 0;
    mysql_mutex_unlock(&LOCK_thd_data);
  }
  void close_active_vio();
#endif
  void awake(killed_state state_to_set);
 
  /** Disconnect the associated communication endpoint. */
  void disconnect();


  /*
    Allows this thread to serve as a target for others to schedule Async 
    Procedure Calls on.

    It's possible to schedule any code to be executed this way, by
    inheriting from the Apc_call object. Currently, only
    Show_explain_request uses this.
  */
  Apc_target apc_target;

#ifndef MYSQL_CLIENT
  enum enum_binlog_query_type {
    /* The query can be logged in row format or in statement format. */
    ROW_QUERY_TYPE,
    
    /* The query has to be logged in statement format. */
    STMT_QUERY_TYPE,
    
    QUERY_TYPE_COUNT
  };

  int binlog_query(enum_binlog_query_type qtype,
                   char const *query, ulong query_len, bool is_trans,
                   bool direct, bool suppress_use,
                   int errcode);
#endif

  inline void
  enter_cond(mysql_cond_t *cond, mysql_mutex_t* mutex,
             const PSI_stage_info *stage, PSI_stage_info *old_stage,
             const char *src_function, const char *src_file,
             int src_line)
  {
    mysql_mutex_assert_owner(mutex);
    mysys_var->current_mutex = mutex;
    mysys_var->current_cond = cond;
    if (old_stage)
      backup_stage(old_stage);
    if (stage)
      enter_stage(stage, src_function, src_file, src_line);
  }
  inline void exit_cond(const PSI_stage_info *stage,
                        const char *src_function, const char *src_file,
                        int src_line)
  {
    /*
      Putting the mutex unlock in thd->exit_cond() ensures that
      mysys_var->current_mutex is always unlocked _before_ mysys_var->mutex is
      locked (if that would not be the case, you'll get a deadlock if someone
      does a THD::awake() on you).
    */
    mysql_mutex_unlock(mysys_var->current_mutex);
    mysql_mutex_lock(&mysys_var->mutex);
    mysys_var->current_mutex = 0;
    mysys_var->current_cond = 0;
    if (stage)
      enter_stage(stage, src_function, src_file, src_line);
    mysql_mutex_unlock(&mysys_var->mutex);
    return;
  }
  virtual int is_killed() { return killed; }
  virtual THD* get_thd() { return this; }

  /**
    A callback to the server internals that is used to address
    special cases of the locking protocol.
    Invoked when acquiring an exclusive lock, for each thread that
    has a conflicting shared metadata lock.

    This function:
    - aborts waiting of the thread on a data lock, to make it notice
      the pending exclusive lock and back off.
    - if the thread is an INSERT DELAYED thread, sends it a KILL
      signal to terminate it.

    @note This function does not wait for the thread to give away its
          locks. Waiting is done outside for all threads at once.

    @param ctx_in_use           The MDL context owner (thread) to wake up.
    @param needs_thr_lock_abort Indicates that to wake up thread
                                this call needs to abort its waiting
                                on table-level lock.

    @retval  TRUE  if the thread was woken up
    @retval  FALSE otherwise.
   */
  virtual bool notify_shared_lock(MDL_context_owner *ctx_in_use,
                                  bool needs_thr_lock_abort);

  // End implementation of MDL_context_owner interface.

  inline bool is_strict_mode() const
  {
    return (bool) (variables.sql_mode & (MODE_STRICT_TRANS_TABLES |
                                         MODE_STRICT_ALL_TABLES));
  }
  inline bool backslash_escapes() const
  {
    return !MY_TEST(variables.sql_mode & MODE_NO_BACKSLASH_ESCAPES);
  }
  const Type_handler *type_handler_for_date() const;
  inline my_time_t query_start() { query_start_used=1; return start_time; }
  inline ulong query_start_sec_part()
  { query_start_sec_part_used=1; return start_time_sec_part; }
  MYSQL_TIME query_start_TIME();
  inline void set_current_time()
  {
    my_hrtime_t hrtime= my_hrtime();
    start_time= hrtime_to_my_time(hrtime);
    start_time_sec_part= hrtime_sec_part(hrtime);
#ifdef HAVE_PSI_THREAD_INTERFACE
    PSI_THREAD_CALL(set_thread_start_time)(start_time);
#endif
  }
  inline void set_start_time()
  {
    if (user_time.val)
    {
      start_time= hrtime_to_my_time(user_time);
      start_time_sec_part= hrtime_sec_part(user_time);
#ifdef HAVE_PSI_THREAD_INTERFACE
      PSI_THREAD_CALL(set_thread_start_time)(start_time);
#endif
    }
    else
      set_current_time();
  }
  inline void set_time()
  {
    set_start_time();
    start_utime= utime_after_lock= microsecond_interval_timer();
  }
  inline void set_time(my_hrtime_t t)
  {
    user_time= t;
    set_time();
  }
  inline void set_time(my_time_t t, ulong sec_part)
  {
    my_hrtime_t hrtime= { hrtime_from_time(t) + sec_part };
    set_time(hrtime);
  }
  void set_time_after_lock()
  {
    utime_after_lock= microsecond_interval_timer();
    MYSQL_SET_STATEMENT_LOCK_TIME(m_statement_psi,
                                  (utime_after_lock - start_utime));
  }
  void get_time(QUERY_START_TIME_INFO *time_info)
  {
    time_info->start_time=          start_time;
    time_info->start_time_sec_part= start_time_sec_part;
    time_info->start_utime=         start_utime;
    time_info->utime_after_lock=    utime_after_lock;
  }
  void set_time(QUERY_START_TIME_INFO *time_info)
  {
    start_time=          time_info->start_time;
    start_time_sec_part= time_info->start_time_sec_part;
    start_utime=         time_info->start_utime;
    utime_after_lock=    time_info->utime_after_lock;
  }
  ulonglong current_utime()  { return microsecond_interval_timer(); }

  /* Tell SHOW PROCESSLIST to show time from this point */
  inline void set_time_for_next_stage()
  {
    utime_after_query= current_utime();
  }

  /**
   Update server status after execution of a top level statement.
   Currently only checks if a query was slow, and assigns
   the status accordingly.
   Evaluate the current time, and if it exceeds the long-query-time
   setting, mark the query as slow.
  */
  void update_server_status()
  {
    set_time_for_next_stage();
    if (utime_after_query >= utime_after_lock + variables.long_query_time)
      server_status|= SERVER_QUERY_WAS_SLOW;
  }
  inline ulonglong found_rows(void)
  {
    return limit_found_rows;
  }
  /**
    Returns TRUE if session is in a multi-statement transaction mode.

    OPTION_NOT_AUTOCOMMIT: When autocommit is off, a multi-statement
    transaction is implicitly started on the first statement after a
    previous transaction has been ended.

    OPTION_BEGIN: Regardless of the autocommit status, a multi-statement
    transaction can be explicitly started with the statements "START
    TRANSACTION", "BEGIN [WORK]", "[COMMIT | ROLLBACK] AND CHAIN", etc.

    Note: this doesn't tell you whether a transaction is active.
    A session can be in multi-statement transaction mode, and yet
    have no active transaction, e.g., in case of:
    set @@autocommit=0;
    set @a= 3;                                     <-- these statements don't
    set transaction isolation level serializable;  <-- start an active
    flush tables;                                  <-- transaction

    I.e. for the above scenario this function returns TRUE, even
    though no active transaction has begun.
    @sa in_active_multi_stmt_transaction()
  */
  inline bool in_multi_stmt_transaction_mode()
  {
    return variables.option_bits & (OPTION_NOT_AUTOCOMMIT | OPTION_BEGIN);
  }
  /**
    TRUE if the session is in a multi-statement transaction mode
    (@sa in_multi_stmt_transaction_mode()) *and* there is an
    active transaction, i.e. there is an explicit start of a
    transaction with BEGIN statement, or implicit with a
    statement that uses a transactional engine.

    For example, these scenarios don't start an active transaction
    (even though the server is in multi-statement transaction mode):

    set @@autocommit=0;
    select * from nontrans_table;
    set @var=TRUE;
    flush tables;

    Note, that even for a statement that starts a multi-statement
    transaction (i.e. select * from trans_table), this
    flag won't be set until we open the statement's tables
    and the engines register themselves for the transaction
    (see trans_register_ha()),
    hence this method is reliable to use only after
    open_tables() has completed.

    Why do we need a flag?
    ----------------------
    We need to maintain a (at first glance redundant)
    session flag, rather than looking at thd->transaction.all.ha_list
    because of explicit start of a transaction with BEGIN. 

    I.e. in case of
    BEGIN;
    select * from nontrans_t1; <-- in_active_multi_stmt_transaction() is true
  */
  inline bool in_active_multi_stmt_transaction()
  {
    return server_status & SERVER_STATUS_IN_TRANS;
  }
  inline bool fill_derived_tables()
  {
    return !stmt_arena->is_stmt_prepare() && !lex->only_view_structure();
  }
  inline bool fill_information_schema_tables()
  {
    return !stmt_arena->is_stmt_prepare();
  }
  inline void* trans_alloc(unsigned int size)
  {
    return alloc_root(&transaction.mem_root,size);
  }

  LEX_STRING *make_lex_string(LEX_STRING *lex_str, const char* str, uint length)
  {
    if (!(lex_str->str= strmake_root(mem_root, str, length)))
    {
      lex_str->length= 0;
      return 0;
    }
    lex_str->length= length;
    return lex_str;
  }
  LEX_CSTRING *make_lex_string(LEX_CSTRING *lex_str, const char* str, uint length)
  {
    if (!(lex_str->str= strmake_root(mem_root, str, length)))
    {
      lex_str->length= 0;
      return 0;
    }
    lex_str->length= length;
    return lex_str;
  }

  LEX_STRING *make_lex_string(const char* str, uint length)
  {
    LEX_STRING *lex_str;
    char *tmp;
    if (!(lex_str= (LEX_STRING *) alloc_root(mem_root, sizeof(LEX_STRING) +
                                             length+1)))
      return 0;
    tmp= (char*) (lex_str+1);
    lex_str->str= tmp;
    memcpy(tmp, str, length);
    tmp[length]= 0;
    lex_str->length= length;
    return lex_str;
  }

  LEX_CSTRING *make_clex_string(const char* str, uint length)
  {
    LEX_CSTRING *lex_str;
    char *tmp;
    if (!(lex_str= (LEX_CSTRING *)alloc_root(mem_root, sizeof(LEX_CSTRING) +
                                             length+1)))
      return 0;
    tmp= (char*) (lex_str+1);
    lex_str->str= tmp;
    memcpy(tmp, str, length);
    tmp[length]= 0;
    lex_str->length= length;
    return lex_str;
  }

  // Allocate LEX_STRING for character set conversion
  bool alloc_lex_string(LEX_STRING *dst, uint length)
  {
    if ((dst->str= (char*) alloc(length)))
      return false;
    dst->length= 0;  // Safety
    return true;     // EOM
  }
  bool convert_string(LEX_STRING *to, CHARSET_INFO *to_cs,
		      const char *from, uint from_length,
		      CHARSET_INFO *from_cs);
  /*
    Convert a strings between character sets.
    Uses my_convert_fix(), which uses an mb_wc .. mc_mb loop internally.
    dstcs and srccs cannot be &my_charset_bin.
  */
  bool convert_fix(CHARSET_INFO *dstcs, LEX_STRING *dst,
                   CHARSET_INFO *srccs, const char *src, uint src_length,
                   String_copier *status);

  /*
    Same as above, but additionally sends ER_INVALID_CHARACTER_STRING
    in case of bad byte sequences or Unicode conversion problems.
  */
  bool convert_with_error(CHARSET_INFO *dstcs, LEX_STRING *dst,
                          CHARSET_INFO *srccs,
                          const char *src, uint src_length);

  /*
    If either "dstcs" or "srccs" is &my_charset_bin,
    then performs native copying using cs->cset->copy_fix().
    Otherwise, performs Unicode conversion using convert_fix().
  */
  bool copy_fix(CHARSET_INFO *dstcs, LEX_STRING *dst,
                CHARSET_INFO *srccs, const char *src, uint src_length,
                String_copier *status);

  /*
    Same as above, but additionally sends ER_INVALID_CHARACTER_STRING
    in case of bad byte sequences or Unicode conversion problems.
  */
  bool copy_with_error(CHARSET_INFO *dstcs, LEX_STRING *dst,
                       CHARSET_INFO *srccs, const char *src, uint src_length);

  bool convert_string(String *s, CHARSET_INFO *from_cs, CHARSET_INFO *to_cs);

  /*
    Create a string literal with optional client->connection conversion.
    @param str        - the string in the client character set
    @param length     - length of the string
    @param repertoire - the repertoire of the string
  */
  Item *make_string_literal(const char *str, size_t length,
                            uint repertoire);
  Item *make_string_literal(const Lex_string_with_metadata_st &str)
  {
    uint repertoire= str.repertoire(variables.character_set_client);
    return make_string_literal(str.str, str.length, repertoire);
  }
  Item *make_string_literal_nchar(const Lex_string_with_metadata_st &str);
  Item *make_string_literal_charset(const Lex_string_with_metadata_st &str,
                                    CHARSET_INFO *cs);
  Item *make_string_literal_concat(Item *item1, const LEX_CSTRING &str);
  void add_changed_table(TABLE *table);
  void add_changed_table(const char *key, long key_length);
  CHANGED_TABLE_LIST * changed_table_dup(const char *key, long key_length);
  int send_explain_fields(select_result *result, uint8 explain_flags,
                          bool is_analyze);
  void make_explain_field_list(List<Item> &field_list, uint8 explain_flags,
                               bool is_analyze);
  void make_explain_json_field_list(List<Item> &field_list, bool is_analyze);

  /**
    Clear the current error, if any.
    We do not clear is_fatal_error or is_fatal_sub_stmt_error since we
    assume this is never called if the fatal error is set.

    @todo: To silence an error, one should use Internal_error_handler
    mechanism. Issuing an error that can be possibly later "cleared" is not
    compatible with other installed error handlers and audit plugins.
  */
  inline void clear_error(bool clear_diagnostics= 0)
  {
    DBUG_ENTER("clear_error");
    if (get_stmt_da()->is_error() || clear_diagnostics)
      get_stmt_da()->reset_diagnostics_area();
    is_slave_error= 0;
    if (killed == KILL_BAD_DATA)
      reset_killed();
    DBUG_VOID_RETURN;
  }

#ifndef EMBEDDED_LIBRARY
  inline bool vio_ok() const { return net.vio != 0; }
  /** Return FALSE if connection to client is broken. */
  bool is_connected()
  {
    /*
      All system threads (e.g., the slave IO thread) are connected but
      not using vio. So this function always returns true for all
      system threads.
    */
    return system_thread || (vio_ok() ? vio_is_connected(net.vio) : FALSE);
  }
#else
  inline bool vio_ok() const { return TRUE; }
  inline bool is_connected() { return TRUE; }
#endif
  /**
    Mark the current error as fatal. Warning: this does not
    set any error, it sets a property of the error, so must be
    followed or prefixed with my_error().
  */
  inline void fatal_error()
  {
    DBUG_ASSERT(get_stmt_da()->is_error() || killed);
    is_fatal_error= 1;
    DBUG_PRINT("error",("Fatal error set"));
  }
  /**
    TRUE if there is an error in the error stack.

    Please use this method instead of direct access to
    net.report_error.

    If TRUE, the current (sub)-statement should be aborted.
    The main difference between this member and is_fatal_error
    is that a fatal error can not be handled by a stored
    procedure continue handler, whereas a normal error can.

    To raise this flag, use my_error().
  */
  inline bool is_error() const { return m_stmt_da->is_error(); }
  void set_bulk_execution(void *bulk)
  {
    bulk_param= bulk;
    m_stmt_da->set_bulk_execution(MY_TEST(bulk));
  }
  bool is_bulk_op() const { return MY_TEST(bulk_param); }

  /// Returns Diagnostics-area for the current statement.
  Diagnostics_area *get_stmt_da()
  { return m_stmt_da; }

  /// Returns Diagnostics-area for the current statement.
  const Diagnostics_area *get_stmt_da() const
  { return m_stmt_da; }

  /// Sets Diagnostics-area for the current statement.
  void set_stmt_da(Diagnostics_area *da)
  { m_stmt_da= da; }

  inline CHARSET_INFO *charset() { return variables.character_set_client; }
  void update_charset();
  void update_charset(CHARSET_INFO *character_set_client,
                      CHARSET_INFO *collation_connection)
  {
    variables.character_set_client= character_set_client;
    variables.collation_connection= collation_connection;
    update_charset();
  }
  void update_charset(CHARSET_INFO *character_set_client,
                      CHARSET_INFO *collation_connection,
                      CHARSET_INFO *character_set_results)
  {
    variables.character_set_client= character_set_client;
    variables.collation_connection= collation_connection;
    variables.character_set_results= character_set_results;
    update_charset();
  }

  inline Query_arena *activate_stmt_arena_if_needed(Query_arena *backup)
  {
    /*
      Use the persistent arena if we are in a prepared statement or a stored
      procedure statement and we have not already changed to use this arena.
    */
    if (!stmt_arena->is_conventional() && mem_root != stmt_arena->mem_root)
    {
      set_n_backup_active_arena(stmt_arena, backup);
      return stmt_arena;
    }
    return 0;
  }

  void change_item_tree(Item **place, Item *new_value)
  {
    /* TODO: check for OOM condition here */
    if (!stmt_arena->is_conventional())
      nocheck_register_item_tree_change(place, *place, mem_root);
    *place= new_value;
  }
  /**
    Make change in item tree after checking whether it needs registering


    @param place         place where we should assign new value
    @param new_value     place of the new value

    @details
    see check_and_register_item_tree_change details
  */
  void check_and_register_item_tree(Item **place, Item **new_value)
  {
    if (!stmt_arena->is_conventional())
      check_and_register_item_tree_change(place, new_value, mem_root);
    /*
      We have to use memcpy instead of  *place= *new_value merge to
      avoid problems with strict aliasing.
    */
    memcpy((char*) place, new_value, sizeof(*new_value));
  }
  void nocheck_register_item_tree_change(Item **place, Item *old_value,
                                         MEM_ROOT *runtime_memroot);
  void check_and_register_item_tree_change(Item **place, Item **new_value,
                                           MEM_ROOT *runtime_memroot);
  void rollback_item_tree_changes();

  /*
    Cleanup statement parse state (parse tree, lex) and execution
    state after execution of a non-prepared SQL statement.
  */
  void end_statement();

  /*
    Mark thread to be killed, with optional error number and string.
    string is not released, so it has to be allocted on thd mem_root
    or be a global string

    Ensure that we don't replace a kill with a lesser one. For example
    if user has done 'kill_connection' we shouldn't replace it with
    KILL_QUERY.
  */
  inline void set_killed(killed_state killed_arg,
                         int killed_errno_arg= 0,
                         const char *killed_err_msg_arg= 0)
  {
    mysql_mutex_lock(&LOCK_thd_kill);
    set_killed_no_mutex(killed_arg, killed_errno_arg, killed_err_msg_arg);
    mysql_mutex_unlock(&LOCK_thd_kill);
  }
  /*
    This is only used by THD::awake where we need to keep the lock mutex
    locked over some time.
    It's ok to have this inline, as in most cases killed_errno_arg will
    be a constant 0 and most of the function will disappear.
  */
  inline void set_killed_no_mutex(killed_state killed_arg,
                                  int killed_errno_arg= 0,
                                  const char *killed_err_msg_arg= 0)
  {
    if (killed <= killed_arg)
    {
      killed= killed_arg;
      if (killed_errno_arg)
      {
        /*
          If alloc fails, we only remember the killed flag.
          The worst things that can happen is that we get
          a suboptimal error message.
        */
        if ((killed_err= (err_info*) alloc(sizeof(*killed_err))))
        {
          killed_err->no= killed_errno_arg;
          ::strmake((char*) killed_err->msg, killed_err_msg_arg,
                    sizeof(killed_err->msg)-1);
        }
      }
    }
  }
  int killed_errno();
  void reset_killed();
  inline void reset_kill_query()
  {
    if (killed < KILL_CONNECTION)
    {
      reset_killed();
      mysys_var->abort= 0;
    }
  }
  inline void send_kill_message()
  {
    mysql_mutex_lock(&LOCK_thd_kill);
    int err= killed_errno();
    if (err)
      my_message(err, killed_err ? killed_err->msg : ER_THD(this, err),
                 MYF(0));
    mysql_mutex_unlock(&LOCK_thd_kill);
  }
  /* return TRUE if we will abort query if we make a warning now */
  inline bool really_abort_on_warning()
  {
    return (abort_on_warning &&
            (!transaction.stmt.modified_non_trans_table ||
             (variables.sql_mode & MODE_STRICT_ALL_TABLES)));
  }
  void set_status_var_init();
  void reset_n_backup_open_tables_state(Open_tables_backup *backup);
  void restore_backup_open_tables_state(Open_tables_backup *backup);
  void reset_sub_statement_state(Sub_statement_state *backup, uint new_state);
  void restore_sub_statement_state(Sub_statement_state *backup);
  void store_slow_query_state(Sub_statement_state *backup);
  void reset_slow_query_state();
  void add_slow_query_state(Sub_statement_state *backup);
  void set_n_backup_active_arena(Query_arena *set, Query_arena *backup);
  void restore_active_arena(Query_arena *set, Query_arena *backup);

  inline void get_binlog_format(enum_binlog_format *format,
                                enum_binlog_format *current_format)
  {
    *format= (enum_binlog_format) variables.binlog_format;
    *current_format= current_stmt_binlog_format;
  }
  inline void set_binlog_format(enum_binlog_format format,
                                enum_binlog_format current_format)
  {
    DBUG_ENTER("set_binlog_format");
    variables.binlog_format= format;
    current_stmt_binlog_format= current_format;
    DBUG_VOID_RETURN;
  }
  inline void set_binlog_format_stmt()
  {
    DBUG_ENTER("set_binlog_format_stmt");
    variables.binlog_format=    BINLOG_FORMAT_STMT;
    current_stmt_binlog_format= BINLOG_FORMAT_STMT;
    DBUG_VOID_RETURN;
  }
  /*
    @todo Make these methods private or remove them completely.  Only
    decide_logging_format should call them. /Sven
  */
  inline void set_current_stmt_binlog_format_row_if_mixed()
  {
    DBUG_ENTER("set_current_stmt_binlog_format_row_if_mixed");
    /*
      This should only be called from decide_logging_format.

      @todo Once we have ensured this, uncomment the following
      statement, remove the big comment below that, and remove the
      in_sub_stmt==0 condition from the following 'if'.
    */
    /* DBUG_ASSERT(in_sub_stmt == 0); */
    /*
      If in a stored/function trigger, the caller should already have done the
      change. We test in_sub_stmt to prevent introducing bugs where people
      wouldn't ensure that, and would switch to row-based mode in the middle
      of executing a stored function/trigger (which is too late, see also
      reset_current_stmt_binlog_format_row()); this condition will make their
      tests fail and so force them to propagate the
      lex->binlog_row_based_if_mixed upwards to the caller.
    */
    if ((wsrep_binlog_format() == BINLOG_FORMAT_MIXED) && (in_sub_stmt == 0))
      set_current_stmt_binlog_format_row();

    DBUG_VOID_RETURN;
  }

  inline void set_current_stmt_binlog_format_row()
  {
    DBUG_ENTER("set_current_stmt_binlog_format_row");
    current_stmt_binlog_format= BINLOG_FORMAT_ROW;
    DBUG_VOID_RETURN;
  }
  /* Set binlog format temporarily to statement. Returns old format */
  inline enum_binlog_format set_current_stmt_binlog_format_stmt()
  {
    enum_binlog_format orig_format= current_stmt_binlog_format;
    DBUG_ENTER("set_current_stmt_binlog_format_stmt");
    current_stmt_binlog_format= BINLOG_FORMAT_STMT;
    DBUG_RETURN(orig_format);
  }
  inline void restore_stmt_binlog_format(enum_binlog_format format)
  {
    DBUG_ENTER("restore_stmt_binlog_format");
    DBUG_ASSERT(!is_current_stmt_binlog_format_row());
    current_stmt_binlog_format= format;
    DBUG_VOID_RETURN;
  }
  inline void reset_current_stmt_binlog_format_row()
  {
    DBUG_ENTER("reset_current_stmt_binlog_format_row");
    /*
      If there are temporary tables, don't reset back to
      statement-based. Indeed it could be that:
      CREATE TEMPORARY TABLE t SELECT UUID(); # row-based
      # and row-based does not store updates to temp tables
      # in the binlog.
      INSERT INTO u SELECT * FROM t; # stmt-based
      and then the INSERT will fail as data inserted into t was not logged.
      So we continue with row-based until the temp table is dropped.
      If we are in a stored function or trigger, we mustn't reset in the
      middle of its execution (as the binary logging way of a stored function
      or trigger is decided when it starts executing, depending for example on
      the caller (for a stored function: if caller is SELECT or
      INSERT/UPDATE/DELETE...).
    */
    DBUG_PRINT("debug",
               ("temporary_tables: %s, in_sub_stmt: %s, system_thread: %s",
                YESNO(has_thd_temporary_tables()), YESNO(in_sub_stmt),
                show_system_thread(system_thread)));
    if (in_sub_stmt == 0)
    {
      if (wsrep_binlog_format() == BINLOG_FORMAT_ROW)
        set_current_stmt_binlog_format_row();
      else if (!has_thd_temporary_tables())
        set_current_stmt_binlog_format_stmt();
    }
    DBUG_VOID_RETURN;
  }

  /**
    Set the current database; use deep copy of C-string.

    @param new_db     a pointer to the new database name.
    @param new_db_len length of the new database name.

    Initialize the current database from a NULL-terminated string with
    length. If we run out of memory, we free the current database and
    return TRUE.  This way the user will notice the error as there will be
    no current database selected (in addition to the error message set by
    malloc).

    @note This operation just sets {db, db_length}. Switching the current
    database usually involves other actions, like switching other database
    attributes including security context. In the future, this operation
    will be made private and more convenient interface will be provided.

    @return Operation status
      @retval FALSE Success
      @retval TRUE  Out-of-memory error
  */
  bool set_db(const char *new_db, size_t new_db_len)
  {
    /*
      Acquiring mutex LOCK_thd_data as we either free the memory allocated
      for the database and reallocating the memory for the new db or memcpy
      the new_db to the db.
    */
    mysql_mutex_lock(&LOCK_thd_data);
    /* Do not reallocate memory if current chunk is big enough. */
    if (db && new_db && db_length >= new_db_len)
      memcpy(db, new_db, new_db_len+1);
    else
    {
      my_free(db);
      if (new_db)
        db= my_strndup(new_db, new_db_len, MYF(MY_WME | ME_FATALERROR));
      else
        db= NULL;
    }
    db_length= db ? new_db_len : 0;
    bool result= new_db && !db;
    mysql_mutex_unlock(&LOCK_thd_data);
#ifdef HAVE_PSI_THREAD_INTERFACE
    if (result)
      PSI_THREAD_CALL(set_thread_db)(new_db, (int) new_db_len);
#endif
    return result;
  }

  /**
    Set the current database; use shallow copy of C-string.

    @param new_db     a pointer to the new database name.
    @param new_db_len length of the new database name.

    @note This operation just sets {db, db_length}. Switching the current
    database usually involves other actions, like switching other database
    attributes including security context. In the future, this operation
    will be made private and more convenient interface will be provided.
  */
  void reset_db(char *new_db, size_t new_db_len)
  {
    if (new_db != db || new_db_len != db_length)
    {
      mysql_mutex_lock(&LOCK_thd_data);
      db= new_db;
      db_length= new_db_len;
      mysql_mutex_unlock(&LOCK_thd_data);
#ifdef HAVE_PSI_THREAD_INTERFACE
      PSI_THREAD_CALL(set_thread_db)(new_db, (int) new_db_len);
#endif
    }
  }
  /*
    Copy the current database to the argument. Use the current arena to
    allocate memory for a deep copy: current database may be freed after
    a statement is parsed but before it's executed.
  */
  bool copy_db_to(const char **p_db, size_t *p_db_length)
  {
    if (db == NULL)
    {
      my_message(ER_NO_DB_ERROR, ER(ER_NO_DB_ERROR), MYF(0));
      return TRUE;
    }
    *p_db= strmake(db, db_length);
    *p_db_length= db_length;
    return FALSE;
  }
  thd_scheduler event_scheduler;

public:
  inline Internal_error_handler *get_internal_handler()
  { return m_internal_handler; }

  /**
    Add an internal error handler to the thread execution context.
    @param handler the exception handler to add
  */
  void push_internal_handler(Internal_error_handler *handler);

private:
  /**
    Handle a sql condition.
    @param sql_errno the condition error number
    @param sqlstate the condition sqlstate
    @param level the condition level
    @param msg the condition message text
    @param[out] cond_hdl the sql condition raised, if any
    @return true if the condition is handled
  */
  bool handle_condition(uint sql_errno,
                        const char* sqlstate,
                        Sql_condition::enum_warning_level *level,
                        const char* msg,
                        Sql_condition ** cond_hdl);

public:
  /**
    Remove the error handler last pushed.
  */
  Internal_error_handler *pop_internal_handler();

  /**
    Raise an exception condition.
    @param code the MYSQL_ERRNO error code of the error
  */
  void raise_error(uint code);

  /**
    Raise an exception condition, with a formatted message.
    @param code the MYSQL_ERRNO error code of the error
  */
  void raise_error_printf(uint code, ...);

  /**
    Raise a completion condition (warning).
    @param code the MYSQL_ERRNO error code of the warning
  */
  void raise_warning(uint code);

  /**
    Raise a completion condition (warning), with a formatted message.
    @param code the MYSQL_ERRNO error code of the warning
  */
  void raise_warning_printf(uint code, ...);

  /**
    Raise a completion condition (note), with a fixed message.
    @param code the MYSQL_ERRNO error code of the note
  */
  void raise_note(uint code);

  /**
    Raise an completion condition (note), with a formatted message.
    @param code the MYSQL_ERRNO error code of the note
  */
  void raise_note_printf(uint code, ...);

  /**
    @brief Push an error message into MySQL error stack with line
    and position information.

    This function provides semantic action implementers with a way
    to push the famous "You have a syntax error near..." error
    message into the error stack, which is normally produced only if
    a parse error is discovered internally by the Bison generated
    parser.
  */
  void parse_error(const char *err_text, const char *yytext)
  {
    Lex_input_stream *lip= &m_parser_state->m_lip;
    if (!yytext)
    {
      if (lip->lookahead_token >= 0)
        yytext= lip->get_tok_start_prev();
      else
        yytext= lip->get_tok_start();

      if (!yytext)
        yytext= "";
    }
    /* Push an error into the error stack */
    ErrConvString err(yytext, strlen(yytext), variables.character_set_client);
    my_printf_error(ER_PARSE_ERROR,  ER_THD(this, ER_PARSE_ERROR), MYF(0),
                    err_text, err.ptr(), lip->yylineno);
  }
  void parse_error(uint err_number, const char *yytext= 0)
  {
    parse_error(ER_THD(this, err_number), yytext);
  }
  void parse_error()
  {
    parse_error(ER_SYNTAX_ERROR);
  }
private:
  /*
    Only the implementation of the SIGNAL and RESIGNAL statements
    is permitted to raise SQL conditions in a generic way,
    or to raise them by bypassing handlers (RESIGNAL).
    To raise a SQL condition, the code should use the public
    raise_error() or raise_warning() methods provided by class THD.
  */
  friend class Sql_cmd_common_signal;
  friend class Sql_cmd_signal;
  friend class Sql_cmd_resignal;
  friend void push_warning(THD*, Sql_condition::enum_warning_level, uint, const char*);
  friend void my_message_sql(uint, const char *, myf);

  /**
    Raise a generic SQL condition.
    @param sql_errno the condition error number
    @param sqlstate the condition SQLSTATE
    @param level the condition level
    @param msg the condition message text
    @return The condition raised, or NULL
  */
  Sql_condition*
  raise_condition(uint sql_errno,
                  const char* sqlstate,
                  Sql_condition::enum_warning_level level,
                  const char* msg)
  {
    return raise_condition(sql_errno, sqlstate, level,
                           Sql_user_condition_identity(), msg);
  }

  /**
    Raise a generic or a user defined SQL condition.
    @param ucid      - the user condition identity
                       (or an empty identity if not a user condition)
    @param sql_errno - the condition error number
    @param sqlstate  - the condition SQLSTATE
    @param level     - the condition level
    @param msg       - the condition message text
    @return The condition raised, or NULL
  */
  Sql_condition*
  raise_condition(uint sql_errno,
                  const char* sqlstate,
                  Sql_condition::enum_warning_level level,
                  const Sql_user_condition_identity &ucid,
                  const char* msg);

  Sql_condition*
  raise_condition(const Sql_condition *cond)
  {
    Sql_condition *raised= raise_condition(cond->get_sql_errno(),
                                           cond->get_sqlstate(),
                                           cond->get_level(),
                                           *cond/*Sql_user_condition_identity*/,
                                           cond->get_message_text());
    if (raised)
      raised->copy_opt_attributes(cond);
    return raised;
  }

public:
  /** Overloaded to guard query/query_length fields */
  virtual void set_statement(Statement *stmt);
  void set_command(enum enum_server_command command)
  {
    m_command= command;
#ifdef HAVE_PSI_THREAD_INTERFACE
    PSI_STATEMENT_CALL(set_thread_command)(m_command);
#endif
  }
  inline enum enum_server_command get_command() const
  { return m_command; }

  /**
    Assign a new value to thd->query and thd->query_id and mysys_var.
    Protected with LOCK_thd_data mutex.
  */
  void set_query(char *query_arg, uint32 query_length_arg,
                 CHARSET_INFO *cs_arg)
  {
    set_query(CSET_STRING(query_arg, query_length_arg, cs_arg));
  }
  void set_query(char *query_arg, uint32 query_length_arg) /*Mutex protected*/
  {
    set_query(CSET_STRING(query_arg, query_length_arg, charset()));
  }
  void set_query(const CSET_STRING &string_arg)
  {
    mysql_mutex_lock(&LOCK_thd_data);
    set_query_inner(string_arg);
    mysql_mutex_unlock(&LOCK_thd_data);

#ifdef HAVE_PSI_THREAD_INTERFACE
    PSI_THREAD_CALL(set_thread_info)(query(), query_length());
#endif
  }
  void reset_query()               /* Mutex protected */
  { set_query(CSET_STRING()); }
  void set_query_and_id(char *query_arg, uint32 query_length_arg,
                        CHARSET_INFO *cs, query_id_t new_query_id);
  void set_query_id(query_id_t new_query_id)
  {
    query_id= new_query_id;
  }
  void set_open_tables(TABLE *open_tables_arg)
  {
    mysql_mutex_lock(&LOCK_thd_data);
    open_tables= open_tables_arg;
    mysql_mutex_unlock(&LOCK_thd_data);
  }
  void set_mysys_var(struct st_my_thread_var *new_mysys_var);
  void enter_locked_tables_mode(enum_locked_tables_mode mode_arg)
  {
    DBUG_ASSERT(locked_tables_mode == LTM_NONE);

    if (mode_arg == LTM_LOCK_TABLES)
    {
      /*
        When entering LOCK TABLES mode we should set explicit duration
        for all metadata locks acquired so far in order to avoid releasing
        them till UNLOCK TABLES statement.
        We don't do this when entering prelocked mode since sub-statements
        don't release metadata locks and restoring status-quo after leaving
        prelocking mode gets complicated.
      */
      mdl_context.set_explicit_duration_for_all_locks();
    }

    locked_tables_mode= mode_arg;
  }
  void leave_locked_tables_mode();
  int decide_logging_format(TABLE_LIST *tables);

  enum need_invoker { INVOKER_NONE=0, INVOKER_USER, INVOKER_ROLE};
  void binlog_invoker(bool role) { m_binlog_invoker= role ? INVOKER_ROLE : INVOKER_USER; }
  enum need_invoker need_binlog_invoker() { return m_binlog_invoker; }
  void get_definer(LEX_USER *definer, bool role);
  void set_invoker(const LEX_CSTRING *user, const LEX_CSTRING *host)
  {
    invoker.user= *user;
    invoker.host= *host;
  }
  LEX_CSTRING get_invoker_user() { return invoker.user; }
  LEX_CSTRING get_invoker_host() { return invoker.host; }
  bool has_invoker() { return invoker.user.length > 0; }

  void print_aborted_warning(uint threshold, const char *reason)
  {
    if (global_system_variables.log_warnings > threshold)
    {
      Security_context *sctx= &main_security_ctx;
      sql_print_warning(ER_THD(this, ER_NEW_ABORTING_CONNECTION),
                        thread_id, (db ? db : "unconnected"),
                        sctx->user ? sctx->user : "unauthenticated",
                        sctx->host_or_ip, reason);
    }
  }

public:
  void clear_wakeup_ready() { wakeup_ready= false; }
  /*
    Sleep waiting for others to wake us up with signal_wakeup_ready().
    Must call clear_wakeup_ready() before waiting.
  */
  void wait_for_wakeup_ready();
  /* Wake this thread up from wait_for_wakeup_ready(). */
  void signal_wakeup_ready();

  void add_status_to_global()
  {
    DBUG_ASSERT(status_in_global == 0);
    mysql_mutex_lock(&LOCK_status);
    add_to_status(&global_status_var, &status_var);
    /* Mark that this THD status has already been added in global status */
    status_var.global_memory_used= 0;
    status_in_global= 1;
    mysql_mutex_unlock(&LOCK_status);
  }

  wait_for_commit *wait_for_commit_ptr;
  int wait_for_prior_commit()
  {
    if (wait_for_commit_ptr)
      return wait_for_commit_ptr->wait_for_prior_commit(this);
    return 0;
  }
  void wakeup_subsequent_commits(int wakeup_error)
  {
    if (wait_for_commit_ptr)
      wait_for_commit_ptr->wakeup_subsequent_commits(wakeup_error);
  }
  wait_for_commit *suspend_subsequent_commits() {
    wait_for_commit *suspended= wait_for_commit_ptr;
    wait_for_commit_ptr= NULL;
    return suspended;
  }
  void resume_subsequent_commits(wait_for_commit *suspended) {
    DBUG_ASSERT(!wait_for_commit_ptr);
    wait_for_commit_ptr= suspended;
  }

  void mark_transaction_to_rollback(bool all);
private:

  /** The current internal error handler for this thread, or NULL. */
  Internal_error_handler *m_internal_handler;

  /**
    The lex to hold the parsed tree of conventional (non-prepared) queries.
    Whereas for prepared and stored procedure statements we use an own lex
    instance for each new query, for conventional statements we reuse
    the same lex. (@see mysql_parse for details).
  */
  LEX main_lex;
  /**
    This memory root is used for two purposes:
    - for conventional queries, to allocate structures stored in main_lex
    during parsing, and allocate runtime data (execution plan, etc.)
    during execution.
    - for prepared queries, only to allocate runtime data. The parsed
    tree itself is reused between executions and thus is stored elsewhere.
  */
  MEM_ROOT main_mem_root;
  Diagnostics_area main_da;
  Diagnostics_area *m_stmt_da;

  /**
    It will be set if CURRENT_USER() or CURRENT_ROLE() is called in account
    management statements or default definer is set in CREATE/ALTER SP, SF,
    Event, TRIGGER or VIEW statements.

    Current user or role will be binlogged into Query_log_event if
    m_binlog_invoker is not NONE; It will be stored into invoker_host and
    invoker_user by SQL thread.
   */
  enum need_invoker m_binlog_invoker;

  /**
    It points to the invoker in the Query_log_event.
    SQL thread use it as the default definer in CREATE/ALTER SP, SF, Event,
    TRIGGER or VIEW statements or current user in account management
    statements if it is not NULL.
   */
  AUTHID invoker;

public:
#ifndef EMBEDDED_LIBRARY
  Session_tracker session_tracker;
#endif //EMBEDDED_LIBRARY
  /*
    Flag, mutex and condition for a thread to wait for a signal from another
    thread.

    Currently used to wait for group commit to complete, can also be used for
    other purposes.
  */
  bool wakeup_ready;
  mysql_mutex_t LOCK_wakeup_ready;
  mysql_cond_t COND_wakeup_ready;
  /*
    The GTID assigned to the last commit. If no GTID was assigned to any commit
    so far, this is indicated by last_commit_gtid.seq_no == 0.
  */
  rpl_gtid last_commit_gtid;

  LF_PINS *tdc_hash_pins;
  LF_PINS *xid_hash_pins;
  bool fix_xid_hash_pins();

/* Members related to temporary tables. */
public:
  bool has_thd_temporary_tables();

  TABLE *create_and_open_tmp_table(handlerton *hton,
                                   LEX_CUSTRING *frm,
                                   const char *path,
                                   const char *db,
                                   const char *table_name,
                                   bool open_in_engine);

  TABLE *find_temporary_table(const char *db, const char *table_name);
  TABLE *find_temporary_table(const TABLE_LIST *tl);

  TMP_TABLE_SHARE *find_tmp_table_share_w_base_key(const char *key,
                                                   uint key_length);
  TMP_TABLE_SHARE *find_tmp_table_share(const char *db,
                                        const char *table_name);
  TMP_TABLE_SHARE *find_tmp_table_share(const TABLE_LIST *tl);
  TMP_TABLE_SHARE *find_tmp_table_share(const char *key, uint key_length);

  bool open_temporary_table(TABLE_LIST *tl);
  bool open_temporary_tables(TABLE_LIST *tl);

  bool close_temporary_tables();
  bool rename_temporary_table(TABLE *table, const char *db,
                              const char *table_name);
  bool drop_temporary_table(TABLE *table, bool *is_trans, bool delete_table);
  bool rm_temporary_table(handlerton *hton, const char *path);
  void mark_tmp_tables_as_free_for_reuse();
  void mark_tmp_table_as_free_for_reuse(TABLE *table);

  TMP_TABLE_SHARE* save_tmp_table_share(TABLE *table);
  void restore_tmp_table_share(TMP_TABLE_SHARE *share);

private:
  /* Whether a lock has been acquired? */
  bool m_tmp_tables_locked;

  /* Opened table states. */
  enum Temporary_table_state {
    TMP_TABLE_IN_USE,
    TMP_TABLE_NOT_IN_USE,
    TMP_TABLE_ANY
  };

  bool has_temporary_tables();
  uint create_tmp_table_def_key(char *key, const char *db,
                                const char *table_name);
  TMP_TABLE_SHARE *create_temporary_table(handlerton *hton, LEX_CUSTRING *frm,
                                          const char *path, const char *db,
                                          const char *table_name);
  TABLE *find_temporary_table(const char *key, uint key_length,
                              Temporary_table_state state);
  TABLE *open_temporary_table(TMP_TABLE_SHARE *share, const char *alias,
                              bool open_in_engine);
  bool find_and_use_tmp_table(const TABLE_LIST *tl, TABLE **out_table);
  bool use_temporary_table(TABLE *table, TABLE **out_table);
  void close_temporary_table(TABLE *table);
  bool log_events_and_free_tmp_shares();
  void free_tmp_table_share(TMP_TABLE_SHARE *share, bool delete_table);
  void free_temporary_table(TABLE *table);
  bool lock_temporary_tables();
  void unlock_temporary_tables();

  inline uint tmpkeyval(TMP_TABLE_SHARE *share)
  {
    return uint4korr(share->table_cache_key.str +
                     share->table_cache_key.length - 4);
  }

  inline TMP_TABLE_SHARE *tmp_table_share(TABLE *table)
  {
    DBUG_ASSERT(table->s->tmp_table);
    return static_cast<TMP_TABLE_SHARE *>(table->s);
  }

public:
  inline ulong wsrep_binlog_format() const
  {
    return WSREP_FORMAT(variables.binlog_format);
  }

#ifdef WITH_WSREP
  const bool                wsrep_applier; /* dedicated slave applier thread */
  bool                      wsrep_applier_closing; /* applier marked to close */
  bool                      wsrep_client_thread; /* to identify client threads*/
  bool                      wsrep_PA_safe;
  bool                      wsrep_converted_lock_session;
  bool                      wsrep_apply_toi; /* applier processing in TOI */
  enum wsrep_exec_mode      wsrep_exec_mode;
  query_id_t                wsrep_last_query_id;
  enum wsrep_query_state    wsrep_query_state;
  enum wsrep_conflict_state wsrep_conflict_state;
  mysql_mutex_t             LOCK_wsrep_thd;
  wsrep_trx_meta_t          wsrep_trx_meta;
  uint32                    wsrep_rand;
  Relay_log_info            *wsrep_rli;
  rpl_group_info            *wsrep_rgi;
  wsrep_ws_handle_t         wsrep_ws_handle;
  ulong                     wsrep_retry_counter; // of autocommit
  char                      *wsrep_retry_query;
  size_t                    wsrep_retry_query_len;
  enum enum_server_command  wsrep_retry_command;
  enum wsrep_consistency_check_mode
                            wsrep_consistency_check;
  int                       wsrep_mysql_replicated;
  const char                *wsrep_TOI_pre_query; /* a query to apply before
                                                     the actual TOI query */
  size_t                    wsrep_TOI_pre_query_len;
  wsrep_po_handle_t         wsrep_po_handle;
  size_t                    wsrep_po_cnt;
#ifdef GTID_SUPPORT
  rpl_sid                   wsrep_po_sid;
#endif /*  GTID_SUPPORT */
  void                      *wsrep_apply_format;
  char                      wsrep_info[128]; /* string for dynamic proc info */
  /*
    When enabled, do not replicate/binlog updates from the current table that's
    being processed. At the moment, it is used to keep mysql.gtid_slave_pos
    table updates from being replicated to other nodes via galera replication.
  */
  bool                      wsrep_ignore_table;
  wsrep_gtid_t              wsrep_sync_wait_gtid;
  ulong                     wsrep_affected_rows;
  bool                      wsrep_replicate_GTID;
  bool                      wsrep_skip_wsrep_GTID;
#endif /* WITH_WSREP */

  /* Handling of timeouts for commands */
  thr_timer_t query_timer;
public:
  void set_query_timer()
  {
#ifndef EMBEDDED_LIBRARY
    /*
      Don't start a query timer if
      - If timeouts are not set
      - if we are in a stored procedure or sub statement
      - If this is a slave thread
      - If we already have set a timeout (happens when running prepared
        statements that calls mysql_execute_command())
    */
    if (!variables.max_statement_time || spcont  || in_sub_stmt ||
        slave_thread || query_timer.expired == 0)
      return;
    thr_timer_settime(&query_timer, variables.max_statement_time);
#endif
  }
  void reset_query_timer()
  {
#ifndef EMBEDDED_LIBRARY
    if (spcont || in_sub_stmt || slave_thread)
      return;
    if (!query_timer.expired)
      thr_timer_end(&query_timer);
#endif
  }
  void restore_set_statement_var()
  {
    main_lex.restore_set_statement_var();
  }
  /* Copy relevant `stmt` transaction flags to `all` transaction. */
  void merge_unsafe_rollback_flags()
  {
    if (transaction.stmt.modified_non_trans_table)
      transaction.all.modified_non_trans_table= TRUE;
    transaction.all.m_unsafe_rollback_flags|=
      (transaction.stmt.m_unsafe_rollback_flags &
       (THD_TRANS::DID_WAIT | THD_TRANS::CREATED_TEMP_TABLE |
        THD_TRANS::DROPPED_TEMP_TABLE | THD_TRANS::DID_DDL));
  }
  /*
    Reset current_linfo
    Setting current_linfo to 0 needs to be done with LOCK_thread_count to
    ensure that adjust_linfo_offsets doesn't use a structure that may
    be deleted.
  */
  inline void reset_current_linfo()
  {
    mysql_mutex_lock(&LOCK_thread_count);
    current_linfo= 0;
    mysql_mutex_unlock(&LOCK_thread_count);
  }


  uint get_net_wait_timeout()
  {
    if (in_active_multi_stmt_transaction())
    {
      if (transaction.all.is_trx_read_write())
      {
        if (variables.idle_write_transaction_timeout > 0)
          return variables.idle_write_transaction_timeout;
      }
      else
      {
        if (variables.idle_readonly_transaction_timeout > 0)
          return variables.idle_readonly_transaction_timeout;
      }

      if (variables.idle_transaction_timeout > 0)
        return variables.idle_transaction_timeout;
    }

    return variables.net_wait_timeout;
  }

  /**
    Switch to a sublex, to parse a substatement or an expression.
  */
  void set_local_lex(sp_lex_local *sublex)
  {
    DBUG_ASSERT(lex->sphead);
    lex= sublex;
    /* Reset part of parser state which needs this. */
    m_parser_state->m_yacc.reset_before_substatement();
  }

  /**
    Switch back from a sublex (currently pointed by this->lex) to the old lex.
    Sublex is merged to "oldlex" and this->lex is set to "oldlex".

    This method is called after parsing a substatement or an expression.
    set_local_lex() must be previously called.
    @param oldlex - The old lex which was active before set_local_lex().
    @returns      - false on success, true on error (failed to merge LEX's).

    See also sp_head::merge_lex().
  */
  bool restore_from_local_lex_to_old_lex(LEX *oldlex);

  inline void prepare_logs_for_admin_command()
  {
    enable_slow_log&= !MY_TEST(variables.log_slow_disabled_statements &
                               LOG_SLOW_DISABLE_ADMIN);
    query_plan_flags|= QPLAN_ADMIN;
  }
};

inline void add_to_active_threads(THD *thd)
{
  mysql_mutex_lock(&LOCK_thread_count);
  threads.append(thd);
  mysql_mutex_unlock(&LOCK_thread_count);
}

/*
  This should be called when you want to delete a thd that was not
  running any queries.
  This function will assert that the THD is linked.
*/

inline void unlink_not_visible_thd(THD *thd)
{
  thd->assert_linked();
  mysql_mutex_lock(&LOCK_thread_count);
  thd->unlink();
  mysql_mutex_unlock(&LOCK_thread_count);
}

/** A short cut for thd->get_stmt_da()->set_ok_status(). */

inline void
my_ok(THD *thd, ulonglong affected_rows_arg= 0, ulonglong id= 0,
        const char *message= NULL)
{
  thd->set_row_count_func(affected_rows_arg);
  thd->set_affected_rows(affected_rows_arg);
  thd->get_stmt_da()->set_ok_status(affected_rows_arg, id, message);
}


/** A short cut for thd->get_stmt_da()->set_eof_status(). */

inline void
my_eof(THD *thd)
{
  thd->set_row_count_func(-1);
  thd->get_stmt_da()->set_eof_status(thd);

  TRANSACT_TRACKER(add_trx_state(thd, TX_RESULT_SET));
}

#define tmp_disable_binlog(A)                                              \
  {ulonglong tmp_disable_binlog__save_options= (A)->variables.option_bits; \
  (A)->variables.option_bits&= ~OPTION_BIN_LOG;                            \
  (A)->variables.sql_log_bin_off= 1;

#define reenable_binlog(A)                                                  \
  (A)->variables.option_bits= tmp_disable_binlog__save_options;             \
  (A)->variables.sql_log_bin_off= 0;}


inline sql_mode_t sql_mode_for_dates(THD *thd)
{
  return thd->variables.sql_mode &
          (MODE_NO_ZERO_DATE | MODE_NO_ZERO_IN_DATE | MODE_INVALID_DATES);
}

/*
  Used to hold information about file and file structure in exchange
  via non-DB file (...INTO OUTFILE..., ...LOAD DATA...)
  XXX: We never call destructor for objects of this class.
*/

class sql_exchange :public Sql_alloc
{
public:
  enum enum_filetype filetype; /* load XML, Added by Arnold & Erik */
  const char *file_name;
  String *field_term,*enclosed,*line_term,*line_start,*escaped;
  bool opt_enclosed;
  bool dumpfile;
  ulong skip_lines;
  CHARSET_INFO *cs;
  sql_exchange(const char *name, bool dumpfile_flag,
               enum_filetype filetype_arg= FILETYPE_CSV);
  bool escaped_given(void);
};

/*
  This is used to get result from a select
*/

class JOIN;

/* Pure interface for sending tabular data */
class select_result_sink: public Sql_alloc
{
public:
  THD *thd;
  select_result_sink(THD *thd_arg): thd(thd_arg) {}
  /*
    send_data returns 0 on ok, 1 on error and -1 if data was ignored, for
    example for a duplicate row entry written to a temp table.
  */
  virtual int send_data(List<Item> &items)=0;
  virtual ~select_result_sink() {};
};


/*
  Interface for sending tabular data, together with some other stuff:

  - Primary purpose seems to be seding typed tabular data:
     = the DDL is sent with send_fields()
     = the rows are sent with send_data()
  Besides that,
  - there seems to be an assumption that the sent data is a result of 
    SELECT_LEX_UNIT *unit,
  - nest_level is used by SQL parser
*/

class select_result :public select_result_sink 
{
protected:
  /* 
    All descendant classes have their send_data() skip the first 
    unit->offset_limit_cnt rows sent.  Select_materialize
    also uses unit->get_column_types().
  */
  SELECT_LEX_UNIT *unit;
  /* Something used only by the parser: */
public:
  select_result(THD *thd_arg): select_result_sink(thd_arg) {}
  void set_unit(SELECT_LEX_UNIT *unit_arg) { unit= unit_arg; }
  virtual ~select_result() {};
  /**
    Change wrapped select_result.

    Replace the wrapped result object with new_result and call
    prepare() and prepare2() on new_result.

    This base class implementation doesn't wrap other select_results.

    @param new_result The new result object to wrap around

    @retval false Success
    @retval true  Error
  */
  virtual bool change_result(select_result *new_result)
  {
    return false;
  }
  virtual int prepare(List<Item> &list, SELECT_LEX_UNIT *u)
  {
    unit= u;
    return 0;
  }
  virtual int prepare2(void) { return 0; }
  /*
    Because of peculiarities of prepared statements protocol
    we need to know number of columns in the result set (if
    there is a result set) apart from sending columns metadata.
  */
  virtual uint field_count(List<Item> &fields) const
  { return fields.elements; }
  virtual bool send_result_set_metadata(List<Item> &list, uint flags)=0;
  virtual bool initialize_tables (JOIN *join=0) { return 0; }
  virtual bool send_eof()=0;
  /**
    Check if this query returns a result set and therefore is allowed in
    cursors and set an error message if it is not the case.

    @retval FALSE     success
    @retval TRUE      error, an error message is set
  */
  virtual bool check_simple_select() const;
  virtual void abort_result_set() {}
  /*
    Cleanup instance of this class for next execution of a prepared
    statement/stored procedure.
  */
  virtual void cleanup();
  void set_thd(THD *thd_arg) { thd= thd_arg; }
#ifdef EMBEDDED_LIBRARY
  virtual void begin_dataset() {}
#else
  void begin_dataset() {}
#endif
  virtual void update_used_tables() {}

  /* this method is called just before the first row of the table can be read */
  virtual void prepare_to_read_rows() {}

  void reset_offset_limit()
  {
    unit->offset_limit_cnt= 0;
  }

  /*
    This returns
    - FALSE if the class sends output row to the client
    - TRUE if the output is set elsewhere (a file, @variable, or table).
    Currently all intercepting classes derive from select_result_interceptor.
  */
  virtual bool is_result_interceptor()=0;
};


/*
  This is a select_result_sink which simply writes all data into a (temporary)
  table. Creation/deletion of the table is outside of the scope of the class
  
  It is aimed at capturing SHOW EXPLAIN output, so:
  - Unlike select_result class, we don't assume that the sent data is an 
    output of a SELECT_LEX_UNIT (and so we dont apply "LIMIT x,y" from the
    unit)
  - We don't try to convert the target table to MyISAM 
*/

class select_result_explain_buffer : public select_result_sink
{
public:
  select_result_explain_buffer(THD *thd_arg, TABLE *table_arg) : 
    select_result_sink(thd_arg), dst_table(table_arg) {};

  TABLE *dst_table; /* table to write into */

  /* The following is called in the child thread: */
  int send_data(List<Item> &items);
};


/*
  This is a select_result_sink which stores the data in text form.

  It is only used to save EXPLAIN output.
*/

class select_result_text_buffer : public select_result_sink
{
public:
  select_result_text_buffer(THD *thd_arg): select_result_sink(thd_arg) {}
  int send_data(List<Item> &items);
  bool send_result_set_metadata(List<Item> &fields, uint flag);

  void save_to(String *res);
private:
  int append_row(List<Item> &items, bool send_names);

  List<char*> rows;
  int n_columns;
};


/*
  Base class for select_result descendands which intercept and
  transform result set rows. As the rows are not sent to the client,
  sending of result set metadata should be suppressed as well.
*/

class select_result_interceptor: public select_result
{
public:
  select_result_interceptor(THD *thd_arg):
    select_result(thd_arg), suppress_my_ok(false)
  {
    DBUG_ENTER("select_result_interceptor::select_result_interceptor");
    DBUG_PRINT("enter", ("this %p", this));
    DBUG_VOID_RETURN;
  }              /* Remove gcc warning */
  uint field_count(List<Item> &fields) const { return 0; }
  bool send_result_set_metadata(List<Item> &fields, uint flag) { return FALSE; }
  bool is_result_interceptor() { return true; }

  /*
    Instruct the object to not call my_ok(). Client output will be handled
    elsewhere. (this is used by ANALYZE $stmt feature).
  */
  void disable_my_ok_calls() { suppress_my_ok= true; }
protected:
  bool suppress_my_ok;
};


class select_send :public select_result {
  /**
    True if we have sent result set metadata to the client.
    In this case the client always expects us to end the result
    set with an eof or error packet
  */
  bool is_result_set_started;
public:
  select_send(THD *thd_arg):
    select_result(thd_arg), is_result_set_started(FALSE) {}
  bool send_result_set_metadata(List<Item> &list, uint flags);
  int send_data(List<Item> &items);
  bool send_eof();
  virtual bool check_simple_select() const { return FALSE; }
  void abort_result_set();
  virtual void cleanup();
  bool is_result_interceptor() { return false; }
};


/*
  We need this class, because select_send::send_eof() will call ::my_eof.

  See also class Protocol_discard.
*/

class select_send_analyze : public select_send
{
  bool send_result_set_metadata(List<Item> &list, uint flags) { return 0; }
  bool send_eof() { return 0; }
  void abort_result_set() {}
public:
  select_send_analyze(THD *thd_arg): select_send(thd_arg) {}
};


class select_to_file :public select_result_interceptor {
protected:
  sql_exchange *exchange;
  File file;
  IO_CACHE cache;
  ha_rows row_count;
  char path[FN_REFLEN];

public:
  select_to_file(THD *thd_arg, sql_exchange *ex):
    select_result_interceptor(thd_arg), exchange(ex), file(-1),row_count(0L)
  { path[0]=0; }
  ~select_to_file();
  bool send_eof();
  void cleanup();
};


#define ESCAPE_CHARS "ntrb0ZN" // keep synchronous with READ_INFO::unescape


/*
 List of all possible characters of a numeric value text representation.
*/
#define NUMERIC_CHARS ".0123456789e+-"


class select_export :public select_to_file {
  uint field_term_length;
  int field_sep_char,escape_char,line_sep_char;
  int field_term_char; // first char of FIELDS TERMINATED BY or MAX_INT
  /*
    The is_ambiguous_field_sep field is true if a value of the field_sep_char
    field is one of the 'n', 't', 'r' etc characters
    (see the READ_INFO::unescape method and the ESCAPE_CHARS constant value).
  */
  bool is_ambiguous_field_sep;
  /*
     The is_ambiguous_field_term is true if field_sep_char contains the first
     char of the FIELDS TERMINATED BY (ENCLOSED BY is empty), and items can
     contain this character.
  */
  bool is_ambiguous_field_term;
  /*
    The is_unsafe_field_sep field is true if a value of the field_sep_char
    field is one of the '0'..'9', '+', '-', '.' and 'e' characters
    (see the NUMERIC_CHARS constant value).
  */
  bool is_unsafe_field_sep;
  bool fixed_row_size;
  CHARSET_INFO *write_cs; // output charset
public:
  select_export(THD *thd_arg, sql_exchange *ex): select_to_file(thd_arg, ex) {}
  ~select_export();
  int prepare(List<Item> &list, SELECT_LEX_UNIT *u);
  int send_data(List<Item> &items);
};


class select_dump :public select_to_file {
public:
  select_dump(THD *thd_arg, sql_exchange *ex): select_to_file(thd_arg, ex) {}
  int prepare(List<Item> &list, SELECT_LEX_UNIT *u);
  int send_data(List<Item> &items);
};


class select_insert :public select_result_interceptor {
 public:
  TABLE_LIST *table_list;
  TABLE *table;
  List<Item> *fields;
  ulonglong autoinc_value_of_last_inserted_row; // autogenerated or not
  COPY_INFO info;
  bool insert_into_view;
  select_insert(THD *thd_arg, TABLE_LIST *table_list_par,
		TABLE *table_par, List<Item> *fields_par,
		List<Item> *update_fields, List<Item> *update_values,
		enum_duplicates duplic, bool ignore);
  ~select_insert();
  int prepare(List<Item> &list, SELECT_LEX_UNIT *u);
  virtual int prepare2(void);
  virtual int send_data(List<Item> &items);
  virtual void store_values(List<Item> &values);
  virtual bool can_rollback_data() { return 0; }
  bool prepare_eof();
  bool send_ok_packet();
  bool send_eof();
  virtual void abort_result_set();
  /* not implemented: select_insert is never re-used in prepared statements */
  void cleanup();
};


class select_create: public select_insert {
  ORDER *group;
  TABLE_LIST *create_table;
  Table_specification_st *create_info;
  TABLE_LIST *select_tables;
  Alter_info *alter_info;
  Field **field;
  /* lock data for tmp table */
  MYSQL_LOCK *m_lock;
  /* m_lock or thd->extra_lock */
  MYSQL_LOCK **m_plock;
  bool       exit_done;
  TMP_TABLE_SHARE *saved_tmp_table_share;

public:
  select_create(THD *thd_arg, TABLE_LIST *table_arg,
                Table_specification_st *create_info_par,
                Alter_info *alter_info_arg,
                List<Item> &select_fields,enum_duplicates duplic, bool ignore,
                TABLE_LIST *select_tables_arg):
    select_insert(thd_arg, table_arg, NULL, &select_fields, 0, 0, duplic,
                  ignore),
    create_table(table_arg),
    create_info(create_info_par),
    select_tables(select_tables_arg),
    alter_info(alter_info_arg),
    m_plock(NULL), exit_done(0),
    saved_tmp_table_share(0)
    {}
  int prepare(List<Item> &list, SELECT_LEX_UNIT *u);

  int binlog_show_create_table(TABLE **tables, uint count);
  void store_values(List<Item> &values);
  bool send_eof();
  virtual void abort_result_set();
  virtual bool can_rollback_data() { return 1; }

  // Needed for access from local class MY_HOOKS in prepare(), since thd is proteted.
  const THD *get_thd(void) { return thd; }
  const HA_CREATE_INFO *get_create_info() { return create_info; };
  int prepare2(void) { return 0; }
};

#include <myisam.h>

#ifdef WITH_ARIA_STORAGE_ENGINE
#include <maria.h>
#else
#undef USE_ARIA_FOR_TMP_TABLES
#endif

#ifdef USE_ARIA_FOR_TMP_TABLES
#define TMP_ENGINE_COLUMNDEF MARIA_COLUMNDEF
#define TMP_ENGINE_HTON maria_hton
#define TMP_ENGINE_NAME "Aria"
inline uint tmp_table_max_key_length() { return maria_max_key_length(); }
inline uint tmp_table_max_key_parts() { return maria_max_key_segments(); }
#else
#define TMP_ENGINE_COLUMNDEF MI_COLUMNDEF
#define TMP_ENGINE_HTON myisam_hton
#define TMP_ENGINE_NAME "MyISAM"
inline uint tmp_table_max_key_length() { return MI_MAX_KEY_LENGTH; }
inline uint tmp_table_max_key_parts() { return MI_MAX_KEY_SEG; }
#endif

/*
  Param to create temporary tables when doing SELECT:s
  NOTE
    This structure is copied using memcpy as a part of JOIN.
*/

class TMP_TABLE_PARAM :public Sql_alloc
{
public:
  List<Item> copy_funcs;
  Copy_field *copy_field, *copy_field_end;
  uchar	    *group_buff;
  Item	    **items_to_copy;			/* Fields in tmp table */
  TMP_ENGINE_COLUMNDEF *recinfo, *start_recinfo;
  KEY *keyinfo;
  ha_rows end_write_records;
  /**
    Number of normal fields in the query, including those referred to
    from aggregate functions. Hence, "SELECT `field1`,
    SUM(`field2`) from t1" sets this counter to 2.

    @see count_field_types
  */
  uint	field_count; 
  /**
    Number of fields in the query that have functions. Includes both
    aggregate functions (e.g., SUM) and non-aggregates (e.g., RAND).
    Also counts functions referred to from aggregate functions, i.e.,
    "SELECT SUM(RAND())" sets this counter to 2.

    @see count_field_types
  */
  uint  func_count;  
  /**
    Number of fields in the query that have aggregate functions. Note
    that the optimizer may choose to optimize away these fields by
    replacing them with constants, in which case sum_func_count will
    need to be updated.

    @see opt_sum_query, count_field_types
  */
  uint  sum_func_count;   
  uint  hidden_field_count;
  uint	group_parts,group_length,group_null_parts;
  uint	quick_group;
  /**
    Enabled when we have atleast one outer_sum_func. Needed when used
    along with distinct.

    @see create_tmp_table
  */
  bool  using_outer_summary_function;
  CHARSET_INFO *table_charset;
  bool schema_table;
  /* TRUE if the temp table is created for subquery materialization. */
  bool materialized_subquery;
  /* TRUE if all columns of the table are guaranteed to be non-nullable */
  bool force_not_null_cols;
  /*
    True if GROUP BY and its aggregate functions are already computed
    by a table access method (e.g. by loose index scan). In this case
    query execution should not perform aggregation and should treat
    aggregate functions as normal functions.
  */
  bool precomputed_group_by;
  bool force_copy_fields;
  /*
    If TRUE, create_tmp_field called from create_tmp_table will convert
    all BIT fields to 64-bit longs. This is a workaround the limitation
    that MEMORY tables cannot index BIT columns.
  */
  bool bit_fields_as_long;
  /*
    Whether to create or postpone actual creation of this temporary table.
    TRUE <=> create_tmp_table will create only the TABLE structure.
  */
  bool skip_create_table;

  TMP_TABLE_PARAM()
    :copy_field(0), group_parts(0),
     group_length(0), group_null_parts(0),
     using_outer_summary_function(0),
     schema_table(0), materialized_subquery(0), force_not_null_cols(0),
     precomputed_group_by(0),
     force_copy_fields(0), bit_fields_as_long(0), skip_create_table(0)
  {}
  ~TMP_TABLE_PARAM()
  {
    cleanup();
  }
  void init(void);
  inline void cleanup(void)
  {
    if (copy_field)				/* Fix for Intel compiler */
    {
      delete [] copy_field;
      copy_field= NULL;
      copy_field_end= NULL;
    }
  }
};


class select_unit :public select_result_interceptor
{
  uint curr_step, prev_step, curr_sel;
  enum sub_select_type step;
public:
  Item_int *intersect_mark;
  TMP_TABLE_PARAM tmp_table_param;
  int write_err; /* Error code from the last send_data->ha_write_row call. */
  TABLE *table;
  ha_rows records;

  select_unit(THD *thd_arg):
    select_result_interceptor(thd_arg),
    curr_step(0), prev_step(0), curr_sel(UINT_MAX),
    step(UNION_TYPE), intersect_mark(0), write_err(0), table(0),
    records(0)
  { tmp_table_param.init(); }
  int prepare(List<Item> &list, SELECT_LEX_UNIT *u);
  /**
    Do prepare() and prepare2() if they have been postponed until
    column type information is computed (used by select_union_direct).

    @param types Column types

    @return false on success, true on failure
  */
  virtual bool postponed_prepare(List<Item> &types)
  { return false; }
  int send_data(List<Item> &items);
  bool send_eof();
  virtual bool flush();
  void cleanup();
  virtual bool create_result_table(THD *thd, List<Item> *column_types,
                                   bool is_distinct, ulonglong options,
                                   const char *alias, 
                                   bool bit_fields_as_long,
                                   bool create_table,
                                   bool keep_row_order,
                                   uint hidden);
  TMP_TABLE_PARAM *get_tmp_table_param() { return &tmp_table_param; }
  void change_select();
};

class select_union_recursive :public select_unit
{
 public:
  /* The temporary table with the new records generated by one iterative step */
  TABLE *incr_table;
  /* One of tables from the list rec_tables (determined dynamically) */
  TABLE *first_rec_table_to_update;
  /* The temporary tables used for recursive table references */
  List<TABLE> rec_tables;

  select_union_recursive(THD *thd_arg):
    select_unit(thd_arg),
    incr_table(0), first_rec_table_to_update(0) {};

  int send_data(List<Item> &items);
  bool create_result_table(THD *thd, List<Item> *column_types,
                           bool is_distinct, ulonglong options,
                           const char *alias, 
                           bool bit_fields_as_long,
                           bool create_table,
                           bool keep_row_order,
                           uint hidden);
  void cleanup();
};

/**
  UNION result that is passed directly to the receiving select_result
  without filling a temporary table.

  Function calls are forwarded to the wrapped select_result, but some
  functions are expected to be called only once for each query, so
  they are only executed for the first SELECT in the union (execept
  for send_eof(), which is executed only for the last SELECT).

  This select_result is used when a UNION is not DISTINCT and doesn't
  have a global ORDER BY clause. @see st_select_lex_unit::prepare().
*/

class select_union_direct :public select_unit
{
private:
  /* Result object that receives all rows */
  select_result *result;
  /* The last SELECT_LEX of the union */
  SELECT_LEX *last_select_lex;

  /* Wrapped result has received metadata */
  bool done_send_result_set_metadata;
  /* Wrapped result has initialized tables */
  bool done_initialize_tables;

  /* Accumulated limit_found_rows */
  ulonglong limit_found_rows;

  /* Number of rows offset */
  ha_rows offset;
  /* Number of rows limit + offset, @see select_union_direct::send_data() */
  ha_rows limit;

public:
  /* Number of rows in the union */
  ha_rows send_records; 
  select_union_direct(THD *thd_arg, select_result *result_arg,
                      SELECT_LEX *last_select_lex_arg):
  select_unit(thd_arg), result(result_arg),
    last_select_lex(last_select_lex_arg),
    done_send_result_set_metadata(false), done_initialize_tables(false),
    limit_found_rows(0)
    { send_records= 0; }
  bool change_result(select_result *new_result);
  uint field_count(List<Item> &fields) const
  {
    // Only called for top-level select_results, usually select_send
    DBUG_ASSERT(false); /* purecov: inspected */
    return 0; /* purecov: inspected */
  }
  bool postponed_prepare(List<Item> &types);
  bool send_result_set_metadata(List<Item> &list, uint flags);
  int send_data(List<Item> &items);
  bool initialize_tables (JOIN *join= NULL);
  bool send_eof();
  bool flush() { return false; }
  bool check_simple_select() const
  {
    /* Only called for top-level select_results, usually select_send */
    DBUG_ASSERT(false); /* purecov: inspected */
    return false; /* purecov: inspected */
  }
  void abort_result_set()
  {
    result->abort_result_set(); /* purecov: inspected */
  }
  void cleanup()
  {
    send_records= 0;
  }
  void set_thd(THD *thd_arg)
  {
    /*
      Only called for top-level select_results, usually select_send,
      and for the results of subquery engines
      (select_<something>_subselect).
    */
    DBUG_ASSERT(false); /* purecov: inspected */
  }
  void reset_offset_limit_cnt()
  {
    // EXPLAIN should never output to a select_union_direct
    DBUG_ASSERT(false); /* purecov: inspected */
  }
  void begin_dataset()
  {
    // Only called for sp_cursor::Select_fetch_into_spvars
    DBUG_ASSERT(false); /* purecov: inspected */
  }
};


/* Base subselect interface class */
class select_subselect :public select_result_interceptor
{
protected:
  Item_subselect *item;
public:
  select_subselect(THD *thd_arg, Item_subselect *item_arg):
    select_result_interceptor(thd_arg), item(item_arg) {}
  int send_data(List<Item> &items)=0;
  bool send_eof() { return 0; };
};

/* Single value subselect interface class */
class select_singlerow_subselect :public select_subselect
{
public:
  select_singlerow_subselect(THD *thd_arg, Item_subselect *item_arg):
    select_subselect(thd_arg, item_arg)
  {}
  int send_data(List<Item> &items);
};


/*
  This class specializes select_union to collect statistics about the
  data stored in the temp table. Currently the class collects statistcs
  about NULLs.
*/

class select_materialize_with_stats : public select_unit
{
protected:
  class Column_statistics
  {
  public:
    /* Count of NULLs per column. */
    ha_rows null_count;
    /* The row number that contains the first NULL in a column. */
    ha_rows min_null_row;
    /* The row number that contains the last NULL in a column. */
    ha_rows max_null_row;
  };

  /* Array of statistics data per column. */
  Column_statistics* col_stat;

  /*
    The number of columns in the biggest sub-row that consists of only
    NULL values.
  */
  uint max_nulls_in_row;
  /*
    Count of rows writtent to the temp table. This is redundant as it is
    already stored in handler::stats.records, however that one is relatively
    expensive to compute (given we need that for evry row).
  */
  ha_rows count_rows;

protected:
  void reset();

public:
  select_materialize_with_stats(THD *thd_arg): select_unit(thd_arg)
  { tmp_table_param.init(); }
  bool create_result_table(THD *thd, List<Item> *column_types,
                           bool is_distinct, ulonglong options,
                           const char *alias, 
                           bool bit_fields_as_long,
                           bool create_table,
                           bool keep_row_order,
                           uint hidden);
  bool init_result_table(ulonglong select_options);
  int send_data(List<Item> &items);
  void cleanup();
  ha_rows get_null_count_of_col(uint idx)
  {
    DBUG_ASSERT(idx < table->s->fields);
    return col_stat[idx].null_count;
  }
  ha_rows get_max_null_of_col(uint idx)
  {
    DBUG_ASSERT(idx < table->s->fields);
    return col_stat[idx].max_null_row;
  }
  ha_rows get_min_null_of_col(uint idx)
  {
    DBUG_ASSERT(idx < table->s->fields);
    return col_stat[idx].min_null_row;
  }
  uint get_max_nulls_in_row() { return max_nulls_in_row; }
};


/* used in independent ALL/ANY optimisation */
class select_max_min_finder_subselect :public select_subselect
{
  Item_cache *cache;
  bool (select_max_min_finder_subselect::*op)();
  bool fmax;
  bool is_all;
public:
  select_max_min_finder_subselect(THD *thd_arg, Item_subselect *item_arg,
                                  bool mx, bool all):
    select_subselect(thd_arg, item_arg), cache(0), fmax(mx), is_all(all)
  {}
  void cleanup();
  int send_data(List<Item> &items);
  bool cmp_real();
  bool cmp_int();
  bool cmp_decimal();
  bool cmp_str();
};

/* EXISTS subselect interface class */
class select_exists_subselect :public select_subselect
{
public:
  select_exists_subselect(THD *thd_arg, Item_subselect *item_arg):
    select_subselect(thd_arg, item_arg) {}
  int send_data(List<Item> &items);
};




/*
  Optimizer and executor structure for the materialized semi-join info. This
  structure contains
   - The sj-materialization temporary table
   - Members needed to make index lookup or a full scan of the temptable.
*/
class SJ_MATERIALIZATION_INFO : public Sql_alloc
{
public:
  /* Optimal join sub-order */
  struct st_position *positions;

  uint tables; /* Number of tables in the sj-nest */

  /* Expected #rows in the materialized table */
  double rows;

  /* 
    Cost to materialize - execute the sub-join and write rows into temp.table
  */
  Cost_estimate materialization_cost;

  /* Cost to make one lookup in the temptable */
  Cost_estimate lookup_cost;
  
  /* Cost of scanning the materialized table */
  Cost_estimate scan_cost;

  /* --- Execution structures ---------- */
  
  /*
    TRUE <=> This structure is used for execution. We don't necessarily pick
    sj-materialization, so some of SJ_MATERIALIZATION_INFO structures are not
    used by materialization
  */
  bool is_used;
  
  bool materialized; /* TRUE <=> materialization already performed */
  /*
    TRUE  - the temptable is read with full scan
    FALSE - we use the temptable for index lookups
  */
  bool is_sj_scan; 
  
  /* The temptable and its related info */
  TMP_TABLE_PARAM sjm_table_param;
  List<Item> sjm_table_cols;
  TABLE *table;

  /* Structure used to make index lookups */
  struct st_table_ref *tab_ref;
  Item *in_equality; /* See create_subq_in_equalities() */

  Item *join_cond; /* See comments in make_join_select() */
  Copy_field *copy_field; /* Needed for SJ_Materialization scan */
};


/* Structs used when sorting */
struct SORT_FIELD_ATTR
{
  uint length;          /* Length of sort field */
  uint suffix_length;   /* Length suffix (0-4) */
};


struct SORT_FIELD: public SORT_FIELD_ATTR
{
  Field *field;				/* Field to sort */
  Item	*item;				/* Item if not sorting fields */
  bool reverse;				/* if descending sort */
};


typedef struct st_sort_buffer {
  uint index;					/* 0 or 1 */
  uint sort_orders;
  uint change_pos;				/* If sort-fields changed */
  char **buff;
  SORT_FIELD *sortorder;
} SORT_BUFFER;

/* Structure for db & table in sql_yacc */

class Table_ident :public Sql_alloc
{
public:
  LEX_CSTRING db;
  LEX_CSTRING table;
  SELECT_LEX_UNIT *sel;
  inline Table_ident(THD *thd, const LEX_CSTRING *db_arg,
                     const LEX_CSTRING *table_arg,
		     bool force)
    :table(*table_arg), sel((SELECT_LEX_UNIT *)0)
  {
    if (!force && (thd->client_capabilities & CLIENT_NO_SCHEMA))
      db= null_clex_str;
    else
      db= *db_arg;
  }
  inline Table_ident(const LEX_CSTRING *table_arg)
    :table(*table_arg), sel((SELECT_LEX_UNIT *)0)
  {
    db= null_clex_str;
  }
  /*
    This constructor is used only for the case when we create a derived
    table. A derived table has no name and doesn't belong to any database.
    Later, if there was an alias specified for the table, it will be set
    by add_table_to_list.
  */
  inline Table_ident(SELECT_LEX_UNIT *s) : sel(s)
  {
    /* We must have a table name here as this is used with add_table_to_list */
    db.str= empty_c_string;                    /* a subject to casedn_str */
    db.length= 0;
    table.str= internal_table_name;
    table.length=1;
  }
  bool is_derived_table() const { return MY_TEST(sel); }
  inline void change_db(LEX_CSTRING *db_name)
  {
    db= *db_name;
  }
  bool resolve_table_rowtype_ref(THD *thd, Row_definition_list &defs);
};


class Qualified_column_ident: public Table_ident
{
public:
  LEX_CSTRING m_column;
public:
  Qualified_column_ident(const LEX_CSTRING *column)
    :Table_ident(&null_clex_str),
    m_column(*column)
  { }
  Qualified_column_ident(const LEX_CSTRING *table, const LEX_CSTRING *column)
   :Table_ident(table),
    m_column(*column)
  { }
  Qualified_column_ident(THD *thd,
                         const LEX_CSTRING *db,
                         const LEX_CSTRING *table,
                         const LEX_CSTRING *column)
   :Table_ident(thd, db, table, false),
    m_column(*column)
  { }
  bool resolve_type_ref(THD *thd, Column_definition *def);
};


// this is needed for user_vars hash
class user_var_entry
{
  CHARSET_INFO *m_charset;
 public:
  user_var_entry() {}                         /* Remove gcc warning */
  LEX_CSTRING name;
  char *value;
  ulong length;
  query_id_t update_query_id, used_query_id;
  Item_result type;
  bool unsigned_flag;

  double val_real(bool *null_value);
  longlong val_int(bool *null_value) const;
  String *val_str(bool *null_value, String *str, uint decimals);
  my_decimal *val_decimal(bool *null_value, my_decimal *result);
  CHARSET_INFO *charset() const { return m_charset; }
  void set_charset(CHARSET_INFO *cs) { m_charset= cs; }
};

user_var_entry *get_variable(HASH *hash, LEX_CSTRING *name,
				    bool create_if_not_exists);

class SORT_INFO;
class multi_delete :public select_result_interceptor
{
  TABLE_LIST *delete_tables, *table_being_deleted;
  Unique **tempfiles;
  ha_rows deleted, found;
  uint num_of_tables;
  int error;
  bool do_delete;
  /* True if at least one table we delete from is transactional */
  bool transactional_tables;
  /* True if at least one table we delete from is not transactional */
  bool normal_tables;
  bool delete_while_scanning;
  /*
     error handling (rollback and binlogging) can happen in send_eof()
     so that afterward abort_result_set() needs to find out that.
  */
  bool error_handled;

public:
  multi_delete(THD *thd_arg, TABLE_LIST *dt, uint num_of_tables);
  ~multi_delete();
  int prepare(List<Item> &list, SELECT_LEX_UNIT *u);
  int send_data(List<Item> &items);
  bool initialize_tables (JOIN *join);
  int do_deletes();
  int do_table_deletes(TABLE *table, SORT_INFO *sort_info, bool ignore);
  bool send_eof();
  inline ha_rows num_deleted() const { return deleted; }
  virtual void abort_result_set();
  void prepare_to_read_rows();
};


class multi_update :public select_result_interceptor
{
  TABLE_LIST *all_tables; /* query/update command tables */
  List<TABLE_LIST> *leaves;     /* list of leves of join table tree */
  TABLE_LIST *update_tables, *table_being_updated;
  TABLE **tmp_tables, *main_table, *table_to_update;
  TMP_TABLE_PARAM *tmp_table_param;
  ha_rows updated, found;
  List <Item> *fields, *values;
  List <Item> **fields_for_table, **values_for_table;
  uint table_count;
  /*
   List of tables referenced in the CHECK OPTION condition of
   the updated view excluding the updated table.
  */
  List <TABLE> unupdated_check_opt_tables;
  Copy_field *copy_field;
  enum enum_duplicates handle_duplicates;
  bool do_update, trans_safe;
  /* True if the update operation has made a change in a transactional table */
  bool transactional_tables;
  bool ignore;
  /* 
     error handling (rollback and binlogging) can happen in send_eof()
     so that afterward  abort_result_set() needs to find out that.
  */
  bool error_handled;
  
  /* Need this to protect against multiple prepare() calls */
  bool prepared;

  // For System Versioning (may need to insert new fields to a table).
  ha_rows updated_sys_ver;

  bool has_vers_fields;

public:
  multi_update(THD *thd_arg, TABLE_LIST *ut, List<TABLE_LIST> *leaves_list,
	       List<Item> *fields, List<Item> *values,
	       enum_duplicates handle_duplicates, bool ignore);
  ~multi_update();
  int prepare(List<Item> &list, SELECT_LEX_UNIT *u);
  int send_data(List<Item> &items);
  bool initialize_tables (JOIN *join);
  int  do_updates();
  bool send_eof();
  inline ha_rows num_found() const { return found; }
  inline ha_rows num_updated() const { return updated; }
  virtual void abort_result_set();
  void update_used_tables();
  void prepare_to_read_rows();
};

class my_var : public Sql_alloc  {
public:
  const LEX_CSTRING name;
  enum type { SESSION_VAR, LOCAL_VAR, PARAM_VAR };
  type scope;
  my_var(const LEX_CSTRING *j, enum type s) : name(*j), scope(s) { }
  virtual ~my_var() {}
  virtual bool set(THD *thd, Item *val) = 0;
  virtual class my_var_sp *get_my_var_sp() { return NULL; }
};

class my_var_sp: public my_var {
  const Type_handler *m_type_handler;
public:
  uint offset;
  /*
    Routine to which this Item_splocal belongs. Used for checking if correct
    runtime context is used for variable handling.
  */
  sp_head *sp;
  my_var_sp(const LEX_CSTRING *j, uint o, const Type_handler *type_handler,
            sp_head *s)
    : my_var(j, LOCAL_VAR), m_type_handler(type_handler), offset(o), sp(s) { }
  ~my_var_sp() { }
  bool set(THD *thd, Item *val);
  my_var_sp *get_my_var_sp() { return this; }
  const Type_handler *type_handler() const { return m_type_handler; }
};

/*
  This class handles fields of a ROW SP variable when it's used as a OUT
  parameter in a stored procedure.
*/
class my_var_sp_row_field: public my_var_sp
{
  uint m_field_offset;
public:
  my_var_sp_row_field(const LEX_CSTRING *varname, const LEX_CSTRING *fieldname,
                      uint var_idx, uint field_idx, sp_head *s)
   :my_var_sp(varname, var_idx, &type_handler_double/*Not really used*/, s),
    m_field_offset(field_idx)
  { }
  bool set(THD *thd, Item *val);
};

class my_var_user: public my_var {
public:
  my_var_user(const LEX_CSTRING *j)
    : my_var(j, SESSION_VAR) { }
  ~my_var_user() { }
  bool set(THD *thd, Item *val);
};

class select_dumpvar :public select_result_interceptor {
  ha_rows row_count;
  my_var_sp *m_var_sp_row; // Not NULL if SELECT INTO row_type_sp_variable
  bool send_data_to_var_list(List<Item> &items);
public:
  List<my_var> var_list;
  select_dumpvar(THD *thd_arg)
   :select_result_interceptor(thd_arg), row_count(0), m_var_sp_row(NULL)
  { var_list.empty(); }
  ~select_dumpvar() {}
  int prepare(List<Item> &list, SELECT_LEX_UNIT *u);
  int send_data(List<Item> &items);
  bool send_eof();
  virtual bool check_simple_select() const;
  void cleanup();
};

/* Bits in sql_command_flags */

#define CF_CHANGES_DATA           (1U << 0)
#define CF_REPORT_PROGRESS        (1U << 1)
#define CF_STATUS_COMMAND         (1U << 2)
#define CF_SHOW_TABLE_COMMAND     (1U << 3)
#define CF_WRITE_LOGS_COMMAND     (1U << 4)

/**
  Must be set for SQL statements that may contain
  Item expressions and/or use joins and tables.
  Indicates that the parse tree of such statement may
  contain rule-based optimizations that depend on metadata
  (i.e. number of columns in a table), and consequently
  that the statement must be re-prepared whenever
  referenced metadata changes. Must not be set for
  statements that themselves change metadata, e.g. RENAME,
  ALTER and other DDL, since otherwise will trigger constant
  reprepare. Consequently, complex item expressions and
  joins are currently prohibited in these statements.
*/
#define CF_REEXECUTION_FRAGILE    (1U << 5)
/**
  Implicitly commit before the SQL statement is executed.

  Statements marked with this flag will cause any active
  transaction to end (commit) before proceeding with the
  command execution.

  This flag should be set for statements that probably can't
  be rolled back or that do not expect any previously metadata
  locked tables.
*/
#define CF_IMPLICT_COMMIT_BEGIN   (1U << 6)
/**
  Implicitly commit after the SQL statement.

  Statements marked with this flag are automatically committed
  at the end of the statement.

  This flag should be set for statements that will implicitly
  open and take metadata locks on system tables that should not
  be carried for the whole duration of a active transaction.
*/
#define CF_IMPLICIT_COMMIT_END    (1U << 7)
/**
  CF_IMPLICT_COMMIT_BEGIN and CF_IMPLICIT_COMMIT_END are used
  to ensure that the active transaction is implicitly committed
  before and after every DDL statement and any statement that
  modifies our currently non-transactional system tables.
*/
#define CF_AUTO_COMMIT_TRANS  (CF_IMPLICT_COMMIT_BEGIN | CF_IMPLICIT_COMMIT_END)

/**
  Diagnostic statement.
  Diagnostic statements:
  - SHOW WARNING
  - SHOW ERROR
  - GET DIAGNOSTICS (WL#2111)
  do not modify the diagnostics area during execution.
*/
#define CF_DIAGNOSTIC_STMT        (1U << 8)

/**
  Identifies statements that may generate row events
  and that may end up in the binary log.
*/
#define CF_CAN_GENERATE_ROW_EVENTS (1U << 9)

/**
  Identifies statements which may deal with temporary tables and for which
  temporary tables should be pre-opened to simplify privilege checks.
*/
#define CF_PREOPEN_TMP_TABLES   (1U << 10)

/**
  Identifies statements for which open handlers should be closed in the
  beginning of the statement.
*/
#define CF_HA_CLOSE             (1U << 11)

/**
  Identifies statements that can be explained with EXPLAIN.
*/
#define CF_CAN_BE_EXPLAINED       (1U << 12)

/** Identifies statements which may generate an optimizer trace */
#define CF_OPTIMIZER_TRACE        (1U << 14)

/**
   Identifies statements that should always be disallowed in
   read only transactions.
*/
#define CF_DISALLOW_IN_RO_TRANS   (1U << 15)

/**
  Statement that need the binlog format to be unchanged.
*/
#define CF_FORCE_ORIGINAL_BINLOG_FORMAT (1U << 16)

/**
  Statement that inserts new rows (INSERT, REPLACE, LOAD, ALTER TABLE)
*/
#define CF_INSERTS_DATA (1U << 17)

/**
  Statement that updates existing rows (UPDATE, multi-update)
*/
#define CF_UPDATES_DATA (1U << 18)

/**
  SP Bulk execution safe
*/
#define CF_SP_BULK_SAFE (1U << 19)
/**
  SP Bulk execution optimized
*/
#define CF_SP_BULK_OPTIMIZED (1U << 20)
/**
  If command creates or drops a table
*/
#define CF_SCHEMA_CHANGE (1U << 21)
/**
  If command creates or drops a database
*/
#define CF_DB_CHANGE (1U << 22)

/* Bits in server_command_flags */

/**
  Skip the increase of the global query id counter. Commonly set for
  commands that are stateless (won't cause any change on the server
  internal states).
*/
#define CF_SKIP_QUERY_ID        (1U << 0)

/**
  Skip the increase of the number of statements that clients have
  sent to the server. Commonly used for commands that will cause
  a statement to be executed but the statement might have not been
  sent by the user (ie: stored procedure).
*/
#define CF_SKIP_QUESTIONS       (1U << 1)

/**
  Do not check that wsrep snapshot is ready before allowing this command
*/
#define CF_SKIP_WSREP_CHECK     (1U << 2)
/**
  Do not allow it for COM_MULTI batch
*/
#define CF_NO_COM_MULTI         (1U << 3)

/* Inline functions */

inline bool add_item_to_list(THD *thd, Item *item)
{
  return thd->lex->current_select->add_item_to_list(thd, item);
}

inline bool add_value_to_list(THD *thd, Item *value)
{
  return thd->lex->value_list.push_back(value, thd->mem_root);
}

inline bool add_order_to_list(THD *thd, Item *item, bool asc)
{
  return thd->lex->current_select->add_order_to_list(thd, item, asc);
}

inline bool add_gorder_to_list(THD *thd, Item *item, bool asc)
{
  return thd->lex->current_select->add_gorder_to_list(thd, item, asc);
}

inline bool add_group_to_list(THD *thd, Item *item, bool asc)
{
  return thd->lex->current_select->add_group_to_list(thd, item, asc);
}

inline Item *and_conds(THD *thd, Item *a, Item *b)
{
  if (!b) return a;
  if (!a) return b;
  return new (thd->mem_root) Item_cond_and(thd, a, b);
}

/* inline handler methods that need to know TABLE and THD structures */
inline void handler::increment_statistics(ulong SSV::*offset) const
{
  status_var_increment(table->in_use->status_var.*offset);
  table->in_use->check_limit_rows_examined();
}

inline void handler::decrement_statistics(ulong SSV::*offset) const
{
  status_var_decrement(table->in_use->status_var.*offset);
}


inline int handler::ha_ft_read(uchar *buf)
{
  int error= ft_read(buf);
  if (!error)
    update_rows_read();

  table->status=error ? STATUS_NOT_FOUND: 0;
  return error;
}

inline int handler::ha_rnd_pos_by_record(uchar *buf)
{
  int error= rnd_pos_by_record(buf);
  if (!error)
    update_rows_read();
  table->status=error ? STATUS_NOT_FOUND: 0;
  return error;
}

inline int handler::ha_read_first_row(uchar *buf, uint primary_key)
{
  int error= read_first_row(buf, primary_key);
  if (!error)
    update_rows_read();
  table->status=error ? STATUS_NOT_FOUND: 0;
  return error;
}

inline int handler::ha_write_tmp_row(uchar *buf)
{
  int error;
  MYSQL_INSERT_ROW_START(table_share->db.str, table_share->table_name.str);
  increment_statistics(&SSV::ha_tmp_write_count);
  TABLE_IO_WAIT(tracker, m_psi, PSI_TABLE_WRITE_ROW, MAX_KEY, 0,
                { error= write_row(buf); })
  MYSQL_INSERT_ROW_DONE(error);
  return error;
}

inline int handler::ha_delete_tmp_row(uchar *buf)
{
  int error;
  MYSQL_DELETE_ROW_START(table_share->db.str, table_share->table_name.str);
  increment_statistics(&SSV::ha_tmp_delete_count);
  TABLE_IO_WAIT(tracker, m_psi, PSI_TABLE_DELETE_ROW, MAX_KEY, 0,
                { error= delete_row(buf); })
  MYSQL_DELETE_ROW_DONE(error);
  return error;
}

inline int handler::ha_update_tmp_row(const uchar *old_data, uchar *new_data)
{
  int error;
  MYSQL_UPDATE_ROW_START(table_share->db.str, table_share->table_name.str);
  increment_statistics(&SSV::ha_tmp_update_count);
  TABLE_IO_WAIT(tracker, m_psi, PSI_TABLE_UPDATE_ROW, active_index, 0,
                { error= update_row(old_data, new_data);})
  MYSQL_UPDATE_ROW_DONE(error);
  return error;
}


extern pthread_attr_t *get_connection_attrib(void);

/**
   Set thread entering a condition

   This function should be called before putting a thread to wait for
   a condition. @a mutex should be held before calling this
   function. After being waken up, @f thd_exit_cond should be called.

   @param thd      The thread entering the condition, NULL means current thread
   @param cond     The condition the thread is going to wait for
   @param mutex    The mutex associated with the condition, this must be
                   held before call this function
   @param stage    The new process message for the thread
   @param old_stage The old process message for the thread
   @param src_function The caller source function name
   @param src_file The caller source file name
   @param src_line The caller source line number
*/
void thd_enter_cond(MYSQL_THD thd, mysql_cond_t *cond, mysql_mutex_t *mutex,
                    const PSI_stage_info *stage, PSI_stage_info *old_stage,
                    const char *src_function, const char *src_file,
                    int src_line);

#define THD_ENTER_COND(P1, P2, P3, P4, P5) \
  thd_enter_cond(P1, P2, P3, P4, P5, __func__, __FILE__, __LINE__)

/**
   Set thread leaving a condition

   This function should be called after a thread being waken up for a
   condition.

   @param thd      The thread entering the condition, NULL means current thread
   @param stage    The process message, ususally this should be the old process
                   message before calling @f thd_enter_cond
   @param src_function The caller source function name
   @param src_file The caller source file name
   @param src_line The caller source line number
*/
void thd_exit_cond(MYSQL_THD thd, const PSI_stage_info *stage,
                   const char *src_function, const char *src_file,
                   int src_line);

#define THD_EXIT_COND(P1, P2) \
  thd_exit_cond(P1, P2, __func__, __FILE__, __LINE__)

inline bool binlog_should_compress(ulong len)
{
  return opt_bin_log_compress &&
    len >= opt_bin_log_compress_min_len;
}


/**
   Save thd sql_mode on instantiation.
   On destruction it resets the mode to the previously stored value.
*/
class Sql_mode_save
{
 public:
  Sql_mode_save(THD *thd) : thd(thd), old_mode(thd->variables.sql_mode) {}
  ~Sql_mode_save() { thd->variables.sql_mode = old_mode; }

 private:
  THD *thd;
  sql_mode_t old_mode; // SQL mode saved at construction time.
};


/**
  This class resembles the SQL Standard schema qualified object name:
  <schema qualified name> ::= [ <schema name> <period> ] <qualified identifier>
*/
class Database_qualified_name
{
public:
  LEX_CSTRING m_db;
  LEX_CSTRING m_name;
  Database_qualified_name(const LEX_CSTRING *db, const LEX_CSTRING *name)
   :m_db(*db), m_name(*name)
  { }
  Database_qualified_name(const char *db, size_t db_length,
                          const char *name, size_t name_length)
  {
    m_db.str= db;
    m_db.length= db_length;
    m_name.str= name;
    m_name.length= name_length;
  }

  bool eq(const Database_qualified_name *other) const
  {
    CHARSET_INFO *cs= lower_case_table_names ?
                      &my_charset_utf8_general_ci :
                      &my_charset_utf8_bin;
    return
      m_db.length == other->m_db.length &&
      m_name.length == other->m_name.length &&
      !my_strnncoll(cs,
                    (const uchar *) m_db.str, m_db.length,
                    (const uchar *) other->m_db.str, other->m_db.length) &&
      !my_strnncoll(cs,
                    (const uchar *) m_name.str, m_name.length,
                    (const uchar *) other->m_name.str, other->m_name.length);
  }
  void copy(MEM_ROOT *mem_root, const LEX_CSTRING &db,
                                const LEX_CSTRING &name);
  // Export db and name as a qualified name string: 'db.name'
  size_t make_qname(char *dst, size_t dstlen) const
  {
    return my_snprintf(dst, dstlen, "%.*s.%.*s",
                       (int) m_db.length, m_db.str,
                       (int) m_name.length, m_name.str);
  }
  // Export db and name as a qualified name string, allocate on mem_root.
  bool make_qname(MEM_ROOT *mem_root, LEX_CSTRING *dst) const
  {
    const uint dot= !!m_db.length;
    char *tmp;
    /* format: [database + dot] + name + '\0' */
    dst->length= m_db.length + dot + m_name.length;
    if (!(dst->str= tmp= (char*) alloc_root(mem_root, dst->length + 1)))
      return true;
    sprintf(tmp, "%.*s%.*s%.*s",
            (int) m_db.length, (m_db.length ? m_db.str : ""),
            dot, ".",
            (int) m_name.length, m_name.str);
    DBUG_SLOW_ASSERT(ok_for_lower_case_names(m_db.str));
    return false;
  }
};


class ErrConvDQName: public ErrConv
{
  const Database_qualified_name *m_name;
public:
  ErrConvDQName(const Database_qualified_name *name)
   :m_name(name)
  { }
  const char *ptr() const
  {
    m_name->make_qname(err_buffer, sizeof(err_buffer));
    return err_buffer;
  }
};

<<<<<<< HEAD
/* Functions to compare if two lex strings are equal */
inline bool lex_string_cmp(CHARSET_INFO *charset,
                           const LEX_CSTRING *a,
                           const LEX_CSTRING *b)
{
  return my_strcasecmp(charset, a->str, b->str);
}

/*
  Compare if two LEX_CSTRING are equal. Assumption is that
  character set is ASCII (like for plugin names)
*/
inline bool lex_string_eq(const LEX_CSTRING *a,
                          const LEX_CSTRING *b)
{
  if (a->length != b->length)
    return 1;                                   /* Different */
  return strcasecmp(a->str, b->str) != 0;
}
=======
class ScopedStatementReplication
{
public:
  ScopedStatementReplication(THD *thd) : thd(thd)
  {
    if (thd)
      saved_binlog_format= thd->set_current_stmt_binlog_format_stmt();
  }
  ~ScopedStatementReplication()
  {
    if (thd)
      thd->restore_stmt_binlog_format(saved_binlog_format);
  }

private:
  enum_binlog_format saved_binlog_format;
  THD *thd;
};
>>>>>>> ce66d5b2

#endif /* MYSQL_SERVER */
#endif /* SQL_CLASS_INCLUDED */<|MERGE_RESOLUTION|>--- conflicted
+++ resolved
@@ -699,19 +699,15 @@
 
   uint idle_transaction_timeout;
   uint idle_readonly_transaction_timeout;
-<<<<<<< HEAD
   uint idle_write_transaction_timeout;
   uint column_compression_threshold;
   uint column_compression_zlib_level;
-=======
-  uint idle_readwrite_transaction_timeout;
 
   st_vers_current_time vers_current_time;
   my_bool vers_force;
   ulong vers_hide;
   my_bool vers_innodb_algorithm_simple;
   ulong vers_alter_history;
->>>>>>> ce66d5b2
 } SV;
 
 /**
@@ -6255,7 +6251,6 @@
   }
 };
 
-<<<<<<< HEAD
 /* Functions to compare if two lex strings are equal */
 inline bool lex_string_cmp(CHARSET_INFO *charset,
                            const LEX_CSTRING *a,
@@ -6275,7 +6270,7 @@
     return 1;                                   /* Different */
   return strcasecmp(a->str, b->str) != 0;
 }
-=======
+
 class ScopedStatementReplication
 {
 public:
@@ -6294,7 +6289,6 @@
   enum_binlog_format saved_binlog_format;
   THD *thd;
 };
->>>>>>> ce66d5b2
 
 #endif /* MYSQL_SERVER */
 #endif /* SQL_CLASS_INCLUDED */