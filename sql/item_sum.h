--- conflicted
+++ resolved
@@ -585,12 +585,9 @@
   void mark_as_window_func_sum_expr() { window_func_sum_expr_flag= true; }
   bool is_window_func_sum_expr() { return window_func_sum_expr_flag; }
   virtual void setup_caches(THD *thd) {};
-<<<<<<< HEAD
 
   bool with_sum_func() const { return true; }
-=======
   virtual void set_partition_row_count(ulonglong count) { DBUG_ASSERT(0); }
->>>>>>> ee9a19fb
 };
 
 
@@ -737,16 +734,6 @@
   Item_sum_num(THD *thd, Item_sum_num *item):
     Item_sum(thd, item) {}
   bool fix_fields(THD *, Item **);
-<<<<<<< HEAD
-  longlong val_int() { return val_int_from_real();  /* Real as default */ }
-  String *val_str(String*str);
-  my_decimal *val_decimal(my_decimal *);
-  bool get_date(THD *thd, MYSQL_TIME *ltime, date_mode_t fuzzydate)
-  {
-    return type_handler()->Item_get_date_with_warn(thd, this, ltime, fuzzydate);
-  }
-=======
-  void reset_field();
 };
 
 
@@ -769,12 +756,11 @@
   {
     return val_decimal_from_real(to);
   }
-  bool get_date(MYSQL_TIME *ltime, ulonglong fuzzydate)
-  {
-    return get_date_from_real(ltime, fuzzydate);
+  bool get_date(THD *thd, MYSQL_TIME *ltime, date_mode_t fuzzydate)
+  {
+    return get_date_from_real(thd, ltime, fuzzydate);
   }
   const Type_handler *type_handler() const { return &type_handler_double; }
->>>>>>> ee9a19fb
 };
 
 
@@ -788,9 +774,9 @@
   double val_real() { DBUG_ASSERT(fixed == 1); return (double) val_int(); }
   String *val_str(String*str);
   my_decimal *val_decimal(my_decimal *);
-  bool get_date(MYSQL_TIME *ltime, ulonglong fuzzydate)
-  {
-    return get_date_from_int(ltime, fuzzydate);
+  bool get_date(THD *thd, MYSQL_TIME *ltime, date_mode_t fuzzydate)
+  {
+    return get_date_from_int(thd, ltime, fuzzydate);
   }
   const Type_handler *type_handler() const { return &type_handler_longlong; }
   bool fix_length_and_dec()
@@ -833,9 +819,9 @@
   longlong val_int();
   String *val_str(String*str);
   my_decimal *val_decimal(my_decimal *);
-  bool get_date(MYSQL_TIME *ltime, ulonglong fuzzydate)
-  {
-    return type_handler()->Item_get_date(this, ltime, fuzzydate);
+  bool get_date(THD *thd, MYSQL_TIME *ltime, date_mode_t fuzzydate)
+  {
+    return type_handler()->Item_get_date_with_warn(thd, this, ltime, fuzzydate);
   }
   const Type_handler *type_handler() const
   { return Type_handler_hybrid_field_type::type_handler(); }
@@ -1007,7 +993,6 @@
 
 */
 
-<<<<<<< HEAD
 class Stddev
 {
   double m_m;
@@ -1029,10 +1014,7 @@
 
 
 
-class Item_sum_variance : public Item_sum_num
-=======
 class Item_sum_variance : public Item_sum_double
->>>>>>> ee9a19fb
 {
   Stddev m_stddev;
   bool fix_length_and_dec();
@@ -1042,11 +1024,7 @@
   uint prec_increment;
 
   Item_sum_variance(THD *thd, Item *item_par, uint sample_arg):
-<<<<<<< HEAD
-    Item_sum_num(thd, item_par),
-=======
-    Item_sum_double(thd, item_par), count(0),
->>>>>>> ee9a19fb
+    Item_sum_double(thd, item_par),
     sample(sample_arg)
     {}
   Item_sum_variance(THD *thd, Item_sum_variance *item);
@@ -1066,13 +1044,8 @@
   Field *create_tmp_field(bool group, TABLE *table);
   void cleanup()
   {
-<<<<<<< HEAD
     m_stddev= Stddev();
-    Item_sum_num::cleanup();
-=======
-    count= 0;
     Item_sum_double::cleanup();
->>>>>>> ee9a19fb
   }
   Item *get_copy(THD *thd)
   { return get_item_copy<Item_sum_variance>(thd, this); }
