--- conflicted
+++ resolved
@@ -1,12 +1,8 @@
 #ifndef ITEM_GEOFUNC_INCLUDED
 #define ITEM_GEOFUNC_INCLUDED
 
-<<<<<<< HEAD
-/* Copyright (c) 2000, 2010 Oracle and/or its affiliates.
-   Copyright (C) 2011 Monty Program Ab.
-=======
-/* Copyright (c) 2000, 2016, Oracle and/or its affiliates. All rights reserved.
->>>>>>> e7061f7e
+/* Copyright (c) 2000, 2016 Oracle and/or its affiliates.
+   Copyright (C) 2011, 2016, MariaDB
 
    This program is free software; you can redistribute it and/or modify
    it under the terms of the GNU General Public License as published by
