/* Copyright (C) 2000-2003 MySQL AB

   This program is free software; you can redistribute it and/or modify
   it under the terms of the GNU General Public License as published by
   the Free Software Foundation; version 2 of the License.

   This program is distributed in the hope that it will be useful,
   but WITHOUT ANY WARRANTY; without even the implied warranty of
   MERCHANTABILITY or FITNESS FOR A PARTICULAR PURPOSE.  See the
   GNU General Public License for more details.

   You should have received a copy of the GNU General Public License
   along with this program; if not, write to the Free Software
   Foundation, Inc., 59 Temple Place, Suite 330, Boston, MA  02111-1307  USA */

#include "mysql_priv.h"
#include <m_ctype.h>
#include <my_dir.h>
#include "slave.h"
#include "sql_repl.h"
#include "rpl_filter.h"
#include "repl_failsafe.h"
#include "stacktrace.h"
#include "mysqld_suffix.h"
#include "mysys_err.h"
#include "events.h"

#include "../storage/myisam/ha_myisam.h"

#include "rpl_injector.h"

#ifdef WITH_INNOBASE_STORAGE_ENGINE
#define OPT_INNODB_DEFAULT 1
#else
#define OPT_INNODB_DEFAULT 0
#endif
#define OPT_BDB_DEFAULT 0
#ifdef WITH_NDBCLUSTER_STORAGE_ENGINE
#define OPT_NDBCLUSTER_DEFAULT 0
#if defined(NOT_ENOUGH_TESTED) \
  && defined(NDB_SHM_TRANSPORTER) && MYSQL_VERSION_ID >= 50000
#define OPT_NDB_SHM_DEFAULT 1
#else
#define OPT_NDB_SHM_DEFAULT 0
#endif
#else
#define OPT_NDBCLUSTER_DEFAULT 0
#endif

#ifndef DEFAULT_SKIP_THREAD_PRIORITY
#define DEFAULT_SKIP_THREAD_PRIORITY 0
#endif

#include <thr_alarm.h>
#include <ft_global.h>
#include <errmsg.h>
#include "sp_rcontext.h"
#include "sp_cache.h"

#define mysqld_charset &my_charset_latin1

#ifndef DBUG_OFF
#define ONE_THREAD
#endif

#ifdef HAVE_purify
#define IF_PURIFY(A,B) (A)
#else
#define IF_PURIFY(A,B) (B)
#endif

#if SIZEOF_CHARP == 4
#define MAX_MEM_TABLE_SIZE ~(ulong) 0
#else
#define MAX_MEM_TABLE_SIZE ~(ulonglong) 0
#endif

/* stack traces are only supported on linux intel */
#if defined(__linux__)  && defined(__i386__) && defined(USE_PSTACK)
#define	HAVE_STACK_TRACE_ON_SEGV
#include "../pstack/pstack.h"
char pstack_file_name[80];
#endif /* __linux__ */

/* We have HAVE_purify below as this speeds up the shutdown of MySQL */

#if defined(HAVE_DEC_3_2_THREADS) || defined(SIGNALS_DONT_BREAK_READ) || defined(HAVE_purify) && defined(__linux__)
#define HAVE_CLOSE_SERVER_SOCK 1
#endif

extern "C" {					// Because of SCO 3.2V4.2
#include <errno.h>
#include <sys/stat.h>
#ifndef __GNU_LIBRARY__
#define __GNU_LIBRARY__				// Skip warnings in getopt.h
#endif
#include <my_getopt.h>
#ifdef HAVE_SYSENT_H
#include <sysent.h>
#endif
#ifdef HAVE_PWD_H
#include <pwd.h>				// For getpwent
#endif
#ifdef HAVE_GRP_H
#include <grp.h>
#endif
#include <my_net.h>

#if !defined(__WIN__)
#  ifndef __NETWARE__
#include <sys/resource.h>
#  endif /* __NETWARE__ */
#ifdef HAVE_SYS_UN_H
#  include <sys/un.h>
#endif
#include <netdb.h>
#ifdef HAVE_SELECT_H
#  include <select.h>
#endif
#ifdef HAVE_SYS_SELECT_H
#include <sys/select.h>
#endif
#include <sys/utsname.h>
#endif /* __WIN__ */

#include <my_libwrap.h>

#ifdef HAVE_SYS_MMAN_H
#include <sys/mman.h>
#endif

#ifdef __NETWARE__
#define zVOLSTATE_ACTIVE 6
#define zVOLSTATE_DEACTIVE 2
#define zVOLSTATE_MAINTENANCE 3

#undef __event_h__
#include <../include/event.h>
/*
  This #undef exists here because both libc of NetWare and MySQL have
  files named event.h which causes compilation errors.
*/

#include <nks/netware.h>
#include <nks/vm.h>
#include <library.h>
#include <monitor.h>
#include <zOmni.h>                              //For NEB
#include <neb.h>                                //For NEB
#include <nebpub.h>                             //For NEB
#include <zEvent.h>                             //For NSS event structures
#include <zPublics.h>

static void *neb_consumer_id= NULL;             //For storing NEB consumer id
static char datavolname[256]= {0};
static VolumeID_t datavolid;
static event_handle_t eh;
static Report_t ref;
static void *refneb= NULL;
my_bool event_flag= FALSE;
static int volumeid= -1;

  /* NEB event callback */
unsigned long neb_event_callback(struct EventBlock *eblock);
static void registerwithneb();
static void getvolumename();
static void getvolumeID(BYTE *volumeName);
#endif /* __NETWARE__ */
  

#ifdef _AIX41
int initgroups(const char *,unsigned int);
#endif

#if defined(__FreeBSD__) && defined(HAVE_IEEEFP_H)
#include <ieeefp.h>
#ifdef HAVE_FP_EXCEPT				// Fix type conflict
typedef fp_except fp_except_t;
#endif

  /* We can't handle floating point exceptions with threads, so disable
     this on freebsd
  */

inline void reset_floating_point_exceptions()
{
  /* Don't fall for overflow, underflow,divide-by-zero or loss of precision */
#if defined(__i386__)
  fpsetmask(~(FP_X_INV | FP_X_DNML | FP_X_OFL | FP_X_UFL | FP_X_DZ |
	      FP_X_IMP));
#else
 fpsetmask(~(FP_X_INV |             FP_X_OFL | FP_X_UFL | FP_X_DZ |
	     FP_X_IMP));
#endif
}
#else
#define reset_floating_point_exceptions()
#endif /* __FreeBSD__ && HAVE_IEEEFP_H */

} /* cplusplus */

#define MYSQL_KILL_SIGNAL SIGTERM

#ifdef HAVE_GLIBC2_STYLE_GETHOSTBYNAME_R
#include <sys/types.h>
#else
#include <my_pthread.h>			// For thr_setconcurency()
#endif

#ifdef SOLARIS
extern "C" int gethostname(char *name, int namelen);
#endif


/* Constants */

const char *show_comp_option_name[]= {"YES", "NO", "DISABLED"};
static const char *sql_mode_names[]=
{
  "REAL_AS_FLOAT", "PIPES_AS_CONCAT", "ANSI_QUOTES", "IGNORE_SPACE",
  "?", "ONLY_FULL_GROUP_BY", "NO_UNSIGNED_SUBTRACTION",
  "NO_DIR_IN_CREATE",
  "POSTGRESQL", "ORACLE", "MSSQL", "DB2", "MAXDB", "NO_KEY_OPTIONS",
  "NO_TABLE_OPTIONS", "NO_FIELD_OPTIONS", "MYSQL323", "MYSQL40", "ANSI",
  "NO_AUTO_VALUE_ON_ZERO", "NO_BACKSLASH_ESCAPES", "STRICT_TRANS_TABLES",
  "STRICT_ALL_TABLES",
  "NO_ZERO_IN_DATE", "NO_ZERO_DATE", "ALLOW_INVALID_DATES",
  "ERROR_FOR_DIVISION_BY_ZERO",
  "TRADITIONAL", "NO_AUTO_CREATE_USER", "HIGH_NOT_PRECEDENCE",
  "NO_ENGINE_SUBSTITUTION",
  NullS
};
static const unsigned int sql_mode_names_len[]=
{
  /*REAL_AS_FLOAT*/               13,
  /*PIPES_AS_CONCAT*/             15,
  /*ANSI_QUOTES*/                 11,
  /*IGNORE_SPACE*/                12,
  /*?*/                           1,
  /*ONLY_FULL_GROUP_BY*/          18,
  /*NO_UNSIGNED_SUBTRACTION*/     23,
  /*NO_DIR_IN_CREATE*/            16,
  /*POSTGRESQL*/                  10,
  /*ORACLE*/                      6,
  /*MSSQL*/                       5,
  /*DB2*/                         3,
  /*MAXDB*/                       5,
  /*NO_KEY_OPTIONS*/              14,
  /*NO_TABLE_OPTIONS*/            16,
  /*NO_FIELD_OPTIONS*/            16,
  /*MYSQL323*/                    8,
  /*MYSQL40*/                     7,
  /*ANSI*/                        4,
  /*NO_AUTO_VALUE_ON_ZERO*/       21,
  /*NO_BACKSLASH_ESCAPES*/        20,
  /*STRICT_TRANS_TABLES*/         19,
  /*STRICT_ALL_TABLES*/           17,
  /*NO_ZERO_IN_DATE*/             15,
  /*NO_ZERO_DATE*/                12,
  /*ALLOW_INVALID_DATES*/         19,
  /*ERROR_FOR_DIVISION_BY_ZERO*/  26,
  /*TRADITIONAL*/                 11,
  /*NO_AUTO_CREATE_USER*/         19,
  /*HIGH_NOT_PRECEDENCE*/         19,
  /*NO_ENGINE_SUBSTITUTION*/      22
};
TYPELIB sql_mode_typelib= { array_elements(sql_mode_names)-1,"",
			    sql_mode_names,
                            (unsigned int *)sql_mode_names_len };
static const char *tc_heuristic_recover_names[]=
{
  "COMMIT", "ROLLBACK", NullS
};
static TYPELIB tc_heuristic_recover_typelib=
{
  array_elements(tc_heuristic_recover_names)-1,"",
  tc_heuristic_recover_names, NULL
};
const char *first_keyword= "first", *binary_keyword= "BINARY";
const char *my_localhost= "localhost", *delayed_user= "DELAYED";
#if SIZEOF_OFF_T > 4 && defined(BIG_TABLES)
#define GET_HA_ROWS GET_ULL
#else
#define GET_HA_ROWS GET_ULONG
#endif

bool opt_large_files= sizeof(my_off_t) > 4;

/*
  Used with --help for detailed option
*/
static my_bool opt_help= 0, opt_verbose= 0;

arg_cmp_func Arg_comparator::comparator_matrix[5][2] =
{{&Arg_comparator::compare_string,     &Arg_comparator::compare_e_string},
 {&Arg_comparator::compare_real,       &Arg_comparator::compare_e_real},
 {&Arg_comparator::compare_int_signed, &Arg_comparator::compare_e_int},
 {&Arg_comparator::compare_row,        &Arg_comparator::compare_e_row},
 {&Arg_comparator::compare_decimal,    &Arg_comparator::compare_e_decimal}};

const char *log_output_names[] = { "NONE", "FILE", "TABLE", NullS};
static const unsigned int log_output_names_len[]= { 4, 4, 5, 0 };
TYPELIB log_output_typelib= {array_elements(log_output_names)-1,"",
                             log_output_names, 
                             (unsigned int *) log_output_names_len};

/* static variables */

/* the default log output is log tables */
static bool lower_case_table_names_used= 0;
static bool volatile select_thread_in_use, signal_thread_in_use;
static bool volatile ready_to_exit;
static my_bool opt_debugging= 0, opt_external_locking= 0, opt_console= 0;
static my_bool opt_ndbcluster;
static my_bool opt_short_log_format= 0;
static uint kill_cached_threads, wake_thread;
static ulong killed_threads, thread_created;
static ulong max_used_connections;
static ulong my_bind_addr;			/* the address we bind to */
static volatile ulong cached_thread_count= 0;
static const char *sql_mode_str= "OFF";
static char *mysqld_user, *mysqld_chroot, *log_error_file_ptr;
static char *opt_init_slave, *language_ptr, *opt_init_connect;
static char *default_character_set_name;
static char *character_set_filesystem_name;
static char *my_bind_addr_str;
static char *default_collation_name; 
static char *default_storage_engine_str;
static char compiled_default_collation_name[]= MYSQL_DEFAULT_COLLATION_NAME;
static I_List<THD> thread_cache;

static pthread_cond_t COND_thread_cache, COND_flush_thread_cache;

/* Global variables */

bool opt_update_log, opt_bin_log;
my_bool opt_log, opt_slow_log;
ulong log_output_options;
my_bool opt_log_queries_not_using_indexes= 0;
bool opt_error_log= IF_WIN(1,0);
bool opt_disable_networking=0, opt_skip_show_db=0;
my_bool opt_character_set_client_handshake= 1;
bool server_id_supplied = 0;
bool opt_endinfo, using_udf_functions;
my_bool locked_in_memory;
bool opt_using_transactions, using_update_log;
bool volatile abort_loop;
bool volatile shutdown_in_progress, grant_option;

my_bool opt_skip_slave_start = 0; // If set, slave is not autostarted
my_bool opt_reckless_slave = 0;
my_bool opt_enable_named_pipe= 0;
my_bool opt_local_infile, opt_slave_compressed_protocol;
my_bool opt_safe_user_create = 0, opt_no_mix_types = 0;
my_bool opt_show_slave_auth_info, opt_sql_bin_update = 0;
my_bool opt_log_slave_updates= 0;
my_bool	opt_innodb;

/*
  Legacy global handlerton. These will be removed (please do not add more).
*/
handlerton *heap_hton;
handlerton *myisam_hton;
handlerton *partition_hton;

#ifdef WITH_INNOBASE_STORAGE_ENGINE
extern ulong innobase_fast_shutdown;
extern ulong innobase_large_page_size;
extern char *innobase_home, *innobase_tmpdir, *innobase_logdir;
extern long innobase_lock_scan_time;
extern long innobase_mirrored_log_groups, innobase_log_files_in_group;
extern longlong innobase_log_file_size;
extern long innobase_log_buffer_size;
extern longlong innobase_buffer_pool_size;
extern long innobase_additional_mem_pool_size;
extern long innobase_file_io_threads, innobase_lock_wait_timeout;
extern long innobase_force_recovery;
extern long innobase_open_files;
extern char *innobase_data_home_dir, *innobase_data_file_path;
extern char *innobase_log_group_home_dir, *innobase_log_arch_dir;
extern char *innobase_unix_file_flush_method;
/* The following variables have to be my_bool for SHOW VARIABLES to work */
extern my_bool innobase_log_archive,
               innobase_use_doublewrite,
               innobase_use_checksums,
               innobase_use_large_pages,
               innobase_use_native_aio,
               innobase_file_per_table, innobase_locks_unsafe_for_binlog,
               innobase_rollback_on_timeout,
               innobase_create_status_file;
extern "C" {
extern ulong srv_max_buf_pool_modified_pct;
extern ulong srv_max_purge_lag;
extern ulong srv_auto_extend_increment;
extern ulong srv_n_spin_wait_rounds;
extern ulong srv_n_free_tickets_to_enter;
extern ulong srv_thread_sleep_delay;
extern ulong srv_thread_concurrency;
extern ulong srv_commit_concurrency;
extern ulong srv_flush_log_at_trx_commit;
}
#endif

#ifdef WITH_NDBCLUSTER_STORAGE_ENGINE
const char *opt_ndbcluster_connectstring= 0;
const char *opt_ndb_connectstring= 0;
char opt_ndb_constrbuf[1024];
unsigned opt_ndb_constrbuf_len= 0;
my_bool	opt_ndb_shm, opt_ndb_optimized_node_selection;
ulong opt_ndb_cache_check_time;
const char *opt_ndb_mgmd;
ulong opt_ndb_nodeid;
ulong ndb_extra_logging;
#ifdef HAVE_NDB_BINLOG
ulong ndb_report_thresh_binlog_epoch_slip;
ulong ndb_report_thresh_binlog_mem_usage;
#endif

extern const char *ndb_distribution_names[];
extern TYPELIB ndb_distribution_typelib;
extern const char *opt_ndb_distribution;
extern enum ndb_distribution opt_ndb_distribution_id;
#endif
my_bool opt_readonly, use_temp_pool, relay_log_purge;
my_bool opt_sync_frm, opt_allow_suspicious_udfs;
my_bool opt_secure_auth= 0;
my_bool opt_log_slow_admin_statements= 0;
my_bool lower_case_file_system= 0;
my_bool opt_large_pages= 0;
my_bool opt_myisam_use_mmap= 0;
uint    opt_large_page_size= 0;
my_bool opt_old_style_user_limits= 0, trust_function_creators= 0;
/*
  True if there is at least one per-hour limit for some user, so we should
  check them before each query (and possibly reset counters when hour is
  changed). False otherwise.
*/
volatile bool mqh_used = 0;
my_bool opt_noacl;
my_bool sp_automatic_privileges= 1;

ulong opt_binlog_rows_event_max_size;
const char *binlog_format_names[]= {"STATEMENT", "ROW", "MIXED", NullS};
TYPELIB binlog_format_typelib=
  { array_elements(binlog_format_names)-1,"",
    binlog_format_names, NULL };

#ifdef HAVE_INITGROUPS
static bool calling_initgroups= FALSE; /* Used in SIGSEGV handler. */
#endif
uint mysqld_port, test_flags, select_errors, dropping_tables, ha_open_options;
uint mysqld_port_timeout;
uint delay_key_write_options, protocol_version;
uint lower_case_table_names;
uint tc_heuristic_recover= 0;
uint volatile thread_count, thread_running;
ulonglong thd_startup_options;
ulong back_log, connect_timeout, concurrency, server_id;
ulong table_cache_size, table_def_size;
ulong thread_stack, what_to_log;
ulong query_buff_size, slow_launch_time, slave_open_temp_tables;
ulong open_files_limit, max_binlog_size, max_relay_log_size;
ulong slave_net_timeout, slave_trans_retries;
ulong thread_cache_size=0, binlog_cache_size=0, max_binlog_cache_size=0;
ulong query_cache_size=0;
ulong refresh_version, flush_version;	/* Increments on each reload */
query_id_t query_id;
ulong aborted_threads, aborted_connects;
ulong delayed_insert_timeout, delayed_insert_limit, delayed_queue_size;
ulong delayed_insert_threads, delayed_insert_writes, delayed_rows_in_use;
ulong delayed_insert_errors,flush_time;
ulong specialflag=0;
ulong binlog_cache_use= 0, binlog_cache_disk_use= 0;
ulong max_connections, max_connect_errors;
uint  max_user_connections= 0;
/*
  Limit of the total number of prepared statements in the server.
  Is necessary to protect the server against out-of-memory attacks.
*/
ulong max_prepared_stmt_count;
/*
  Current total number of prepared statements in the server. This number
  is exact, and therefore may not be equal to the difference between
  `com_stmt_prepare' and `com_stmt_close' (global status variables), as
  the latter ones account for all registered attempts to prepare
  a statement (including unsuccessful ones).  Prepared statements are
  currently connection-local: if the same SQL query text is prepared in
  two different connections, this counts as two distinct prepared
  statements.
*/
ulong prepared_stmt_count=0;
ulong thread_id=1L,current_pid;
ulong slow_launch_threads = 0, sync_binlog_period;
ulong expire_logs_days = 0;
ulong rpl_recovery_rank=0;
const char *log_output_str= "TABLE";

double log_10[32];			/* 10 potences */
time_t start_time;

char mysql_home[FN_REFLEN], pidfile_name[FN_REFLEN], system_time_zone[30];
char *default_tz_name;
char log_error_file[FN_REFLEN], glob_hostname[FN_REFLEN];
char mysql_real_data_home[FN_REFLEN],
     language[FN_REFLEN], reg_ext[FN_EXTLEN], mysql_charsets_dir[FN_REFLEN],
     *opt_init_file, *opt_tc_log_file,
     def_ft_boolean_syntax[sizeof(ft_boolean_syntax)];
uint reg_ext_length;
const key_map key_map_empty(0);
key_map key_map_full(0);                        // Will be initialized later

const char *opt_date_time_formats[3];

char mysql_data_home_buff[2], *mysql_data_home=mysql_real_data_home;
struct passwd *user_info;
char server_version[SERVER_VERSION_LENGTH];
char *mysqld_unix_port, *opt_mysql_tmpdir;
const char **errmesg;			/* Error messages */
const char *myisam_recover_options_str="OFF";
const char *myisam_stats_method_str="nulls_unequal";

/* name of reference on left espression in rewritten IN subquery */
const char *in_left_expr_name= "<left expr>";
/* name of additional condition */
const char *in_additional_cond= "<IN COND>";
const char *in_having_cond= "<IN HAVING>";

my_decimal decimal_zero;
/* classes for comparation parsing/processing */
Eq_creator eq_creator;
Ne_creator ne_creator;
Gt_creator gt_creator;
Lt_creator lt_creator;
Ge_creator ge_creator;
Le_creator le_creator;


FILE *bootstrap_file;
int bootstrap_error;
FILE *stderror_file=0;

I_List<THD> threads;
I_List<NAMED_LIST> key_caches;
Rpl_filter* rpl_filter;
Rpl_filter* binlog_filter;

struct system_variables global_system_variables;
struct system_variables max_system_variables;
struct system_status_var global_status_var;

MY_TMPDIR mysql_tmpdir_list;
MY_BITMAP temp_pool;

CHARSET_INFO *system_charset_info, *files_charset_info ;
CHARSET_INFO *national_charset_info, *table_alias_charset;
CHARSET_INFO *character_set_filesystem;

SHOW_COMP_OPTION have_openssl, have_symlink, have_dlopen, have_query_cache;
SHOW_COMP_OPTION have_geometry, have_rtree_keys;
SHOW_COMP_OPTION have_crypt, have_compress;

/* Thread specific variables */

pthread_key(MEM_ROOT**,THR_MALLOC);
pthread_key(THD*, THR_THD);
pthread_mutex_t LOCK_mysql_create_db, LOCK_Acl, LOCK_open, LOCK_thread_count,
		LOCK_mapped_file, LOCK_status, LOCK_global_read_lock,
		LOCK_error_log, LOCK_uuid_generator,
		LOCK_delayed_insert, LOCK_delayed_status, LOCK_delayed_create,
		LOCK_crypt, LOCK_bytes_sent, LOCK_bytes_received,
	        LOCK_global_system_variables,
		LOCK_user_conn, LOCK_slave_list, LOCK_active_mi;
/*
  The below lock protects access to two global server variables:
  max_prepared_stmt_count and prepared_stmt_count. These variables
  set the limit and hold the current total number of prepared statements
  in the server, respectively. As PREPARE/DEALLOCATE rate in a loaded
  server may be fairly high, we need a dedicated lock.
*/
pthread_mutex_t LOCK_prepared_stmt_count;
#ifdef HAVE_OPENSSL
pthread_mutex_t LOCK_des_key_file;
#endif
rw_lock_t	LOCK_grant, LOCK_sys_init_connect, LOCK_sys_init_slave;
pthread_cond_t COND_refresh, COND_thread_count, COND_global_read_lock;
pthread_t signal_thread;
pthread_attr_t connection_attrib;
<<<<<<< HEAD
pthread_mutex_t  LOCK_server_started;
pthread_cond_t  COND_server_started;

int mysqld_server_started= 0;
=======
static uint thr_kill_signal;
>>>>>>> 41555dcd

File_parser_dummy_hook file_parser_dummy_hook;

/* replication parameters, if master_host is not NULL, we are a slave */
uint master_port= MYSQL_PORT, master_connect_retry = 60;
uint report_port= MYSQL_PORT;
ulong master_retry_count=0;
char *master_user, *master_password, *master_host, *master_info_file;
char *relay_log_info_file, *report_user, *report_password, *report_host;
char *opt_relay_logname = 0, *opt_relaylog_index_name=0;
my_bool master_ssl;
char *master_ssl_key, *master_ssl_cert;
char *master_ssl_ca, *master_ssl_capath, *master_ssl_cipher;
char *opt_logname, *opt_slow_logname;

/* Static variables */

static bool kill_in_progress, segfaulted;
static my_bool opt_do_pstack, opt_bootstrap, opt_myisam_log;
static int cleanup_done;
static ulong opt_specialflag, opt_myisam_block_size;
static char *opt_update_logname, *opt_binlog_index_name;
static char *opt_tc_heuristic_recover;
static char *mysql_home_ptr, *pidfile_name_ptr;
static char **defaults_argv;
static char *opt_bin_logname;

static my_socket unix_sock,ip_sock;
static pthread_t select_thread;
struct rand_struct sql_rand; // used by sql_class.cc:THD::THD()

/* OS specific variables */

#ifdef __WIN__
#undef	 getpid
#include <process.h>

static pthread_cond_t COND_handler_count;
static uint handler_count;
static bool start_mode=0, use_opt_args;
static int opt_argc;
static char **opt_argv;

#if !defined(EMBEDDED_LIBRARY)
static HANDLE hEventShutdown;
static char shutdown_event_name[40];
#include "nt_servc.h"
static	 NTService  Service;	      // Service object for WinNT
#endif /* EMBEDDED_LIBRARY */
#endif /* __WIN__ */

#ifdef __NT__
static char pipe_name[512];
static SECURITY_ATTRIBUTES saPipeSecurity;
static SECURITY_DESCRIPTOR sdPipeDescriptor;
static HANDLE hPipe = INVALID_HANDLE_VALUE;
#endif

#ifndef EMBEDDED_LIBRARY
bool mysqld_embedded=0;
#else
bool mysqld_embedded=1;
#endif

#ifndef DBUG_OFF
static const char* default_dbug_option;
#endif
#ifdef HAVE_LIBWRAP
const char *libwrapName= NULL;
int allow_severity = LOG_INFO;
int deny_severity = LOG_WARNING;
#endif
#ifdef HAVE_QUERY_CACHE
static ulong query_cache_limit= 0;
ulong query_cache_min_res_unit= QUERY_CACHE_MIN_RESULT_DATA_SIZE;
Query_cache query_cache;
#endif
#ifdef HAVE_SMEM
char *shared_memory_base_name= default_shared_memory_base_name;
my_bool opt_enable_shared_memory;
HANDLE smem_event_connect_request= 0;
#endif

#define SSL_VARS_NOT_STATIC
#include "sslopt-vars.h"
#ifdef HAVE_OPENSSL
#include <openssl/crypto.h>
#ifndef HAVE_YASSL
typedef struct CRYPTO_dynlock_value
{
  rw_lock_t lock;
} openssl_lock_t;

static openssl_lock_t *openssl_stdlocks;
static openssl_lock_t *openssl_dynlock_create(const char *, int);
static void openssl_dynlock_destroy(openssl_lock_t *, const char *, int);
static void openssl_lock_function(int, int, const char *, int);
static void openssl_lock(int, openssl_lock_t *, const char *, int);
static unsigned long openssl_id_function();
#endif
char *des_key_file;
struct st_VioSSLFd *ssl_acceptor_fd;
#endif /* HAVE_OPENSSL */


/* Function declarations */

static void start_signal_handler(void);
pthread_handler_t signal_hand(void *arg);
static void mysql_init_variables(void);
static void get_options(int argc,char **argv);
static void set_server_version(void);
static int init_thread_environment();
static char *get_relative_path(const char *path);
static void fix_paths(void);
pthread_handler_t handle_connections_sockets(void *arg);
pthread_handler_t kill_server_thread(void *arg);
static void bootstrap(FILE *file);
static void close_server_sock();
static bool read_init_file(char *file_name);
#ifdef __NT__
pthread_handler_t handle_connections_namedpipes(void *arg);
#endif
#ifdef HAVE_SMEM
pthread_handler_t handle_connections_shared_memory(void *arg);
#endif
pthread_handler_t handle_slave(void *arg);
static ulong find_bit_type(const char *x, TYPELIB *bit_lib);
static void clean_up(bool print_message);
static void clean_up_mutexes(void);
static void wait_for_signal_thread_to_end(void);
static int test_if_case_insensitive(const char *dir_name);
static void create_pid_file();
static void end_ssl();

#ifndef EMBEDDED_LIBRARY
/****************************************************************************
** Code to end mysqld
****************************************************************************/

static void close_connections(void)
{
#ifdef EXTRA_DEBUG
  int count=0;
#endif
  DBUG_ENTER("close_connections");

  /* Clear thread cache */
  kill_cached_threads++;
  flush_thread_cache();

  /* kill flush thread */
  (void) pthread_mutex_lock(&LOCK_manager);
  if (manager_thread_in_use)
  {
    DBUG_PRINT("quit",("killing manager thread: 0x%lx",manager_thread));
   (void) pthread_cond_signal(&COND_manager);
  }
  (void) pthread_mutex_unlock(&LOCK_manager);

  /* kill connection thread */
#if !defined(__WIN__) && !defined(__NETWARE__)
  DBUG_PRINT("quit",("waiting for select thread: 0x%lx",select_thread));
  (void) pthread_mutex_lock(&LOCK_thread_count);

  while (select_thread_in_use)
  {
    struct timespec abstime;
    int error;
    LINT_INIT(error);
    DBUG_PRINT("info",("Waiting for select thread"));

#ifndef DONT_USE_THR_ALARM
    if (pthread_kill(select_thread, thr_client_alarm))
      break;					// allready dead
#endif
    set_timespec(abstime, 2);
    for (uint tmp=0 ; tmp < 10 && select_thread_in_use; tmp++)
    {
      error=pthread_cond_timedwait(&COND_thread_count,&LOCK_thread_count,
				   &abstime);
      if (error != EINTR)
	break;
    }
#ifdef EXTRA_DEBUG
    if (error != 0 && !count++)
      sql_print_error("Got error %d from pthread_cond_timedwait",error);
#endif
    close_server_sock();
  }
  (void) pthread_mutex_unlock(&LOCK_thread_count);
#endif /* __WIN__ */


  /* Abort listening to new connections */
  DBUG_PRINT("quit",("Closing sockets"));
  if (!opt_disable_networking )
  {
    if (ip_sock != INVALID_SOCKET)
    {
      (void) shutdown(ip_sock, SHUT_RDWR);
      (void) closesocket(ip_sock);
      ip_sock= INVALID_SOCKET;
    }
  }
#ifdef __NT__
  if (hPipe != INVALID_HANDLE_VALUE && opt_enable_named_pipe)
  {
    HANDLE temp;
    DBUG_PRINT("quit", ("Closing named pipes") );

    /* Create connection to the handle named pipe handler to break the loop */
    if ((temp = CreateFile(pipe_name,
			   GENERIC_READ | GENERIC_WRITE,
			   0,
			   NULL,
			   OPEN_EXISTING,
			   0,
			   NULL )) != INVALID_HANDLE_VALUE)
    {
      WaitNamedPipe(pipe_name, 1000);
      DWORD dwMode = PIPE_READMODE_BYTE | PIPE_WAIT;
      SetNamedPipeHandleState(temp, &dwMode, NULL, NULL);
      CancelIo(temp);
      DisconnectNamedPipe(temp);
      CloseHandle(temp);
    }
  }
#endif
#ifdef HAVE_SYS_UN_H
  if (unix_sock != INVALID_SOCKET)
  {
    (void) shutdown(unix_sock, SHUT_RDWR);
    (void) closesocket(unix_sock);
    (void) unlink(mysqld_unix_port);
    unix_sock= INVALID_SOCKET;
  }
#endif
  end_thr_alarm(0);			 // Abort old alarms.

  /*
    First signal all threads that it's time to die
    This will give the threads some time to gracefully abort their
    statements and inform their clients that the server is about to die.
  */

  THD *tmp;
  (void) pthread_mutex_lock(&LOCK_thread_count); // For unlink from list

  I_List_iterator<THD> it(threads);
  while ((tmp=it++))
  {
    DBUG_PRINT("quit",("Informing thread %ld that it's time to die",
		       tmp->thread_id));
    /* We skip slave threads & scheduler on this first loop through. */
    if (tmp->slave_thread)
      continue;

    tmp->killed= THD::KILL_CONNECTION;
    if (tmp->mysys_var)
    {
      tmp->mysys_var->abort=1;
      pthread_mutex_lock(&tmp->mysys_var->mutex);
      if (tmp->mysys_var->current_cond)
      {
	pthread_mutex_lock(tmp->mysys_var->current_mutex);
	pthread_cond_broadcast(tmp->mysys_var->current_cond);
	pthread_mutex_unlock(tmp->mysys_var->current_mutex);
      }
      pthread_mutex_unlock(&tmp->mysys_var->mutex);
    }
  }
  (void) pthread_mutex_unlock(&LOCK_thread_count); // For unlink from list

  Events::get_instance()->deinit();
  end_slave();

  if (thread_count)
    sleep(2);					// Give threads time to die

  /*
    Force remaining threads to die by closing the connection to the client
    This will ensure that threads that are waiting for a command from the
    client on a blocking read call are aborted.
  */

  for (;;)
  {
    DBUG_PRINT("quit",("Locking LOCK_thread_count"));
    (void) pthread_mutex_lock(&LOCK_thread_count); // For unlink from list
    if (!(tmp=threads.get()))
    {
      DBUG_PRINT("quit",("Unlocking LOCK_thread_count"));
      (void) pthread_mutex_unlock(&LOCK_thread_count);
      break;
    }
#ifndef __bsdi__				// Bug in BSDI kernel
    if (tmp->vio_ok())
    {
      if (global_system_variables.log_warnings)
        sql_print_warning(ER(ER_FORCING_CLOSE),my_progname,
                          tmp->thread_id,
                          (tmp->main_security_ctx.user ?
                           tmp->main_security_ctx.user : ""));
      close_connection(tmp,0,0);
    }
#endif
    DBUG_PRINT("quit",("Unlocking LOCK_thread_count"));
    (void) pthread_mutex_unlock(&LOCK_thread_count);
  }
  /* All threads has now been aborted */
  DBUG_PRINT("quit",("Waiting for threads to die (count=%u)",thread_count));
  (void) pthread_mutex_lock(&LOCK_thread_count);
  while (thread_count)
  {
    (void) pthread_cond_wait(&COND_thread_count,&LOCK_thread_count);
    DBUG_PRINT("quit",("One thread died (count=%u)",thread_count));
  }
  (void) pthread_mutex_unlock(&LOCK_thread_count);

  DBUG_PRINT("quit",("close_connections thread"));
  DBUG_VOID_RETURN;
}
#endif /*EMBEDDED_LIBRARY*/


static void close_server_sock()
{
#ifdef HAVE_CLOSE_SERVER_SOCK
  DBUG_ENTER("close_server_sock");
  my_socket tmp_sock;
  tmp_sock=ip_sock;
  if (tmp_sock != INVALID_SOCKET)
  {
    ip_sock=INVALID_SOCKET;
    DBUG_PRINT("info",("calling shutdown on TCP/IP socket"));
    VOID(shutdown(tmp_sock, SHUT_RDWR));
#if defined(__NETWARE__)
    /*
      The following code is disabled for normal systems as it causes MySQL
      to hang on AIX 4.3 during shutdown
    */
    DBUG_PRINT("info",("calling closesocket on TCP/IP socket"));
    VOID(closesocket(tmp_sock));
#endif
  }
  tmp_sock=unix_sock;
  if (tmp_sock != INVALID_SOCKET)
  {
    unix_sock=INVALID_SOCKET;
    DBUG_PRINT("info",("calling shutdown on unix socket"));
    VOID(shutdown(tmp_sock, SHUT_RDWR));
#if defined(__NETWARE__)
    /*
      The following code is disabled for normal systems as it may cause MySQL
      to hang on AIX 4.3 during shutdown
    */
    DBUG_PRINT("info",("calling closesocket on unix/IP socket"));
    VOID(closesocket(tmp_sock));
#endif
    VOID(unlink(mysqld_unix_port));
  }
  DBUG_VOID_RETURN;
#endif
}


void kill_mysql(void)
{
  DBUG_ENTER("kill_mysql");

#ifdef SIGNALS_DONT_BREAK_READ
  abort_loop=1;					// Break connection loops
  close_server_sock();				// Force accept to wake up
#endif

#if defined(__WIN__)
#if !defined(EMBEDDED_LIBRARY)
  {
    if (!SetEvent(hEventShutdown))
    {
      DBUG_PRINT("error",("Got error: %ld from SetEvent",GetLastError()));
    }
    /*
      or:
      HANDLE hEvent=OpenEvent(0, FALSE, "MySqlShutdown");
      SetEvent(hEventShutdown);
      CloseHandle(hEvent);
    */
  }
#endif
#elif defined(HAVE_PTHREAD_KILL)
  if (pthread_kill(signal_thread, MYSQL_KILL_SIGNAL))
  {
    DBUG_PRINT("error",("Got error %d from pthread_kill",errno)); /* purecov: inspected */
  }
#elif !defined(SIGNALS_DONT_BREAK_READ)
  kill(current_pid, MYSQL_KILL_SIGNAL);
#endif
  DBUG_PRINT("quit",("After pthread_kill"));
  shutdown_in_progress=1;			// Safety if kill didn't work
#ifdef SIGNALS_DONT_BREAK_READ
  if (!kill_in_progress)
  {
    pthread_t tmp;
    abort_loop=1;
    if (pthread_create(&tmp,&connection_attrib, kill_server_thread,
			   (void*) 0))
      sql_print_error("Can't create thread to kill server");
  }
#endif
  DBUG_VOID_RETURN;
}

/*
  Force server down. Kill all connections and threads and exit

  SYNOPSIS
  kill_server

  sig_ptr       Signal number that caused kill_server to be called.

  NOTE!
    A signal number of 0 mean that the function was not called
    from a signal handler and there is thus no signal to block
    or stop, we just want to kill the server.

*/

#if defined(__NETWARE__)
extern "C" void kill_server(int sig_ptr)
#define RETURN_FROM_KILL_SERVER DBUG_VOID_RETURN
#elif !defined(__WIN__)
static void *kill_server(void *sig_ptr)
#define RETURN_FROM_KILL_SERVER DBUG_RETURN(0)
#else
static void __cdecl kill_server(int sig_ptr)
#define RETURN_FROM_KILL_SERVER DBUG_VOID_RETURN
#endif
{
  DBUG_ENTER("kill_server");
#ifndef EMBEDDED_LIBRARY
  int sig=(int) (long) sig_ptr;			// This is passed a int
  // if there is a signal during the kill in progress, ignore the other
  if (kill_in_progress)				// Safety
    RETURN_FROM_KILL_SERVER;
  kill_in_progress=TRUE;
  abort_loop=1;					// This should be set
  if (sig != 0) // 0 is not a valid signal number
    my_sigset(sig,SIG_IGN);
  if (sig == MYSQL_KILL_SIGNAL || sig == 0)
    sql_print_information(ER(ER_NORMAL_SHUTDOWN),my_progname);
  else
    sql_print_error(ER(ER_GOT_SIGNAL),my_progname,sig); /* purecov: inspected */

#if defined(HAVE_SMEM) && defined(__WIN__)    
  /*    
   Send event to smem_event_connect_request for aborting    
   */    
  if (!SetEvent(smem_event_connect_request))    
  {      
	  DBUG_PRINT("error",
		("Got error: %ld from SetEvent of smem_event_connect_request",
		 GetLastError()));    
  }
#endif  
  
  close_connections();
  if (sig != MYSQL_KILL_SIGNAL &&
#ifdef __WIN__
      sig != SIGINT &&				/* Bug#18235 */
#endif
      sig != 0)
    unireg_abort(1);				/* purecov: inspected */
  else
    unireg_end();

  /* purecov: begin deadcode */
#ifdef __NETWARE__
  if (!event_flag)
    pthread_join(select_thread, NULL);		// wait for main thread
#endif /* __NETWARE__ */

  my_thread_end();
  pthread_exit(0);
  /* purecov: end */

#endif /* EMBEDDED_LIBRARY */
  RETURN_FROM_KILL_SERVER;
}


#if defined(USE_ONE_SIGNAL_HAND) || (defined(__NETWARE__) && defined(SIGNALS_DONT_BREAK_READ))
pthread_handler_t kill_server_thread(void *arg __attribute__((unused)))
{
  my_thread_init();				// Initialize new thread
  kill_server(0);
  /* purecov: begin deadcode */
  my_thread_end();
  pthread_exit(0);
  return 0;
  /* purecov: end */
}
#endif


extern "C" sig_handler print_signal_warning(int sig)
{
  if (global_system_variables.log_warnings)
    sql_print_warning("Got signal %d from thread %ld", sig,my_thread_id());
#ifdef DONT_REMEMBER_SIGNAL
  my_sigset(sig,print_signal_warning);		/* int. thread system calls */
#endif
#if !defined(__WIN__) && !defined(__NETWARE__)
  if (sig == SIGALRM)
    alarm(2);					/* reschedule alarm */
#endif
}

/*
  cleanup all memory and end program nicely

  SYNOPSIS
    unireg_end()

  NOTES
    This function never returns.

    If SIGNALS_DONT_BREAK_READ is defined, this function is called
    by the main thread. To get MySQL to shut down nicely in this case
    (Mac OS X) we have to call exit() instead if pthread_exit().
*/

#ifndef EMBEDDED_LIBRARY
void unireg_end(void)
{
  clean_up(1);
  my_thread_end();
#if defined(SIGNALS_DONT_BREAK_READ) && !defined(__NETWARE__)
  exit(0);
#else
  pthread_exit(0);				// Exit is in main thread
#endif
}

extern "C" void unireg_abort(int exit_code)
{
  DBUG_ENTER("unireg_abort");
  if (exit_code)
    sql_print_error("Aborting\n");
  clean_up(exit_code || !opt_bootstrap); /* purecov: inspected */
  DBUG_PRINT("quit",("done with cleanup in unireg_abort"));
  wait_for_signal_thread_to_end();
  clean_up_mutexes();
  my_end(opt_endinfo ? MY_CHECK_ERROR | MY_GIVE_INFO : 0);
  exit(exit_code); /* purecov: inspected */
}
#endif


void clean_up(bool print_message)
{
  DBUG_PRINT("exit",("clean_up"));
  if (cleanup_done++)
    return; /* purecov: inspected */

  logger.cleanup_base();

  /*
    make sure that handlers finish up
    what they have that is dependent on the binlog
  */
  ha_binlog_end(current_thd);
  injector::free_instance();
  mysql_bin_log.cleanup();

#ifdef HAVE_REPLICATION
  if (use_slave_mask)
    bitmap_free(&slave_error_mask);
#endif
  my_tz_free();
  my_database_names_free();
#ifndef NO_EMBEDDED_ACCESS_CHECKS
  servers_free(1);
  acl_free(1);
  grant_free();
#endif
  query_cache_destroy();
  table_cache_free();
  table_def_free();
  hostname_cache_free();
  item_user_lock_free();
  lex_free();				/* Free some memory */
  item_create_cleanup();
  set_var_free();
  free_charsets();
  if (!opt_noacl)
  {
#ifdef HAVE_DLOPEN
    udf_free();
#endif
  }
  plugin_shutdown();
  ha_end();
  if (tc_log)
    tc_log->close();
  xid_cache_free();
  delete_elements(&key_caches, (void (*)(const char*, gptr)) free_key_cache);
  multi_keycache_free();
  free_status_vars();
  end_thr_alarm(1);			/* Free allocated memory */
  my_free_open_file_info();
  my_free((char*) global_system_variables.date_format,
	  MYF(MY_ALLOW_ZERO_PTR));
  my_free((char*) global_system_variables.time_format,
	  MYF(MY_ALLOW_ZERO_PTR));
  my_free((char*) global_system_variables.datetime_format,
	  MYF(MY_ALLOW_ZERO_PTR));
  if (defaults_argv)
    free_defaults(defaults_argv);
  my_free(sys_init_connect.value, MYF(MY_ALLOW_ZERO_PTR));
  my_free(sys_init_slave.value, MYF(MY_ALLOW_ZERO_PTR));
  my_free(sys_var_general_log_path.value, MYF(MY_ALLOW_ZERO_PTR));
  my_free(sys_var_slow_log_path.value, MYF(MY_ALLOW_ZERO_PTR));
  free_tmpdir(&mysql_tmpdir_list);
#ifdef HAVE_REPLICATION
  my_free(slave_load_tmpdir,MYF(MY_ALLOW_ZERO_PTR));
#endif
  x_free(opt_bin_logname);
  x_free(opt_relay_logname);
  bitmap_free(&temp_pool);
  free_max_user_conn();
#ifdef HAVE_REPLICATION
  end_slave_list();
#endif
  delete binlog_filter;
  delete rpl_filter;
  end_ssl();
  vio_end();
#ifdef USE_REGEX
  my_regex_end();
#endif

  if (print_message && errmesg)
    sql_print_information(ER(ER_SHUTDOWN_COMPLETE),my_progname);
#if !defined(EMBEDDED_LIBRARY)
  if (!opt_bootstrap)
    (void) my_delete(pidfile_name,MYF(0));	// This may not always exist
#endif
  finish_client_errs();
  my_free((gptr) my_error_unregister(ER_ERROR_FIRST, ER_ERROR_LAST),
          MYF(MY_WME | MY_FAE | MY_ALLOW_ZERO_PTR));
  DBUG_PRINT("quit", ("Error messages freed"));
  /* Tell main we are ready */
  logger.cleanup_end();
  (void) pthread_mutex_lock(&LOCK_thread_count);
  DBUG_PRINT("quit", ("got thread count lock"));
  ready_to_exit=1;
  /* do the broadcast inside the lock to ensure that my_end() is not called */
  (void) pthread_cond_broadcast(&COND_thread_count);
  (void) pthread_mutex_unlock(&LOCK_thread_count);

  /*
    The following lines may never be executed as the main thread may have
    killed us
  */
  DBUG_PRINT("quit", ("done with cleanup"));
} /* clean_up */


/*
  This is mainly needed when running with purify, but it's still nice to
  know that all child threads have died when mysqld exits
*/

static void wait_for_signal_thread_to_end()
{
#ifndef __NETWARE__
  uint i;
  /*
    Wait up to 10 seconds for signal thread to die. We use this mainly to
    avoid getting warnings that my_thread_end has not been called
  */
  for (i= 0 ; i < 100 && signal_thread_in_use; i++)
  {
    if (pthread_kill(signal_thread, MYSQL_KILL_SIGNAL))
      break;
    my_sleep(100);				// Give it time to die
  }
#endif
}


static void clean_up_mutexes()
{
  (void) pthread_mutex_destroy(&LOCK_mysql_create_db);
  (void) pthread_mutex_destroy(&LOCK_lock_db);
  (void) pthread_mutex_destroy(&LOCK_Acl);
  (void) rwlock_destroy(&LOCK_grant);
  (void) pthread_mutex_destroy(&LOCK_open);
  (void) pthread_mutex_destroy(&LOCK_thread_count);
  (void) pthread_mutex_destroy(&LOCK_mapped_file);
  (void) pthread_mutex_destroy(&LOCK_status);
  (void) pthread_mutex_destroy(&LOCK_error_log);
  (void) pthread_mutex_destroy(&LOCK_delayed_insert);
  (void) pthread_mutex_destroy(&LOCK_delayed_status);
  (void) pthread_mutex_destroy(&LOCK_delayed_create);
  (void) pthread_mutex_destroy(&LOCK_manager);
  (void) pthread_mutex_destroy(&LOCK_crypt);
  (void) pthread_mutex_destroy(&LOCK_bytes_sent);
  (void) pthread_mutex_destroy(&LOCK_bytes_received);
  (void) pthread_mutex_destroy(&LOCK_user_conn);
  Events::get_instance()->destroy_mutexes();
#ifdef HAVE_OPENSSL
  (void) pthread_mutex_destroy(&LOCK_des_key_file);
#ifndef HAVE_YASSL
  for (int i= 0; i < CRYPTO_num_locks(); ++i)
    (void) rwlock_destroy(&openssl_stdlocks[i].lock);
  OPENSSL_free(openssl_stdlocks);
#endif
#endif
#ifdef HAVE_REPLICATION
  (void) pthread_mutex_destroy(&LOCK_rpl_status);
  (void) pthread_cond_destroy(&COND_rpl_status);
#endif
  (void) pthread_mutex_destroy(&LOCK_active_mi);
  (void) rwlock_destroy(&LOCK_sys_init_connect);
  (void) rwlock_destroy(&LOCK_sys_init_slave);
  (void) pthread_mutex_destroy(&LOCK_global_system_variables);
  (void) pthread_mutex_destroy(&LOCK_global_read_lock);
  (void) pthread_mutex_destroy(&LOCK_uuid_generator);
  (void) pthread_mutex_destroy(&LOCK_prepared_stmt_count);
  (void) pthread_cond_destroy(&COND_thread_count);
  (void) pthread_cond_destroy(&COND_refresh);
  (void) pthread_cond_destroy(&COND_global_read_lock);
  (void) pthread_cond_destroy(&COND_thread_cache);
  (void) pthread_cond_destroy(&COND_flush_thread_cache);
  (void) pthread_cond_destroy(&COND_manager);
}

/****************************************************************************
** Init IP and UNIX socket
****************************************************************************/

static void set_ports()
{
  char	*env;
  if (!mysqld_port && !opt_disable_networking)
  {					// Get port if not from commandline
    struct  servent *serv_ptr;
    mysqld_port= MYSQL_PORT;
    if ((serv_ptr= getservbyname("mysql", "tcp")))
      mysqld_port= ntohs((u_short) serv_ptr->s_port); /* purecov: inspected */
    if ((env = getenv("MYSQL_TCP_PORT")))
      mysqld_port= (uint) atoi(env);		/* purecov: inspected */
  }
  if (!mysqld_unix_port)
  {
#ifdef __WIN__
    mysqld_unix_port= (char*) MYSQL_NAMEDPIPE;
#else
    mysqld_unix_port= (char*) MYSQL_UNIX_ADDR;
#endif
    if ((env = getenv("MYSQL_UNIX_PORT")))
      mysqld_unix_port= env;			/* purecov: inspected */
  }
}

#ifndef EMBEDDED_LIBRARY
/* Change to run as another user if started with --user */

static struct passwd *check_user(const char *user)
{
#if !defined(__WIN__) && !defined(__NETWARE__)
  struct passwd *user_info;
  uid_t user_id= geteuid();

  // Don't bother if we aren't superuser
  if (user_id)
  {
    if (user)
    {
      // Don't give a warning, if real user is same as given with --user
      user_info= getpwnam(user);
      if ((!user_info || user_id != user_info->pw_uid) &&
	  global_system_variables.log_warnings)
        sql_print_warning(
                    "One can only use the --user switch if running as root\n");
    }
    return NULL;
  }
  if (!user)
  {
    if (!opt_bootstrap)
    {
      sql_print_error("Fatal error: Please read \"Security\" section of the manual to find out how to run mysqld as root!\n");
      unireg_abort(1);
    }
    return NULL;
  }
  if (!strcmp(user,"root"))
    return NULL;                        // Avoid problem with dynamic libraries

  if (!(user_info= getpwnam(user)))
  {
    // Allow a numeric uid to be used
    const char *pos;
    for (pos= user; my_isdigit(mysqld_charset,*pos); pos++) ;
    if (*pos)                                   // Not numeric id
      goto err;
    if (!(user_info= getpwuid(atoi(user))))
      goto err;
    else
      return user_info;
  }
  else
    return user_info;

err:
  sql_print_error("Fatal error: Can't change to run as user '%s' ;  Please check that the user exists!\n",user);
  unireg_abort(1);
#endif
  return NULL;
}

static void set_user(const char *user, struct passwd *user_info)
{
#if !defined(__WIN__) && !defined(__NETWARE__)
  DBUG_ASSERT(user_info != 0);
#ifdef HAVE_INITGROUPS
  /*
    We can get a SIGSEGV when calling initgroups() on some systems when NSS
    is configured to use LDAP and the server is statically linked.  We set
    calling_initgroups as a flag to the SIGSEGV handler that is then used to
    output a specific message to help the user resolve this problem.
  */
  calling_initgroups= TRUE;
  initgroups((char*) user, user_info->pw_gid);
  calling_initgroups= FALSE;
#endif
  if (setgid(user_info->pw_gid) == -1)
  {
    sql_perror("setgid");
    unireg_abort(1);
  }
  if (setuid(user_info->pw_uid) == -1)
  {
    sql_perror("setuid");
    unireg_abort(1);
  }
#endif
}


static void set_effective_user(struct passwd *user_info)
{
#if !defined(__WIN__) && !defined(__NETWARE__)
  DBUG_ASSERT(user_info != 0);
  if (setregid((gid_t)-1, user_info->pw_gid) == -1)
  {
    sql_perror("setregid");
    unireg_abort(1);
  }
  if (setreuid((uid_t)-1, user_info->pw_uid) == -1)
  {
    sql_perror("setreuid");
    unireg_abort(1);
  }
#endif
}


/* Change root user if started with  --chroot */

static void set_root(const char *path)
{
#if !defined(__WIN__) && !defined(__NETWARE__)
  if (chroot(path) == -1)
  {
    sql_perror("chroot");
    unireg_abort(1);
  }
  my_setwd("/", MYF(0));
#endif
}

static void network_init(void)
{
  struct sockaddr_in	IPaddr;
#ifdef HAVE_SYS_UN_H
  struct sockaddr_un	UNIXaddr;
#endif
  int	arg=1;
  int   ret;
  uint  waited;
  uint  this_wait;
  uint  retry;
  DBUG_ENTER("network_init");
  LINT_INIT(ret);

  set_ports();

  if (mysqld_port != 0 && !opt_disable_networking && !opt_bootstrap)
  {
    DBUG_PRINT("general",("IP Socket is %d",mysqld_port));
    ip_sock = socket(AF_INET, SOCK_STREAM, 0);
    if (ip_sock == INVALID_SOCKET)
    {
      DBUG_PRINT("error",("Got error: %d from socket()",socket_errno));
      sql_perror(ER(ER_IPSOCK_ERROR));		/* purecov: tested */
      unireg_abort(1);				/* purecov: tested */
    }
    bzero((char*) &IPaddr, sizeof(IPaddr));
    IPaddr.sin_family = AF_INET;
    IPaddr.sin_addr.s_addr = my_bind_addr;
    IPaddr.sin_port = (unsigned short) htons((unsigned short) mysqld_port);

#ifndef __WIN__
    /*
      We should not use SO_REUSEADDR on windows as this would enable a
      user to open two mysqld servers with the same TCP/IP port.
    */
    (void) setsockopt(ip_sock,SOL_SOCKET,SO_REUSEADDR,(char*)&arg,sizeof(arg));
#endif /* __WIN__ */
    /*
      Sometimes the port is not released fast enough when stopping and
      restarting the server. This happens quite often with the test suite
      on busy Linux systems. Retry to bind the address at these intervals:
      Sleep intervals: 1, 2, 4,  6,  9, 13, 17, 22, ...
      Retry at second: 1, 3, 7, 13, 22, 35, 52, 74, ...
      Limit the sequence by mysqld_port_timeout (set --port-open-timeout=#).
    */
    for (waited= 0, retry= 1; ; retry++, waited+= this_wait)
    {
      if (((ret= bind(ip_sock, my_reinterpret_cast(struct sockaddr *) (&IPaddr),
                      sizeof(IPaddr))) >= 0) ||
          (socket_errno != SOCKET_EADDRINUSE) ||
          (waited >= mysqld_port_timeout))
        break;
      sql_print_information("Retrying bind on TCP/IP port %u", mysqld_port);
      this_wait= retry * retry / 3 + 1;
      sleep(this_wait);
    }
    if (ret < 0)
    {
      DBUG_PRINT("error",("Got error: %d from bind",socket_errno));
      sql_perror("Can't start server: Bind on TCP/IP port");
      sql_print_error("Do you already have another mysqld server running on port: %d ?",mysqld_port);
      unireg_abort(1);
    }
    if (listen(ip_sock,(int) back_log) < 0)
    {
      sql_perror("Can't start server: listen() on TCP/IP port");
      sql_print_error("listen() on TCP/IP failed with error %d",
		      socket_errno);
      unireg_abort(1);
    }
  }

#ifdef __NT__
  /* create named pipe */
  if (Service.IsNT() && mysqld_unix_port[0] && !opt_bootstrap &&
      opt_enable_named_pipe)
  {
    
    pipe_name[sizeof(pipe_name)-1]= 0;		/* Safety if too long string */
    strxnmov(pipe_name, sizeof(pipe_name)-1, "\\\\.\\pipe\\",
	     mysqld_unix_port, NullS);
    bzero((char*) &saPipeSecurity, sizeof(saPipeSecurity));
    bzero((char*) &sdPipeDescriptor, sizeof(sdPipeDescriptor));
    if (!InitializeSecurityDescriptor(&sdPipeDescriptor,
				      SECURITY_DESCRIPTOR_REVISION))
    {
      sql_perror("Can't start server : Initialize security descriptor");
      unireg_abort(1);
    }
    if (!SetSecurityDescriptorDacl(&sdPipeDescriptor, TRUE, NULL, FALSE))
    {
      sql_perror("Can't start server : Set security descriptor");
      unireg_abort(1);
    }
    saPipeSecurity.nLength = sizeof(SECURITY_ATTRIBUTES);
    saPipeSecurity.lpSecurityDescriptor = &sdPipeDescriptor;
    saPipeSecurity.bInheritHandle = FALSE;
    if ((hPipe= CreateNamedPipe(pipe_name,
				PIPE_ACCESS_DUPLEX,
				PIPE_TYPE_BYTE |
				PIPE_READMODE_BYTE |
				PIPE_WAIT,
				PIPE_UNLIMITED_INSTANCES,
				(int) global_system_variables.net_buffer_length,
				(int) global_system_variables.net_buffer_length,
				NMPWAIT_USE_DEFAULT_WAIT,
				&saPipeSecurity)) == INVALID_HANDLE_VALUE)
      {
	LPVOID lpMsgBuf;
	int error=GetLastError();
	FormatMessage(FORMAT_MESSAGE_ALLOCATE_BUFFER |
		      FORMAT_MESSAGE_FROM_SYSTEM,
		      NULL, error, MAKELANGID(LANG_NEUTRAL, SUBLANG_DEFAULT),
		      (LPTSTR) &lpMsgBuf, 0, NULL );
	MessageBox(NULL, (LPTSTR) lpMsgBuf, "Error from CreateNamedPipe",
		    MB_OK|MB_ICONINFORMATION);
	LocalFree(lpMsgBuf);
	unireg_abort(1);
      }
  }
#endif

#if defined(HAVE_SYS_UN_H)
  /*
  ** Create the UNIX socket
  */
  if (mysqld_unix_port[0] && !opt_bootstrap)
  {
    DBUG_PRINT("general",("UNIX Socket is %s",mysqld_unix_port));

    if (strlen(mysqld_unix_port) > (sizeof(UNIXaddr.sun_path) - 1))
    {
      sql_print_error("The socket file path is too long (> %u): %s",
                      (uint) sizeof(UNIXaddr.sun_path) - 1, mysqld_unix_port);
      unireg_abort(1);
    }
    if ((unix_sock= socket(AF_UNIX, SOCK_STREAM, 0)) < 0)
    {
      sql_perror("Can't start server : UNIX Socket "); /* purecov: inspected */
      unireg_abort(1);				/* purecov: inspected */
    }
    bzero((char*) &UNIXaddr, sizeof(UNIXaddr));
    UNIXaddr.sun_family = AF_UNIX;
    strmov(UNIXaddr.sun_path, mysqld_unix_port);
    (void) unlink(mysqld_unix_port);
    (void) setsockopt(unix_sock,SOL_SOCKET,SO_REUSEADDR,(char*)&arg,
		      sizeof(arg));
    umask(0);
    if (bind(unix_sock, my_reinterpret_cast(struct sockaddr *) (&UNIXaddr),
	     sizeof(UNIXaddr)) < 0)
    {
      sql_perror("Can't start server : Bind on unix socket"); /* purecov: tested */
      sql_print_error("Do you already have another mysqld server running on socket: %s ?",mysqld_unix_port);
      unireg_abort(1);					/* purecov: tested */
    }
    umask(((~my_umask) & 0666));
#if defined(S_IFSOCK) && defined(SECURE_SOCKETS)
    (void) chmod(mysqld_unix_port,S_IFSOCK);	/* Fix solaris 2.6 bug */
#endif
    if (listen(unix_sock,(int) back_log) < 0)
      sql_print_warning("listen() on Unix socket failed with error %d",
		      socket_errno);
  }
#endif
  DBUG_PRINT("info",("server started"));
  DBUG_VOID_RETURN;
}

#endif /*!EMBEDDED_LIBRARY*/

void MYSQLerror(const char *s)
{
  THD *thd=current_thd;
  char *yytext= (char*) thd->lex->tok_start;
  /* "parse error" changed into "syntax error" between bison 1.75 and 1.875 */
  if (strcmp(s,"parse error") == 0 || strcmp(s,"syntax error") == 0)
    s=ER(ER_SYNTAX_ERROR);
  my_printf_error(ER_PARSE_ERROR,  ER(ER_PARSE_ERROR), MYF(0), s,
                  (yytext ? (char*) yytext : ""),
                  thd->lex->yylineno);
}


#ifndef EMBEDDED_LIBRARY
/*
  Close a connection

  SYNOPSIS
    close_connection()
    thd		Thread handle
    errcode	Error code to print to console
    lock	1 if we have have to lock LOCK_thread_count

  NOTES
    For the connection that is doing shutdown, this is called twice
*/

void close_connection(THD *thd, uint errcode, bool lock)
{
  st_vio *vio;
  DBUG_ENTER("close_connection");
  DBUG_PRINT("enter",("fd: %s  error: '%s'",
		      thd->net.vio ? vio_description(thd->net.vio) :
		      "(not connected)",
		      errcode ? ER(errcode) : ""));
  if (lock)
    (void) pthread_mutex_lock(&LOCK_thread_count);
  thd->killed= THD::KILL_CONNECTION;
  if ((vio= thd->net.vio) != 0)
  {
    if (errcode)
      net_send_error(thd, errcode, ER(errcode)); /* purecov: inspected */
    vio_close(vio);			/* vio is freed in delete thd */
  }
  if (lock)
    (void) pthread_mutex_unlock(&LOCK_thread_count);
  DBUG_VOID_RETURN;
}
#endif /* EMBEDDED_LIBRARY */


	/* Called when a thread is aborted */
	/* ARGSUSED */

extern "C" sig_handler end_thread_signal(int sig __attribute__((unused)))
{
  THD *thd=current_thd;
  DBUG_ENTER("end_thread_signal");
  if (thd && ! thd->bootstrap)
  {
    statistic_increment(killed_threads, &LOCK_status);
    end_thread(thd,0);
  }
  DBUG_VOID_RETURN;				/* purecov: deadcode */
}


void end_thread(THD *thd, bool put_in_cache)
{
  DBUG_ENTER("end_thread");
  thd->cleanup();
  (void) pthread_mutex_lock(&LOCK_thread_count);
  thread_count--;
  delete thd;

  if (put_in_cache && cached_thread_count < thread_cache_size &&
      ! abort_loop && !kill_cached_threads)
  {
    /* Don't kill the thread, just put it in cache for reuse */
    DBUG_PRINT("info", ("Adding thread to cache"));
    cached_thread_count++;
    while (!abort_loop && ! wake_thread && ! kill_cached_threads)
      (void) pthread_cond_wait(&COND_thread_cache, &LOCK_thread_count);
    cached_thread_count--;
    if (kill_cached_threads)
      pthread_cond_signal(&COND_flush_thread_cache);
    if (wake_thread)
    {
      wake_thread--;
      thd=thread_cache.get();
      thd->real_id=pthread_self();
      thd->thread_stack= (char*) &thd;          // For store_globals
      (void) thd->store_globals();
      thd->thr_create_time= time(NULL);
      threads.append(thd);
      pthread_mutex_unlock(&LOCK_thread_count);
      DBUG_VOID_RETURN;
    }
  }

  /* Tell main we are ready */
  (void) pthread_mutex_unlock(&LOCK_thread_count);
  /* It's safe to broadcast outside a lock (COND... is not deleted here) */
  DBUG_PRINT("signal", ("Broadcasting COND_thread_count"));
  (void) pthread_cond_broadcast(&COND_thread_count);
#ifdef ONE_THREAD
  if (!(test_flags & TEST_NO_THREADS))	// For debugging under Linux
#endif
  {
    my_thread_end();
    pthread_exit(0);
  }
  DBUG_VOID_RETURN;
}


void flush_thread_cache()
{
  (void) pthread_mutex_lock(&LOCK_thread_count);
  kill_cached_threads++;
  while (cached_thread_count)
  {
    pthread_cond_broadcast(&COND_thread_cache);
    pthread_cond_wait(&COND_flush_thread_cache,&LOCK_thread_count);
  }
  kill_cached_threads--;
  (void) pthread_mutex_unlock(&LOCK_thread_count);
}


/*
  Aborts a thread nicely. Commes here on SIGPIPE
  TODO: One should have to fix that thr_alarm know about this
  thread too.
*/

#ifdef THREAD_SPECIFIC_SIGPIPE
extern "C" sig_handler abort_thread(int sig __attribute__((unused)))
{
  THD *thd=current_thd;
  DBUG_ENTER("abort_thread");
  if (thd)
    thd->killed= THD::KILL_CONNECTION;
  DBUG_VOID_RETURN;
}
#endif

/******************************************************************************
  Setup a signal thread with handles all signals.
  Because Linux doesn't support schemas use a mutex to check that
  the signal thread is ready before continuing
******************************************************************************/

#if defined(__WIN__)
static void init_signals(void)
{
  int signals[] = {SIGINT,SIGILL,SIGFPE,SIGSEGV,SIGTERM,SIGABRT } ;
  for (uint i=0 ; i < sizeof(signals)/sizeof(int) ; i++)
    signal(signals[i], kill_server) ;
#if defined(__WIN__)
  signal(SIGBREAK,SIG_IGN);	//ignore SIGBREAK for NT
#else
  signal(SIGBREAK, kill_server);
#endif
}

static void start_signal_handler(void)
{
  // Save vm id of this process
  if (!opt_bootstrap)
    create_pid_file();
}

static void check_data_home(const char *path)
{}


#elif defined(__NETWARE__)

// down server event callback
void mysql_down_server_cb(void *, void *)
{
  event_flag= TRUE;
  kill_server(0);
}


// destroy callback resources
void mysql_cb_destroy(void *)
{
  UnRegisterEventNotification(eh);  // cleanup down event notification
  NX_UNWRAP_INTERFACE(ref);
  /* Deregister NSS volume deactivation event */
  NX_UNWRAP_INTERFACE(refneb);
  if (neb_consumer_id)
    UnRegisterConsumer(neb_consumer_id, NULL);
}


// initialize callbacks
void mysql_cb_init()
{
  // register for down server event
  void *handle = getnlmhandle();
  rtag_t rt= AllocateResourceTag(handle, "MySQL Down Server Callback",
                                 EventSignature);
  NX_WRAP_INTERFACE((void *)mysql_down_server_cb, 2, (void **)&ref);
  eh= RegisterForEventNotification(rt, EVENT_PRE_DOWN_SERVER,
                                   EVENT_PRIORITY_APPLICATION,
                                   NULL, ref, NULL);

  /*
    Register for volume deactivation event
    Wrap the callback function, as it is called by non-LibC thread
  */
  (void *) NX_WRAP_INTERFACE(neb_event_callback, 1, &refneb);
  registerwithneb();

  NXVmRegisterExitHandler(mysql_cb_destroy, NULL);  // clean-up
}


/* To get the name of the NetWare volume having MySQL data folder */

static void getvolumename()
{
  char *p;
  /*
    We assume that data path is already set.
    If not it won't come here. Terminate after volume name
  */
  if ((p= strchr(mysql_real_data_home, ':')))
    strmake(datavolname, mysql_real_data_home,
            (uint) (p - mysql_real_data_home));
}


/*
  Registering with NEB for NSS Volume Deactivation event
*/

static void registerwithneb()
{

  ConsumerRegistrationInfo reg_info;
    
  /* Clear NEB registration structure */
  bzero((char*) &reg_info, sizeof(struct ConsumerRegistrationInfo));

  /* Fill the NEB consumer information structure */
  reg_info.CRIVersion= 1;  	            // NEB version
  /* NEB Consumer name */
  reg_info.CRIConsumerName= (BYTE *) "MySQL Database Server";
  /* Event of interest */
  reg_info.CRIEventName= (BYTE *) "NSS.ChangeVolState.Enter";
  reg_info.CRIUserParameter= NULL;	    // Consumer Info
  reg_info.CRIEventFlags= 0;	            // Event flags
  /* Consumer NLM handle */
  reg_info.CRIOwnerID= (LoadDefinitionStructure *)getnlmhandle();
  reg_info.CRIConsumerESR= NULL;	    // No consumer ESR required
  reg_info.CRISecurityToken= 0;	            // No security token for the event
  reg_info.CRIConsumerFlags= 0;             // SMP_ENABLED_BIT;	
  reg_info.CRIFilterName= 0;	            // No event filtering
  reg_info.CRIFilterDataLength= 0;          // No filtering data
  reg_info.CRIFilterData= 0;	            // No filtering data
  /* Callback function for the event */
  (void *)reg_info.CRIConsumerCallback= (void *) refneb;
  reg_info.CRIOrder= 0;	                    // Event callback order
  reg_info.CRIConsumerType= CHECK_CONSUMER; // Consumer type

  /* Register for the event with NEB */
  if (RegisterConsumer(&reg_info))
  {
    consoleprintf("Failed to register for NSS Volume Deactivation event \n");
    return;
  }
  /* This ID is required for deregistration */
  neb_consumer_id= reg_info.CRIConsumerID;

  /* Get MySQL data volume name, stored in global variable datavolname */
  getvolumename();

  /*
    Get the NSS volume ID of the MySQL Data volume.
    Volume ID is stored in a global variable
  */
  getvolumeID((BYTE*) datavolname);	
}


/*
  Callback for NSS Volume Deactivation event
*/

ulong neb_event_callback(struct EventBlock *eblock)
{
  EventChangeVolStateEnter_s *voldata;
  extern bool nw_panic;

  voldata= (EventChangeVolStateEnter_s *)eblock->EBEventData;

  /* Deactivation of a volume */
  if ((voldata->oldState == zVOLSTATE_ACTIVE &&
       voldata->newState == zVOLSTATE_DEACTIVE ||
       voldata->newState == zVOLSTATE_MAINTENANCE))
  {
    /*
      Ensure that we bring down MySQL server only for MySQL data
      volume deactivation
    */
    if (!memcmp(&voldata->volID, &datavolid, sizeof(VolumeID_t)))
    {
      consoleprintf("MySQL data volume is deactivated, shutting down MySQL Server \n");
      event_flag= TRUE;
      nw_panic = TRUE;
      event_flag= TRUE;
      kill_server(0);
    }
  }
  return 0;
}


/*
  Function to get NSS volume ID of the MySQL data
*/

#define ADMIN_VOL_PATH					"_ADMIN:/Volumes/"

static void getvolumeID(BYTE *volumeName)
{
  char path[zMAX_FULL_NAME];
  Key_t rootKey= 0, fileKey= 0;
  QUAD getInfoMask;
  zInfo_s info;
  STATUS status;

  /* Get the root key */
  if ((status= zRootKey(0, &rootKey)) != zOK)
  {
    consoleprintf("\nGetNSSVolumeProperties - Failed to get root key, status: %d\n.", (int) status);
    goto exit;
  }

  /*
    Get the file key. This is the key to the volume object in the
    NSS admin volumes directory.
  */

  strxmov(path, (const char *) ADMIN_VOL_PATH, (const char *) volumeName,
          NullS);
  if ((status= zOpen(rootKey, zNSS_TASK, zNSPACE_LONG|zMODE_UTF8, 
                     (BYTE *) path, zRR_READ_ACCESS, &fileKey)) != zOK)
  {
    consoleprintf("\nGetNSSVolumeProperties - Failed to get file, status: %d\n.", (int) status);
    goto exit;
  }

  getInfoMask= zGET_IDS | zGET_VOLUME_INFO ;
  if ((status= zGetInfo(fileKey, getInfoMask, sizeof(info), 
                        zINFO_VERSION_A, &info)) != zOK)
  {
    consoleprintf("\nGetNSSVolumeProperties - Failed in zGetInfo, status: %d\n.", (int) status);
    goto exit;
  }

  /* Copy the data to global variable */
  datavolid.timeLow= info.vol.volumeID.timeLow;
  datavolid.timeMid= info.vol.volumeID.timeMid;
  datavolid.timeHighAndVersion= info.vol.volumeID.timeHighAndVersion;
  datavolid.clockSeqHighAndReserved= info.vol.volumeID.clockSeqHighAndReserved;
  datavolid.clockSeqLow= info.vol.volumeID.clockSeqLow;
  /* This is guranteed to be 6-byte length (but sizeof() would be better) */
  memcpy(datavolid.node, info.vol.volumeID.node, (unsigned int) 6);

exit:
  if (rootKey)
    zClose(rootKey);
  if (fileKey)
    zClose(fileKey);
}


static void init_signals(void)
{
  int signals[] = {SIGINT,SIGILL,SIGFPE,SIGSEGV,SIGTERM,SIGABRT};

  for (uint i=0 ; i < sizeof(signals)/sizeof(int) ; i++)
    signal(signals[i], kill_server);
  mysql_cb_init();  // initialize callbacks

}

static void start_signal_handler(void)
{
  // Save vm id of this process
  if (!opt_bootstrap)
    create_pid_file();
  // no signal handler
}


/*
  Warn if the data is on a Traditional volume

  NOTE
    Already done by mysqld_safe
*/

static void check_data_home(const char *path)
{
}

#else /* if ! __WIN__  */

#ifdef HAVE_LINUXTHREADS
#define UNSAFE_DEFAULT_LINUX_THREADS 200
#endif

extern "C" sig_handler handle_segfault(int sig)
{
  THD *thd=current_thd;
  /*
    Strictly speaking, one needs a mutex here
    but since we have got SIGSEGV already, things are a mess
    so not having the mutex is not as bad as possibly using a buggy
    mutex - so we keep things simple
  */
  if (segfaulted)
  {
    fprintf(stderr, "Fatal signal %d while backtracing\n", sig);
    exit(1);
  }

  segfaulted = 1;
  fprintf(stderr,"\
mysqld got signal %d;\n\
This could be because you hit a bug. It is also possible that this binary\n\
or one of the libraries it was linked against is corrupt, improperly built,\n\
or misconfigured. This error can also be caused by malfunctioning hardware.\n",
	  sig);
  fprintf(stderr, "\
We will try our best to scrape up some info that will hopefully help diagnose\n\
the problem, but since we have already crashed, something is definitely wrong\n\
and this may fail.\n\n");
  fprintf(stderr, "key_buffer_size=%lu\n", 
          (ulong) dflt_key_cache->key_cache_mem_size);
  fprintf(stderr, "read_buffer_size=%ld\n", (long) global_system_variables.read_buff_size);
  fprintf(stderr, "max_used_connections=%lu\n", max_used_connections);
  fprintf(stderr, "max_connections=%lu\n", max_connections);
  fprintf(stderr, "threads_connected=%u\n", thread_count);
  fprintf(stderr, "It is possible that mysqld could use up to \n\
key_buffer_size + (read_buffer_size + sort_buffer_size)*max_connections = %lu K\n\
bytes of memory\n", ((ulong) dflt_key_cache->key_cache_mem_size +
		     (global_system_variables.read_buff_size +
		      global_system_variables.sortbuff_size) *
		     max_connections)/ 1024);
  fprintf(stderr, "Hope that's ok; if not, decrease some variables in the equation.\n\n");

#if defined(HAVE_LINUXTHREADS)
  if (sizeof(char*) == 4 && thread_count > UNSAFE_DEFAULT_LINUX_THREADS)
  {
    fprintf(stderr, "\
You seem to be running 32-bit Linux and have %d concurrent connections.\n\
If you have not changed STACK_SIZE in LinuxThreads and built the binary \n\
yourself, LinuxThreads is quite likely to steal a part of the global heap for\n\
the thread stack. Please read http://www.mysql.com/doc/en/Linux.html\n\n",
	    thread_count);
  }
#endif /* HAVE_LINUXTHREADS */

#ifdef HAVE_STACKTRACE
  if (!(test_flags & TEST_NO_STACKTRACE))
  {
    fprintf(stderr,"thd: 0x%lx\n",(long) thd);
    print_stacktrace(thd ? (gptr) thd->thread_stack : (gptr) 0,
		     thread_stack);
  }
  if (thd)
  {
    fprintf(stderr, "Trying to get some variables.\n\
Some pointers may be invalid and cause the dump to abort...\n");
    safe_print_str("thd->query", thd->query, 1024);
    fprintf(stderr, "thd->thread_id=%lu\n", (ulong) thd->thread_id);
  }
  fprintf(stderr, "\
The manual page at http://www.mysql.com/doc/en/Crashing.html contains\n\
information that should help you find out what is causing the crash.\n");
  fflush(stderr);
#endif /* HAVE_STACKTRACE */

#ifdef HAVE_INITGROUPS
  if (calling_initgroups)
    fprintf(stderr, "\n\
This crash occured while the server was calling initgroups(). This is\n\
often due to the use of a mysqld that is statically linked against glibc\n\
and configured to use LDAP in /etc/nsswitch.conf. You will need to either\n\
upgrade to a version of glibc that does not have this problem (2.3.4 or\n\
later when used with nscd), disable LDAP in your nsswitch.conf, or use a\n\
mysqld that is not statically linked.\n");
#endif

  if (locked_in_memory)
  {
    fprintf(stderr, "\n\
The \"--memlock\" argument, which was enabled, uses system calls that are\n\
unreliable and unstable on some operating systems and operating-system\n\
versions (notably, some versions of Linux).  This crash could be due to use\n\
of those buggy OS calls.  You should consider whether you really need the\n\
\"--memlock\" parameter and/or consult the OS distributer about \"mlockall\"\n\
bugs.\n");
  }

  if (test_flags & TEST_CORE_ON_SIGNAL)
  {
    fprintf(stderr, "Writing a core file\n");
    fflush(stderr);
    write_core(sig);
  }
  exit(1);
}

#ifndef SA_RESETHAND
#define SA_RESETHAND 0
#endif
#ifndef SA_NODEFER
#define SA_NODEFER 0
#endif

static void init_signals(void)
{
  sigset_t set;
  struct sigaction sa;
  DBUG_ENTER("init_signals");

  if (test_flags & TEST_SIGINT)
  {
    my_sigset(thr_kill_signal, end_thread_signal);
  }
  my_sigset(THR_SERVER_ALARM,print_signal_warning); // Should never be called!

  if (!(test_flags & TEST_NO_STACKTRACE) || (test_flags & TEST_CORE_ON_SIGNAL))
  {
    sa.sa_flags = SA_RESETHAND | SA_NODEFER;
    sigemptyset(&sa.sa_mask);
    sigprocmask(SIG_SETMASK,&sa.sa_mask,NULL);

    init_stacktrace();
#if defined(__amiga__)
    sa.sa_handler=(void(*)())handle_segfault;
#else
    sa.sa_handler=handle_segfault;
#endif
    sigaction(SIGSEGV, &sa, NULL);
    sigaction(SIGABRT, &sa, NULL);
#ifdef SIGBUS
    sigaction(SIGBUS, &sa, NULL);
#endif
    sigaction(SIGILL, &sa, NULL);
    sigaction(SIGFPE, &sa, NULL);
  }

#ifdef HAVE_GETRLIMIT
  if (test_flags & TEST_CORE_ON_SIGNAL)
  {
    /* Change limits so that we will get a core file */
    STRUCT_RLIMIT rl;
    rl.rlim_cur = rl.rlim_max = RLIM_INFINITY;
    if (setrlimit(RLIMIT_CORE, &rl) && global_system_variables.log_warnings)
      sql_print_warning("setrlimit could not change the size of core files to 'infinity';  We may not be able to generate a core file on signals");
  }
#endif
  (void) sigemptyset(&set);
  my_sigset(SIGPIPE,SIG_IGN);
  sigaddset(&set,SIGPIPE);
  sigaddset(&set,SIGINT);
#ifndef IGNORE_SIGHUP_SIGQUIT
  sigaddset(&set,SIGQUIT);
  sigaddset(&set,SIGHUP);
#endif
  sigaddset(&set,SIGTERM);

  /* Fix signals if blocked by parents (can happen on Mac OS X) */
  sigemptyset(&sa.sa_mask);
  sa.sa_flags = 0;
  sa.sa_handler = print_signal_warning;
  sigaction(SIGTERM, &sa, (struct sigaction*) 0);
  sa.sa_flags = 0;
  sa.sa_handler = print_signal_warning;
  sigaction(SIGHUP, &sa, (struct sigaction*) 0);
#ifdef SIGTSTP
  sigaddset(&set,SIGTSTP);
#endif
  sigaddset(&set,THR_SERVER_ALARM);
  if (test_flags & TEST_SIGINT)
  {
    // May be SIGINT
    sigdelset(&set, thr_kill_signal);
  }
  // For alarms
  sigdelset(&set, thr_client_alarm);
  sigprocmask(SIG_SETMASK,&set,NULL);
  pthread_sigmask(SIG_SETMASK,&set,NULL);
  DBUG_VOID_RETURN;
}


#ifndef EMBEDDED_LIBRARY
static void start_signal_handler(void)
{
  int error;
  pthread_attr_t thr_attr;
  DBUG_ENTER("start_signal_handler");

  (void) pthread_attr_init(&thr_attr);
#if !defined(HAVE_DEC_3_2_THREADS)
  pthread_attr_setscope(&thr_attr,PTHREAD_SCOPE_SYSTEM);
  (void) pthread_attr_setdetachstate(&thr_attr,PTHREAD_CREATE_DETACHED);
  if (!(opt_specialflag & SPECIAL_NO_PRIOR))
    my_pthread_attr_setprio(&thr_attr,INTERRUPT_PRIOR);
#if defined(__ia64__) || defined(__ia64)
  /*
    Peculiar things with ia64 platforms - it seems we only have half the
    stack size in reality, so we have to double it here
  */
  pthread_attr_setstacksize(&thr_attr,thread_stack*2);
#else
  pthread_attr_setstacksize(&thr_attr,thread_stack);
#endif
#endif

  (void) pthread_mutex_lock(&LOCK_thread_count);
  if ((error=pthread_create(&signal_thread,&thr_attr,signal_hand,0)))
  {
    sql_print_error("Can't create interrupt-thread (error %d, errno: %d)",
		    error,errno);
    exit(1);
  }
  (void) pthread_cond_wait(&COND_thread_count,&LOCK_thread_count);
  pthread_mutex_unlock(&LOCK_thread_count);

  (void) pthread_attr_destroy(&thr_attr);
  DBUG_VOID_RETURN;
}


/* This threads handles all signals and alarms */

/* ARGSUSED */
pthread_handler_t signal_hand(void *arg __attribute__((unused)))
{
  sigset_t set;
  int sig;
  my_thread_init();				// Init new thread
  DBUG_ENTER("signal_hand");
  signal_thread_in_use= 1;

  /*
    Setup alarm handler
    This should actually be '+ max_number_of_slaves' instead of +10,
    but the +10 should be quite safe.
  */
  init_thr_alarm(max_connections +
		 global_system_variables.max_insert_delayed_threads + 10);
  if (thd_lib_detected != THD_LIB_LT && (test_flags & TEST_SIGINT))
  {
    (void) sigemptyset(&set);			// Setup up SIGINT for debug
    (void) sigaddset(&set,SIGINT);		// For debugging
    (void) pthread_sigmask(SIG_UNBLOCK,&set,NULL);
  }
  (void) sigemptyset(&set);			// Setup up SIGINT for debug
#ifdef USE_ONE_SIGNAL_HAND
  (void) sigaddset(&set,THR_SERVER_ALARM);	// For alarms
#endif
#ifndef IGNORE_SIGHUP_SIGQUIT
  (void) sigaddset(&set,SIGQUIT);
  (void) sigaddset(&set,SIGHUP);
#endif
  (void) sigaddset(&set,SIGTERM);
  (void) sigaddset(&set,SIGTSTP);

  /* Save pid to this process (or thread on Linux) */
  if (!opt_bootstrap)
    create_pid_file();

#ifdef HAVE_STACK_TRACE_ON_SEGV
  if (opt_do_pstack)
  {
    sprintf(pstack_file_name,"mysqld-%lu-%%d-%%d.backtrace", (ulong)getpid());
    pstack_install_segv_action(pstack_file_name);
  }
#endif /* HAVE_STACK_TRACE_ON_SEGV */

  /*
    signal to start_signal_handler that we are ready
    This works by waiting for start_signal_handler to free mutex,
    after which we signal it that we are ready.
    At this pointer there is no other threads running, so there
    should not be any other pthread_cond_signal() calls.
  */
  (void) pthread_mutex_lock(&LOCK_thread_count);
  (void) pthread_mutex_unlock(&LOCK_thread_count);
  (void) pthread_cond_broadcast(&COND_thread_count);

  (void) pthread_sigmask(SIG_BLOCK,&set,NULL);
  for (;;)
  {
    int error;					// Used when debugging
    if (shutdown_in_progress && !abort_loop)
    {
      sig= SIGTERM;
      error=0;
    }
    else
      while ((error=my_sigwait(&set,&sig)) == EINTR) ;
    if (cleanup_done)
    {
      DBUG_PRINT("quit",("signal_handler: calling my_thread_end()"));
      my_thread_end();
      signal_thread_in_use= 0;
      pthread_exit(0);				// Safety
    }
    switch (sig) {
    case SIGTERM:
    case SIGQUIT:
    case SIGKILL:
#ifdef EXTRA_DEBUG
      sql_print_information("Got signal %d to shutdown mysqld",sig);
#endif
      /* switch to the old log message processing */
      logger.set_handlers(LOG_FILE, opt_slow_log ? LOG_FILE:LOG_NONE,
                          opt_log ? LOG_FILE:LOG_NONE);
      DBUG_PRINT("info",("Got signal: %d  abort_loop: %d",sig,abort_loop));
      if (!abort_loop)
      {
	abort_loop=1;				// mark abort for threads
#ifdef USE_ONE_SIGNAL_HAND
	pthread_t tmp;
	if (!(opt_specialflag & SPECIAL_NO_PRIOR))
	  my_pthread_attr_setprio(&connection_attrib,INTERRUPT_PRIOR);
	if (pthread_create(&tmp,&connection_attrib, kill_server_thread,
			   (void*) &sig))
	  sql_print_error("Can't create thread to kill server");
#else
	kill_server((void*) sig);	// MIT THREAD has a alarm thread
#endif
      }
      break;
    case SIGHUP:
      if (!abort_loop)
      {
        bool not_used;
	mysql_print_status();		// Print some debug info
	reload_acl_and_cache((THD*) 0,
			     (REFRESH_LOG | REFRESH_TABLES | REFRESH_FAST |
			      REFRESH_GRANT |
			      REFRESH_THREADS | REFRESH_HOSTS),
			     (TABLE_LIST*) 0, &not_used); // Flush logs
      }
      /* reenable logs after the options were reloaded */
      logger.set_handlers(LOG_FILE, opt_slow_log ? LOG_TABLE:LOG_NONE,
                          opt_log ? LOG_TABLE:LOG_NONE);
      break;
#ifdef USE_ONE_SIGNAL_HAND
    case THR_SERVER_ALARM:
      process_alarm(sig);			// Trigger alarms.
      break;
#endif
    default:
#ifdef EXTRA_DEBUG
      sql_print_warning("Got signal: %d  error: %d",sig,error); /* purecov: tested */
#endif
      break;					/* purecov: tested */
    }
  }
  return(0);					/* purecov: deadcode */
}
#endif /*!EMBEDDED_LIBRARY*/

static void check_data_home(const char *path)
{}

#endif	/* __WIN__*/


/*
  All global error messages are sent here where the first one is stored
  for the client
*/


/* ARGSUSED */
static int my_message_sql(uint error, const char *str, myf MyFlags)
{
  THD *thd;
  DBUG_ENTER("my_message_sql");
  DBUG_PRINT("error", ("error: %u  message: '%s'", error, str));
  /*
    Put here following assertion when situation with EE_* error codes
    will be fixed
    DBUG_ASSERT(error != 0);
  */
  if ((thd= current_thd))
  {
    if (thd->spcont &&
        thd->spcont->handle_error(error, MYSQL_ERROR::WARN_LEVEL_ERROR, thd))
    {
      DBUG_RETURN(0);
    }

    thd->query_error=  1; // needed to catch query errors during replication

    if (!thd->no_warnings_for_error)
      push_warning(thd, MYSQL_ERROR::WARN_LEVEL_ERROR, error, str);
    /*
      thd->lex->current_select == 0 if lex structure is not inited
      (not query command (COM_QUERY))
    */
    if (thd->lex->current_select &&
	thd->lex->current_select->no_error && !thd->is_fatal_error)
    {
      DBUG_PRINT("error",
                 ("Error converted to warning: current_select: no_error %d  "
                  "fatal_error: %d",
                  (thd->lex->current_select ?
                   thd->lex->current_select->no_error : 0),
                  (int) thd->is_fatal_error));
    }
    else
    {
      NET *net= &thd->net;
      net->report_error= 1;
      query_cache_abort(net);
      if (!net->last_error[0])			// Return only first message
      {
	strmake(net->last_error, str, sizeof(net->last_error)-1);
	net->last_errno= error ? error : ER_UNKNOWN_ERROR;
      }
    }
  }
  if (!thd || MyFlags & ME_NOREFRESH)
    sql_print_error("%s: %s",my_progname,str); /* purecov: inspected */
  DBUG_RETURN(0);
}


static void *my_str_malloc_mysqld(size_t size)
{
  return my_malloc(size, MYF(MY_FAE));
}


static void my_str_free_mysqld(void *ptr)
{
  my_free((gptr)ptr, MYF(MY_FAE));
}


#ifdef __WIN__

struct utsname
{
  char nodename[FN_REFLEN];
};


int uname(struct utsname *a)
{
  return -1;
}


pthread_handler_t handle_shutdown(void *arg)
{
  MSG msg;
  my_thread_init();

  /* this call should create the message queue for this thread */
  PeekMessage(&msg, NULL, 1, 65534,PM_NOREMOVE);
#if !defined(EMBEDDED_LIBRARY)
  if (WaitForSingleObject(hEventShutdown,INFINITE)==WAIT_OBJECT_0)
#endif /* EMBEDDED_LIBRARY */
     kill_server(MYSQL_KILL_SIGNAL);
  return 0;
}


int STDCALL handle_kill(ulong ctrl_type)
{
  if (ctrl_type == CTRL_CLOSE_EVENT ||
      ctrl_type == CTRL_SHUTDOWN_EVENT)
  {
    kill_server(MYSQL_KILL_SIGNAL);
    return TRUE;
  }
  return FALSE;
}
#endif

static const char *load_default_groups[]= {
#ifdef WITH_NDBCLUSTER_STORAGE_ENGINE
"mysql_cluster",
#endif
"mysqld","server", MYSQL_BASE_VERSION, 0, 0};

#if defined(__WIN__) && !defined(EMBEDDED_LIBRARY)
static const int load_default_groups_sz=
sizeof(load_default_groups)/sizeof(load_default_groups[0]);
#endif


/*
  Initialize one of the global date/time format variables

  SYNOPSIS
    init_global_datetime_format()
    format_type		What kind of format should be supported
    var_ptr		Pointer to variable that should be updated

  NOTES
    The default value is taken from either opt_date_time_formats[] or
    the ISO format (ANSI SQL)

  RETURN
    0 ok
    1 error
*/

static bool init_global_datetime_format(timestamp_type format_type,
                                        DATE_TIME_FORMAT **var_ptr)
{
  /* Get command line option */
  const char *str= opt_date_time_formats[format_type];

  if (!str)					// No specified format
  {
    str= get_date_time_format_str(&known_date_time_formats[ISO_FORMAT],
				  format_type);
    /*
      Set the "command line" option to point to the generated string so
      that we can set global formats back to default
    */
    opt_date_time_formats[format_type]= str;
  }
  if (!(*var_ptr= date_time_format_make(format_type, str, strlen(str))))
  {
    fprintf(stderr, "Wrong date/time format specifier: %s\n", str);
    return 1;
  }
  return 0;
}


static int init_common_variables(const char *conf_file_name, int argc,
				 char **argv, const char **groups)
{
  char buff[FN_REFLEN];
  umask(((~my_umask) & 0666));
  my_decimal_set_zero(&decimal_zero); // set decimal_zero constant;
  tzset();			// Set tzname

  max_system_variables.pseudo_thread_id= (ulong)~0;
  start_time=time((time_t*) 0);
  if (init_thread_environment())
    return 1;
  mysql_init_variables();

#ifdef HAVE_TZNAME
  {
    struct tm tm_tmp;
    localtime_r(&start_time,&tm_tmp);
    strmake(system_time_zone, tzname[tm_tmp.tm_isdst != 0 ? 1 : 0],
            sizeof(system_time_zone)-1);

 }
#endif
  /*
    We set SYSTEM time zone as reasonable default and 
    also for failure of my_tz_init() and bootstrap mode.
    If user explicitly set time zone with --default-time-zone
    option we will change this value in my_tz_init().
  */
  global_system_variables.time_zone= my_tz_SYSTEM;
  
  /*
    Init mutexes for the global MYSQL_BIN_LOG objects.
    As safe_mutex depends on what MY_INIT() does, we can't init the mutexes of
    global MYSQL_BIN_LOGs in their constructors, because then they would be
    inited before MY_INIT(). So we do it here.
  */
  mysql_bin_log.init_pthread_objects();

  if (gethostname(glob_hostname,sizeof(glob_hostname)-4) < 0)
    strmov(glob_hostname,"mysql");
  strmake(pidfile_name, glob_hostname, sizeof(pidfile_name)-5);
  strmov(fn_ext(pidfile_name),".pid");		// Add proper extension

  /*
    Add server status variables to the dynamic list of
    status variables that is shown by SHOW STATUS.
    Later, in plugin_init, and mysql_install_plugin
    new entries could be added to that list.
  */
  if (add_status_vars(status_vars))
    return 1; // an error was already reported

  load_defaults(conf_file_name, groups, &argc, &argv);
  defaults_argv=argv;
  get_options(argc,argv);
  set_server_version();

  DBUG_PRINT("info",("%s  Ver %s for %s on %s\n",my_progname,
		     server_version, SYSTEM_TYPE,MACHINE_TYPE));

#ifdef HAVE_LARGE_PAGES
  /* Initialize large page size */
  if (opt_large_pages && (opt_large_page_size= my_get_large_page_size()))
  {
      my_use_large_pages= 1;
      my_large_page_size= opt_large_page_size;
#ifdef WITH_INNOBASE_STORAGE_ENGINE
      innobase_use_large_pages= 1;
      innobase_large_page_size= opt_large_page_size;
#endif
  }
#endif /* HAVE_LARGE_PAGES */

  /* connections and databases needs lots of files */
  {
    uint files, wanted_files, max_open_files;

    /* MyISAM requires two file handles per table. */
    wanted_files= 10+max_connections+table_cache_size*2;
    /*
      We are trying to allocate no less than max_connections*5 file
      handles (i.e. we are trying to set the limit so that they will
      be available).  In addition, we allocate no less than how much
      was already allocated.  However below we report a warning and
      recompute values only if we got less file handles than were
      explicitly requested.  No warning and re-computation occur if we
      can't get max_connections*5 but still got no less than was
      requested (value of wanted_files).
    */
    max_open_files= max(max(wanted_files, max_connections*5),
                        open_files_limit);
    files= my_set_max_open_files(max_open_files);

    if (files < wanted_files)
    {
      if (!open_files_limit)
      {
        /*
          If we have requested too much file handles than we bring
          max_connections in supported bounds.
        */
        max_connections= (ulong) min(files-10-TABLE_OPEN_CACHE_MIN*2,
                                     max_connections);
        /*
          Decrease table_cache_size according to max_connections, but
          not below TABLE_OPEN_CACHE_MIN.  Outer min() ensures that we
          never increase table_cache_size automatically (that could
          happen if max_connections is decreased above).
        */
        table_cache_size= (ulong) min(max((files-10-max_connections)/2,
                                          TABLE_OPEN_CACHE_MIN),
                                      table_cache_size);    
	DBUG_PRINT("warning",
		   ("Changed limits: max_open_files: %u  max_connections: %ld  table_cache: %ld",
		    files, max_connections, table_cache_size));
	if (global_system_variables.log_warnings)
	  sql_print_warning("Changed limits: max_open_files: %u  max_connections: %ld  table_cache: %ld",
			files, max_connections, table_cache_size);
      }
      else if (global_system_variables.log_warnings)
	sql_print_warning("Could not increase number of max_open_files to more than %u (request: %u)", files, wanted_files);
    }
    open_files_limit= files;
  }
  unireg_init(opt_specialflag); /* Set up extern variabels */
  if (init_errmessage())	/* Read error messages from file */
    return 1;
  init_client_errs();
  lex_init();
  if (item_create_init())
    return 1;
  item_init();
  set_var_init();
  mysys_uses_curses=0;
#ifdef USE_REGEX
  my_regex_init(&my_charset_latin1);
#endif
  if (!(default_charset_info= get_charset_by_csname(default_character_set_name,
						    MY_CS_PRIMARY,
						    MYF(MY_WME))))
    return 1;
  if (default_collation_name)
  {
    CHARSET_INFO *default_collation;
    default_collation= get_charset_by_name(default_collation_name, MYF(0));
    if (!default_collation)
    {
      sql_print_error(ER(ER_UNKNOWN_COLLATION), default_collation_name);
      return 1;
    }
    if (!my_charset_same(default_charset_info, default_collation))
    {
      sql_print_error(ER(ER_COLLATION_CHARSET_MISMATCH),
		      default_collation_name,
		      default_charset_info->csname);
      return 1;
    }
    default_charset_info= default_collation;
  }
  /* Set collactions that depends on the default collation */
  global_system_variables.collation_server=	 default_charset_info;
  global_system_variables.collation_database=	 default_charset_info;
  global_system_variables.collation_connection=  default_charset_info;
  global_system_variables.character_set_results= default_charset_info;
  global_system_variables.character_set_client= default_charset_info;
  global_system_variables.collation_connection= default_charset_info;

  if (!(character_set_filesystem= 
        get_charset_by_csname(character_set_filesystem_name,
                              MY_CS_PRIMARY, MYF(MY_WME))))
    return 1;
  global_system_variables.character_set_filesystem= character_set_filesystem;

  sys_init_connect.value_length= 0;
  if ((sys_init_connect.value= opt_init_connect))
    sys_init_connect.value_length= strlen(opt_init_connect);
  else
    sys_init_connect.value=my_strdup("",MYF(0));

  sys_init_slave.value_length= 0;
  if ((sys_init_slave.value= opt_init_slave))
    sys_init_slave.value_length= strlen(opt_init_slave);
  else
    sys_init_slave.value=my_strdup("",MYF(0));

  /* check log options and issue warnings if needed */
  if (opt_log && opt_logname && !(log_output_options & LOG_FILE) &&
      !(log_output_options & LOG_NONE))
    sql_print_warning("Although a path was specified for the "
                      "--log option, log tables are used. "
                      "To enable logging to files use the --log-output option.");

  if (opt_slow_log && opt_slow_logname && !(log_output_options & LOG_FILE)
      && !(log_output_options & LOG_NONE))
    sql_print_warning("Although a path was specified for the "
                      "--log-slow-queries option, log tables are used. "
                      "To enable logging to files use the --log-output option.");

  if (!opt_logname)
    opt_logname= make_default_log_name(buff, ".log");
  sys_var_general_log_path.value= my_strdup(opt_logname, MYF(0));
  sys_var_general_log_path.value_length= strlen(opt_logname);

  if (!opt_slow_logname)
    opt_slow_logname= make_default_log_name(buff, "-slow.log");
  sys_var_slow_log_path.value= my_strdup(opt_slow_logname, MYF(0));
  sys_var_slow_log_path.value_length= strlen(opt_slow_logname);

  if (use_temp_pool && bitmap_init(&temp_pool,0,1024,1))
    return 1;
  if (my_database_names_init())
    return 1;

  /*
    Ensure that lower_case_table_names is set on system where we have case
    insensitive names.  If this is not done the users MyISAM tables will
    get corrupted if accesses with names of different case.
  */
  DBUG_PRINT("info", ("lower_case_table_names: %d", lower_case_table_names));
  lower_case_file_system= test_if_case_insensitive(mysql_real_data_home);
  if (!lower_case_table_names && lower_case_file_system == 1)
  {
    if (lower_case_table_names_used)
    {
      if (global_system_variables.log_warnings)
	sql_print_warning("\
You have forced lower_case_table_names to 0 through a command-line \
option, even though your file system '%s' is case insensitive.  This means \
that you can corrupt a MyISAM table by accessing it with different cases. \
You should consider changing lower_case_table_names to 1 or 2",
			mysql_real_data_home);
    }
    else
    {
      if (global_system_variables.log_warnings)
	sql_print_warning("Setting lower_case_table_names=2 because file system for %s is case insensitive", mysql_real_data_home);
      lower_case_table_names= 2;
    }
  }
  else if (lower_case_table_names == 2 &&
           !(lower_case_file_system=
             (test_if_case_insensitive(mysql_real_data_home) == 1)))
  {
    if (global_system_variables.log_warnings)
      sql_print_warning("lower_case_table_names was set to 2, even though your "
                        "the file system '%s' is case sensitive.  Now setting "
                        "lower_case_table_names to 0 to avoid future problems.",
			mysql_real_data_home);
    lower_case_table_names= 0;
  }
  else
  {
    lower_case_file_system=
      (test_if_case_insensitive(mysql_real_data_home) == 1);
  }

  /* Reset table_alias_charset, now that lower_case_table_names is set. */
  table_alias_charset= (lower_case_table_names ?
			files_charset_info :
			&my_charset_bin);

  return 0;
}


static int init_thread_environment()
{
  (void) pthread_mutex_init(&LOCK_mysql_create_db,MY_MUTEX_INIT_SLOW);
  (void) pthread_mutex_init(&LOCK_lock_db,MY_MUTEX_INIT_SLOW);
  (void) pthread_mutex_init(&LOCK_Acl,MY_MUTEX_INIT_SLOW);
  (void) pthread_mutex_init(&LOCK_open, NULL);
  (void) pthread_mutex_init(&LOCK_thread_count,MY_MUTEX_INIT_FAST);
  (void) pthread_mutex_init(&LOCK_mapped_file,MY_MUTEX_INIT_SLOW);
  (void) pthread_mutex_init(&LOCK_status,MY_MUTEX_INIT_FAST);
  (void) pthread_mutex_init(&LOCK_error_log,MY_MUTEX_INIT_FAST);
  (void) pthread_mutex_init(&LOCK_delayed_insert,MY_MUTEX_INIT_FAST);
  (void) pthread_mutex_init(&LOCK_delayed_status,MY_MUTEX_INIT_FAST);
  (void) pthread_mutex_init(&LOCK_delayed_create,MY_MUTEX_INIT_SLOW);
  (void) pthread_mutex_init(&LOCK_manager,MY_MUTEX_INIT_FAST);
  (void) pthread_mutex_init(&LOCK_crypt,MY_MUTEX_INIT_FAST);
  (void) pthread_mutex_init(&LOCK_bytes_sent,MY_MUTEX_INIT_FAST);
  (void) pthread_mutex_init(&LOCK_bytes_received,MY_MUTEX_INIT_FAST);
  (void) pthread_mutex_init(&LOCK_user_conn, MY_MUTEX_INIT_FAST);
  (void) pthread_mutex_init(&LOCK_active_mi, MY_MUTEX_INIT_FAST);
  (void) pthread_mutex_init(&LOCK_global_system_variables, MY_MUTEX_INIT_FAST);
  (void) pthread_mutex_init(&LOCK_global_read_lock, MY_MUTEX_INIT_FAST);
  (void) pthread_mutex_init(&LOCK_prepared_stmt_count, MY_MUTEX_INIT_FAST);
  (void) pthread_mutex_init(&LOCK_uuid_generator, MY_MUTEX_INIT_FAST);
#ifdef HAVE_OPENSSL
  (void) pthread_mutex_init(&LOCK_des_key_file,MY_MUTEX_INIT_FAST);
#ifndef HAVE_YASSL
  openssl_stdlocks= (openssl_lock_t*) OPENSSL_malloc(CRYPTO_num_locks() *
                                                     sizeof(openssl_lock_t));
  for (int i= 0; i < CRYPTO_num_locks(); ++i)
    (void) my_rwlock_init(&openssl_stdlocks[i].lock, NULL); 
  CRYPTO_set_dynlock_create_callback(openssl_dynlock_create);
  CRYPTO_set_dynlock_destroy_callback(openssl_dynlock_destroy);
  CRYPTO_set_dynlock_lock_callback(openssl_lock);
  CRYPTO_set_locking_callback(openssl_lock_function);
  CRYPTO_set_id_callback(openssl_id_function);
#endif
#endif
  (void) my_rwlock_init(&LOCK_sys_init_connect, NULL);
  (void) my_rwlock_init(&LOCK_sys_init_slave, NULL);
  (void) my_rwlock_init(&LOCK_grant, NULL);
  (void) pthread_cond_init(&COND_thread_count,NULL);
  (void) pthread_cond_init(&COND_refresh,NULL);
  (void) pthread_cond_init(&COND_global_read_lock,NULL);
  (void) pthread_cond_init(&COND_thread_cache,NULL);
  (void) pthread_cond_init(&COND_flush_thread_cache,NULL);
  (void) pthread_cond_init(&COND_manager,NULL);
#ifdef HAVE_REPLICATION
  (void) pthread_mutex_init(&LOCK_rpl_status, MY_MUTEX_INIT_FAST);
  (void) pthread_cond_init(&COND_rpl_status, NULL);
#endif
  (void) pthread_mutex_init(&LOCK_server_started, MY_MUTEX_INIT_FAST);
  (void) pthread_cond_init(&COND_server_started,NULL);
  sp_cache_init();
  Events::get_instance()->init_mutexes();
  /* Parameter for threads created for connections */
  (void) pthread_attr_init(&connection_attrib);
  (void) pthread_attr_setdetachstate(&connection_attrib,
				     PTHREAD_CREATE_DETACHED);
  pthread_attr_setscope(&connection_attrib, PTHREAD_SCOPE_SYSTEM);
  if (!(opt_specialflag & SPECIAL_NO_PRIOR))
    my_pthread_attr_setprio(&connection_attrib,WAIT_PRIOR);

  if (pthread_key_create(&THR_THD,NULL) ||
      pthread_key_create(&THR_MALLOC,NULL))
  {
    sql_print_error("Can't create thread-keys");
    return 1;
  }
  return 0;
}


#if defined(HAVE_OPENSSL) && !defined(HAVE_YASSL)
static unsigned long openssl_id_function()
{ 
  return (unsigned long) pthread_self();
} 


static openssl_lock_t *openssl_dynlock_create(const char *file, int line)
{ 
  openssl_lock_t *lock= new openssl_lock_t;
  my_rwlock_init(&lock->lock, NULL);
  return lock;
}


static void openssl_dynlock_destroy(openssl_lock_t *lock, const char *file, 
				    int line)
{
  rwlock_destroy(&lock->lock);
  delete lock;
}


static void openssl_lock_function(int mode, int n, const char *file, int line)
{
  if (n < 0 || n > CRYPTO_num_locks())
  {
    /* Lock number out of bounds. */
    sql_print_error("Fatal: OpenSSL interface problem (n = %d)", n);
    abort();
  }
  openssl_lock(mode, &openssl_stdlocks[n], file, line);
}


static void openssl_lock(int mode, openssl_lock_t *lock, const char *file, 
			 int line)
{
  int err;
  char const *what;

  switch (mode) {
  case CRYPTO_LOCK|CRYPTO_READ:
    what = "read lock";
    err = rw_rdlock(&lock->lock);
    break;
  case CRYPTO_LOCK|CRYPTO_WRITE:
    what = "write lock";
    err = rw_wrlock(&lock->lock);
    break;
  case CRYPTO_UNLOCK|CRYPTO_READ:
  case CRYPTO_UNLOCK|CRYPTO_WRITE:
    what = "unlock";
    err = rw_unlock(&lock->lock);
    break;
  default:
    /* Unknown locking mode. */
    sql_print_error("Fatal: OpenSSL interface problem (mode=0x%x)", mode);
    abort();
  }
  if (err) 
  {
    sql_print_error("Fatal: can't %s OpenSSL lock", what);
    abort();
  }
}
#endif /* HAVE_OPENSSL */


static void init_ssl()
{
#ifdef HAVE_OPENSSL
  if (opt_use_ssl)
  {
    /* having ssl_acceptor_fd != 0 signals the use of SSL */
    ssl_acceptor_fd= new_VioSSLAcceptorFd(opt_ssl_key, opt_ssl_cert,
					  opt_ssl_ca, opt_ssl_capath,
					  opt_ssl_cipher);
    DBUG_PRINT("info",("ssl_acceptor_fd: 0x%lx", (long) ssl_acceptor_fd));
    if (!ssl_acceptor_fd)
    {
      opt_use_ssl = 0;
      have_openssl= SHOW_OPTION_DISABLED;
    }
  }
  else
  {
    have_openssl= SHOW_OPTION_DISABLED;
  }
  if (des_key_file)
    load_des_key_file(des_key_file);
#endif /* HAVE_OPENSSL */
}


static void end_ssl()
{
#ifdef HAVE_OPENSSL
  if (ssl_acceptor_fd)
  {
    free_vio_ssl_acceptor_fd(ssl_acceptor_fd);
    ssl_acceptor_fd= 0;
  }
#endif /* HAVE_OPENSSL */
}


static int init_server_components()
{
  DBUG_ENTER("init_server_components");
  /*
    We need to call each of these following functions to ensure that
    all things are initialized so that unireg_abort() doesn't fail
  */
  if (table_cache_init() | table_def_init() | hostname_cache_init())
    unireg_abort(1);

  query_cache_result_size_limit(query_cache_limit);
  query_cache_set_min_res_unit(query_cache_min_res_unit);
  query_cache_init();
  query_cache_resize(query_cache_size);
  randominit(&sql_rand,(ulong) start_time,(ulong) start_time/2);
  reset_floating_point_exceptions();
  init_thr_lock();
#ifdef HAVE_REPLICATION
  init_slave_list();
#endif

  /* Setup logs */

  /* enable old-fashioned error log */
  if (opt_error_log)
  {
    if (!log_error_file_ptr[0])
      fn_format(log_error_file, glob_hostname, mysql_data_home, ".err",
                MY_REPLACE_EXT); /* replace '.<domain>' by '.err', bug#4997 */
    else
      fn_format(log_error_file, log_error_file_ptr, mysql_data_home, ".err",
                MY_UNPACK_FILENAME | MY_SAFE_PATH);
    if (!log_error_file[0])
      opt_error_log= 1;				// Too long file name
    else
    {
#ifndef EMBEDDED_LIBRARY
      if (freopen(log_error_file, "a+", stdout))
#endif
        freopen(log_error_file, "a+", stderr);
    }
  }

  if (xid_cache_init())
  {
    sql_print_error("Out of memory");
    unireg_abort(1);
  }

  /* need to configure logging before initializing storage engines */
  if (opt_update_log)
  {
    /*
      Update log is removed since 5.0. But we still accept the option.
      The idea is if the user already uses the binlog and the update log,
      we completely ignore any option/variable related to the update log, like
      if the update log did not exist. But if the user uses only the update
      log, then we translate everything into binlog for him (with warnings).
      Implementation of the above :
      - If mysqld is started with --log-update and --log-bin,
      ignore --log-update (print a warning), push a warning when SQL_LOG_UPDATE
      is used, and turn off --sql-bin-update-same.
      This will completely ignore SQL_LOG_UPDATE
      - If mysqld is started with --log-update only,
      change it to --log-bin (with the filename passed to log-update,
      plus '-bin') (print a warning), push a warning when SQL_LOG_UPDATE is
      used, and turn on --sql-bin-update-same.
      This will translate SQL_LOG_UPDATE to SQL_LOG_BIN.

      Note that we tell the user that --sql-bin-update-same is deprecated and
      does nothing, and we don't take into account if he used this option or
      not; but internally we give this variable a value to have the behaviour
      we want (i.e. have SQL_LOG_UPDATE influence SQL_LOG_BIN or not).
      As sql-bin-update-same, log-update and log-bin cannot be changed by the
      user after starting the server (they are not variables), the user will
      not later interfere with the settings we do here.
    */
    if (opt_bin_log)
    {
      opt_sql_bin_update= 0;
      sql_print_error("The update log is no longer supported by MySQL in \
version 5.0 and above. It is replaced by the binary log.");
    }
    else
    {
      opt_sql_bin_update= 1;
      opt_bin_log= 1;
      if (opt_update_logname)
      {
        /* as opt_bin_log==0, no need to free opt_bin_logname */
        if (!(opt_bin_logname= my_strdup(opt_update_logname, MYF(MY_WME))))
          exit(EXIT_OUT_OF_MEMORY);
        sql_print_error("The update log is no longer supported by MySQL in \
version 5.0 and above. It is replaced by the binary log. Now starting MySQL \
with --log-bin='%s' instead.",opt_bin_logname);
      }
      else
        sql_print_error("The update log is no longer supported by MySQL in \
version 5.0 and above. It is replaced by the binary log. Now starting MySQL \
with --log-bin instead.");
    }
  }
  if (opt_log_slave_updates && !opt_bin_log)
  {
    sql_print_error("You need to use --log-bin to make "
                    "--log-slave-updates work.");
    unireg_abort(1);
  }

 if (!opt_bin_log && (global_system_variables.binlog_format != BINLOG_FORMAT_UNSPEC))
  {
    sql_print_error("You need to use --log-bin to make "
                    "--binlog-format work.");
    unireg_abort(1);
  }
  if (global_system_variables.binlog_format == BINLOG_FORMAT_UNSPEC)
  {
      global_system_variables.binlog_format= BINLOG_FORMAT_MIXED;
  }

  /* Check that we have not let the format to unspecified at this point */
  DBUG_ASSERT((uint)global_system_variables.binlog_format <=
              array_elements(binlog_format_names)-1);

#ifdef HAVE_REPLICATION
  if (opt_log_slave_updates && replicate_same_server_id)
  {
    sql_print_error("\
using --replicate-same-server-id in conjunction with \
--log-slave-updates is impossible, it would lead to infinite loops in this \
server.");
    unireg_abort(1);
  }
#endif

  if (opt_bin_log)
  {
    char buf[FN_REFLEN];
    const char *ln;
    ln= mysql_bin_log.generate_name(opt_bin_logname, "-bin", 1, buf);
    if (!opt_bin_logname && !opt_binlog_index_name)
    {
      /*
        User didn't give us info to name the binlog index file.
        Picking `hostname`-bin.index like did in 4.x, causes replication to
        fail if the hostname is changed later. So, we would like to instead
        require a name. But as we don't want to break many existing setups, we
        only give warning, not error.
      */
      sql_print_warning("No argument was provided to --log-bin, and "
                        "--log-bin-index was not used; so replication "
                        "may break when this MySQL server acts as a "
                        "master and has his hostname changed!! Please "
                        "use '--log-bin=%s' to avoid this problem.", ln);
    }
    if (ln == buf)
    {
      my_free(opt_bin_logname, MYF(MY_ALLOW_ZERO_PTR));
      opt_bin_logname=my_strdup(buf, MYF(0));
    }
    if (mysql_bin_log.open_index_file(opt_binlog_index_name, ln))
    {
      unireg_abort(1);
    }

    /*
      Used to specify which type of lock we need to use for queries of type
      INSERT ... SELECT. This will change when we have row level logging.
    */
    using_update_log=1;
  }

  if (plugin_init(opt_bootstrap))
  {
    sql_print_error("Failed to init plugins.");
    return 1;
  }

  /* We have to initialize the storage engines before CSV logging */
  if (ha_init())
  {
    sql_print_error("Can't init databases");
    unireg_abort(1);
  }

#ifdef WITH_CSV_STORAGE_ENGINE
  if (opt_bootstrap)
    log_output_options= LOG_FILE;
  else
    logger.init_log_tables();

  if (log_output_options & LOG_NONE)
  {
    /*
      Issue a warining if there were specified additional options to the
      log-output along with NONE. Probably this wasn't what user wanted.
    */
    if ((log_output_options & LOG_NONE) && (log_output_options & ~LOG_NONE))
      sql_print_warning("There were other values specified to "
                        "log-output besides NONE. Disabling slow "
                        "and general logs anyway.");
    logger.set_handlers(LOG_FILE, LOG_NONE, LOG_NONE);
  }
  else
  {
    /* fall back to the log files if tables are not present */
    if (have_csv_db == SHOW_OPTION_NO)
    {
      /* purecov: begin inspected */
      sql_print_error("CSV engine is not present, falling back to the "
                      "log files");
      log_output_options= (log_output_options & ~LOG_TABLE) | LOG_FILE;
      /* purecov: end */
    }

    logger.set_handlers(LOG_FILE, opt_slow_log ? log_output_options:LOG_NONE,
                        opt_log ? log_output_options:LOG_NONE);
  }
#else
  logger.set_handlers(LOG_FILE, opt_slow_log ? LOG_FILE:LOG_NONE,
                      opt_log ? LOG_FILE:LOG_NONE);
#endif

  /*
    Check that the default storage engine is actually available.
  */
  {
    LEX_STRING name= { default_storage_engine_str,
                       strlen(default_storage_engine_str) };
    handlerton *hton= ha_resolve_by_name(0, &name);
    if (hton == NULL)
    {
      sql_print_error("Unknown/unsupported table type: %s",
                      default_storage_engine_str);
      unireg_abort(1);
    }
    if (!ha_storage_engine_is_enabled(hton))
    {
      if (!opt_bootstrap)
      {
        sql_print_error("Default storage engine (%s) is not available",
                        default_storage_engine_str);
        unireg_abort(1);
      }
      hton= myisam_hton;
    }
    global_system_variables.table_type= hton;
  }

  tc_log= (total_ha_2pc > 1 ? (opt_bin_log  ?
                               (TC_LOG *) &mysql_bin_log :
                               (TC_LOG *) &tc_log_mmap) :
           (TC_LOG *) &tc_log_dummy);

  if (tc_log->open(opt_bin_logname))
  {
    sql_print_error("Can't init tc log");
    unireg_abort(1);
  }

  if (ha_recover(0))
  {
    unireg_abort(1);
  }

  if (opt_bin_log && mysql_bin_log.open(opt_bin_logname, LOG_BIN, 0,
                                        WRITE_CACHE, 0, max_binlog_size, 0))
    unireg_abort(1);

#ifdef HAVE_REPLICATION
  if (opt_bin_log && expire_logs_days)
  {
    long purge_time= time(0) - expire_logs_days*24*60*60;
    if (purge_time >= 0)
      mysql_bin_log.purge_logs_before_date(purge_time);
  }
#endif
#ifdef __NETWARE__
  /* Increasing stacksize of threads on NetWare */
  pthread_attr_setstacksize(&connection_attrib, NW_THD_STACKSIZE);
#endif

  if (opt_myisam_log)
    (void) mi_log(1);

  /* call ha_init_key_cache() on all key caches to init them */
  process_key_caches(&ha_init_key_cache);

#if defined(HAVE_MLOCKALL) && defined(MCL_CURRENT) && !defined(EMBEDDED_LIBRARY)
  if (locked_in_memory && !getuid())
  {
    if (setreuid((uid_t)-1, 0) == -1)
    {                        // this should never happen
      sql_perror("setreuid");
      unireg_abort(1);
    }
    if (mlockall(MCL_CURRENT))
    {
      if (global_system_variables.log_warnings)
	sql_print_warning("Failed to lock memory. Errno: %d\n",errno);
      locked_in_memory= 0;
    }
    if (user_info)
      set_user(mysqld_user, user_info);
  }
  else
#endif
    locked_in_memory=0;

  ft_init_stopwords();

  init_max_user_conn();
  init_update_queries();
  DBUG_RETURN(0);
}


static void create_maintenance_thread()
{
  if (flush_time && flush_time != ~(ulong) 0L)
  {
    pthread_t hThread;
    if (pthread_create(&hThread,&connection_attrib,handle_manager,0))
      sql_print_warning("Can't create thread to manage maintenance");
  }
}


static void create_shutdown_thread()
{
#if !defined(EMBEDDED_LIBRARY)
#ifdef __WIN__
  hEventShutdown=CreateEvent(0, FALSE, FALSE, shutdown_event_name);
  pthread_t hThread;
  if (pthread_create(&hThread,&connection_attrib,handle_shutdown,0))
    sql_print_warning("Can't create thread to handle shutdown requests");

  // On "Stop Service" we have to do regular shutdown
  Service.SetShutdownEvent(hEventShutdown);
#endif
#endif // EMBEDDED_LIBRARY 
}


#if (defined(__NT__) || defined(HAVE_SMEM)) && !defined(EMBEDDED_LIBRARY)
static void handle_connections_methods()
{
  pthread_t hThread;
  DBUG_ENTER("handle_connections_methods");
#ifdef __NT__
  if (hPipe == INVALID_HANDLE_VALUE &&
      (!have_tcpip || opt_disable_networking) &&
      !opt_enable_shared_memory)
  {
    sql_print_error("TCP/IP, --shared-memory, or --named-pipe should be configured on NT OS");
    unireg_abort(1);				// Will not return
  }
#endif

  pthread_mutex_lock(&LOCK_thread_count);
  (void) pthread_cond_init(&COND_handler_count,NULL);
  handler_count=0;
#ifdef __NT__
  if (hPipe != INVALID_HANDLE_VALUE)
  {
    handler_count++;
    if (pthread_create(&hThread,&connection_attrib,
		       handle_connections_namedpipes, 0))
    {
      sql_print_warning("Can't create thread to handle named pipes");
      handler_count--;
    }
  }
#endif /* __NT__ */
  if (have_tcpip && !opt_disable_networking)
  {
    handler_count++;
    if (pthread_create(&hThread,&connection_attrib,
		       handle_connections_sockets, 0))
    {
      sql_print_warning("Can't create thread to handle TCP/IP");
      handler_count--;
    }
  }
#ifdef HAVE_SMEM
  if (opt_enable_shared_memory)
  {
    handler_count++;
    if (pthread_create(&hThread,&connection_attrib,
		       handle_connections_shared_memory, 0))
    {
      sql_print_warning("Can't create thread to handle shared memory");
      handler_count--;
    }
  }
#endif 

  while (handler_count > 0)
    pthread_cond_wait(&COND_handler_count,&LOCK_thread_count);
  pthread_mutex_unlock(&LOCK_thread_count);
  DBUG_VOID_RETURN;
}

void decrement_handler_count()
{
  pthread_mutex_lock(&LOCK_thread_count);
  handler_count--;
  pthread_mutex_unlock(&LOCK_thread_count);
  pthread_cond_signal(&COND_handler_count);
}
#else
#define decrement_handler_count()
#endif /* defined(__NT__) || defined(HAVE_SMEM) */


#ifndef EMBEDDED_LIBRARY
#ifdef __WIN__
int win_main(int argc, char **argv)
#else
int main(int argc, char **argv)
#endif
{
  MY_INIT(argv[0]);		// init my_sys library & pthreads
  /* nothing should come before this line ^^^ */

  rpl_filter= new Rpl_filter;
  binlog_filter= new Rpl_filter;
  if (!rpl_filter || !binlog_filter) 
  {
    sql_perror("Could not allocate replication and binlog filters");
    exit(1);
  }

  /*
    Perform basic logger initialization logger. Should be called after
    MY_INIT, as it initializes mutexes. Log tables are inited later.
  */
  logger.init_base();

  /* Set signal used to kill MySQL */
  thr_kill_signal= thd_lib_detected == THD_LIB_LT ? SIGINT : SIGUSR2;

#ifdef _CUSTOMSTARTUPCONFIG_
  if (_cust_check_startup())
  {
    / * _cust_check_startup will report startup failure error * /
    exit(1);
  }
#endif

#ifdef	__WIN__
  /*
    Before performing any socket operation (like retrieving hostname
    in init_common_variables we have to call WSAStartup
  */
  {
    WSADATA WsaData;
    if (SOCKET_ERROR == WSAStartup (0x0101, &WsaData))
    {
      /* errors are not read yet, so we use english text here */
      my_message(ER_WSAS_FAILED, "WSAStartup Failed", MYF(0));
      unireg_abort(1);
    }
  }
#endif /* __WIN__ */

  if (init_common_variables(MYSQL_CONFIG_NAME,
			    argc, argv, load_default_groups))
    unireg_abort(1);				// Will do exit

  init_signals();
  if (!(opt_specialflag & SPECIAL_NO_PRIOR))
    my_pthread_setprio(pthread_self(),CONNECT_PRIOR);
#if defined(__ia64__) || defined(__ia64)
  /*
    Peculiar things with ia64 platforms - it seems we only have half the
    stack size in reality, so we have to double it here
  */
  pthread_attr_setstacksize(&connection_attrib,thread_stack*2);
#else
  pthread_attr_setstacksize(&connection_attrib,thread_stack);
#endif
#ifdef HAVE_PTHREAD_ATTR_GETSTACKSIZE
  {
    /* Retrieve used stack size;  Needed for checking stack overflows */
    size_t stack_size= 0;
    pthread_attr_getstacksize(&connection_attrib, &stack_size);
#if defined(__ia64__) || defined(__ia64)
    stack_size/= 2;
#endif
    /* We must check if stack_size = 0 as Solaris 2.9 can return 0 here */
    if (stack_size && stack_size < thread_stack)
    {
      if (global_system_variables.log_warnings)
	sql_print_warning("Asked for %lu thread stack, but got %ld",
			  thread_stack, (long) stack_size);
#if defined(__ia64__) || defined(__ia64)
      thread_stack= stack_size*2;
#else
      thread_stack= stack_size;
#endif
    }
  }
#endif
#ifdef __NETWARE__
  /* Increasing stacksize of threads on NetWare */
  pthread_attr_setstacksize(&connection_attrib, NW_THD_STACKSIZE);
#endif

  (void) thr_setconcurrency(concurrency);	// 10 by default

  select_thread=pthread_self();
  select_thread_in_use=1;
  init_ssl();

#ifdef HAVE_LIBWRAP
  libwrapName= my_progname+dirname_length(my_progname);
  openlog(libwrapName, LOG_PID, LOG_AUTH);
#endif

  /*
    We have enough space for fiddling with the argv, continue
  */
  check_data_home(mysql_real_data_home);
  if (my_setwd(mysql_real_data_home,MYF(MY_WME)))
    unireg_abort(1);				/* purecov: inspected */
  mysql_data_home= mysql_data_home_buff;
  mysql_data_home[0]=FN_CURLIB;		// all paths are relative from here
  mysql_data_home[1]=0;

  if ((user_info= check_user(mysqld_user)))
  {
#if defined(HAVE_MLOCKALL) && defined(MCL_CURRENT)
    if (locked_in_memory) // getuid() == 0 here
      set_effective_user(user_info);
    else
#endif
      set_user(mysqld_user, user_info);
  }

  if (opt_bin_log && !server_id)
  {
    server_id= !master_host ? 1 : 2;
#ifdef EXTRA_DEBUG
    switch (server_id) {
    case 1:
      sql_print_warning("\
You have enabled the binary log, but you haven't set server-id to \
a non-zero value: we force server id to 1; updates will be logged to the \
binary log, but connections from slaves will not be accepted.");
      break;
    case 2:
      sql_print_warning("\
You should set server-id to a non-0 value if master_host is set; \
we force server id to 2, but this MySQL server will not act as a slave.");
      break;
    }
#endif
  }

  if (init_server_components())
    unireg_abort(1);

  network_init();

#ifdef __WIN__
  if (!opt_console)
  {
    freopen(log_error_file,"a+",stdout);
    freopen(log_error_file,"a+",stderr);
    FreeConsole();				// Remove window
  }
#endif

  /*
   Initialize my_str_malloc() and my_str_free()
  */
  my_str_malloc= &my_str_malloc_mysqld;
  my_str_free= &my_str_free_mysqld;

  /*
    init signals & alarm
    After this we can't quit by a simple unireg_abort
  */
  error_handler_hook= my_message_sql;
  start_signal_handler();				// Creates pidfile

  if (mysql_rm_tmp_tables() || acl_init(opt_noacl) ||
      my_tz_init((THD *)0, default_tz_name, opt_bootstrap))
  {
    abort_loop=1;
    select_thread_in_use=0;
#ifndef __NETWARE__
    (void) pthread_kill(signal_thread, MYSQL_KILL_SIGNAL);
#endif /* __NETWARE__ */

    if (!opt_bootstrap)
      (void) my_delete(pidfile_name,MYF(MY_WME));	// Not needed anymore

    if (unix_sock != INVALID_SOCKET)
      unlink(mysqld_unix_port);
    exit(1);
  }
  if (!opt_noacl)
    (void) grant_init();

  if (!opt_bootstrap)
    servers_init(0);

  if (!opt_noacl)
  {
#ifdef HAVE_DLOPEN
    udf_init();
#endif
  }
  init_status_vars();
  if (opt_bootstrap) /* If running with bootstrap, do not start replication. */
    opt_skip_slave_start= 1;
  /*
    init_slave() must be called after the thread keys are created.
    Some parts of the code (e.g. SHOW STATUS LIKE 'slave_running' and other
    places) assume that active_mi != 0, so let's fail if it's 0 (out of
    memory); a message has already been printed.
  */
  if (init_slave() && !active_mi)
  {
    end_thr_alarm(1);				// Don't allow alarms
    unireg_abort(1);
  }

  if (opt_bootstrap)
  {
    select_thread_in_use= 0;                    // Allow 'kill' to work
    bootstrap(stdin);
    end_thr_alarm(1);				// Don't allow alarms
    unireg_abort(bootstrap_error ? 1 : 0);
  }
  if (opt_init_file)
  {
    if (read_init_file(opt_init_file))
    {
      end_thr_alarm(1);				// Don't allow alarms
      unireg_abort(1);
    }
  }
  execute_ddl_log_recovery();

  create_shutdown_thread();
  create_maintenance_thread();

  sql_print_information(ER(ER_STARTUP),my_progname,server_version,
                        ((unix_sock == INVALID_SOCKET) ? (char*) ""
                                                       : mysqld_unix_port),
                         mysqld_port,
                         MYSQL_COMPILATION_COMMENT);

  if (!opt_noacl)
  {
    if (Events::get_instance()->init())
      unireg_abort(1);
  }

  /* Signal threads waiting for server to be started */
  pthread_mutex_lock(&LOCK_server_started);
  mysqld_server_started= 1;
  pthread_cond_signal(&COND_server_started);
  pthread_mutex_unlock(&LOCK_server_started);

#if defined(__NT__) || defined(HAVE_SMEM)
  handle_connections_methods();
#else
#ifdef __WIN__
  if (!have_tcpip || opt_disable_networking)
  {
    sql_print_error("TCP/IP unavailable or disabled with --skip-networking; no available interfaces");
    unireg_abort(1);
  }
#endif
  handle_connections_sockets(0);
#endif /* __NT__ */

  /* (void) pthread_attr_destroy(&connection_attrib); */
  
  DBUG_PRINT("quit",("Exiting main thread"));

#ifndef __WIN__
#ifdef EXTRA_DEBUG2
  sql_print_error("Before Lock_thread_count");
#endif
  (void) pthread_mutex_lock(&LOCK_thread_count);
  DBUG_PRINT("quit", ("Got thread_count mutex"));
  select_thread_in_use=0;			// For close_connections
  (void) pthread_mutex_unlock(&LOCK_thread_count);
  (void) pthread_cond_broadcast(&COND_thread_count);
#ifdef EXTRA_DEBUG2
  sql_print_error("After lock_thread_count");
#endif
#endif /* __WIN__ */

  /* Wait until cleanup is done */
  (void) pthread_mutex_lock(&LOCK_thread_count);
  while (!ready_to_exit)
    pthread_cond_wait(&COND_thread_count,&LOCK_thread_count);
  (void) pthread_mutex_unlock(&LOCK_thread_count);

  release_ddl_log();
#if defined(__WIN__) && !defined(EMBEDDED_LIBRARY)
  if (Service.IsNT() && start_mode)
    Service.Stop();
  else
  {
    Service.SetShutdownEvent(0);
    if (hEventShutdown)
      CloseHandle(hEventShutdown);
  }
#endif
  clean_up(1);
  wait_for_signal_thread_to_end();
  clean_up_mutexes();
  my_end(opt_endinfo ? MY_CHECK_ERROR | MY_GIVE_INFO : 0);

  exit(0);
  return(0);					/* purecov: deadcode */
}

#endif /* EMBEDDED_LIBRARY */


/****************************************************************************
  Main and thread entry function for Win32
  (all this is needed only to run mysqld as a service on WinNT)
****************************************************************************/

#if defined(__WIN__) && !defined(EMBEDDED_LIBRARY)
int mysql_service(void *p)
{
  if (use_opt_args)
    win_main(opt_argc, opt_argv);
  else
    win_main(Service.my_argc, Service.my_argv);
  return 0;
}


/* Quote string if it contains space, else copy */

static char *add_quoted_string(char *to, const char *from, char *to_end)
{
  uint length= (uint) (to_end-to);

  if (!strchr(from, ' '))
    return strmake(to, from, length-1);
  return strxnmov(to, length-1, "\"", from, "\"", NullS);
}


/*
  Handle basic handling of services, like installation and removal

  SYNOPSIS
    default_service_handling()
    argv		Pointer to argument list
    servicename		Internal name of service
    displayname		Display name of service (in taskbar ?)
    file_path		Path to this program
    startup_option	Startup option to mysqld

  RETURN VALUES
    0		option handled
    1		Could not handle option
 */

static bool
default_service_handling(char **argv,
			 const char *servicename,
			 const char *displayname,
			 const char *file_path,
			 const char *extra_opt,
			 const char *account_name)
{
  char path_and_service[FN_REFLEN+FN_REFLEN+32], *pos, *end;
  end= path_and_service + sizeof(path_and_service)-3;

  /* We have to quote filename if it contains spaces */
  pos= add_quoted_string(path_and_service, file_path, end);
  if (*extra_opt)
  {
    /* Add (possible quoted) option after file_path */
    *pos++= ' ';
    pos= add_quoted_string(pos, extra_opt, end);
  }
  /* We must have servicename last */
  *pos++= ' ';
  (void) add_quoted_string(pos, servicename, end);

  if (Service.got_service_option(argv, "install"))
  {
    Service.Install(1, servicename, displayname, path_and_service,
                    account_name);
    return 0;
  }
  if (Service.got_service_option(argv, "install-manual"))
  {
    Service.Install(0, servicename, displayname, path_and_service,
                    account_name);
    return 0;
  }
  if (Service.got_service_option(argv, "remove"))
  {
    Service.Remove(servicename);
    return 0;
  }
  return 1;
}


int main(int argc, char **argv)
{
  /*
    When several instances are running on the same machine, we
    need to have an  unique  named  hEventShudown  through the
    application PID e.g.: MySQLShutdown1890; MySQLShutdown2342
  */
  int10_to_str((int) GetCurrentProcessId(),strmov(shutdown_event_name,
                                                  "MySQLShutdown"), 10);

  /* Must be initialized early for comparison of service name */
  system_charset_info= &my_charset_utf8_general_ci;

  if (Service.GetOS())	/* true NT family */
  {
    char file_path[FN_REFLEN];
    my_path(file_path, argv[0], "");		      /* Find name in path */
    fn_format(file_path,argv[0],file_path,"",
	      MY_REPLACE_DIR | MY_UNPACK_FILENAME | MY_RESOLVE_SYMLINKS);

    if (argc == 2)
    {
      if (!default_service_handling(argv, MYSQL_SERVICENAME, MYSQL_SERVICENAME,
				   file_path, "", NULL))
	return 0;
      if (Service.IsService(argv[1]))        /* Start an optional service */
      {
	/*
	  Only add the service name to the groups read from the config file
	  if it's not "MySQL". (The default service name should be 'mysqld'
	  but we started a bad tradition by calling it MySQL from the start
	  and we are now stuck with it.
	*/
	if (my_strcasecmp(system_charset_info, argv[1],"mysql"))
	  load_default_groups[load_default_groups_sz-2]= argv[1];
        start_mode= 1;
        Service.Init(argv[1], mysql_service);
        return 0;
      }
    }
    else if (argc == 3) /* install or remove any optional service */
    {
      if (!default_service_handling(argv, argv[2], argv[2], file_path, "",
                                    NULL))
	return 0;
      if (Service.IsService(argv[2]))
      {
	/*
	  mysqld was started as
	  mysqld --defaults-file=my_path\my.ini service-name
	*/
	use_opt_args=1;
	opt_argc= 2;				// Skip service-name
	opt_argv=argv;
	start_mode= 1;
	if (my_strcasecmp(system_charset_info, argv[2],"mysql"))
	  load_default_groups[load_default_groups_sz-2]= argv[2];
	Service.Init(argv[2], mysql_service);
	return 0;
      }
    }
    else if (argc == 4 || argc == 5)
    {
      /*
        This may seem strange, because we handle --local-service while
        preserving 4.1's behavior of allowing any one other argument that is
        passed to the service on startup. (The assumption is that this is
        --defaults-file=file, but that was not enforced in 4.1, so we don't
        enforce it here.)
      */
      const char *extra_opt= NullS;
      const char *account_name = NullS;
      int index;
      for (index = 3; index < argc; index++)
      {
        if (!strcmp(argv[index], "--local-service"))
          account_name= "NT AUTHORITY\\LocalService";
        else
          extra_opt= argv[index];
      }

      if (argc == 4 || account_name)
        if (!default_service_handling(argv, argv[2], argv[2], file_path,
                                      extra_opt, account_name))
          return 0;
    }
    else if (argc == 1 && Service.IsService(MYSQL_SERVICENAME))
    {
      /* start the default service */
      start_mode= 1;
      Service.Init(MYSQL_SERVICENAME, mysql_service);
      return 0;
    }
  }
  /* Start as standalone server */
  Service.my_argc=argc;
  Service.my_argv=argv;
  mysql_service(NULL);
  return 0;
}
#endif


/*
  Execute all commands from a file. Used by the mysql_install_db script to
  create MySQL privilege tables without having to start a full MySQL server.
*/

static void bootstrap(FILE *file)
{
  DBUG_ENTER("bootstrap");

  THD *thd= new THD;
  thd->bootstrap=1;
  my_net_init(&thd->net,(st_vio*) 0);
  thd->max_client_packet_length= thd->net.max_packet;
  thd->security_ctx->master_access= ~(ulong)0;
  thd->thread_id=thread_id++;
  thread_count++;

  bootstrap_file=file;
#ifndef EMBEDDED_LIBRARY			// TODO:  Enable this
  if (pthread_create(&thd->real_id,&connection_attrib,handle_bootstrap,
		     (void*) thd))
  {
    sql_print_warning("Can't create thread to handle bootstrap");
    bootstrap_error=-1;
    DBUG_VOID_RETURN;
  }
  /* Wait for thread to die */
  (void) pthread_mutex_lock(&LOCK_thread_count);
  while (thread_count)
  {
    (void) pthread_cond_wait(&COND_thread_count,&LOCK_thread_count);
    DBUG_PRINT("quit",("One thread died (count=%u)",thread_count));
  }
  (void) pthread_mutex_unlock(&LOCK_thread_count);
#else
  thd->mysql= 0;
  handle_bootstrap((void *)thd);
#endif

  DBUG_VOID_RETURN;
}


static bool read_init_file(char *file_name)
{
  FILE *file;
  DBUG_ENTER("read_init_file");
  DBUG_PRINT("enter",("name: %s",file_name));
  if (!(file=my_fopen(file_name,O_RDONLY,MYF(MY_WME))))
    return(1);
  bootstrap(file);
  (void) my_fclose(file,MYF(MY_WME));
  return 0;
}


#ifndef EMBEDDED_LIBRARY
/*
  Create new thread to handle incoming connection.

  SYNOPSIS
    create_new_thread()
      thd in/out    Thread handle of future thread.

  DESCRIPTION
    This function will create new thread to handle the incoming
    connection.  If there are idle cached threads one will be used.
    'thd' will be pushed into 'threads'.

    In single-threaded mode (#define ONE_THREAD) connection will be
    handled inside this function.

  RETURN VALUE
    none
*/

static void create_new_thread(THD *thd)
{
  DBUG_ENTER("create_new_thread");

  NET *net=&thd->net;				// For easy ref
  net->read_timeout = (uint) connect_timeout;
  if (protocol_version > 9)
    net->return_errno=1;

  /* don't allow too many connections */
  if (thread_count - delayed_insert_threads >= max_connections+1 || abort_loop)
  {
    DBUG_PRINT("error",("Too many connections"));
    close_connection(thd, ER_CON_COUNT_ERROR, 1);
    delete thd;
    DBUG_VOID_RETURN;
  }
  pthread_mutex_lock(&LOCK_thread_count);
  thd->thread_id=thread_id++;

  thd->real_id=pthread_self();			// Keep purify happy

  /* Start a new thread to handle connection */
  thread_count++;

#ifdef ONE_THREAD
  if (test_flags & TEST_NO_THREADS)		// For debugging under Linux
  {
    thread_cache_size=0;			// Safety
    threads.append(thd);
    thd->real_id=pthread_self();
    (void) pthread_mutex_unlock(&LOCK_thread_count);
    handle_one_connection((void*) thd);
  }
  else
#endif
  {
    if (thread_count-delayed_insert_threads > max_used_connections)
      max_used_connections=thread_count-delayed_insert_threads;

    if (cached_thread_count > wake_thread)
    {
      thread_cache.append(thd);
      wake_thread++;
      pthread_cond_signal(&COND_thread_cache);
    }
    else
    {
      int error;
      thread_created++;
      threads.append(thd);
      DBUG_PRINT("info",(("creating thread %lu"), thd->thread_id));
      thd->connect_time = time(NULL);
      if ((error=pthread_create(&thd->real_id,&connection_attrib,
				handle_one_connection,
				(void*) thd)))
      {
	DBUG_PRINT("error",
		   ("Can't create thread to handle request (error %d)",
		    error));
	thread_count--;
	thd->killed= THD::KILL_CONNECTION;			// Safety
	(void) pthread_mutex_unlock(&LOCK_thread_count);
	statistic_increment(aborted_connects,&LOCK_status);
	net_printf_error(thd, ER_CANT_CREATE_THREAD, error);
	(void) pthread_mutex_lock(&LOCK_thread_count);
	close_connection(thd,0,0);
	delete thd;
	(void) pthread_mutex_unlock(&LOCK_thread_count);
	DBUG_VOID_RETURN;
      }
    }
    (void) pthread_mutex_unlock(&LOCK_thread_count);

  }
  DBUG_PRINT("info",("Thread created"));
  DBUG_VOID_RETURN;
}
#endif /* EMBEDDED_LIBRARY */


#ifdef SIGNALS_DONT_BREAK_READ
inline void kill_broken_server()
{
  /* hack to get around signals ignored in syscalls for problem OS's */
  if (
#if !defined(__NETWARE__)
      unix_sock == INVALID_SOCKET ||
#endif
      (!opt_disable_networking && ip_sock == INVALID_SOCKET))
  {
    select_thread_in_use = 0;
    /* The following call will never return */
    kill_server(IF_NETWARE(MYSQL_KILL_SIGNAL, (void*) MYSQL_KILL_SIGNAL));
  }
}
#define MAYBE_BROKEN_SYSCALL kill_broken_server();
#else
#define MAYBE_BROKEN_SYSCALL
#endif

	/* Handle new connections and spawn new process to handle them */

#ifndef EMBEDDED_LIBRARY
pthread_handler_t handle_connections_sockets(void *arg __attribute__((unused)))
{
  my_socket sock,new_sock;
  uint error_count=0;
  uint max_used_connection= (uint) (max(ip_sock,unix_sock)+1);
  fd_set readFDs,clientFDs;
  THD *thd;
  struct sockaddr_in cAddr;
  int ip_flags=0,socket_flags=0,flags;
  st_vio *vio_tmp;
  DBUG_ENTER("handle_connections_sockets");

  LINT_INIT(new_sock);

  (void) my_pthread_getprio(pthread_self());		// For debugging

  FD_ZERO(&clientFDs);
  if (ip_sock != INVALID_SOCKET)
  {
    FD_SET(ip_sock,&clientFDs);
#ifdef HAVE_FCNTL
    ip_flags = fcntl(ip_sock, F_GETFL, 0);
#endif
  }
#ifdef HAVE_SYS_UN_H
  FD_SET(unix_sock,&clientFDs);
#ifdef HAVE_FCNTL
  socket_flags=fcntl(unix_sock, F_GETFL, 0);
#endif
#endif

  DBUG_PRINT("general",("Waiting for connections."));
  MAYBE_BROKEN_SYSCALL;
  while (!abort_loop)
  {
    readFDs=clientFDs;
#ifdef HPUX10
    if (select(max_used_connection,(int*) &readFDs,0,0,0) < 0)
      continue;
#else
    if (select((int) max_used_connection,&readFDs,0,0,0) < 0)
    {
      if (socket_errno != SOCKET_EINTR)
      {
	if (!select_errors++ && !abort_loop)	/* purecov: inspected */
	  sql_print_error("mysqld: Got error %d from select",socket_errno); /* purecov: inspected */
      }
      MAYBE_BROKEN_SYSCALL
      continue;
    }
#endif	/* HPUX10 */
    if (abort_loop)
    {
      MAYBE_BROKEN_SYSCALL;
      break;
    }

    /* Is this a new connection request ? */
#ifdef HAVE_SYS_UN_H
    if (FD_ISSET(unix_sock,&readFDs))
    {
      sock = unix_sock;
      flags= socket_flags;
    }
    else
#endif
    {
      sock = ip_sock;
      flags= ip_flags;
    }

#if !defined(NO_FCNTL_NONBLOCK)
    if (!(test_flags & TEST_BLOCKING))
    {
#if defined(O_NONBLOCK)
      fcntl(sock, F_SETFL, flags | O_NONBLOCK);
#elif defined(O_NDELAY)
      fcntl(sock, F_SETFL, flags | O_NDELAY);
#endif
    }
#endif /* NO_FCNTL_NONBLOCK */
    for (uint retry=0; retry < MAX_ACCEPT_RETRY; retry++)
    {
      size_socket length=sizeof(struct sockaddr_in);
      new_sock = accept(sock, my_reinterpret_cast(struct sockaddr *) (&cAddr),
			&length);
#ifdef __NETWARE__ 
      // TODO: temporary fix, waiting for TCP/IP fix - DEFECT000303149
      if ((new_sock == INVALID_SOCKET) && (socket_errno == EINVAL))
      {
        kill_server(SIGTERM);
      }
#endif
      if (new_sock != INVALID_SOCKET ||
	  (socket_errno != SOCKET_EINTR && socket_errno != SOCKET_EAGAIN))
	break;
      MAYBE_BROKEN_SYSCALL;
#if !defined(NO_FCNTL_NONBLOCK)
      if (!(test_flags & TEST_BLOCKING))
      {
	if (retry == MAX_ACCEPT_RETRY - 1)
	  fcntl(sock, F_SETFL, flags);		// Try without O_NONBLOCK
      }
#endif
    }
#if !defined(NO_FCNTL_NONBLOCK)
    if (!(test_flags & TEST_BLOCKING))
      fcntl(sock, F_SETFL, flags);
#endif
    if (new_sock == INVALID_SOCKET)
    {
      if ((error_count++ & 255) == 0)		// This can happen often
	sql_perror("Error in accept");
      MAYBE_BROKEN_SYSCALL;
      if (socket_errno == SOCKET_ENFILE || socket_errno == SOCKET_EMFILE)
	sleep(1);				// Give other threads some time
      continue;
    }

#ifdef HAVE_LIBWRAP
    {
      if (sock == ip_sock)
      {
	struct request_info req;
	signal(SIGCHLD, SIG_DFL);
	request_init(&req, RQ_DAEMON, libwrapName, RQ_FILE, new_sock, NULL);
	my_fromhost(&req);
	if (!my_hosts_access(&req))
	{
	  /*
	    This may be stupid but refuse() includes an exit(0)
	    which we surely don't want...
	    clean_exit() - same stupid thing ...
	  */
	  syslog(deny_severity, "refused connect from %s",
		 my_eval_client(&req));

	  /*
	    C++ sucks (the gibberish in front just translates the supplied
	    sink function pointer in the req structure from a void (*sink)();
	    to a void(*sink)(int) if you omit the cast, the C++ compiler
	    will cry...
	  */
	  if (req.sink)
	    ((void (*)(int))req.sink)(req.fd);

	  (void) shutdown(new_sock, SHUT_RDWR);
	  (void) closesocket(new_sock);
	  continue;
	}
      }
    }
#endif /* HAVE_LIBWRAP */

    {
      size_socket dummyLen;
      struct sockaddr dummy;
      dummyLen = sizeof(struct sockaddr);
      if (getsockname(new_sock,&dummy, &dummyLen) < 0)
      {
	sql_perror("Error on new connection socket");
	(void) shutdown(new_sock, SHUT_RDWR);
	(void) closesocket(new_sock);
	continue;
      }
    }

    /*
    ** Don't allow too many connections
    */

    if (!(thd= new THD))
    {
      (void) shutdown(new_sock, SHUT_RDWR);
      VOID(closesocket(new_sock));
      continue;
    }
    if (!(vio_tmp=vio_new(new_sock,
			  sock == unix_sock ? VIO_TYPE_SOCKET :
			  VIO_TYPE_TCPIP,
			  sock == unix_sock ? VIO_LOCALHOST: 0)) ||
	my_net_init(&thd->net,vio_tmp))
    {
      if (vio_tmp)
	vio_delete(vio_tmp);
      else
      {
	(void) shutdown(new_sock, SHUT_RDWR);
	(void) closesocket(new_sock);
      }
      delete thd;
      continue;
    }
    if (sock == unix_sock)
      thd->security_ctx->host=(char*) my_localhost;
#ifdef __WIN__
    /* Set default wait_timeout */
    ulong wait_timeout= global_system_variables.net_wait_timeout * 1000;
    (void) setsockopt(new_sock, SOL_SOCKET, SO_RCVTIMEO, (char*)&wait_timeout,
                    sizeof(wait_timeout));
#endif
    create_new_thread(thd);
  }

  decrement_handler_count();
  DBUG_RETURN(0);
}


#ifdef __NT__
pthread_handler_t handle_connections_namedpipes(void *arg)
{
  HANDLE hConnectedPipe;
  BOOL fConnected;
  THD *thd;
  my_thread_init();
  DBUG_ENTER("handle_connections_namedpipes");
  (void) my_pthread_getprio(pthread_self());		// For debugging

  DBUG_PRINT("general",("Waiting for named pipe connections."));
  while (!abort_loop)
  {
    /* wait for named pipe connection */
    fConnected = ConnectNamedPipe(hPipe, NULL);
    if (abort_loop)
      break;
    if (!fConnected)
      fConnected = GetLastError() == ERROR_PIPE_CONNECTED;
    if (!fConnected)
    {
      CloseHandle(hPipe);
      if ((hPipe= CreateNamedPipe(pipe_name,
                                  PIPE_ACCESS_DUPLEX,
                                  PIPE_TYPE_BYTE |
                                  PIPE_READMODE_BYTE |
                                  PIPE_WAIT,
                                  PIPE_UNLIMITED_INSTANCES,
                                  (int) global_system_variables.
                                  net_buffer_length,
                                  (int) global_system_variables.
                                  net_buffer_length,
                                  NMPWAIT_USE_DEFAULT_WAIT,
                                  &saPipeSecurity)) ==
	  INVALID_HANDLE_VALUE)
      {
	sql_perror("Can't create new named pipe!");
	break;					// Abort
      }
    }
    hConnectedPipe = hPipe;
    /* create new pipe for new connection */
    if ((hPipe = CreateNamedPipe(pipe_name,
				 PIPE_ACCESS_DUPLEX,
				 PIPE_TYPE_BYTE |
				 PIPE_READMODE_BYTE |
				 PIPE_WAIT,
				 PIPE_UNLIMITED_INSTANCES,
				 (int) global_system_variables.net_buffer_length,
				 (int) global_system_variables.net_buffer_length,
				 NMPWAIT_USE_DEFAULT_WAIT,
				 &saPipeSecurity)) ==
	INVALID_HANDLE_VALUE)
    {
      sql_perror("Can't create new named pipe!");
      hPipe=hConnectedPipe;
      continue;					// We have to try again
    }

    if (!(thd = new THD))
    {
      DisconnectNamedPipe(hConnectedPipe);
      CloseHandle(hConnectedPipe);
      continue;
    }
    if (!(thd->net.vio = vio_new_win32pipe(hConnectedPipe)) ||
	my_net_init(&thd->net, thd->net.vio))
    {
      close_connection(thd, ER_OUT_OF_RESOURCES, 1);
      delete thd;
      continue;
    }
    /* Host is unknown */
    thd->security_ctx->host= my_strdup(my_localhost, MYF(0));
    create_new_thread(thd);
  }

  decrement_handler_count();
  DBUG_RETURN(0);
}
#endif /* __NT__ */


/*
  Thread of shared memory's service

  SYNOPSIS
    handle_connections_shared_memory()
    arg                              Arguments of thread
*/

#ifdef HAVE_SMEM
pthread_handler_t handle_connections_shared_memory(void *arg)
{
  /* file-mapping object, use for create shared memory */
  HANDLE handle_connect_file_map= 0;
  char  *handle_connect_map= 0;                 // pointer on shared memory
  HANDLE event_connect_answer= 0;
  ulong smem_buffer_length= shared_memory_buffer_length + 4;
  ulong connect_number= 1;
  char tmp[63];
  char *suffix_pos;
  char connect_number_char[22], *p;
  const char *errmsg= 0;
  SECURITY_ATTRIBUTES *sa_event= 0, *sa_mapping= 0;
  my_thread_init();
  DBUG_ENTER("handle_connections_shared_memorys");
  DBUG_PRINT("general",("Waiting for allocated shared memory."));

  if (my_security_attr_create(&sa_event, &errmsg,
                              GENERIC_ALL, SYNCHRONIZE | EVENT_MODIFY_STATE))
    goto error;

  if (my_security_attr_create(&sa_mapping, &errmsg,
                             GENERIC_ALL, FILE_MAP_READ | FILE_MAP_WRITE))
    goto error;

  /*
    The name of event and file-mapping events create agree next rule:
      shared_memory_base_name+unique_part
    Where:
      shared_memory_base_name is unique value for each server
      unique_part is unique value for each object (events and file-mapping)
  */
  suffix_pos= strxmov(tmp,shared_memory_base_name,"_",NullS);
  strmov(suffix_pos, "CONNECT_REQUEST");
  if ((smem_event_connect_request= CreateEvent(sa_event,
                                               FALSE, FALSE, tmp)) == 0)
  {
    errmsg= "Could not create request event";
    goto error;
  }
  strmov(suffix_pos, "CONNECT_ANSWER");
  if ((event_connect_answer= CreateEvent(sa_event, FALSE, FALSE, tmp)) == 0)
  {
    errmsg="Could not create answer event";
    goto error;
  }
  strmov(suffix_pos, "CONNECT_DATA");
  if ((handle_connect_file_map=
       CreateFileMapping(INVALID_HANDLE_VALUE, sa_mapping,
                         PAGE_READWRITE, 0, sizeof(connect_number), tmp)) == 0)
  {
    errmsg= "Could not create file mapping";
    goto error;
  }
  if ((handle_connect_map= (char *)MapViewOfFile(handle_connect_file_map,
						  FILE_MAP_WRITE,0,0,
						  sizeof(DWORD))) == 0)
  {
    errmsg= "Could not create shared memory service";
    goto error;
  }

  while (!abort_loop)
  {
    /* Wait a request from client */
    WaitForSingleObject(smem_event_connect_request,INFINITE);

    /*
       it can be after shutdown command
    */
    if (abort_loop)
      goto error;

    HANDLE handle_client_file_map= 0;
    char  *handle_client_map= 0;
    HANDLE event_client_wrote= 0;
    HANDLE event_client_read= 0;    // for transfer data server <-> client
    HANDLE event_server_wrote= 0;
    HANDLE event_server_read= 0;
    HANDLE event_conn_closed= 0;
    THD *thd= 0;

    p= int10_to_str(connect_number, connect_number_char, 10);
    /*
      The name of event and file-mapping events create agree next rule:
        shared_memory_base_name+unique_part+number_of_connection
        Where:
	  shared_memory_base_name is uniquel value for each server
	  unique_part is unique value for each object (events and file-mapping)
	  number_of_connection is connection-number between server and client
    */
    suffix_pos= strxmov(tmp,shared_memory_base_name,"_",connect_number_char,
			 "_",NullS);
    strmov(suffix_pos, "DATA");
    if ((handle_client_file_map=
         CreateFileMapping(INVALID_HANDLE_VALUE, sa_mapping,
                           PAGE_READWRITE, 0, smem_buffer_length, tmp)) == 0)
    {
      errmsg= "Could not create file mapping";
      goto errorconn;
    }
    if ((handle_client_map= (char*)MapViewOfFile(handle_client_file_map,
						  FILE_MAP_WRITE,0,0,
						  smem_buffer_length)) == 0)
    {
      errmsg= "Could not create memory map";
      goto errorconn;
    }
    strmov(suffix_pos, "CLIENT_WROTE");
    if ((event_client_wrote= CreateEvent(sa_event, FALSE, FALSE, tmp)) == 0)
    {
      errmsg= "Could not create client write event";
      goto errorconn;
    }
    strmov(suffix_pos, "CLIENT_READ");
    if ((event_client_read= CreateEvent(sa_event, FALSE, FALSE, tmp)) == 0)
    {
      errmsg= "Could not create client read event";
      goto errorconn;
    }
    strmov(suffix_pos, "SERVER_READ");
    if ((event_server_read= CreateEvent(sa_event, FALSE, FALSE, tmp)) == 0)
    {
      errmsg= "Could not create server read event";
      goto errorconn;
    }
    strmov(suffix_pos, "SERVER_WROTE");
    if ((event_server_wrote= CreateEvent(sa_event,
                                         FALSE, FALSE, tmp)) == 0)
    {
      errmsg= "Could not create server write event";
      goto errorconn;
    }
    strmov(suffix_pos, "CONNECTION_CLOSED");
    if ((event_conn_closed= CreateEvent(sa_event,
                                        TRUE, FALSE, tmp)) == 0)
    {
      errmsg= "Could not create closed connection event";
      goto errorconn;
    }
    if (abort_loop)
      goto errorconn;
    if (!(thd= new THD))
      goto errorconn;
    /* Send number of connection to client */
    int4store(handle_connect_map, connect_number);
    if (!SetEvent(event_connect_answer))
    {
      errmsg= "Could not send answer event";
      goto errorconn;
    }
    /* Set event that client should receive data */
    if (!SetEvent(event_client_read))
    {
      errmsg= "Could not set client to read mode";
      goto errorconn;
    }
    if (!(thd->net.vio= vio_new_win32shared_memory(&thd->net,
                                                   handle_client_file_map,
                                                   handle_client_map,
                                                   event_client_wrote,
                                                   event_client_read,
                                                   event_server_wrote,
                                                   event_server_read,
                                                   event_conn_closed)) ||
                        my_net_init(&thd->net, thd->net.vio))
    {
      close_connection(thd, ER_OUT_OF_RESOURCES, 1);
      errmsg= 0;
      goto errorconn;
    }
    thd->security_ctx->host= my_strdup(my_localhost, MYF(0)); /* Host is unknown */
    create_new_thread(thd);
    connect_number++;
    continue;

errorconn:
    /* Could not form connection;  Free used handlers/memort and retry */
    if (errmsg)
    {
      char buff[180];
      strxmov(buff, "Can't create shared memory connection: ", errmsg, ".",
	      NullS);
      sql_perror(buff);
    }
    if (handle_client_file_map) 
      CloseHandle(handle_client_file_map);
    if (handle_client_map)
      UnmapViewOfFile(handle_client_map);
    if (event_server_wrote)
      CloseHandle(event_server_wrote);
    if (event_server_read)
      CloseHandle(event_server_read);
    if (event_client_wrote)
      CloseHandle(event_client_wrote);
    if (event_client_read)
      CloseHandle(event_client_read);
    if (event_conn_closed)
      CloseHandle(event_conn_closed);
    delete thd;
  }

  /* End shared memory handling */
error:
  if (errmsg)
  {
    char buff[180];
    strxmov(buff, "Can't create shared memory service: ", errmsg, ".", NullS);
    sql_perror(buff);
  }
  my_security_attr_free(sa_event);
  my_security_attr_free(sa_mapping);
  if (handle_connect_map)	UnmapViewOfFile(handle_connect_map);
  if (handle_connect_file_map)	CloseHandle(handle_connect_file_map);
  if (event_connect_answer)	CloseHandle(event_connect_answer);
  if (smem_event_connect_request) CloseHandle(smem_event_connect_request);

  decrement_handler_count();
  DBUG_RETURN(0);
}
#endif /* HAVE_SMEM */
#endif /* EMBEDDED_LIBRARY */


/****************************************************************************
  Handle start options
******************************************************************************/

enum options_mysqld
{
  OPT_ISAM_LOG=256,            OPT_SKIP_NEW, 
  OPT_SKIP_GRANT,              OPT_SKIP_LOCK, 
  OPT_ENABLE_LOCK,             OPT_USE_LOCKING,
  OPT_SOCKET,                  OPT_UPDATE_LOG,
  OPT_BIN_LOG,                 OPT_SKIP_RESOLVE,
  OPT_SKIP_NETWORKING,         OPT_BIN_LOG_INDEX,
  OPT_BIND_ADDRESS,            OPT_PID_FILE,
  OPT_SKIP_PRIOR,              OPT_BIG_TABLES,
  OPT_STANDALONE,              OPT_ONE_THREAD,
  OPT_CONSOLE,                 OPT_LOW_PRIORITY_UPDATES,
  OPT_SKIP_HOST_CACHE,         OPT_SHORT_LOG_FORMAT,
  OPT_FLUSH,                   OPT_SAFE,
  OPT_BOOTSTRAP,               OPT_SKIP_SHOW_DB,
  OPT_STORAGE_ENGINE,          OPT_INIT_FILE,
  OPT_DELAY_KEY_WRITE_ALL,     OPT_SLOW_QUERY_LOG,
  OPT_DELAY_KEY_WRITE,	       OPT_CHARSETS_DIR,
  OPT_BDB_HOME,                OPT_BDB_LOG,
  OPT_BDB_TMP,                 OPT_BDB_SYNC,
  OPT_BDB_LOCK,                OPT_BDB,
  OPT_BDB_NO_RECOVER,          OPT_BDB_SHARED,
  OPT_BDB_DATA_DIRECT,         OPT_BDB_LOG_DIRECT,
  OPT_MASTER_HOST,             OPT_MASTER_USER,
  OPT_MASTER_PASSWORD,         OPT_MASTER_PORT,
  OPT_MASTER_INFO_FILE,        OPT_MASTER_CONNECT_RETRY,
  OPT_MASTER_RETRY_COUNT,      OPT_LOG_TC, OPT_LOG_TC_SIZE,
  OPT_MASTER_SSL,              OPT_MASTER_SSL_KEY,
  OPT_MASTER_SSL_CERT,         OPT_MASTER_SSL_CAPATH,
  OPT_MASTER_SSL_CIPHER,       OPT_MASTER_SSL_CA,
  OPT_SQL_BIN_UPDATE_SAME,     OPT_REPLICATE_DO_DB,
  OPT_REPLICATE_IGNORE_DB,     OPT_LOG_SLAVE_UPDATES,
  OPT_BINLOG_DO_DB,            OPT_BINLOG_IGNORE_DB,
  OPT_BINLOG_FORMAT,
#ifndef DBUG_OFF
  OPT_BINLOG_SHOW_XID,
#endif
  OPT_BINLOG_ROWS_EVENT_MAX_SIZE, 
  OPT_WANT_CORE,               OPT_CONCURRENT_INSERT,
  OPT_MEMLOCK,                 OPT_MYISAM_RECOVER,
  OPT_REPLICATE_REWRITE_DB,    OPT_SERVER_ID,
  OPT_SKIP_SLAVE_START,        OPT_SKIP_INNOBASE,
  OPT_SAFEMALLOC_MEM_LIMIT,    OPT_REPLICATE_DO_TABLE,
  OPT_REPLICATE_IGNORE_TABLE,  OPT_REPLICATE_WILD_DO_TABLE,
  OPT_REPLICATE_WILD_IGNORE_TABLE, OPT_REPLICATE_SAME_SERVER_ID,
  OPT_DISCONNECT_SLAVE_EVENT_COUNT, OPT_TC_HEURISTIC_RECOVER,
  OPT_ABORT_SLAVE_EVENT_COUNT,
  OPT_INNODB_DATA_HOME_DIR,
  OPT_INNODB_DATA_FILE_PATH,
  OPT_INNODB_LOG_GROUP_HOME_DIR,
  OPT_INNODB_LOG_ARCH_DIR,
  OPT_INNODB_LOG_ARCHIVE,
  OPT_INNODB_FLUSH_LOG_AT_TRX_COMMIT,
  OPT_INNODB_FLUSH_METHOD,
  OPT_INNODB_DOUBLEWRITE,
  OPT_INNODB_CHECKSUMS,
  OPT_INNODB_FAST_SHUTDOWN,
  OPT_INNODB_FILE_PER_TABLE, OPT_CRASH_BINLOG_INNODB,
  OPT_INNODB_LOCKS_UNSAFE_FOR_BINLOG,
  OPT_LOG_BIN_TRUST_FUNCTION_CREATORS,
  OPT_SAFE_SHOW_DB, OPT_INNODB_SAFE_BINLOG,
  OPT_INNODB, OPT_ISAM,
  OPT_ENGINE_CONDITION_PUSHDOWN, OPT_NDBCLUSTER, OPT_NDB_CONNECTSTRING, 
  OPT_NDB_USE_EXACT_COUNT, OPT_NDB_USE_TRANSACTIONS,
  OPT_NDB_FORCE_SEND, OPT_NDB_AUTOINCREMENT_PREFETCH_SZ,
  OPT_NDB_SHM, OPT_NDB_OPTIMIZED_NODE_SELECTION, OPT_NDB_CACHE_CHECK_TIME,
  OPT_NDB_MGMD, OPT_NDB_NODEID,
  OPT_NDB_DISTRIBUTION,
  OPT_NDB_INDEX_STAT_ENABLE,
  OPT_NDB_EXTRA_LOGGING,
  OPT_NDB_REPORT_THRESH_BINLOG_EPOCH_SLIP,
  OPT_NDB_REPORT_THRESH_BINLOG_MEM_USAGE,
  OPT_NDB_USE_COPYING_ALTER_TABLE,
  OPT_SKIP_SAFEMALLOC,
  OPT_TEMP_POOL, OPT_TX_ISOLATION, OPT_COMPLETION_TYPE,
  OPT_SKIP_STACK_TRACE, OPT_SKIP_SYMLINKS,
  OPT_MAX_BINLOG_DUMP_EVENTS, OPT_SPORADIC_BINLOG_DUMP_FAIL,
  OPT_SAFE_USER_CREATE, OPT_SQL_MODE,
  OPT_HAVE_NAMED_PIPE,
  OPT_DO_PSTACK, OPT_EVENT_SCHEDULER, OPT_REPORT_HOST,
  OPT_REPORT_USER, OPT_REPORT_PASSWORD, OPT_REPORT_PORT,
  OPT_SHOW_SLAVE_AUTH_INFO,
  OPT_SLAVE_LOAD_TMPDIR, OPT_NO_MIX_TYPE,
  OPT_RPL_RECOVERY_RANK,OPT_INIT_RPL_ROLE,
  OPT_RELAY_LOG, OPT_RELAY_LOG_INDEX, OPT_RELAY_LOG_INFO_FILE,
  OPT_SLAVE_SKIP_ERRORS, OPT_DES_KEY_FILE, OPT_LOCAL_INFILE,
  OPT_SSL_SSL, OPT_SSL_KEY, OPT_SSL_CERT, OPT_SSL_CA,
  OPT_SSL_CAPATH, OPT_SSL_CIPHER,
  OPT_BACK_LOG, OPT_BINLOG_CACHE_SIZE,
  OPT_CONNECT_TIMEOUT, OPT_DELAYED_INSERT_TIMEOUT,
  OPT_DELAYED_INSERT_LIMIT, OPT_DELAYED_QUEUE_SIZE,
  OPT_FLUSH_TIME, OPT_FT_MIN_WORD_LEN, OPT_FT_BOOLEAN_SYNTAX,
  OPT_FT_MAX_WORD_LEN, OPT_FT_QUERY_EXPANSION_LIMIT, OPT_FT_STOPWORD_FILE,
  OPT_INTERACTIVE_TIMEOUT, OPT_JOIN_BUFF_SIZE,
  OPT_KEY_BUFFER_SIZE, OPT_KEY_CACHE_BLOCK_SIZE,
  OPT_KEY_CACHE_DIVISION_LIMIT, OPT_KEY_CACHE_AGE_THRESHOLD,
  OPT_LONG_QUERY_TIME,
  OPT_LOWER_CASE_TABLE_NAMES, OPT_MAX_ALLOWED_PACKET,
  OPT_MAX_BINLOG_CACHE_SIZE, OPT_MAX_BINLOG_SIZE,
  OPT_MAX_CONNECTIONS, OPT_MAX_CONNECT_ERRORS,
  OPT_MAX_DELAYED_THREADS, OPT_MAX_HEP_TABLE_SIZE,
  OPT_MAX_JOIN_SIZE, OPT_MAX_PREPARED_STMT_COUNT,
  OPT_MAX_RELAY_LOG_SIZE, OPT_MAX_SORT_LENGTH,
  OPT_MAX_SEEKS_FOR_KEY, OPT_MAX_TMP_TABLES, OPT_MAX_USER_CONNECTIONS,
  OPT_MAX_LENGTH_FOR_SORT_DATA,
  OPT_MAX_WRITE_LOCK_COUNT, OPT_BULK_INSERT_BUFFER_SIZE,
  OPT_MAX_ERROR_COUNT, OPT_MULTI_RANGE_COUNT, OPT_MYISAM_DATA_POINTER_SIZE,
  OPT_MYISAM_BLOCK_SIZE, OPT_MYISAM_MAX_EXTRA_SORT_FILE_SIZE,
  OPT_MYISAM_MAX_SORT_FILE_SIZE, OPT_MYISAM_SORT_BUFFER_SIZE,
  OPT_MYISAM_USE_MMAP,
  OPT_MYISAM_STATS_METHOD,
  OPT_NET_BUFFER_LENGTH, OPT_NET_RETRY_COUNT,
  OPT_NET_READ_TIMEOUT, OPT_NET_WRITE_TIMEOUT,
  OPT_OPEN_FILES_LIMIT,
  OPT_PRELOAD_BUFFER_SIZE,
  OPT_QUERY_CACHE_LIMIT, OPT_QUERY_CACHE_MIN_RES_UNIT, OPT_QUERY_CACHE_SIZE,
  OPT_QUERY_CACHE_TYPE, OPT_QUERY_CACHE_WLOCK_INVALIDATE, OPT_RECORD_BUFFER,
  OPT_RECORD_RND_BUFFER, OPT_DIV_PRECINCREMENT, OPT_RELAY_LOG_SPACE_LIMIT,
  OPT_RELAY_LOG_PURGE,
  OPT_SLAVE_NET_TIMEOUT, OPT_SLAVE_COMPRESSED_PROTOCOL, OPT_SLOW_LAUNCH_TIME,
  OPT_SLAVE_TRANS_RETRIES, OPT_READONLY, OPT_DEBUGGING,
  OPT_SORT_BUFFER, OPT_TABLE_OPEN_CACHE, OPT_TABLE_DEF_CACHE,
  OPT_THREAD_CONCURRENCY, OPT_THREAD_CACHE_SIZE,
  OPT_TMP_TABLE_SIZE, OPT_THREAD_STACK,
  OPT_WAIT_TIMEOUT, OPT_MYISAM_REPAIR_THREADS,
  OPT_INNODB_MIRRORED_LOG_GROUPS,
  OPT_INNODB_LOG_FILES_IN_GROUP,
  OPT_INNODB_LOG_FILE_SIZE,
  OPT_INNODB_LOG_BUFFER_SIZE,
  OPT_INNODB_BUFFER_POOL_SIZE,
  OPT_INNODB_BUFFER_POOL_AWE_MEM_MB,
  OPT_INNODB_ADDITIONAL_MEM_POOL_SIZE,
  OPT_INNODB_MAX_PURGE_LAG,
  OPT_INNODB_FILE_IO_THREADS,
  OPT_INNODB_LOCK_WAIT_TIMEOUT,
  OPT_INNODB_THREAD_CONCURRENCY,
  OPT_INNODB_COMMIT_CONCURRENCY,
  OPT_INNODB_FORCE_RECOVERY,
  OPT_INNODB_STATUS_FILE,
  OPT_INNODB_MAX_DIRTY_PAGES_PCT,
  OPT_INNODB_TABLE_LOCKS,
  OPT_INNODB_SUPPORT_XA,
  OPT_INNODB_OPEN_FILES,
  OPT_INNODB_AUTOEXTEND_INCREMENT,
  OPT_INNODB_SYNC_SPIN_LOOPS,
  OPT_INNODB_CONCURRENCY_TICKETS,
  OPT_INNODB_THREAD_SLEEP_DELAY,
  OPT_BDB_CACHE_SIZE,
  OPT_BDB_CACHE_PARTS,
  OPT_BDB_LOG_BUFFER_SIZE,
  OPT_BDB_MAX_LOCK,
  OPT_BDB_REGION_SIZE,
  OPT_ERROR_LOG_FILE,
  OPT_DEFAULT_WEEK_FORMAT,
  OPT_RANGE_ALLOC_BLOCK_SIZE, OPT_ALLOW_SUSPICIOUS_UDFS,
  OPT_QUERY_ALLOC_BLOCK_SIZE, OPT_QUERY_PREALLOC_SIZE,
  OPT_TRANS_ALLOC_BLOCK_SIZE, OPT_TRANS_PREALLOC_SIZE,
  OPT_SYNC_FRM, OPT_SYNC_BINLOG,
  OPT_SYNC_REPLICATION,
  OPT_SYNC_REPLICATION_SLAVE_ID,
  OPT_SYNC_REPLICATION_TIMEOUT,
  OPT_BDB_NOSYNC,
  OPT_ENABLE_SHARED_MEMORY,
  OPT_SHARED_MEMORY_BASE_NAME,
  OPT_OLD_PASSWORDS,
  OPT_OLD_ALTER_TABLE,
  OPT_EXPIRE_LOGS_DAYS,
  OPT_GROUP_CONCAT_MAX_LEN,
  OPT_DEFAULT_COLLATION,
  OPT_CHARACTER_SET_CLIENT_HANDSHAKE,
  OPT_CHARACTER_SET_FILESYSTEM,
  OPT_INIT_CONNECT,
  OPT_INIT_SLAVE,
  OPT_SECURE_AUTH,
  OPT_DATE_FORMAT,
  OPT_TIME_FORMAT,
  OPT_DATETIME_FORMAT,
  OPT_LOG_QUERIES_NOT_USING_INDEXES,
  OPT_DEFAULT_TIME_ZONE,
  OPT_SYSDATE_IS_NOW,
  OPT_OPTIMIZER_SEARCH_DEPTH,
  OPT_OPTIMIZER_PRUNE_LEVEL,
  OPT_UPDATABLE_VIEWS_WITH_LIMIT,
  OPT_SP_AUTOMATIC_PRIVILEGES,
  OPT_MAX_SP_RECURSION_DEPTH,
  OPT_AUTO_INCREMENT, OPT_AUTO_INCREMENT_OFFSET,
  OPT_ENABLE_LARGE_PAGES,
  OPT_TIMED_MUTEXES,
  OPT_OLD_STYLE_USER_LIMITS,
  OPT_LOG_SLOW_ADMIN_STATEMENTS,
  OPT_TABLE_LOCK_WAIT_TIMEOUT,
  OPT_PLUGIN_DIR,
  OPT_LOG_OUTPUT,
  OPT_PORT_OPEN_TIMEOUT,
  OPT_GENERAL_LOG,
  OPT_SLOW_LOG,
  OPT_MERGE,
  OPT_INNODB_ROLLBACK_ON_TIMEOUT
};


#define LONG_TIMEOUT ((ulong) 3600L*24L*365L)

struct my_option my_long_options[] =
{
  {"help", '?', "Display this help and exit.", 
   (gptr*) &opt_help, (gptr*) &opt_help, 0, GET_BOOL, NO_ARG, 0, 0, 0, 0,
   0, 0},
#ifdef HAVE_REPLICATION
  {"abort-slave-event-count", OPT_ABORT_SLAVE_EVENT_COUNT,
   "Option used by mysql-test for debugging and testing of replication.",
   (gptr*) &abort_slave_event_count,  (gptr*) &abort_slave_event_count,
   0, GET_INT, REQUIRED_ARG, 0, 0, 0, 0, 0, 0},
#endif /* HAVE_REPLICATION */
  {"allow-suspicious-udfs", OPT_ALLOW_SUSPICIOUS_UDFS,
   "Allows use of UDFs consisting of only one symbol xxx() "
   "without corresponding xxx_init() or xxx_deinit(). That also means "
   "that one can load any function from any library, for example exit() "
   "from libc.so",
   (gptr*) &opt_allow_suspicious_udfs, (gptr*) &opt_allow_suspicious_udfs,
   0, GET_BOOL, NO_ARG, 0, 0, 0, 0, 0, 0},
  {"ansi", 'a', "Use ANSI SQL syntax instead of MySQL syntax. This mode will also set transaction isolation level 'serializable'.", 0, 0, 0,
   GET_NO_ARG, NO_ARG, 0, 0, 0, 0, 0, 0},
  {"auto-increment-increment", OPT_AUTO_INCREMENT,
   "Auto-increment columns are incremented by this",
   (gptr*) &global_system_variables.auto_increment_increment,
   (gptr*) &max_system_variables.auto_increment_increment, 0, GET_ULONG,
   OPT_ARG, 1, 1, 65535, 0, 1, 0 },
  {"auto-increment-offset", OPT_AUTO_INCREMENT_OFFSET,
   "Offset added to Auto-increment columns. Used when auto-increment-increment != 1",
   (gptr*) &global_system_variables.auto_increment_offset,
   (gptr*) &max_system_variables.auto_increment_offset, 0, GET_ULONG, OPT_ARG,
   1, 1, 65535, 0, 1, 0 },
  {"automatic-sp-privileges", OPT_SP_AUTOMATIC_PRIVILEGES,
   "Creating and dropping stored procedures alters ACLs. Disable with --skip-automatic-sp-privileges.",
   (gptr*) &sp_automatic_privileges, (gptr*) &sp_automatic_privileges,
   0, GET_BOOL, NO_ARG, 1, 0, 0, 0, 0, 0},
  {"basedir", 'b',
   "Path to installation directory. All paths are usually resolved relative to this.",
   (gptr*) &mysql_home_ptr, (gptr*) &mysql_home_ptr, 0, GET_STR, REQUIRED_ARG,
   0, 0, 0, 0, 0, 0},
  {"big-tables", OPT_BIG_TABLES,
   "Allow big result sets by saving all temporary sets on file (Solves most 'table full' errors).",
   0, 0, 0, GET_NO_ARG, NO_ARG, 0, 0, 0, 0, 0, 0},
  {"bind-address", OPT_BIND_ADDRESS, "IP address to bind to.",
   (gptr*) &my_bind_addr_str, (gptr*) &my_bind_addr_str, 0, GET_STR,
   REQUIRED_ARG, 0, 0, 0, 0, 0, 0},
  {"binlog_format", OPT_BINLOG_FORMAT,
   "Tell the master the form of binary logging to use: either 'row' for "
   "row-based binary logging, or 'statement' for statement-based binary "
   "logging, or 'mixed'. 'mixed' is statement-based binary logging except "
   "for those statements where only row-based is correct: those which "
   "involve user-defined functions (i.e. UDFs) or the UUID() function; for "
   "those, row-based binary logging is automatically used. "
#ifdef HAVE_NDB_BINLOG
   "If ndbcluster is enabled, the default is 'row'."
#endif
   , 0, 0, 0, GET_STR, REQUIRED_ARG,
   BINLOG_FORMAT_MIXED
   , 0, 0, 0, 0, 0 },
  {"binlog-do-db", OPT_BINLOG_DO_DB,
   "Tells the master it should log updates for the specified database, and exclude all others not explicitly mentioned.",
   0, 0, 0, GET_STR, REQUIRED_ARG, 0, 0, 0, 0, 0, 0},
  {"binlog-ignore-db", OPT_BINLOG_IGNORE_DB,
   "Tells the master that updates to the given database should not be logged tothe binary log.",
   0, 0, 0, GET_STR, REQUIRED_ARG, 0, 0, 0, 0, 0, 0},
  {"binlog-row-event-max-size", OPT_BINLOG_ROWS_EVENT_MAX_SIZE,
   "The maximum size of a row-based binary log event in bytes. Rows will be "
   "grouped into events smaller than this size if possible. "
   "The value has to be a multiple of 256.",
   (gptr*) &opt_binlog_rows_event_max_size, 
   (gptr*) &opt_binlog_rows_event_max_size, 0, 
   GET_ULONG, REQUIRED_ARG, 
   /* def_value */ 1024, /* min_value */  256, /* max_value */ ULONG_MAX, 
   /* sub_size */     0, /* block_size */ 256, 
   /* app_type */ 0
  },
#ifndef DISABLE_GRANT_OPTIONS
  {"bootstrap", OPT_BOOTSTRAP, "Used by mysql installation scripts.", 0, 0, 0,
   GET_NO_ARG, NO_ARG, 0, 0, 0, 0, 0, 0},
#endif
  {"character-set-client-handshake", OPT_CHARACTER_SET_CLIENT_HANDSHAKE,
   "Don't ignore client side character set value sent during handshake.",
   (gptr*) &opt_character_set_client_handshake,
   (gptr*) &opt_character_set_client_handshake,
    0, GET_BOOL, NO_ARG, 1, 0, 0, 0, 0, 0},
  {"character-set-filesystem", OPT_CHARACTER_SET_FILESYSTEM,
   "Set the filesystem character set.",
   (gptr*) &character_set_filesystem_name,
   (gptr*) &character_set_filesystem_name,
   0, GET_STR, REQUIRED_ARG, 0, 0, 0, 0, 0, 0 },
  {"character-set-server", 'C', "Set the default character set.",
   (gptr*) &default_character_set_name, (gptr*) &default_character_set_name,
   0, GET_STR, REQUIRED_ARG, 0, 0, 0, 0, 0, 0 },
  {"character-sets-dir", OPT_CHARSETS_DIR,
   "Directory where character sets are.", (gptr*) &charsets_dir,
   (gptr*) &charsets_dir, 0, GET_STR, REQUIRED_ARG, 0, 0, 0, 0, 0, 0},
  {"chroot", 'r', "Chroot mysqld daemon during startup.",
   (gptr*) &mysqld_chroot, (gptr*) &mysqld_chroot, 0, GET_STR, REQUIRED_ARG,
   0, 0, 0, 0, 0, 0},
  {"collation-server", OPT_DEFAULT_COLLATION, "Set the default collation.",
   (gptr*) &default_collation_name, (gptr*) &default_collation_name,
   0, GET_STR, REQUIRED_ARG, 0, 0, 0, 0, 0, 0 },
  {"completion-type", OPT_COMPLETION_TYPE, "Default completion type.",
   (gptr*) &global_system_variables.completion_type,
   (gptr*) &max_system_variables.completion_type, 0, GET_ULONG,
   REQUIRED_ARG, 0, 0, 2, 0, 1, 0},
  {"concurrent-insert", OPT_CONCURRENT_INSERT,
   "Use concurrent insert with MyISAM. Disable with --concurrent-insert=0",
   (gptr*) &myisam_concurrent_insert, (gptr*) &myisam_concurrent_insert,
   0, GET_LONG, OPT_ARG, 1, 0, 2, 0, 0, 0},
  {"console", OPT_CONSOLE, "Write error output on screen; Don't remove the console window on windows.",
   (gptr*) &opt_console, (gptr*) &opt_console, 0, GET_BOOL, NO_ARG, 0, 0, 0,
   0, 0, 0},
  {"core-file", OPT_WANT_CORE, "Write core on errors.", 0, 0, 0, GET_NO_ARG,
   NO_ARG, 0, 0, 0, 0, 0, 0},
  {"datadir", 'h', "Path to the database root.", (gptr*) &mysql_data_home,
   (gptr*) &mysql_data_home, 0, GET_STR, REQUIRED_ARG, 0, 0, 0, 0, 0, 0},
#ifndef DBUG_OFF
  {"debug", '#', "Debug log.", (gptr*) &default_dbug_option,
   (gptr*) &default_dbug_option, 0, GET_STR, OPT_ARG, 0, 0, 0, 0, 0, 0},
#endif
  {"default-character-set", 'C', "Set the default character set (deprecated option, use --character-set-server instead).",
   (gptr*) &default_character_set_name, (gptr*) &default_character_set_name,
   0, GET_STR, REQUIRED_ARG, 0, 0, 0, 0, 0, 0 },
  {"default-collation", OPT_DEFAULT_COLLATION, "Set the default collation (deprecated option, use --collation-server instead).",
   (gptr*) &default_collation_name, (gptr*) &default_collation_name,
   0, GET_STR, REQUIRED_ARG, 0, 0, 0, 0, 0, 0 },
  {"default-storage-engine", OPT_STORAGE_ENGINE,
   "Set the default storage engine (table type) for tables.",
   (gptr*)&default_storage_engine_str, (gptr*)&default_storage_engine_str,
   0, GET_STR, REQUIRED_ARG, 0, 0, 0, 0, 0, 0},
  {"default-table-type", OPT_STORAGE_ENGINE,
   "(deprecated) Use --default-storage-engine.",
   (gptr*)&default_storage_engine_str, (gptr*)&default_storage_engine_str,
   0, GET_STR, REQUIRED_ARG, 0, 0, 0, 0, 0, 0},
  {"default-time-zone", OPT_DEFAULT_TIME_ZONE, "Set the default time zone.",
   (gptr*) &default_tz_name, (gptr*) &default_tz_name,
   0, GET_STR, REQUIRED_ARG, 0, 0, 0, 0, 0, 0 },
  {"delay-key-write", OPT_DELAY_KEY_WRITE, "Type of DELAY_KEY_WRITE.",
   0,0,0, GET_STR, OPT_ARG, 0, 0, 0, 0, 0, 0},
  {"delay-key-write-for-all-tables", OPT_DELAY_KEY_WRITE_ALL,
   "Don't flush key buffers between writes for any MyISAM table (Deprecated option, use --delay-key-write=all instead).",
   0, 0, 0, GET_NO_ARG, NO_ARG, 0, 0, 0, 0, 0, 0},
#ifdef HAVE_OPENSSL
  {"des-key-file", OPT_DES_KEY_FILE,
   "Load keys for des_encrypt() and des_encrypt from given file.",
   (gptr*) &des_key_file, (gptr*) &des_key_file, 0, GET_STR, REQUIRED_ARG,
   0, 0, 0, 0, 0, 0},
#endif /* HAVE_OPENSSL */
#ifdef HAVE_REPLICATION
  {"disconnect-slave-event-count", OPT_DISCONNECT_SLAVE_EVENT_COUNT,
   "Option used by mysql-test for debugging and testing of replication.",
   (gptr*) &disconnect_slave_event_count,
   (gptr*) &disconnect_slave_event_count, 0, GET_INT, REQUIRED_ARG, 0, 0, 0,
   0, 0, 0},
#endif /* HAVE_REPLICATION */
  {"enable-locking", OPT_ENABLE_LOCK,
   "Deprecated option, use --external-locking instead.",
   (gptr*) &opt_external_locking, (gptr*) &opt_external_locking,
   0, GET_BOOL, NO_ARG, 0, 0, 0, 0, 0, 0},
#ifdef __NT__
  {"enable-named-pipe", OPT_HAVE_NAMED_PIPE, "Enable the named pipe (NT).",
   (gptr*) &opt_enable_named_pipe, (gptr*) &opt_enable_named_pipe, 0, GET_BOOL,
   NO_ARG, 0, 0, 0, 0, 0, 0},
#endif
  {"enable-pstack", OPT_DO_PSTACK, "Print a symbolic stack trace on failure.",
   (gptr*) &opt_do_pstack, (gptr*) &opt_do_pstack, 0, GET_BOOL, NO_ARG, 0, 0,
   0, 0, 0, 0},
  {"engine-condition-pushdown",
   OPT_ENGINE_CONDITION_PUSHDOWN,
   "Push supported query conditions to the storage engine.",
   (gptr*) &global_system_variables.engine_condition_pushdown,
   (gptr*) &global_system_variables.engine_condition_pushdown,
   0, GET_BOOL, NO_ARG, 0, 0, 0, 0, 0, 0},
  /* See how it's handled in get_one_option() */
  {"event-scheduler", OPT_EVENT_SCHEDULER, "Enable/disable the event scheduler.",
   NULL,  NULL, 0, GET_STR, OPT_ARG, 0, 0, 0, 0, 0, 0},
  {"exit-info", 'T', "Used for debugging;  Use at your own risk!", 0, 0, 0,
   GET_LONG, OPT_ARG, 0, 0, 0, 0, 0, 0},
  {"external-locking", OPT_USE_LOCKING, "Use system (external) locking (disabled by default).  With this option enabled you can run myisamchk to test (not repair) tables while the MySQL server is running. Disable with --skip-external-locking.",
   (gptr*) &opt_external_locking, (gptr*) &opt_external_locking,
   0, GET_BOOL, NO_ARG, 0, 0, 0, 0, 0, 0},
  {"flush", OPT_FLUSH, "Flush tables to disk between SQL commands.", 0, 0, 0,
   GET_NO_ARG, NO_ARG, 0, 0, 0, 0, 0, 0},
  /* We must always support the next option to make scripts like mysqltest
     easier to do */
  {"gdb", OPT_DEBUGGING,
   "Set up signals usable for debugging",
   (gptr*) &opt_debugging, (gptr*) &opt_debugging,
   0, GET_BOOL, NO_ARG, 0, 0, 0, 0, 0, 0},
  {"general-log", OPT_GENERAL_LOG,
   "Enable|disable general log", (gptr*) &opt_log,
   (gptr*) &opt_log, 0, GET_BOOL, OPT_ARG, 0, 0, 0, 0, 0, 0},
#ifdef HAVE_LARGE_PAGES
  {"large-pages", OPT_ENABLE_LARGE_PAGES, "Enable support for large pages. \
Disable with --skip-large-pages.",
   (gptr*) &opt_large_pages, (gptr*) &opt_large_pages, 0, GET_BOOL, NO_ARG, 0, 0, 0,
   0, 0, 0},
#endif
  {"init-connect", OPT_INIT_CONNECT, "Command(s) that are executed for each new connection",
   (gptr*) &opt_init_connect, (gptr*) &opt_init_connect, 0, GET_STR_ALLOC,
   REQUIRED_ARG, 0, 0, 0, 0, 0, 0},
#ifndef DISABLE_GRANT_OPTIONS
  {"init-file", OPT_INIT_FILE, "Read SQL commands from this file at startup.",
   (gptr*) &opt_init_file, (gptr*) &opt_init_file, 0, GET_STR, REQUIRED_ARG,
   0, 0, 0, 0, 0, 0},
#endif
  {"init-rpl-role", OPT_INIT_RPL_ROLE, "Set the replication role.", 0, 0, 0,
   GET_STR, REQUIRED_ARG, 0, 0, 0, 0, 0, 0},
  {"init-slave", OPT_INIT_SLAVE, "Command(s) that are executed when a slave connects to this master",
   (gptr*) &opt_init_slave, (gptr*) &opt_init_slave, 0, GET_STR_ALLOC,
   REQUIRED_ARG, 0, 0, 0, 0, 0, 0},
  {"innodb", OPT_INNODB, "Enable InnoDB (if this version of MySQL supports it). \
Disable with --skip-innodb (will save memory).",
   (gptr*) &opt_innodb, (gptr*) &opt_innodb, 0, GET_BOOL, NO_ARG, OPT_INNODB_DEFAULT, 0, 0,
   0, 0, 0},
#ifdef WITH_INNOBASE_STORAGE_ENGINE
  {"innodb_checksums", OPT_INNODB_CHECKSUMS, "Enable InnoDB checksums validation (enabled by default). \
Disable with --skip-innodb-checksums.", (gptr*) &innobase_use_checksums,
   (gptr*) &innobase_use_checksums, 0, GET_BOOL, NO_ARG, 1, 0, 0, 0, 0, 0},
#endif
  {"innodb_data_file_path", OPT_INNODB_DATA_FILE_PATH,
   "Path to individual files and their sizes.",
   0, 0, 0, GET_STR, REQUIRED_ARG, 0, 0, 0, 0, 0, 0},
#ifdef WITH_INNOBASE_STORAGE_ENGINE
  {"innodb_data_home_dir", OPT_INNODB_DATA_HOME_DIR,
   "The common part for InnoDB table spaces.", (gptr*) &innobase_data_home_dir,
   (gptr*) &innobase_data_home_dir, 0, GET_STR, REQUIRED_ARG, 0, 0, 0, 0, 0,
   0},
  {"innodb_doublewrite", OPT_INNODB_DOUBLEWRITE, "Enable InnoDB doublewrite buffer (enabled by default). \
Disable with --skip-innodb-doublewrite.", (gptr*) &innobase_use_doublewrite,
   (gptr*) &innobase_use_doublewrite, 0, GET_BOOL, NO_ARG, 1, 0, 0, 0, 0, 0},
  {"innodb_fast_shutdown", OPT_INNODB_FAST_SHUTDOWN,
   "Speeds up the shutdown process of the InnoDB storage engine. Possible "
   "values are 0, 1 (faster)"
   /*
     NetWare can't close unclosed files, can't automatically kill remaining
     threads, etc, so on this OS we disable the crash-like InnoDB shutdown.
   */
#ifndef __NETWARE__
   " or 2 (fastest - crash-like)"
#endif
   ".",
   (gptr*) &innobase_fast_shutdown,
   (gptr*) &innobase_fast_shutdown, 0, GET_ULONG, OPT_ARG, 1, 0,
   IF_NETWARE(1,2), 0, 0, 0},
  {"innodb_file_per_table", OPT_INNODB_FILE_PER_TABLE,
   "Stores each InnoDB table to an .ibd file in the database dir.",
   (gptr*) &innobase_file_per_table,
   (gptr*) &innobase_file_per_table, 0, GET_BOOL, NO_ARG, 0, 0, 0, 0, 0, 0},
  {"innodb_flush_log_at_trx_commit", OPT_INNODB_FLUSH_LOG_AT_TRX_COMMIT,
   "Set to 0 (write and flush once per second), 1 (write and flush at each commit) or 2 (write at commit, flush once per second).",
   (gptr*) &srv_flush_log_at_trx_commit,
   (gptr*) &srv_flush_log_at_trx_commit,
   0, GET_ULONG, OPT_ARG,  1, 0, 2, 0, 0, 0},
  {"innodb_flush_method", OPT_INNODB_FLUSH_METHOD,
   "With which method to flush data.", (gptr*) &innobase_unix_file_flush_method,
   (gptr*) &innobase_unix_file_flush_method, 0, GET_STR, REQUIRED_ARG, 0, 0, 0,
   0, 0, 0},
  {"innodb_locks_unsafe_for_binlog", OPT_INNODB_LOCKS_UNSAFE_FOR_BINLOG,
   "Force InnoDB to not use next-key locking, to use only row-level locking.",
   (gptr*) &innobase_locks_unsafe_for_binlog,
   (gptr*) &innobase_locks_unsafe_for_binlog, 0, GET_BOOL, NO_ARG, 0, 0, 0, 0, 0, 0},
  {"innodb_log_arch_dir", OPT_INNODB_LOG_ARCH_DIR,
   "Where full logs should be archived.", (gptr*) &innobase_log_arch_dir,
   (gptr*) &innobase_log_arch_dir, 0, GET_STR, REQUIRED_ARG, 0, 0, 0, 0, 0, 0},
  {"innodb_log_archive", OPT_INNODB_LOG_ARCHIVE,
   "Set to 1 if you want to have logs archived.", 0, 0, 0, GET_LONG, OPT_ARG,
   0, 0, 0, 0, 0, 0},
  {"innodb_log_group_home_dir", OPT_INNODB_LOG_GROUP_HOME_DIR,
   "Path to InnoDB log files.", (gptr*) &innobase_log_group_home_dir,
   (gptr*) &innobase_log_group_home_dir, 0, GET_STR, REQUIRED_ARG, 0, 0, 0, 0,
   0, 0},
  {"innodb_max_dirty_pages_pct", OPT_INNODB_MAX_DIRTY_PAGES_PCT,
   "Percentage of dirty pages allowed in bufferpool.", (gptr*) &srv_max_buf_pool_modified_pct,
   (gptr*) &srv_max_buf_pool_modified_pct, 0, GET_ULONG, REQUIRED_ARG, 90, 0, 100, 0, 0, 0},
  {"innodb_max_purge_lag", OPT_INNODB_MAX_PURGE_LAG,
   "Desired maximum length of the purge queue (0 = no limit)",
   (gptr*) &srv_max_purge_lag,
   (gptr*) &srv_max_purge_lag, 0, GET_LONG, REQUIRED_ARG, 0, 0, ~0L,
   0, 1L, 0},
  {"innodb_rollback_on_timeout", OPT_INNODB_ROLLBACK_ON_TIMEOUT,
   "Roll back the complete transaction on lock wait timeout, for 4.x compatibility (disabled by default)",
   (gptr*) &innobase_rollback_on_timeout, (gptr*) &innobase_rollback_on_timeout,
   0, GET_BOOL, OPT_ARG, 0, 0, 0, 0, 0, 0},
  {"innodb_status_file", OPT_INNODB_STATUS_FILE,
   "Enable SHOW INNODB STATUS output in the innodb_status.<pid> file",
   (gptr*) &innobase_create_status_file, (gptr*) &innobase_create_status_file,
   0, GET_BOOL, OPT_ARG, 0, 0, 0, 0, 0, 0},
  {"innodb_support_xa", OPT_INNODB_SUPPORT_XA,
   "Enable InnoDB support for the XA two-phase commit",
   (gptr*) &global_system_variables.innodb_support_xa,
   (gptr*) &global_system_variables.innodb_support_xa,
   0, GET_BOOL, OPT_ARG, 1, 0, 0, 0, 0, 0},
  {"innodb_table_locks", OPT_INNODB_TABLE_LOCKS,
   "Enable InnoDB locking in LOCK TABLES",
   (gptr*) &global_system_variables.innodb_table_locks,
   (gptr*) &global_system_variables.innodb_table_locks,
   0, GET_BOOL, OPT_ARG, 1, 0, 0, 0, 0, 0},
#endif /* End WITH_INNOBASE_STORAGE_ENGINE */
   {"language", 'L',
   "Client error messages in given language. May be given as a full path.",
   (gptr*) &language_ptr, (gptr*) &language_ptr, 0, GET_STR, REQUIRED_ARG,
   0, 0, 0, 0, 0, 0},
  {"local-infile", OPT_LOCAL_INFILE,
   "Enable/disable LOAD DATA LOCAL INFILE (takes values 1|0).",
   (gptr*) &opt_local_infile,
   (gptr*) &opt_local_infile, 0, GET_BOOL, OPT_ARG,
   1, 0, 0, 0, 0, 0},
  {"log", 'l', "Log connections and queries to file.", (gptr*) &opt_logname,
   (gptr*) &opt_logname, 0, GET_STR, OPT_ARG, 0, 0, 0, 0, 0, 0},
  {"log-bin", OPT_BIN_LOG,
   "Log update queries in binary format. Optional (but strongly recommended "
   "to avoid replication problems if server's hostname changes) argument "
   "should be the chosen location for the binary log files.",
   (gptr*) &opt_bin_logname, (gptr*) &opt_bin_logname, 0, GET_STR_ALLOC,
   OPT_ARG, 0, 0, 0, 0, 0, 0},
  {"log-bin-index", OPT_BIN_LOG_INDEX,
   "File that holds the names for last binary log files.",
   (gptr*) &opt_binlog_index_name, (gptr*) &opt_binlog_index_name, 0, GET_STR,
   REQUIRED_ARG, 0, 0, 0, 0, 0, 0},
#ifndef TO_BE_REMOVED_IN_5_1_OR_6_0
  /*
    In 5.0.6 we introduced the below option, then in 5.0.16 we renamed it to
    log-bin-trust-function-creators but kept also the old name for
    compatibility; the behaviour was also changed to apply only to functions
    (and triggers). In a future release this old name could be removed.
  */
  {"log-bin-trust-routine-creators", OPT_LOG_BIN_TRUST_FUNCTION_CREATORS,
   "(deprecated) Use log-bin-trust-function-creators.",
   (gptr*) &trust_function_creators, (gptr*) &trust_function_creators, 0,
   GET_BOOL, NO_ARG, 0, 0, 0, 0, 0, 0},
#endif
  /*
    This option starts with "log-bin" to emphasize that it is specific of
    binary logging.
  */
  {"log-bin-trust-function-creators", OPT_LOG_BIN_TRUST_FUNCTION_CREATORS,
   "If equal to 0 (the default), then when --log-bin is used, creation of "
   "a stored function (or trigger) is allowed only to users having the SUPER privilege "
   "and only if this stored function (trigger) may not break binary logging."
   "Note that if ALL connections to this server ALWAYS use row-based binary "
   "logging, the security issues do not exist and the binary logging cannot "
   "break, so you can safely set this to 1."
   ,(gptr*) &trust_function_creators, (gptr*) &trust_function_creators, 0,
   GET_BOOL, NO_ARG, 0, 0, 0, 0, 0, 0},
  {"log-error", OPT_ERROR_LOG_FILE, "Error log file.",
   (gptr*) &log_error_file_ptr, (gptr*) &log_error_file_ptr, 0, GET_STR,
   OPT_ARG, 0, 0, 0, 0, 0, 0},
  {"log-isam", OPT_ISAM_LOG, "Log all MyISAM changes to file.",
   (gptr*) &myisam_log_filename, (gptr*) &myisam_log_filename, 0, GET_STR,
   OPT_ARG, 0, 0, 0, 0, 0, 0},
  {"log-long-format", '0',
   "Log some extra information to update log. Please note that this option is deprecated; see --log-short-format option.", 
   0, 0, 0, GET_NO_ARG, NO_ARG, 0, 0, 0, 0, 0, 0},
#ifdef WITH_CSV_STORAGE_ENGINE
  {"log-output", OPT_LOG_OUTPUT,
   "Syntax: log-output[=value[,value...]], where \"value\" could be TABLE, "
   "FILE or NONE.",
   (gptr*) &log_output_str, (gptr*) &log_output_str, 0,
   GET_STR, OPT_ARG, 0, 0, 0, 0, 0, 0},
#endif
  {"log-queries-not-using-indexes", OPT_LOG_QUERIES_NOT_USING_INDEXES,
   "Log queries that are executed without benefit of any index to the slow log if it is open.",
   (gptr*) &opt_log_queries_not_using_indexes, (gptr*) &opt_log_queries_not_using_indexes,
   0, GET_BOOL, NO_ARG, 0, 0, 0, 0, 0, 0},
  {"log-short-format", OPT_SHORT_LOG_FORMAT,
   "Don't log extra information to update and slow-query logs.",
   (gptr*) &opt_short_log_format, (gptr*) &opt_short_log_format,
   0, GET_BOOL, NO_ARG, 0, 0, 0, 0, 0, 0},
  {"log-slave-updates", OPT_LOG_SLAVE_UPDATES,
   "Tells the slave to log the updates from the slave thread to the binary log. You will need to turn it on if you plan to daisy-chain the slaves.",
   (gptr*) &opt_log_slave_updates, (gptr*) &opt_log_slave_updates, 0, GET_BOOL,
   NO_ARG, 0, 0, 0, 0, 0, 0},
  {"log-slow-admin-statements", OPT_LOG_SLOW_ADMIN_STATEMENTS,
   "Log slow OPTIMIZE, ANALYZE, ALTER and other administrative statements to the slow log if it is open.",
   (gptr*) &opt_log_slow_admin_statements,
   (gptr*) &opt_log_slow_admin_statements,
   0, GET_BOOL, NO_ARG, 0, 0, 0, 0, 0, 0},
  {"log-slow-queries", OPT_SLOW_QUERY_LOG,
    "Log slow queries to this log file. Defaults logging to hostname-slow.log file. Must be enabled to activate other slow log options.",
   (gptr*) &opt_slow_logname, (gptr*) &opt_slow_logname, 0, GET_STR, OPT_ARG,
   0, 0, 0, 0, 0, 0},
  {"log-tc", OPT_LOG_TC,
   "Path to transaction coordinator log (used for transactions that affect "
   "more than one storage engine, when binary log is disabled)",
   (gptr*) &opt_tc_log_file, (gptr*) &opt_tc_log_file, 0, GET_STR,
   REQUIRED_ARG, 0, 0, 0, 0, 0, 0},
#ifdef HAVE_MMAP
  {"log-tc-size", OPT_LOG_TC_SIZE, "Size of transaction coordinator log.",
   (gptr*) &opt_tc_log_size, (gptr*) &opt_tc_log_size, 0, GET_ULONG,
   REQUIRED_ARG, TC_LOG_MIN_SIZE, TC_LOG_MIN_SIZE, ~0L, 0, TC_LOG_PAGE_SIZE, 0},
#endif
  {"log-update", OPT_UPDATE_LOG,
   "The update log is deprecated since version 5.0, is replaced by the binary \
log and this option justs turns on --log-bin instead.",
   (gptr*) &opt_update_logname, (gptr*) &opt_update_logname, 0, GET_STR,
   OPT_ARG, 0, 0, 0, 0, 0, 0},
  {"log-warnings", 'W', "Log some not critical warnings to the log file.",
   (gptr*) &global_system_variables.log_warnings,
   (gptr*) &max_system_variables.log_warnings, 0, GET_ULONG, OPT_ARG, 1, 0, 0,
   0, 0, 0},
  {"low-priority-updates", OPT_LOW_PRIORITY_UPDATES,
   "INSERT/DELETE/UPDATE has lower priority than selects.",
   (gptr*) &global_system_variables.low_priority_updates,
   (gptr*) &max_system_variables.low_priority_updates,
   0, GET_BOOL, NO_ARG, 0, 0, 0, 0, 0, 0},
  {"master-connect-retry", OPT_MASTER_CONNECT_RETRY,
   "The number of seconds the slave thread will sleep before retrying to connect to the master in case the master goes down or the connection is lost.",
   (gptr*) &master_connect_retry, (gptr*) &master_connect_retry, 0, GET_UINT,
   REQUIRED_ARG, 60, 0, 0, 0, 0, 0},
  {"master-host", OPT_MASTER_HOST,
   "Master hostname or IP address for replication. If not set, the slave thread will not be started. Note that the setting of master-host will be ignored if there exists a valid master.info file.",
   (gptr*) &master_host, (gptr*) &master_host, 0, GET_STR, REQUIRED_ARG, 0, 0,
   0, 0, 0, 0},
  {"master-info-file", OPT_MASTER_INFO_FILE,
   "The location and name of the file that remembers the master and where the I/O replication \
thread is in the master's binlogs.",
   (gptr*) &master_info_file, (gptr*) &master_info_file, 0, GET_STR,
   REQUIRED_ARG, 0, 0, 0, 0, 0, 0},
  {"master-password", OPT_MASTER_PASSWORD,
   "The password the slave thread will authenticate with when connecting to the master. If not set, an empty password is assumed.The value in master.info will take precedence if it can be read.",
   (gptr*)&master_password, (gptr*)&master_password, 0,
   GET_STR, REQUIRED_ARG, 0, 0, 0, 0, 0, 0},
  {"master-port", OPT_MASTER_PORT,
   "The port the master is listening on. If not set, the compiled setting of MYSQL_PORT is assumed. If you have not tinkered with configure options, this should be 3306. The value in master.info will take precedence if it can be read.",
   (gptr*) &master_port, (gptr*) &master_port, 0, GET_UINT, REQUIRED_ARG,
   MYSQL_PORT, 0, 0, 0, 0, 0},
  {"master-retry-count", OPT_MASTER_RETRY_COUNT,
   "The number of tries the slave will make to connect to the master before giving up.",
   (gptr*) &master_retry_count, (gptr*) &master_retry_count, 0, GET_ULONG,
   REQUIRED_ARG, 3600*24, 0, 0, 0, 0, 0},
  {"master-ssl", OPT_MASTER_SSL,
   "Enable the slave to connect to the master using SSL.",
   (gptr*) &master_ssl, (gptr*) &master_ssl, 0, GET_BOOL, NO_ARG, 0, 0, 0, 0,
   0, 0},
  {"master-ssl-ca", OPT_MASTER_SSL_CA,
   "Master SSL CA file. Only applies if you have enabled master-ssl.",
   (gptr*) &master_ssl_ca, (gptr*) &master_ssl_ca, 0, GET_STR, OPT_ARG,
   0, 0, 0, 0, 0, 0},
  {"master-ssl-capath", OPT_MASTER_SSL_CAPATH,
   "Master SSL CA path. Only applies if you have enabled master-ssl.",
   (gptr*) &master_ssl_capath, (gptr*) &master_ssl_capath, 0, GET_STR, OPT_ARG,
   0, 0, 0, 0, 0, 0},
  {"master-ssl-cert", OPT_MASTER_SSL_CERT,
   "Master SSL certificate file name. Only applies if you have enabled \
master-ssl",
   (gptr*) &master_ssl_cert, (gptr*) &master_ssl_cert, 0, GET_STR, OPT_ARG,
   0, 0, 0, 0, 0, 0},
  {"master-ssl-cipher", OPT_MASTER_SSL_CIPHER,
   "Master SSL cipher. Only applies if you have enabled master-ssl.",
   (gptr*) &master_ssl_cipher, (gptr*) &master_ssl_capath, 0, GET_STR, OPT_ARG,
   0, 0, 0, 0, 0, 0},
  {"master-ssl-key", OPT_MASTER_SSL_KEY,
   "Master SSL keyfile name. Only applies if you have enabled master-ssl.",
   (gptr*) &master_ssl_key, (gptr*) &master_ssl_key, 0, GET_STR, OPT_ARG,
   0, 0, 0, 0, 0, 0},
  {"master-user", OPT_MASTER_USER,
   "The username the slave thread will use for authentication when connecting to the master. The user must have FILE privilege. If the master user is not set, user test is assumed. The value in master.info will take precedence if it can be read.",
   (gptr*) &master_user, (gptr*) &master_user, 0, GET_STR, REQUIRED_ARG, 0, 0,
   0, 0, 0, 0},
#ifdef HAVE_REPLICATION
  {"max-binlog-dump-events", OPT_MAX_BINLOG_DUMP_EVENTS,
   "Option used by mysql-test for debugging and testing of replication.",
   (gptr*) &max_binlog_dump_events, (gptr*) &max_binlog_dump_events, 0,
   GET_INT, REQUIRED_ARG, 0, 0, 0, 0, 0, 0},
#endif /* HAVE_REPLICATION */
  {"memlock", OPT_MEMLOCK, "Lock mysqld in memory.", (gptr*) &locked_in_memory,
   (gptr*) &locked_in_memory, 0, GET_BOOL, NO_ARG, 0, 0, 0, 0, 0, 0},
  {"myisam-recover", OPT_MYISAM_RECOVER,
   "Syntax: myisam-recover[=option[,option...]], where option can be DEFAULT, BACKUP, FORCE or QUICK.",
   (gptr*) &myisam_recover_options_str, (gptr*) &myisam_recover_options_str, 0,
   GET_STR, OPT_ARG, 0, 0, 0, 0, 0, 0},
  {"ndbcluster", OPT_NDBCLUSTER, "Enable NDB Cluster (if this version of MySQL supports it). \
Disable with --skip-ndbcluster (will save memory).",
   (gptr*) &opt_ndbcluster, (gptr*) &opt_ndbcluster, 0, GET_BOOL, NO_ARG,
   OPT_NDBCLUSTER_DEFAULT, 0, 0, 0, 0, 0},
#ifdef WITH_NDBCLUSTER_STORAGE_ENGINE
  {"ndb-connectstring", OPT_NDB_CONNECTSTRING,
   "Connect string for ndbcluster.",
   (gptr*) &opt_ndb_connectstring,
   (gptr*) &opt_ndb_connectstring,
   0, GET_STR, REQUIRED_ARG, 0, 0, 0, 0, 0, 0},
  {"ndb-mgmd-host", OPT_NDB_MGMD,
   "Set host and port for ndb_mgmd. Syntax: hostname[:port]",
   (gptr*) &opt_ndb_mgmd,
   (gptr*) &opt_ndb_mgmd,
   0, GET_STR, REQUIRED_ARG, 0, 0, 0, 0, 0, 0},
  {"ndb-nodeid", OPT_NDB_NODEID,
   "Nodeid for this mysqlserver in the cluster.",
   (gptr*) &opt_ndb_nodeid,
   (gptr*) &opt_ndb_nodeid,
   0, GET_INT, REQUIRED_ARG, 0, 0, 0, 0, 0, 0},
  {"ndb-autoincrement-prefetch-sz", OPT_NDB_AUTOINCREMENT_PREFETCH_SZ,
   "Specify number of autoincrement values that are prefetched.",
   (gptr*) &global_system_variables.ndb_autoincrement_prefetch_sz,
   (gptr*) &global_system_variables.ndb_autoincrement_prefetch_sz,
   0, GET_ULONG, REQUIRED_ARG, 32, 1, 256, 0, 0, 0},
  {"ndb-distribution", OPT_NDB_DISTRIBUTION,
   "Default distribution for new tables in ndb",
   (gptr*) &opt_ndb_distribution,
   (gptr*) &opt_ndb_distribution,
   0, GET_STR, REQUIRED_ARG, 0, 0, 0, 0, 0, 0},
  {"ndb-force-send", OPT_NDB_FORCE_SEND,
   "Force send of buffers to ndb immediately without waiting for "
   "other threads.",
   (gptr*) &global_system_variables.ndb_force_send,
   (gptr*) &global_system_variables.ndb_force_send,
   0, GET_BOOL, OPT_ARG, 1, 0, 0, 0, 0, 0},
  {"ndb_force_send", OPT_NDB_FORCE_SEND,
   "same as --ndb-force-send.",
   (gptr*) &global_system_variables.ndb_force_send,
   (gptr*) &global_system_variables.ndb_force_send,
   0, GET_BOOL, OPT_ARG, 1, 0, 0, 0, 0, 0},
  {"ndb-extra-logging", OPT_NDB_EXTRA_LOGGING,
   "Turn on more logging in the error log.",
   (gptr*) &ndb_extra_logging,
   (gptr*) &ndb_extra_logging,
   0, GET_INT, OPT_ARG, 0, 0, 0, 0, 0, 0},
#ifdef HAVE_NDB_BINLOG
  {"ndb-report-thresh-binlog-epoch-slip", OPT_NDB_REPORT_THRESH_BINLOG_EPOCH_SLIP,
   "Threshold on number of epochs to be behind before reporting binlog status. "
   "E.g. 3 means that if the difference between what epoch has been received "
   "from the storage nodes and what has been applied to the binlog is 3 or more, "
   "a status message will be sent to the cluster log.",
   (gptr*) &ndb_report_thresh_binlog_epoch_slip,
   (gptr*) &ndb_report_thresh_binlog_epoch_slip,
   0, GET_ULONG, REQUIRED_ARG, 3, 0, 256, 0, 0, 0},
  {"ndb-report-thresh-binlog-mem-usage", OPT_NDB_REPORT_THRESH_BINLOG_MEM_USAGE,
   "Threshold on percentage of free memory before reporting binlog status. E.g. "
   "10 means that if amount of available memory for receiving binlog data from "
   "the storage nodes goes below 10%, "
   "a status message will be sent to the cluster log.",
   (gptr*) &ndb_report_thresh_binlog_mem_usage,
   (gptr*) &ndb_report_thresh_binlog_mem_usage,
   0, GET_ULONG, REQUIRED_ARG, 10, 0, 100, 0, 0, 0},
#endif
  {"ndb-use-exact-count", OPT_NDB_USE_EXACT_COUNT,
   "Use exact records count during query planning and for fast "
   "select count(*), disable for faster queries.",
   (gptr*) &global_system_variables.ndb_use_exact_count,
   (gptr*) &global_system_variables.ndb_use_exact_count,
   0, GET_BOOL, OPT_ARG, 1, 0, 0, 0, 0, 0},
  {"ndb_use_exact_count", OPT_NDB_USE_EXACT_COUNT,
   "same as --ndb-use-exact-count.",
   (gptr*) &global_system_variables.ndb_use_exact_count,
   (gptr*) &global_system_variables.ndb_use_exact_count,
   0, GET_BOOL, OPT_ARG, 1, 0, 0, 0, 0, 0},
  {"ndb-use-transactions", OPT_NDB_USE_TRANSACTIONS,
   "Use transactions for large inserts, if enabled then large "
   "inserts will be split into several smaller transactions",
   (gptr*) &global_system_variables.ndb_use_transactions,
   (gptr*) &global_system_variables.ndb_use_transactions,
   0, GET_BOOL, OPT_ARG, 1, 0, 0, 0, 0, 0},
  {"ndb_use_transactions", OPT_NDB_USE_TRANSACTIONS,
   "same as --ndb-use-transactions.",
   (gptr*) &global_system_variables.ndb_use_transactions,
   (gptr*) &global_system_variables.ndb_use_transactions,
   0, GET_BOOL, OPT_ARG, 1, 0, 0, 0, 0, 0},
  {"ndb-shm", OPT_NDB_SHM,
   "Use shared memory connections when available.",
   (gptr*) &opt_ndb_shm,
   (gptr*) &opt_ndb_shm,
   0, GET_BOOL, OPT_ARG, OPT_NDB_SHM_DEFAULT, 0, 0, 0, 0, 0},
  {"ndb-optimized-node-selection", OPT_NDB_OPTIMIZED_NODE_SELECTION,
   "Select nodes for transactions in a more optimal way.",
   (gptr*) &opt_ndb_optimized_node_selection,
   (gptr*) &opt_ndb_optimized_node_selection,
   0, GET_BOOL, OPT_ARG, 1, 0, 0, 0, 0, 0},
  { "ndb-cache-check-time", OPT_NDB_CACHE_CHECK_TIME,
    "A dedicated thread is created to, at the given millisecons interval, invalidate the query cache if another MySQL server in the cluster has changed the data in the database.",
    (gptr*) &opt_ndb_cache_check_time, (gptr*) &opt_ndb_cache_check_time, 0, GET_ULONG, REQUIRED_ARG,
    0, 0, LONG_TIMEOUT, 0, 1, 0},
  {"ndb-index-stat-enable", OPT_NDB_INDEX_STAT_ENABLE,
   "Use ndb index statistics in query optimization.",
   (gptr*) &global_system_variables.ndb_index_stat_enable,
   (gptr*) &max_system_variables.ndb_index_stat_enable,
   0, GET_BOOL, OPT_ARG, 0, 0, 1, 0, 0, 0},
#endif
  {"ndb-use-copying-alter-table",
   OPT_NDB_USE_COPYING_ALTER_TABLE,
   "Force ndbcluster to always copy tables at alter table (should only be used if on-line alter table fails).",
   (gptr*) &global_system_variables.ndb_use_copying_alter_table,
   (gptr*) &global_system_variables.ndb_use_copying_alter_table,
   0, GET_BOOL, NO_ARG, 0, 0, 0, 0, 0, 0},  
  {"new", 'n', "Use very new possible 'unsafe' functions.",
   (gptr*) &global_system_variables.new_mode,
   (gptr*) &max_system_variables.new_mode,
   0, GET_BOOL, NO_ARG, 0, 0, 0, 0, 0, 0},
#ifdef NOT_YET
  {"no-mix-table-types", OPT_NO_MIX_TYPE, "Don't allow commands with uses two different table types.",
   (gptr*) &opt_no_mix_types, (gptr*) &opt_no_mix_types, 0, GET_BOOL, NO_ARG,
   0, 0, 0, 0, 0, 0},
#endif
  {"old-alter-table", OPT_OLD_ALTER_TABLE,
   "Use old, non-optimized alter table.",
   (gptr*) &global_system_variables.old_alter_table,
   (gptr*) &max_system_variables.old_alter_table, 0, GET_BOOL, NO_ARG,
   0, 0, 0, 0, 0, 0},
  {"old-passwords", OPT_OLD_PASSWORDS, "Use old password encryption method (needed for 4.0 and older clients).",
   (gptr*) &global_system_variables.old_passwords,
   (gptr*) &max_system_variables.old_passwords, 0, GET_BOOL, NO_ARG,
   0, 0, 0, 0, 0, 0},
#ifdef ONE_THREAD
  {"one-thread", OPT_ONE_THREAD,
   "Only use one thread (for debugging under Linux).", 0, 0, 0, GET_NO_ARG,
   NO_ARG, 0, 0, 0, 0, 0, 0},
#endif
  {"old-style-user-limits", OPT_OLD_STYLE_USER_LIMITS,
   "Enable old-style user limits (before 5.0.3 user resources were counted per each user+host vs. per account)",
   (gptr*) &opt_old_style_user_limits, (gptr*) &opt_old_style_user_limits,
   0, GET_BOOL, NO_ARG, 0, 0, 0, 0, 0, 0},
  {"pid-file", OPT_PID_FILE, "Pid file used by safe_mysqld.",
   (gptr*) &pidfile_name_ptr, (gptr*) &pidfile_name_ptr, 0, GET_STR,
   REQUIRED_ARG, 0, 0, 0, 0, 0, 0},
  {"port", 'P', "Port number to use for connection.", (gptr*) &mysqld_port,
   (gptr*) &mysqld_port, 0, GET_UINT, REQUIRED_ARG, 0, 0, 0, 0, 0, 0},
  {"port-open-timeout", OPT_PORT_OPEN_TIMEOUT,
   "Maximum time in seconds to wait for the port to become free. "
   "(Default: no wait)", (gptr*) &mysqld_port_timeout,
   (gptr*) &mysqld_port_timeout, 0, GET_UINT, REQUIRED_ARG, 0, 0, 0, 0, 0, 0},
  {"relay-log", OPT_RELAY_LOG,
   "The location and name to use for relay logs.",
   (gptr*) &opt_relay_logname, (gptr*) &opt_relay_logname, 0,
   GET_STR_ALLOC, REQUIRED_ARG, 0, 0, 0, 0, 0, 0},
  {"relay-log-index", OPT_RELAY_LOG_INDEX,
   "The location and name to use for the file that keeps a list of the last \
relay logs.",
   (gptr*) &opt_relaylog_index_name, (gptr*) &opt_relaylog_index_name, 0,
   GET_STR, REQUIRED_ARG, 0, 0, 0, 0, 0, 0},
  {"relay-log-info-file", OPT_RELAY_LOG_INFO_FILE,
   "The location and name of the file that remembers where the SQL replication \
thread is in the relay logs.",
   (gptr*) &relay_log_info_file, (gptr*) &relay_log_info_file, 0, GET_STR,
   REQUIRED_ARG, 0, 0, 0, 0, 0, 0},
  {"replicate-do-db", OPT_REPLICATE_DO_DB,
   "Tells the slave thread to restrict replication to the specified database. To specify more than one database, use the directive multiple times, once for each database. Note that this will only work if you do not use cross-database queries such as UPDATE some_db.some_table SET foo='bar' while having selected a different or no database. If you need cross database updates to work, make sure you have 3.23.28 or later, and use replicate-wild-do-table=db_name.%.",
   0, 0, 0, GET_STR, REQUIRED_ARG, 0, 0, 0, 0, 0, 0},
  {"replicate-do-table", OPT_REPLICATE_DO_TABLE,
   "Tells the slave thread to restrict replication to the specified table. To specify more than one table, use the directive multiple times, once for each table. This will work for cross-database updates, in contrast to replicate-do-db.",
   0, 0, 0, GET_STR, REQUIRED_ARG, 0, 0, 0, 0, 0, 0},
  {"replicate-ignore-db", OPT_REPLICATE_IGNORE_DB,
   "Tells the slave thread to not replicate to the specified database. To specify more than one database to ignore, use the directive multiple times, once for each database. This option will not work if you use cross database updates. If you need cross database updates to work, make sure you have 3.23.28 or later, and use replicate-wild-ignore-table=db_name.%. ",
   0, 0, 0, GET_STR, REQUIRED_ARG, 0, 0, 0, 0, 0, 0},
  {"replicate-ignore-table", OPT_REPLICATE_IGNORE_TABLE,
   "Tells the slave thread to not replicate to the specified table. To specify more than one table to ignore, use the directive multiple times, once for each table. This will work for cross-datbase updates, in contrast to replicate-ignore-db.",
   0, 0, 0, GET_STR, REQUIRED_ARG, 0, 0, 0, 0, 0, 0},
  {"replicate-rewrite-db", OPT_REPLICATE_REWRITE_DB,
   "Updates to a database with a different name than the original. Example: replicate-rewrite-db=master_db_name->slave_db_name.",
   0, 0, 0, GET_STR, REQUIRED_ARG, 0, 0, 0, 0, 0, 0},
#ifdef HAVE_REPLICATION
  {"replicate-same-server-id", OPT_REPLICATE_SAME_SERVER_ID,
   "In replication, if set to 1, do not skip events having our server id. \
Default value is 0 (to break infinite loops in circular replication). \
Can't be set to 1 if --log-slave-updates is used.",
   (gptr*) &replicate_same_server_id,
   (gptr*) &replicate_same_server_id,
   0, GET_BOOL, NO_ARG, 0, 0, 0, 0, 0, 0},
#endif
  {"replicate-wild-do-table", OPT_REPLICATE_WILD_DO_TABLE,
   "Tells the slave thread to restrict replication to the tables that match the specified wildcard pattern. To specify more than one table, use the directive multiple times, once for each table. This will work for cross-database updates. Example: replicate-wild-do-table=foo%.bar% will replicate only updates to tables in all databases that start with foo and whose table names start with bar.",
   0, 0, 0, GET_STR, REQUIRED_ARG, 0, 0, 0, 0, 0, 0},
  {"replicate-wild-ignore-table", OPT_REPLICATE_WILD_IGNORE_TABLE,
   "Tells the slave thread to not replicate to the tables that match the given wildcard pattern. To specify more than one table to ignore, use the directive multiple times, once for each table. This will work for cross-database updates. Example: replicate-wild-ignore-table=foo%.bar% will not do updates to tables in databases that start with foo and whose table names start with bar.",
   0, 0, 0, GET_STR, REQUIRED_ARG, 0, 0, 0, 0, 0, 0},
  // In replication, we may need to tell the other servers how to connect
  {"report-host", OPT_REPORT_HOST,
   "Hostname or IP of the slave to be reported to to the master during slave registration. Will appear in the output of SHOW SLAVE HOSTS. Leave unset if you do not want the slave to register itself with the master. Note that it is not sufficient for the master to simply read the IP of the slave off the socket once the slave connects. Due to NAT and other routing issues, that IP may not be valid for connecting to the slave from the master or other hosts.",
   (gptr*) &report_host, (gptr*) &report_host, 0, GET_STR, REQUIRED_ARG, 0, 0,
   0, 0, 0, 0},
  {"report-password", OPT_REPORT_PASSWORD, "Undocumented.",
   (gptr*) &report_password, (gptr*) &report_password, 0, GET_STR,
   REQUIRED_ARG, 0, 0, 0, 0, 0, 0},
  {"report-port", OPT_REPORT_PORT,
   "Port for connecting to slave reported to the master during slave registration. Set it only if the slave is listening on a non-default port or if you have a special tunnel from the master or other clients to the slave. If not sure, leave this option unset.",
   (gptr*) &report_port, (gptr*) &report_port, 0, GET_UINT, REQUIRED_ARG,
   MYSQL_PORT, 0, 0, 0, 0, 0},
  {"report-user", OPT_REPORT_USER, "Undocumented.", (gptr*) &report_user,
   (gptr*) &report_user, 0, GET_STR, REQUIRED_ARG, 0, 0, 0, 0, 0, 0},
  {"rpl-recovery-rank", OPT_RPL_RECOVERY_RANK, "Undocumented.",
   (gptr*) &rpl_recovery_rank, (gptr*) &rpl_recovery_rank, 0, GET_ULONG,
   REQUIRED_ARG, 0, 0, 0, 0, 0, 0},
  {"safe-mode", OPT_SAFE, "Skip some optimize stages (for testing).",
   0, 0, 0, GET_NO_ARG, NO_ARG, 0, 0, 0, 0, 0, 0},
#ifndef TO_BE_DELETED
  {"safe-show-database", OPT_SAFE_SHOW_DB,
   "Deprecated option; use GRANT SHOW DATABASES instead...",
   0, 0, 0, GET_NO_ARG, NO_ARG, 0, 0, 0, 0, 0, 0},
#endif
  {"safe-user-create", OPT_SAFE_USER_CREATE,
   "Don't allow new user creation by the user who has no write privileges to the mysql.user table.",
   (gptr*) &opt_safe_user_create, (gptr*) &opt_safe_user_create, 0, GET_BOOL,
   NO_ARG, 0, 0, 0, 0, 0, 0},
  {"safemalloc-mem-limit", OPT_SAFEMALLOC_MEM_LIMIT,
   "Simulate memory shortage when compiled with the --with-debug=full option.",
   0, 0, 0, GET_ULL, REQUIRED_ARG, 0, 0, 0, 0, 0, 0},
  {"secure-auth", OPT_SECURE_AUTH, "Disallow authentication for accounts that have old (pre-4.1) passwords.",
   (gptr*) &opt_secure_auth, (gptr*) &opt_secure_auth, 0, GET_BOOL, NO_ARG,
   my_bool(0), 0, 0, 0, 0, 0},
  {"server-id",	OPT_SERVER_ID,
   "Uniquely identifies the server instance in the community of replication partners.",
   (gptr*) &server_id, (gptr*) &server_id, 0, GET_ULONG, REQUIRED_ARG, 0, 0, 0,
   0, 0, 0},
  {"set-variable", 'O',
   "Change the value of a variable. Please note that this option is deprecated;you can set variables directly with --variable-name=value.",
   0, 0, 0, GET_STR, REQUIRED_ARG, 0, 0, 0, 0, 0, 0},
#ifdef HAVE_SMEM
  {"shared-memory", OPT_ENABLE_SHARED_MEMORY,
   "Enable the shared memory.",(gptr*) &opt_enable_shared_memory, (gptr*) &opt_enable_shared_memory,
   0, GET_BOOL, NO_ARG, 0, 0, 0, 0, 0, 0},
#endif
#ifdef HAVE_SMEM
  {"shared-memory-base-name",OPT_SHARED_MEMORY_BASE_NAME,
   "Base name of shared memory.", (gptr*) &shared_memory_base_name, (gptr*) &shared_memory_base_name,
   0, GET_STR, REQUIRED_ARG, 0, 0, 0, 0, 0, 0},
#endif
  {"show-slave-auth-info", OPT_SHOW_SLAVE_AUTH_INFO,
   "Show user and password in SHOW SLAVE HOSTS on this master",
   (gptr*) &opt_show_slave_auth_info, (gptr*) &opt_show_slave_auth_info, 0,
   GET_BOOL, NO_ARG, 0, 0, 0, 0, 0, 0},
#ifndef DISABLE_GRANT_OPTIONS
  {"skip-grant-tables", OPT_SKIP_GRANT,
   "Start without grant tables. This gives all users FULL ACCESS to all tables!",
   (gptr*) &opt_noacl, (gptr*) &opt_noacl, 0, GET_BOOL, NO_ARG, 0, 0, 0, 0, 0,
   0},
#endif
  {"skip-host-cache", OPT_SKIP_HOST_CACHE, "Don't cache host names.", 0, 0, 0,
   GET_NO_ARG, NO_ARG, 0, 0, 0, 0, 0, 0},
  {"skip-locking", OPT_SKIP_LOCK,
   "Deprecated option, use --skip-external-locking instead.",
   0, 0, 0, GET_NO_ARG, NO_ARG, 0, 0, 0, 0, 0, 0},
  {"skip-name-resolve", OPT_SKIP_RESOLVE,
   "Don't resolve hostnames. All hostnames are IP's or 'localhost'.",
   0, 0, 0, GET_NO_ARG, NO_ARG, 0, 0, 0, 0, 0, 0},
  {"skip-networking", OPT_SKIP_NETWORKING,
   "Don't allow connection with TCP/IP.", 0, 0, 0, GET_NO_ARG, NO_ARG, 0, 0, 0,
   0, 0, 0},
  {"skip-new", OPT_SKIP_NEW, "Don't use new, possible wrong routines.",
   0, 0, 0, GET_NO_ARG, NO_ARG, 0, 0, 0, 0, 0, 0},
#ifndef DBUG_OFF
#ifdef SAFEMALLOC
  {"skip-safemalloc", OPT_SKIP_SAFEMALLOC,
   "Don't use the memory allocation checking.", 0, 0, 0, GET_NO_ARG, NO_ARG,
   0, 0, 0, 0, 0, 0},
#endif
#endif
  {"skip-show-database", OPT_SKIP_SHOW_DB,
   "Don't allow 'SHOW DATABASE' commands.", 0, 0, 0, GET_NO_ARG, NO_ARG, 0, 0,
   0, 0, 0, 0},
  {"skip-slave-start", OPT_SKIP_SLAVE_START,
   "If set, slave is not autostarted.", (gptr*) &opt_skip_slave_start,
   (gptr*) &opt_skip_slave_start, 0, GET_BOOL, NO_ARG, 0, 0, 0, 0, 0, 0},
  {"skip-stack-trace", OPT_SKIP_STACK_TRACE,
   "Don't print a stack trace on failure.", 0, 0, 0, GET_NO_ARG, NO_ARG, 0, 0,
   0, 0, 0, 0},
  {"skip-symlink", OPT_SKIP_SYMLINKS, "Don't allow symlinking of tables. Deprecated option.  Use --skip-symbolic-links instead.",
   0, 0, 0, GET_NO_ARG, NO_ARG, 0, 0, 0, 0, 0, 0},
  {"skip-thread-priority", OPT_SKIP_PRIOR,
   "Don't give threads different priorities.", 0, 0, 0, GET_NO_ARG, NO_ARG,
   DEFAULT_SKIP_THREAD_PRIORITY, 0, 0, 0, 0, 0},
#ifdef HAVE_REPLICATION
  {"slave-load-tmpdir", OPT_SLAVE_LOAD_TMPDIR,
   "The location where the slave should put its temporary files when \
replicating a LOAD DATA INFILE command.",
   (gptr*) &slave_load_tmpdir, (gptr*) &slave_load_tmpdir, 0, GET_STR_ALLOC,
   REQUIRED_ARG, 0, 0, 0, 0, 0, 0},
  {"slave-skip-errors", OPT_SLAVE_SKIP_ERRORS,
   "Tells the slave thread to continue replication when a query returns an error from the provided list.",
   0, 0, 0, GET_STR, REQUIRED_ARG, 0, 0, 0, 0, 0, 0},
#endif
  {"slow-query-log", OPT_SLOW_LOG,
   "Enable|disable slow query log", (gptr*) &opt_slow_log,
   (gptr*) &opt_slow_log, 0, GET_BOOL, OPT_ARG, 0, 0, 0, 0, 0, 0},
  {"socket", OPT_SOCKET, "Socket file to use for connection.",
   (gptr*) &mysqld_unix_port, (gptr*) &mysqld_unix_port, 0, GET_STR,
   REQUIRED_ARG, 0, 0, 0, 0, 0, 0},
#ifdef HAVE_REPLICATION
  {"sporadic-binlog-dump-fail", OPT_SPORADIC_BINLOG_DUMP_FAIL,
   "Option used by mysql-test for debugging and testing of replication.",
   (gptr*) &opt_sporadic_binlog_dump_fail,
   (gptr*) &opt_sporadic_binlog_dump_fail, 0, GET_BOOL, NO_ARG, 0, 0, 0, 0, 0,
   0},
#endif /* HAVE_REPLICATION */
  {"sql-bin-update-same", OPT_SQL_BIN_UPDATE_SAME,
   "The update log is deprecated since version 5.0, is replaced by the binary \
log and this option does nothing anymore.",
   0, 0, 0, GET_DISABLED, NO_ARG, 0, 0, 0, 0, 0, 0},
  {"sql-mode", OPT_SQL_MODE,
   "Syntax: sql-mode=option[,option[,option...]] where option can be one of: REAL_AS_FLOAT, PIPES_AS_CONCAT, ANSI_QUOTES, IGNORE_SPACE, ONLY_FULL_GROUP_BY, NO_UNSIGNED_SUBTRACTION.",
   (gptr*) &sql_mode_str, (gptr*) &sql_mode_str, 0, GET_STR, REQUIRED_ARG, 0,
   0, 0, 0, 0, 0},
#ifdef HAVE_OPENSSL
#include "sslopt-longopts.h"
#endif
#ifdef __WIN__
  {"standalone", OPT_STANDALONE,
  "Dummy option to start as a standalone program (NT).", 0, 0, 0, GET_NO_ARG,
   NO_ARG, 0, 0, 0, 0, 0, 0},
#endif
  {"symbolic-links", 's', "Enable symbolic link support.",
   (gptr*) &my_use_symdir, (gptr*) &my_use_symdir, 0, GET_BOOL, NO_ARG,
   IF_PURIFY(0,1), 0, 0, 0, 0, 0},
  {"sysdate-is-now", OPT_SYSDATE_IS_NOW,
   "Non-default option to alias SYSDATE() to NOW() to make it safe-replicable. Since 5.0, SYSDATE() returns a `dynamic' value different for different invocations, even within the same statement.",
   (gptr*) &global_system_variables.sysdate_is_now,
   0, 0, GET_BOOL, NO_ARG, 0, 0, 1, 0, 1, 0},
  {"tc-heuristic-recover", OPT_TC_HEURISTIC_RECOVER,
   "Decision to use in heuristic recover process. Possible values are COMMIT or ROLLBACK.",
   (gptr*) &opt_tc_heuristic_recover, (gptr*) &opt_tc_heuristic_recover,
   0, GET_STR, REQUIRED_ARG, 0, 0, 0, 0, 0, 0},
  {"temp-pool", OPT_TEMP_POOL,
   "Using this option will cause most temporary files created to use a small set of names, rather than a unique name for each new file.",
   (gptr*) &use_temp_pool, (gptr*) &use_temp_pool, 0, GET_BOOL, NO_ARG, 1,
   0, 0, 0, 0, 0},
  {"timed_mutexes", OPT_TIMED_MUTEXES,
   "Specify whether to time mutexes (only InnoDB mutexes are currently supported)",
   (gptr*) &timed_mutexes, (gptr*) &timed_mutexes, 0, GET_BOOL, NO_ARG, 0, 
    0, 0, 0, 0, 0},
  {"tmpdir", 't',
   "Path for temporary files. Several paths may be specified, separated by a "
#if defined(__WIN__) || defined(__NETWARE__)
   "semicolon (;)"
#else
   "colon (:)"
#endif
   ", in this case they are used in a round-robin fashion.",
   (gptr*) &opt_mysql_tmpdir,
   (gptr*) &opt_mysql_tmpdir, 0, GET_STR, REQUIRED_ARG, 0, 0, 0, 0, 0, 0},
  {"transaction-isolation", OPT_TX_ISOLATION,
   "Default transaction isolation level.", 0, 0, 0, GET_STR, REQUIRED_ARG, 0,
   0, 0, 0, 0, 0},
  {"use-symbolic-links", 's', "Enable symbolic link support. Deprecated option; use --symbolic-links instead.",
   (gptr*) &my_use_symdir, (gptr*) &my_use_symdir, 0, GET_BOOL, NO_ARG,
   /*
     The system call realpath() produces warnings under valgrind and
     purify. These are not suppressed: instead we disable symlinks
     option if compiled with valgrind support. 
   */
   IF_PURIFY(0,1), 0, 0, 0, 0, 0},
  {"user", 'u', "Run mysqld daemon as user.", 0, 0, 0, GET_STR, REQUIRED_ARG,
   0, 0, 0, 0, 0, 0},
  {"verbose", 'v', "Used with --help option for detailed help",
   (gptr*) &opt_verbose, (gptr*) &opt_verbose, 0, GET_BOOL, NO_ARG, 0, 0, 0, 0,
   0, 0},
  {"version", 'V', "Output version information and exit.", 0, 0, 0, GET_NO_ARG,
   NO_ARG, 0, 0, 0, 0, 0, 0},
  {"warnings", 'W', "Deprecated; use --log-warnings instead.",
   (gptr*) &global_system_variables.log_warnings,
   (gptr*) &max_system_variables.log_warnings, 0, GET_ULONG, OPT_ARG, 1, 0, ~0L,
   0, 0, 0},
  { "back_log", OPT_BACK_LOG,
    "The number of outstanding connection requests MySQL can have. This comes into play when the main MySQL thread gets very many connection requests in a very short time.",
    (gptr*) &back_log, (gptr*) &back_log, 0, GET_ULONG,
    REQUIRED_ARG, 50, 1, 65535, 0, 1, 0 },
  {"binlog_cache_size", OPT_BINLOG_CACHE_SIZE,
   "The size of the cache to hold the SQL statements for the binary log during a transaction. If you often use big, multi-statement transactions you can increase this to get more performance.",
   (gptr*) &binlog_cache_size, (gptr*) &binlog_cache_size, 0, GET_ULONG,
   REQUIRED_ARG, 32*1024L, IO_SIZE, ~0L, 0, IO_SIZE, 0},
  {"bulk_insert_buffer_size", OPT_BULK_INSERT_BUFFER_SIZE,
   "Size of tree cache used in bulk insert optimisation. Note that this is a limit per thread!",
   (gptr*) &global_system_variables.bulk_insert_buff_size,
   (gptr*) &max_system_variables.bulk_insert_buff_size,
   0, GET_ULONG, REQUIRED_ARG, 8192*1024, 0, ~0L, 0, 1, 0},
  {"connect_timeout", OPT_CONNECT_TIMEOUT,
   "The number of seconds the mysqld server is waiting for a connect packet before responding with 'Bad handshake'.",
    (gptr*) &connect_timeout, (gptr*) &connect_timeout,
   0, GET_ULONG, REQUIRED_ARG, CONNECT_TIMEOUT, 2, LONG_TIMEOUT, 0, 1, 0 },
  { "date_format", OPT_DATE_FORMAT,
    "The DATE format (For future).",
    (gptr*) &opt_date_time_formats[MYSQL_TIMESTAMP_DATE],
    (gptr*) &opt_date_time_formats[MYSQL_TIMESTAMP_DATE],
    0, GET_STR, REQUIRED_ARG, 0, 0, 0, 0, 0, 0},
  { "datetime_format", OPT_DATETIME_FORMAT,
    "The DATETIME/TIMESTAMP format (for future).",
    (gptr*) &opt_date_time_formats[MYSQL_TIMESTAMP_DATETIME],
    (gptr*) &opt_date_time_formats[MYSQL_TIMESTAMP_DATETIME],
    0, GET_STR, REQUIRED_ARG, 0, 0, 0, 0, 0, 0},
  { "default_week_format", OPT_DEFAULT_WEEK_FORMAT,
    "The default week format used by WEEK() functions.",
    (gptr*) &global_system_variables.default_week_format,
    (gptr*) &max_system_variables.default_week_format,
    0, GET_ULONG, REQUIRED_ARG, 0, 0, 7L, 0, 1, 0},
  {"delayed_insert_limit", OPT_DELAYED_INSERT_LIMIT,
   "After inserting delayed_insert_limit rows, the INSERT DELAYED handler will check if there are any SELECT statements pending. If so, it allows these to execute before continuing.",
    (gptr*) &delayed_insert_limit, (gptr*) &delayed_insert_limit, 0, GET_ULONG,
    REQUIRED_ARG, DELAYED_LIMIT, 1, ~0L, 0, 1, 0},
  {"delayed_insert_timeout", OPT_DELAYED_INSERT_TIMEOUT,
   "How long a INSERT DELAYED thread should wait for INSERT statements before terminating.",
   (gptr*) &delayed_insert_timeout, (gptr*) &delayed_insert_timeout, 0,
   GET_ULONG, REQUIRED_ARG, DELAYED_WAIT_TIMEOUT, 1, LONG_TIMEOUT, 0, 1, 0},
  { "delayed_queue_size", OPT_DELAYED_QUEUE_SIZE,
    "What size queue (in rows) should be allocated for handling INSERT DELAYED. If the queue becomes full, any client that does INSERT DELAYED will wait until there is room in the queue again.",
    (gptr*) &delayed_queue_size, (gptr*) &delayed_queue_size, 0, GET_ULONG,
    REQUIRED_ARG, DELAYED_QUEUE_SIZE, 1, ~0L, 0, 1, 0},
  {"div_precision_increment", OPT_DIV_PRECINCREMENT,
   "Precision of the result of '/' operator will be increased on that value.",
   (gptr*) &global_system_variables.div_precincrement,
   (gptr*) &max_system_variables.div_precincrement, 0, GET_ULONG,
   REQUIRED_ARG, 4, 0, DECIMAL_MAX_SCALE, 0, 0, 0},
  {"expire_logs_days", OPT_EXPIRE_LOGS_DAYS,
   "If non-zero, binary logs will be purged after expire_logs_days "
   "days; possible purges happen at startup and at binary log rotation.",
   (gptr*) &expire_logs_days,
   (gptr*) &expire_logs_days, 0, GET_ULONG,
   REQUIRED_ARG, 0, 0, 99, 0, 1, 0},
  { "flush_time", OPT_FLUSH_TIME,
    "A dedicated thread is created to flush all tables at the given interval.",
    (gptr*) &flush_time, (gptr*) &flush_time, 0, GET_ULONG, REQUIRED_ARG,
    FLUSH_TIME, 0, LONG_TIMEOUT, 0, 1, 0},
  { "ft_boolean_syntax", OPT_FT_BOOLEAN_SYNTAX,
    "List of operators for MATCH ... AGAINST ( ... IN BOOLEAN MODE)",
    0, 0, 0, GET_STR,
    REQUIRED_ARG, 0, 0, 0, 0, 0, 0},
  { "ft_max_word_len", OPT_FT_MAX_WORD_LEN,
    "The maximum length of the word to be included in a FULLTEXT index. Note: FULLTEXT indexes must be rebuilt after changing this variable.",
    (gptr*) &ft_max_word_len, (gptr*) &ft_max_word_len, 0, GET_ULONG,
    REQUIRED_ARG, HA_FT_MAXCHARLEN, 10, HA_FT_MAXCHARLEN, 0, 1, 0},
  { "ft_min_word_len", OPT_FT_MIN_WORD_LEN,
    "The minimum length of the word to be included in a FULLTEXT index. Note: FULLTEXT indexes must be rebuilt after changing this variable.",
    (gptr*) &ft_min_word_len, (gptr*) &ft_min_word_len, 0, GET_ULONG,
    REQUIRED_ARG, 4, 1, HA_FT_MAXCHARLEN, 0, 1, 0},
  { "ft_query_expansion_limit", OPT_FT_QUERY_EXPANSION_LIMIT,
    "Number of best matches to use for query expansion",
    (gptr*) &ft_query_expansion_limit, (gptr*) &ft_query_expansion_limit, 0, GET_ULONG,
    REQUIRED_ARG, 20, 0, 1000, 0, 1, 0},
  { "ft_stopword_file", OPT_FT_STOPWORD_FILE,
    "Use stopwords from this file instead of built-in list.",
    (gptr*) &ft_stopword_file, (gptr*) &ft_stopword_file, 0, GET_STR,
    REQUIRED_ARG, 0, 0, 0, 0, 0, 0},
  { "group_concat_max_len", OPT_GROUP_CONCAT_MAX_LEN,
    "The maximum length of the result of function  group_concat.",
    (gptr*) &global_system_variables.group_concat_max_len,
    (gptr*) &max_system_variables.group_concat_max_len, 0, GET_ULONG,
    REQUIRED_ARG, 1024, 4, (long) ~0, 0, 1, 0},
#ifdef WITH_INNOBASE_STORAGE_ENGINE
  {"innodb_additional_mem_pool_size", OPT_INNODB_ADDITIONAL_MEM_POOL_SIZE,
   "Size of a memory pool InnoDB uses to store data dictionary information and other internal data structures.",
   (gptr*) &innobase_additional_mem_pool_size,
   (gptr*) &innobase_additional_mem_pool_size, 0, GET_LONG, REQUIRED_ARG,
   1*1024*1024L, 512*1024L, ~0L, 0, 1024, 0},
  {"innodb_autoextend_increment", OPT_INNODB_AUTOEXTEND_INCREMENT,
   "Data file autoextend increment in megabytes",
   (gptr*) &srv_auto_extend_increment,
   (gptr*) &srv_auto_extend_increment,
   0, GET_LONG, REQUIRED_ARG, 8L, 1L, 1000L, 0, 1L, 0},
  {"innodb_buffer_pool_size", OPT_INNODB_BUFFER_POOL_SIZE,
   "The size of the memory buffer InnoDB uses to cache data and indexes of its tables.",
   (gptr*) &innobase_buffer_pool_size, (gptr*) &innobase_buffer_pool_size, 0,
   GET_LL, REQUIRED_ARG, 8*1024*1024L, 1024*1024L, LONGLONG_MAX, 0,
   1024*1024L, 0},
  {"innodb_commit_concurrency", OPT_INNODB_COMMIT_CONCURRENCY,
   "Helps in performance tuning in heavily concurrent environments.",
   (gptr*) &srv_commit_concurrency, (gptr*) &srv_commit_concurrency,
   0, GET_LONG, REQUIRED_ARG, 0, 0, 1000, 0, 1, 0},
  {"innodb_concurrency_tickets", OPT_INNODB_CONCURRENCY_TICKETS,
   "Number of times a thread is allowed to enter InnoDB within the same \
    SQL query after it has once got the ticket",
   (gptr*) &srv_n_free_tickets_to_enter,
   (gptr*) &srv_n_free_tickets_to_enter,
   0, GET_LONG, REQUIRED_ARG, 500L, 1L, ~0L, 0, 1L, 0},
  {"innodb_file_io_threads", OPT_INNODB_FILE_IO_THREADS,
   "Number of file I/O threads in InnoDB.", (gptr*) &innobase_file_io_threads,
   (gptr*) &innobase_file_io_threads, 0, GET_LONG, REQUIRED_ARG, 4, 4, 64, 0,
   1, 0},
  {"innodb_force_recovery", OPT_INNODB_FORCE_RECOVERY,
   "Helps to save your data in case the disk image of the database becomes corrupt.",
   (gptr*) &innobase_force_recovery, (gptr*) &innobase_force_recovery, 0,
   GET_LONG, REQUIRED_ARG, 0, 0, 6, 0, 1, 0},
  {"innodb_lock_wait_timeout", OPT_INNODB_LOCK_WAIT_TIMEOUT,
   "Timeout in seconds an InnoDB transaction may wait for a lock before being rolled back.",
   (gptr*) &innobase_lock_wait_timeout, (gptr*) &innobase_lock_wait_timeout,
   0, GET_LONG, REQUIRED_ARG, 50, 1, 1024 * 1024 * 1024, 0, 1, 0},
  {"innodb_log_buffer_size", OPT_INNODB_LOG_BUFFER_SIZE,
   "The size of the buffer which InnoDB uses to write log to the log files on disk.",
   (gptr*) &innobase_log_buffer_size, (gptr*) &innobase_log_buffer_size, 0,
   GET_LONG, REQUIRED_ARG, 1024*1024L, 256*1024L, ~0L, 0, 1024, 0},
  {"innodb_log_file_size", OPT_INNODB_LOG_FILE_SIZE,
   "Size of each log file in a log group.",
   (gptr*) &innobase_log_file_size, (gptr*) &innobase_log_file_size, 0,
   GET_LL, REQUIRED_ARG, 5*1024*1024L, 1*1024*1024L, LONGLONG_MAX, 0,
   1024*1024L, 0},
  {"innodb_log_files_in_group", OPT_INNODB_LOG_FILES_IN_GROUP,
   "Number of log files in the log group. InnoDB writes to the files in a circular fashion. Value 3 is recommended here.",
   (gptr*) &innobase_log_files_in_group, (gptr*) &innobase_log_files_in_group,
   0, GET_LONG, REQUIRED_ARG, 2, 2, 100, 0, 1, 0},
  {"innodb_mirrored_log_groups", OPT_INNODB_MIRRORED_LOG_GROUPS,
   "Number of identical copies of log groups we keep for the database. Currently this should be set to 1.",
   (gptr*) &innobase_mirrored_log_groups,
   (gptr*) &innobase_mirrored_log_groups, 0, GET_LONG, REQUIRED_ARG, 1, 1, 10,
   0, 1, 0},
  {"innodb_open_files", OPT_INNODB_OPEN_FILES,
   "How many files at the maximum InnoDB keeps open at the same time.",
   (gptr*) &innobase_open_files, (gptr*) &innobase_open_files, 0,
   GET_LONG, REQUIRED_ARG, 300L, 10L, ~0L, 0, 1L, 0},
  {"innodb_sync_spin_loops", OPT_INNODB_SYNC_SPIN_LOOPS,
   "Count of spin-loop rounds in InnoDB mutexes",
   (gptr*) &srv_n_spin_wait_rounds,
   (gptr*) &srv_n_spin_wait_rounds,
   0, GET_LONG, REQUIRED_ARG, 20L, 0L, ~0L, 0, 1L, 0},
  {"innodb_thread_concurrency", OPT_INNODB_THREAD_CONCURRENCY,
   "Helps in performance tuning in heavily concurrent environments. "
   "Sets the maximum number of threads allowed inside InnoDB. Value 0"
   " will disable the thread throttling.",
   (gptr*) &srv_thread_concurrency, (gptr*) &srv_thread_concurrency,
   0, GET_LONG, REQUIRED_ARG, 8, 0, 1000, 0, 1, 0},
  {"innodb_thread_sleep_delay", OPT_INNODB_THREAD_SLEEP_DELAY,
   "Time of innodb thread sleeping before joining InnoDB queue (usec). Value 0"
    " disable a sleep",
   (gptr*) &srv_thread_sleep_delay,
   (gptr*) &srv_thread_sleep_delay,
   0, GET_LONG, REQUIRED_ARG, 10000L, 0L, ~0L, 0, 1L, 0},
#endif /* WITH_INNOBASE_STORAGE_ENGINE */
  {"interactive_timeout", OPT_INTERACTIVE_TIMEOUT,
   "The number of seconds the server waits for activity on an interactive connection before closing it.",
   (gptr*) &global_system_variables.net_interactive_timeout,
   (gptr*) &max_system_variables.net_interactive_timeout, 0,
   GET_ULONG, REQUIRED_ARG, NET_WAIT_TIMEOUT, 1, LONG_TIMEOUT, 0, 1, 0},
  {"join_buffer_size", OPT_JOIN_BUFF_SIZE,
   "The size of the buffer that is used for full joins.",
   (gptr*) &global_system_variables.join_buff_size,
   (gptr*) &max_system_variables.join_buff_size, 0, GET_ULONG,
   REQUIRED_ARG, 128*1024L, IO_SIZE*2+MALLOC_OVERHEAD, ~0L, MALLOC_OVERHEAD,
   IO_SIZE, 0},
  {"key_buffer_size", OPT_KEY_BUFFER_SIZE,
   "The size of the buffer used for index blocks for MyISAM tables. Increase this to get better index handling (for all reads and multiple writes) to as much as you can afford; 64M on a 256M machine that mainly runs MySQL is quite common.",
   (gptr*) &dflt_key_cache_var.param_buff_size,
   (gptr*) 0,
   0, (GET_ULL | GET_ASK_ADDR),
   REQUIRED_ARG, KEY_CACHE_SIZE, MALLOC_OVERHEAD, ~(ulong) 0, MALLOC_OVERHEAD,
   IO_SIZE, 0},
  {"key_cache_age_threshold", OPT_KEY_CACHE_AGE_THRESHOLD,
   "This characterizes the number of hits a hot block has to be untouched until it is considered aged enough to be downgraded to a warm block. This specifies the percentage ratio of that number of hits to the total number of blocks in key cache",
   (gptr*) &dflt_key_cache_var.param_age_threshold,
   (gptr*) 0,
   0, (GET_ULONG | GET_ASK_ADDR), REQUIRED_ARG, 
   300, 100, ~0L, 0, 100, 0},
  {"key_cache_block_size", OPT_KEY_CACHE_BLOCK_SIZE,
   "The default size of key cache blocks",
   (gptr*) &dflt_key_cache_var.param_block_size,
   (gptr*) 0,
   0, (GET_ULONG | GET_ASK_ADDR), REQUIRED_ARG,
   KEY_CACHE_BLOCK_SIZE , 512, 1024*16, MALLOC_OVERHEAD, 512, 0},
  {"key_cache_division_limit", OPT_KEY_CACHE_DIVISION_LIMIT,
   "The minimum percentage of warm blocks in key cache",
   (gptr*) &dflt_key_cache_var.param_division_limit,
   (gptr*) 0,
   0, (GET_ULONG | GET_ASK_ADDR) , REQUIRED_ARG, 100,
   1, 100, 0, 1, 0},
  {"long_query_time", OPT_LONG_QUERY_TIME,
   "Log all queries that have taken more than long_query_time seconds to execute to file.",
   (gptr*) &global_system_variables.long_query_time,
   (gptr*) &max_system_variables.long_query_time, 0, GET_ULONG,
   REQUIRED_ARG, 10, 1, LONG_TIMEOUT, 0, 1, 0},
  {"lower_case_table_names", OPT_LOWER_CASE_TABLE_NAMES,
   "If set to 1 table names are stored in lowercase on disk and table names will be case-insensitive.  Should be set to 2 if you are using a case insensitive file system",
   (gptr*) &lower_case_table_names,
   (gptr*) &lower_case_table_names, 0, GET_UINT, OPT_ARG,
#ifdef FN_NO_CASE_SENCE
    1
#else
    0
#endif
   , 0, 2, 0, 1, 0},
  {"max_allowed_packet", OPT_MAX_ALLOWED_PACKET,
   "Max packetlength to send/receive from to server.",
   (gptr*) &global_system_variables.max_allowed_packet,
   (gptr*) &max_system_variables.max_allowed_packet, 0, GET_ULONG,
   REQUIRED_ARG, 1024*1024L, 1024, 1024L*1024L*1024L, MALLOC_OVERHEAD, 1024, 0},
  {"max_binlog_cache_size", OPT_MAX_BINLOG_CACHE_SIZE,
   "Can be used to restrict the total size used to cache a multi-transaction query.",
   (gptr*) &max_binlog_cache_size, (gptr*) &max_binlog_cache_size, 0,
   GET_ULONG, REQUIRED_ARG, ~0L, IO_SIZE, ~0L, 0, IO_SIZE, 0},
  {"max_binlog_size", OPT_MAX_BINLOG_SIZE,
   "Binary log will be rotated automatically when the size exceeds this \
value. Will also apply to relay logs if max_relay_log_size is 0. \
The minimum value for this variable is 4096.",
   (gptr*) &max_binlog_size, (gptr*) &max_binlog_size, 0, GET_ULONG,
   REQUIRED_ARG, 1024*1024L*1024L, IO_SIZE, 1024*1024L*1024L, 0, IO_SIZE, 0},
  {"max_connect_errors", OPT_MAX_CONNECT_ERRORS,
   "If there is more than this number of interrupted connections from a host this host will be blocked from further connections.",
   (gptr*) &max_connect_errors, (gptr*) &max_connect_errors, 0, GET_ULONG,
    REQUIRED_ARG, MAX_CONNECT_ERRORS, 1, ~0L, 0, 1, 0},
  // Default max_connections of 151 is larger than Apache's default max
  // children, to avoid "too many connections" error in a common setup
  {"max_connections", OPT_MAX_CONNECTIONS,
   "The number of simultaneous clients allowed.", (gptr*) &max_connections,
   (gptr*) &max_connections, 0, GET_ULONG, REQUIRED_ARG, 151, 1, 16384, 0, 1,
   0},
  {"max_delayed_threads", OPT_MAX_DELAYED_THREADS,
   "Don't start more than this number of threads to handle INSERT DELAYED statements. If set to zero, which means INSERT DELAYED is not used.",
   (gptr*) &global_system_variables.max_insert_delayed_threads,
   (gptr*) &max_system_variables.max_insert_delayed_threads,
   0, GET_ULONG, REQUIRED_ARG, 20, 0, 16384, 0, 1, 0},
  {"max_error_count", OPT_MAX_ERROR_COUNT,
   "Max number of errors/warnings to store for a statement.",
   (gptr*) &global_system_variables.max_error_count,
   (gptr*) &max_system_variables.max_error_count,
   0, GET_ULONG, REQUIRED_ARG, DEFAULT_ERROR_COUNT, 0, 65535, 0, 1, 0},
  {"max_heap_table_size", OPT_MAX_HEP_TABLE_SIZE,
   "Don't allow creation of heap tables bigger than this.",
   (gptr*) &global_system_variables.max_heap_table_size,
   (gptr*) &max_system_variables.max_heap_table_size, 0, GET_ULL,
   REQUIRED_ARG, 16*1024*1024L, 16384, MAX_MEM_TABLE_SIZE,
   MALLOC_OVERHEAD, 1024, 0},
  {"max_join_size", OPT_MAX_JOIN_SIZE,
   "Joins that are probably going to read more than max_join_size records return an error.",
   (gptr*) &global_system_variables.max_join_size,
   (gptr*) &max_system_variables.max_join_size, 0, GET_HA_ROWS, REQUIRED_ARG,
   ~0L, 1, ~0L, 0, 1, 0},
   {"max_length_for_sort_data", OPT_MAX_LENGTH_FOR_SORT_DATA,
    "Max number of bytes in sorted records.",
    (gptr*) &global_system_variables.max_length_for_sort_data,
    (gptr*) &max_system_variables.max_length_for_sort_data, 0, GET_ULONG,
    REQUIRED_ARG, 1024, 4, 8192*1024L, 0, 1, 0},
  {"max_prepared_stmt_count", OPT_MAX_PREPARED_STMT_COUNT,
   "Maximum number of prepared statements in the server.",
   (gptr*) &max_prepared_stmt_count, (gptr*) &max_prepared_stmt_count,
   0, GET_ULONG, REQUIRED_ARG, 16382, 0, 1*1024*1024, 0, 1, 0},
  {"max_relay_log_size", OPT_MAX_RELAY_LOG_SIZE,
   "If non-zero: relay log will be rotated automatically when the size exceeds this value; if zero (the default): when the size exceeds max_binlog_size. 0 excepted, the minimum value for this variable is 4096.",
   (gptr*) &max_relay_log_size, (gptr*) &max_relay_log_size, 0, GET_ULONG,
   REQUIRED_ARG, 0L, 0L, 1024*1024L*1024L, 0, IO_SIZE, 0},
  { "max_seeks_for_key", OPT_MAX_SEEKS_FOR_KEY,
    "Limit assumed max number of seeks when looking up rows based on a key",
    (gptr*) &global_system_variables.max_seeks_for_key,
    (gptr*) &max_system_variables.max_seeks_for_key, 0, GET_ULONG,
    REQUIRED_ARG, ~0L, 1, ~0L, 0, 1, 0 },
  {"max_sort_length", OPT_MAX_SORT_LENGTH,
   "The number of bytes to use when sorting BLOB or TEXT values (only the first max_sort_length bytes of each value are used; the rest are ignored).",
   (gptr*) &global_system_variables.max_sort_length,
   (gptr*) &max_system_variables.max_sort_length, 0, GET_ULONG,
   REQUIRED_ARG, 1024, 4, 8192*1024L, 0, 1, 0},
  {"max_sp_recursion_depth", OPT_MAX_SP_RECURSION_DEPTH,
   "Maximum stored procedure recursion depth. (discussed with docs).",
   (gptr*) &global_system_variables.max_sp_recursion_depth,
   (gptr*) &max_system_variables.max_sp_recursion_depth, 0, GET_ULONG,
   OPT_ARG, 0, 0, 255, 0, 1, 0 },
  {"max_tmp_tables", OPT_MAX_TMP_TABLES,
   "Maximum number of temporary tables a client can keep open at a time.",
   (gptr*) &global_system_variables.max_tmp_tables,
   (gptr*) &max_system_variables.max_tmp_tables, 0, GET_ULONG,
   REQUIRED_ARG, 32, 1, ~0L, 0, 1, 0},
  {"max_user_connections", OPT_MAX_USER_CONNECTIONS,
   "The maximum number of active connections for a single user (0 = no limit).",
   (gptr*) &max_user_connections, (gptr*) &max_user_connections, 0, GET_UINT,
   REQUIRED_ARG, 0, 1, ~0, 0, 1, 0},
  {"max_write_lock_count", OPT_MAX_WRITE_LOCK_COUNT,
   "After this many write locks, allow some read locks to run in between.",
   (gptr*) &max_write_lock_count, (gptr*) &max_write_lock_count, 0, GET_ULONG,
   REQUIRED_ARG, ~0L, 1, ~0L, 0, 1, 0},
  {"multi_range_count", OPT_MULTI_RANGE_COUNT,
   "Number of key ranges to request at once.",
   (gptr*) &global_system_variables.multi_range_count,
   (gptr*) &max_system_variables.multi_range_count, 0,
   GET_ULONG, REQUIRED_ARG, 256, 1, ~0L, 0, 1, 0},
  {"myisam_block_size", OPT_MYISAM_BLOCK_SIZE,
   "Block size to be used for MyISAM index pages.",
   (gptr*) &opt_myisam_block_size,
   (gptr*) &opt_myisam_block_size, 0, GET_ULONG, REQUIRED_ARG,
   MI_KEY_BLOCK_LENGTH, MI_MIN_KEY_BLOCK_LENGTH, MI_MAX_KEY_BLOCK_LENGTH,
   0, MI_MIN_KEY_BLOCK_LENGTH, 0},
  {"myisam_data_pointer_size", OPT_MYISAM_DATA_POINTER_SIZE,
   "Default pointer size to be used for MyISAM tables.",
   (gptr*) &myisam_data_pointer_size,
   (gptr*) &myisam_data_pointer_size, 0, GET_ULONG, REQUIRED_ARG,
   6, 2, 7, 0, 1, 0},
  {"myisam_max_extra_sort_file_size", OPT_MYISAM_MAX_EXTRA_SORT_FILE_SIZE,
   "Deprecated option",
   (gptr*) &global_system_variables.myisam_max_extra_sort_file_size,
   (gptr*) &max_system_variables.myisam_max_extra_sort_file_size,
   0, GET_ULL, REQUIRED_ARG, (ulonglong) MI_MAX_TEMP_LENGTH,
   0, (ulonglong) MAX_FILE_SIZE, 0, 1, 0},
  {"myisam_max_sort_file_size", OPT_MYISAM_MAX_SORT_FILE_SIZE,
   "Don't use the fast sort index method to created index if the temporary file would get bigger than this.",
   (gptr*) &global_system_variables.myisam_max_sort_file_size,
   (gptr*) &max_system_variables.myisam_max_sort_file_size, 0,
   GET_ULL, REQUIRED_ARG, (longlong) LONG_MAX, 0, (ulonglong) MAX_FILE_SIZE,
   0, 1024*1024, 0},
  {"myisam_repair_threads", OPT_MYISAM_REPAIR_THREADS,
   "Number of threads to use when repairing MyISAM tables. The value of 1 disables parallel repair.",
   (gptr*) &global_system_variables.myisam_repair_threads,
   (gptr*) &max_system_variables.myisam_repair_threads, 0,
   GET_ULONG, REQUIRED_ARG, 1, 1, ~0L, 0, 1, 0},
  {"myisam_sort_buffer_size", OPT_MYISAM_SORT_BUFFER_SIZE,
   "The buffer that is allocated when sorting the index when doing a REPAIR or when creating indexes with CREATE INDEX or ALTER TABLE.",
   (gptr*) &global_system_variables.myisam_sort_buff_size,
   (gptr*) &max_system_variables.myisam_sort_buff_size, 0,
   GET_ULONG, REQUIRED_ARG, 8192*1024, 4, ~0L, 0, 1, 0},
  {"myisam_use_mmap", OPT_MYISAM_USE_MMAP,
   "Use memory mapping for reading and writing MyISAM tables",
   (gptr*) &opt_myisam_use_mmap,
   (gptr*) &opt_myisam_use_mmap, 0, GET_BOOL, NO_ARG, 0, 
    0, 0, 0, 0, 0},
  {"myisam_stats_method", OPT_MYISAM_STATS_METHOD,
   "Specifies how MyISAM index statistics collection code should threat NULLs. "
   "Possible values of name are \"nulls_unequal\" (default behavior for 4.1/5.0), "
   "\"nulls_equal\" (emulate 4.0 behavior), and \"nulls_ignored\".",
   (gptr*) &myisam_stats_method_str, (gptr*) &myisam_stats_method_str, 0,
    GET_STR, REQUIRED_ARG, 0, 0, 0, 0, 0, 0},
  {"net_buffer_length", OPT_NET_BUFFER_LENGTH,
   "Buffer length for TCP/IP and socket communication.",
   (gptr*) &global_system_variables.net_buffer_length,
   (gptr*) &max_system_variables.net_buffer_length, 0, GET_ULONG,
   REQUIRED_ARG, 16384, 1024, 1024*1024L, 0, 1024, 0},
  {"net_read_timeout", OPT_NET_READ_TIMEOUT,
   "Number of seconds to wait for more data from a connection before aborting the read.",
   (gptr*) &global_system_variables.net_read_timeout,
   (gptr*) &max_system_variables.net_read_timeout, 0, GET_ULONG,
   REQUIRED_ARG, NET_READ_TIMEOUT, 1, LONG_TIMEOUT, 0, 1, 0},
  {"net_retry_count", OPT_NET_RETRY_COUNT,
   "If a read on a communication port is interrupted, retry this many times before giving up.",
   (gptr*) &global_system_variables.net_retry_count,
   (gptr*) &max_system_variables.net_retry_count,0,
   GET_ULONG, REQUIRED_ARG, MYSQLD_NET_RETRY_COUNT, 1, ~0L, 0, 1, 0},
  {"net_write_timeout", OPT_NET_WRITE_TIMEOUT,
   "Number of seconds to wait for a block to be written to a connection  before aborting the write.",
   (gptr*) &global_system_variables.net_write_timeout,
   (gptr*) &max_system_variables.net_write_timeout, 0, GET_ULONG,
   REQUIRED_ARG, NET_WRITE_TIMEOUT, 1, LONG_TIMEOUT, 0, 1, 0},
  {"open_files_limit", OPT_OPEN_FILES_LIMIT,
   "If this is not 0, then mysqld will use this value to reserve file descriptors to use with setrlimit(). If this value is 0 then mysqld will reserve max_connections*5 or max_connections + table_cache*2 (whichever is larger) number of files.",
   (gptr*) &open_files_limit, (gptr*) &open_files_limit, 0, GET_ULONG,
   REQUIRED_ARG, 0, 0, OS_FILE_LIMIT, 0, 1, 0},
  {"optimizer_prune_level", OPT_OPTIMIZER_PRUNE_LEVEL,
   "Controls the heuristic(s) applied during query optimization to prune less-promising partial plans from the optimizer search space. Meaning: 0 - do not apply any heuristic, thus perform exhaustive search; 1 - prune plans based on number of retrieved rows.",
   (gptr*) &global_system_variables.optimizer_prune_level,
   (gptr*) &max_system_variables.optimizer_prune_level,
   0, GET_ULONG, OPT_ARG, 1, 0, 1, 0, 1, 0},
  {"optimizer_search_depth", OPT_OPTIMIZER_SEARCH_DEPTH,
   "Maximum depth of search performed by the query optimizer. Values larger than the number of relations in a query result in better query plans, but take longer to compile a query. Smaller values than the number of tables in a relation result in faster optimization, but may produce very bad query plans. If set to 0, the system will automatically pick a reasonable value; if set to MAX_TABLES+2, the optimizer will switch to the original find_best (used for testing/comparison).",
   (gptr*) &global_system_variables.optimizer_search_depth,
   (gptr*) &max_system_variables.optimizer_search_depth,
   0, GET_ULONG, OPT_ARG, MAX_TABLES+1, 0, MAX_TABLES+2, 0, 1, 0},
  {"plugin_dir", OPT_PLUGIN_DIR,
   "Directory for plugins.",
   (gptr*) &opt_plugin_dir_ptr, (gptr*) &opt_plugin_dir_ptr, 0,
   GET_STR, REQUIRED_ARG, 0, 0, 0, 0, 0, 0},
   {"preload_buffer_size", OPT_PRELOAD_BUFFER_SIZE,
    "The size of the buffer that is allocated when preloading indexes",
    (gptr*) &global_system_variables.preload_buff_size,
    (gptr*) &max_system_variables.preload_buff_size, 0, GET_ULONG,
    REQUIRED_ARG, 32*1024L, 1024, 1024*1024*1024L, 0, 1, 0},
  {"query_alloc_block_size", OPT_QUERY_ALLOC_BLOCK_SIZE,
   "Allocation block size for query parsing and execution",
   (gptr*) &global_system_variables.query_alloc_block_size,
   (gptr*) &max_system_variables.query_alloc_block_size, 0, GET_ULONG,
   REQUIRED_ARG, QUERY_ALLOC_BLOCK_SIZE, 1024, ~0L, 0, 1024, 0},
#ifdef HAVE_QUERY_CACHE
  {"query_cache_limit", OPT_QUERY_CACHE_LIMIT,
   "Don't cache results that are bigger than this.",
   (gptr*) &query_cache_limit, (gptr*) &query_cache_limit, 0, GET_ULONG,
   REQUIRED_ARG, 1024*1024L, 0, (longlong) ULONG_MAX, 0, 1, 0},
  {"query_cache_min_res_unit", OPT_QUERY_CACHE_MIN_RES_UNIT,
   "minimal size of unit in wich space for results is allocated (last unit will be trimed after writing all result data.",
   (gptr*) &query_cache_min_res_unit, (gptr*) &query_cache_min_res_unit,
   0, GET_ULONG, REQUIRED_ARG, QUERY_CACHE_MIN_RESULT_DATA_SIZE,
   0, (longlong) ULONG_MAX, 0, 1, 0},
#endif /*HAVE_QUERY_CACHE*/
  {"query_cache_size", OPT_QUERY_CACHE_SIZE,
   "The memory allocated to store results from old queries.",
   (gptr*) &query_cache_size, (gptr*) &query_cache_size, 0, GET_ULONG,
   REQUIRED_ARG, 0, 0, (longlong) ULONG_MAX, 0, 1024, 0},
#ifdef HAVE_QUERY_CACHE
  {"query_cache_type", OPT_QUERY_CACHE_TYPE,
   "0 = OFF = Don't cache or retrieve results. 1 = ON = Cache all results except SELECT SQL_NO_CACHE ... queries. 2 = DEMAND = Cache only SELECT SQL_CACHE ... queries.",
   (gptr*) &global_system_variables.query_cache_type,
   (gptr*) &max_system_variables.query_cache_type,
   0, GET_ULONG, REQUIRED_ARG, 1, 0, 2, 0, 1, 0},
  {"query_cache_wlock_invalidate", OPT_QUERY_CACHE_WLOCK_INVALIDATE,
   "Invalidate queries in query cache on LOCK for write",
   (gptr*) &global_system_variables.query_cache_wlock_invalidate,
   (gptr*) &max_system_variables.query_cache_wlock_invalidate,
   0, GET_BOOL, NO_ARG, 0, 0, 1, 0, 1, 0},
#endif /*HAVE_QUERY_CACHE*/
  {"query_prealloc_size", OPT_QUERY_PREALLOC_SIZE,
   "Persistent buffer for query parsing and execution",
   (gptr*) &global_system_variables.query_prealloc_size,
   (gptr*) &max_system_variables.query_prealloc_size, 0, GET_ULONG,
   REQUIRED_ARG, QUERY_ALLOC_PREALLOC_SIZE, QUERY_ALLOC_PREALLOC_SIZE,
   ~0L, 0, 1024, 0},
  {"range_alloc_block_size", OPT_RANGE_ALLOC_BLOCK_SIZE,
   "Allocation block size for storing ranges during optimization",
   (gptr*) &global_system_variables.range_alloc_block_size,
   (gptr*) &max_system_variables.range_alloc_block_size, 0, GET_ULONG,
   REQUIRED_ARG, RANGE_ALLOC_BLOCK_SIZE, 4096, ~0L, 0, 1024, 0},
  {"read_buffer_size", OPT_RECORD_BUFFER,
   "Each thread that does a sequential scan allocates a buffer of this size for each table it scans. If you do many sequential scans, you may want to increase this value.",
   (gptr*) &global_system_variables.read_buff_size,
   (gptr*) &max_system_variables.read_buff_size,0, GET_ULONG, REQUIRED_ARG,
   128*1024L, IO_SIZE*2+MALLOC_OVERHEAD, SSIZE_MAX, MALLOC_OVERHEAD, IO_SIZE,
   0},
  {"read_only", OPT_READONLY,
   "Make all non-temporary tables read-only, with the exception for replication (slave) threads and users with the SUPER privilege",
   (gptr*) &opt_readonly,
   (gptr*) &opt_readonly,
   0, GET_BOOL, NO_ARG, 0, 0, 1, 0, 1, 0},
  {"read_rnd_buffer_size", OPT_RECORD_RND_BUFFER,
   "When reading rows in sorted order after a sort, the rows are read through this buffer to avoid a disk seeks. If not set, then it's set to the value of record_buffer.",
   (gptr*) &global_system_variables.read_rnd_buff_size,
   (gptr*) &max_system_variables.read_rnd_buff_size, 0,
   GET_ULONG, REQUIRED_ARG, 256*1024L, IO_SIZE*2+MALLOC_OVERHEAD,
   SSIZE_MAX, MALLOC_OVERHEAD, IO_SIZE, 0},
  {"record_buffer", OPT_RECORD_BUFFER,
   "Alias for read_buffer_size",
   (gptr*) &global_system_variables.read_buff_size,
   (gptr*) &max_system_variables.read_buff_size,0, GET_ULONG, REQUIRED_ARG,
   128*1024L, IO_SIZE*2+MALLOC_OVERHEAD, SSIZE_MAX, MALLOC_OVERHEAD, IO_SIZE, 0},
#ifdef HAVE_REPLICATION
  {"relay_log_purge", OPT_RELAY_LOG_PURGE,
   "0 = do not purge relay logs. 1 = purge them as soon as they are no more needed.",
   (gptr*) &relay_log_purge,
   (gptr*) &relay_log_purge, 0, GET_BOOL, NO_ARG,
   1, 0, 1, 0, 1, 0},
  {"relay_log_space_limit", OPT_RELAY_LOG_SPACE_LIMIT,
   "Maximum space to use for all relay logs.",
   (gptr*) &relay_log_space_limit,
   (gptr*) &relay_log_space_limit, 0, GET_ULL, REQUIRED_ARG, 0L, 0L,
   (longlong) ULONG_MAX, 0, 1, 0},
  {"slave_compressed_protocol", OPT_SLAVE_COMPRESSED_PROTOCOL,
   "Use compression on master/slave protocol.",
   (gptr*) &opt_slave_compressed_protocol,
   (gptr*) &opt_slave_compressed_protocol,
   0, GET_BOOL, NO_ARG, 0, 0, 1, 0, 1, 0},
  {"slave_net_timeout", OPT_SLAVE_NET_TIMEOUT,
   "Number of seconds to wait for more data from a master/slave connection before aborting the read.",
   (gptr*) &slave_net_timeout, (gptr*) &slave_net_timeout, 0,
   GET_ULONG, REQUIRED_ARG, SLAVE_NET_TIMEOUT, 1, LONG_TIMEOUT, 0, 1, 0},
  {"slave_transaction_retries", OPT_SLAVE_TRANS_RETRIES,
   "Number of times the slave SQL thread will retry a transaction in case "
   "it failed with a deadlock or elapsed lock wait timeout, "
   "before giving up and stopping.",
   (gptr*) &slave_trans_retries, (gptr*) &slave_trans_retries, 0,
   GET_ULONG, REQUIRED_ARG, 10L, 0L, (longlong) ULONG_MAX, 0, 1, 0},
#endif /* HAVE_REPLICATION */
  {"slow_launch_time", OPT_SLOW_LAUNCH_TIME,
   "If creating the thread takes longer than this value (in seconds), the Slow_launch_threads counter will be incremented.",
   (gptr*) &slow_launch_time, (gptr*) &slow_launch_time, 0, GET_ULONG,
   REQUIRED_ARG, 2L, 0L, LONG_TIMEOUT, 0, 1, 0},
  {"sort_buffer_size", OPT_SORT_BUFFER,
   "Each thread that needs to do a sort allocates a buffer of this size.",
   (gptr*) &global_system_variables.sortbuff_size,
   (gptr*) &max_system_variables.sortbuff_size, 0, GET_ULONG, REQUIRED_ARG,
   MAX_SORT_MEMORY, MIN_SORT_MEMORY+MALLOC_OVERHEAD*2, ~0L, MALLOC_OVERHEAD,
   1, 0},
  {"sync-binlog", OPT_SYNC_BINLOG,
   "Synchronously flush binary log to disk after every #th event. "
   "Use 0 (default) to disable synchronous flushing.",
   (gptr*) &sync_binlog_period, (gptr*) &sync_binlog_period, 0, GET_ULONG,
   REQUIRED_ARG, 0, 0, ~0L, 0, 1, 0},
  {"sync-frm", OPT_SYNC_FRM, "Sync .frm to disk on create. Enabled by default.",
   (gptr*) &opt_sync_frm, (gptr*) &opt_sync_frm, 0, GET_BOOL, NO_ARG, 1, 0,
   0, 0, 0, 0},
  {"table_cache", OPT_TABLE_OPEN_CACHE,
   "Deprecated; use --table_open_cache instead.",
   (gptr*) &table_cache_size, (gptr*) &table_cache_size, 0, GET_ULONG,
   REQUIRED_ARG, TABLE_OPEN_CACHE_DEFAULT, 1, 512*1024L, 0, 1, 0},
  {"table_definition_cache", OPT_TABLE_DEF_CACHE,
   "The number of cached table definitions.",
   (gptr*) &table_def_size, (gptr*) &table_def_size,
   0, GET_ULONG, REQUIRED_ARG, 128, 1, 512*1024L, 0, 1, 0},
  {"table_open_cache", OPT_TABLE_OPEN_CACHE,
   "The number of cached open tables.",
   (gptr*) &table_cache_size, (gptr*) &table_cache_size, 0, GET_ULONG,
   REQUIRED_ARG, TABLE_OPEN_CACHE_DEFAULT, 1, 512*1024L, 0, 1, 0},
  {"table_lock_wait_timeout", OPT_TABLE_LOCK_WAIT_TIMEOUT,
   "Timeout in seconds to wait for a table level lock before returning an "
   "error. Used only if the connection has active cursors.",
   (gptr*) &table_lock_wait_timeout, (gptr*) &table_lock_wait_timeout,
   0, GET_ULONG, REQUIRED_ARG, 50, 1, 1024 * 1024 * 1024, 0, 1, 0},
  {"thread_cache_size", OPT_THREAD_CACHE_SIZE,
   "How many threads we should keep in a cache for reuse.",
   (gptr*) &thread_cache_size, (gptr*) &thread_cache_size, 0, GET_ULONG,
   REQUIRED_ARG, 0, 0, 16384, 0, 1, 0},
  {"thread_concurrency", OPT_THREAD_CONCURRENCY,
   "Permits the application to give the threads system a hint for the desired number of threads that should be run at the same time.",
   (gptr*) &concurrency, (gptr*) &concurrency, 0, GET_ULONG, REQUIRED_ARG,
   DEFAULT_CONCURRENCY, 1, 512, 0, 1, 0},
  {"thread_stack", OPT_THREAD_STACK,
   "The stack size for each thread.", (gptr*) &thread_stack,
   (gptr*) &thread_stack, 0, GET_ULONG, REQUIRED_ARG,DEFAULT_THREAD_STACK,
   1024L*128L, ~0L, 0, 1024, 0},
  { "time_format", OPT_TIME_FORMAT,
    "The TIME format (for future).",
    (gptr*) &opt_date_time_formats[MYSQL_TIMESTAMP_TIME],
    (gptr*) &opt_date_time_formats[MYSQL_TIMESTAMP_TIME],
    0, GET_STR, REQUIRED_ARG, 0, 0, 0, 0, 0, 0},
  {"tmp_table_size", OPT_TMP_TABLE_SIZE,
   "If an in-memory temporary table exceeds this size, MySQL will automatically convert it to an on-disk MyISAM table.",
   (gptr*) &global_system_variables.tmp_table_size,
   (gptr*) &max_system_variables.tmp_table_size, 0, GET_ULL,
   REQUIRED_ARG, 16*1024*1024L, 1024, MAX_MEM_TABLE_SIZE, 0, 1, 0},
  {"transaction_alloc_block_size", OPT_TRANS_ALLOC_BLOCK_SIZE,
   "Allocation block size for transactions to be stored in binary log",
   (gptr*) &global_system_variables.trans_alloc_block_size,
   (gptr*) &max_system_variables.trans_alloc_block_size, 0, GET_ULONG,
   REQUIRED_ARG, QUERY_ALLOC_BLOCK_SIZE, 1024, ~0L, 0, 1024, 0},
  {"transaction_prealloc_size", OPT_TRANS_PREALLOC_SIZE,
   "Persistent buffer for transactions to be stored in binary log",
   (gptr*) &global_system_variables.trans_prealloc_size,
   (gptr*) &max_system_variables.trans_prealloc_size, 0, GET_ULONG,
   REQUIRED_ARG, TRANS_ALLOC_PREALLOC_SIZE, 1024, ~0L, 0, 1024, 0},
  {"updatable_views_with_limit", OPT_UPDATABLE_VIEWS_WITH_LIMIT,
   "1 = YES = Don't issue an error message (warning only) if a VIEW without presence of a key of the underlying table is used in queries with a LIMIT clause for updating. 0 = NO = Prohibit update of a VIEW, which does not contain a key of the underlying table and the query uses a LIMIT clause (usually get from GUI tools).",
   (gptr*) &global_system_variables.updatable_views_with_limit,
   (gptr*) &max_system_variables.updatable_views_with_limit,
   0, GET_ULONG, REQUIRED_ARG, 1, 0, 1, 0, 1, 0},
  {"wait_timeout", OPT_WAIT_TIMEOUT,
   "The number of seconds the server waits for activity on a connection before closing it.",
   (gptr*) &global_system_variables.net_wait_timeout,
   (gptr*) &max_system_variables.net_wait_timeout, 0, GET_ULONG,
   REQUIRED_ARG, NET_WAIT_TIMEOUT, 1, IF_WIN(INT_MAX32/1000, LONG_TIMEOUT),
   0, 1, 0},
  {0, 0, 0, 0, 0, 0, GET_NO_ARG, NO_ARG, 0, 0, 0, 0, 0, 0}
};

static int show_question(THD *thd, SHOW_VAR *var, char *buff)
{
  var->type= SHOW_LONGLONG;
  var->value= (char *)&thd->query_id;
  return 0;
}

static int show_net_compression(THD *thd, SHOW_VAR *var, char *buff)
{
  var->type= SHOW_MY_BOOL;
  var->value= (char *)&thd->net.compress;
  return 0;
}

static int show_starttime(THD *thd, SHOW_VAR *var, char *buff)
{
  var->type= SHOW_LONG;
  var->value= buff;
  *((long *)buff)= (long) (thd->query_start() - start_time);
  return 0;
}

#ifdef HAVE_REPLICATION
static int show_rpl_status(THD *thd, SHOW_VAR *var, char *buff)
{
  var->type= SHOW_CHAR;
  var->value= const_cast<char*>(rpl_status_type[(int)rpl_status]);
  return 0;
}

static int show_slave_running(THD *thd, SHOW_VAR *var, char *buff)
{
  var->type= SHOW_CHAR;
  pthread_mutex_lock(&LOCK_active_mi);
  var->value= const_cast<char*>((active_mi && active_mi->slave_running &&
               active_mi->rli.slave_running) ? "ON" : "OFF");
  pthread_mutex_unlock(&LOCK_active_mi);
  return 0;
}

static int show_slave_retried_trans(THD *thd, SHOW_VAR *var, char *buff)
{
  /*
    TODO: with multimaster, have one such counter per line in
    SHOW SLAVE STATUS, and have the sum over all lines here.
  */
  pthread_mutex_lock(&LOCK_active_mi);
  if (active_mi)
  {
    var->type= SHOW_LONG;
    var->value= buff;
    pthread_mutex_lock(&active_mi->rli.data_lock);
    *((long *)buff)= (long)active_mi->rli.retried_trans;
    pthread_mutex_unlock(&active_mi->rli.data_lock);
  }
  else
    var->type= SHOW_UNDEF;
  pthread_mutex_unlock(&LOCK_active_mi);
  return 0;
}
#endif /* HAVE_REPLICATION */

static int show_open_tables(THD *thd, SHOW_VAR *var, char *buff)
{
  var->type= SHOW_LONG;
  var->value= buff;
  *((long *)buff)= (long)cached_open_tables();
  return 0;
}

static int show_prepared_stmt_count(THD *thd, SHOW_VAR *var, char *buff)
{
  var->type= SHOW_LONG;
  var->value= buff;
  pthread_mutex_lock(&LOCK_prepared_stmt_count);
  *((long *)buff)= (long)prepared_stmt_count;
  pthread_mutex_unlock(&LOCK_prepared_stmt_count);
  return 0;
}

static int show_table_definitions(THD *thd, SHOW_VAR *var, char *buff)
{
  var->type= SHOW_LONG;
  var->value= buff;
  *((long *)buff)= (long)cached_table_definitions();
  return 0;
}

#ifdef HAVE_OPENSSL
/* Functions relying on CTX */
static int show_ssl_ctx_sess_accept(THD *thd, SHOW_VAR *var, char *buff)
{
  var->type= SHOW_LONG;
  var->value= buff;
  *((long *)buff)= (!ssl_acceptor_fd ? 0 :
                     SSL_CTX_sess_accept(ssl_acceptor_fd->ssl_context));
  return 0;
}

static int show_ssl_ctx_sess_accept_good(THD *thd, SHOW_VAR *var, char *buff)
{
  var->type= SHOW_LONG;
  var->value= buff;
  *((long *)buff)= (!ssl_acceptor_fd ? 0 :
                     SSL_CTX_sess_accept_good(ssl_acceptor_fd->ssl_context));
  return 0;
}

static int show_ssl_ctx_sess_connect_good(THD *thd, SHOW_VAR *var, char *buff)
{
  var->type= SHOW_LONG;
  var->value= buff;
  *((long *)buff)= (!ssl_acceptor_fd ? 0 :
                     SSL_CTX_sess_connect_good(ssl_acceptor_fd->ssl_context));
  return 0;
}

static int show_ssl_ctx_sess_accept_renegotiate(THD *thd, SHOW_VAR *var, char *buff)
{
  var->type= SHOW_LONG;
  var->value= buff;
  *((long *)buff)= (!ssl_acceptor_fd ? 0 :
                     SSL_CTX_sess_accept_renegotiate(ssl_acceptor_fd->ssl_context));
  return 0;
}

static int show_ssl_ctx_sess_connect_renegotiate(THD *thd, SHOW_VAR *var, char *buff)
{
  var->type= SHOW_LONG;
  var->value= buff;
  *((long *)buff)= (!ssl_acceptor_fd ? 0 :
                     SSL_CTX_sess_connect_renegotiate(ssl_acceptor_fd->ssl_context));
  return 0;
}

static int show_ssl_ctx_sess_cb_hits(THD *thd, SHOW_VAR *var, char *buff)
{
  var->type= SHOW_LONG;
  var->value= buff;
  *((long *)buff)= (!ssl_acceptor_fd ? 0 :
                     SSL_CTX_sess_cb_hits(ssl_acceptor_fd->ssl_context));
  return 0;
}

static int show_ssl_ctx_sess_hits(THD *thd, SHOW_VAR *var, char *buff)
{
  var->type= SHOW_LONG;
  var->value= buff;
  *((long *)buff)= (!ssl_acceptor_fd ? 0 :
                     SSL_CTX_sess_hits(ssl_acceptor_fd->ssl_context));
  return 0;
}

static int show_ssl_ctx_sess_cache_full(THD *thd, SHOW_VAR *var, char *buff)
{
  var->type= SHOW_LONG;
  var->value= buff;
  *((long *)buff)= (!ssl_acceptor_fd ? 0 :
                     SSL_CTX_sess_cache_full(ssl_acceptor_fd->ssl_context));
  return 0;
}

static int show_ssl_ctx_sess_misses(THD *thd, SHOW_VAR *var, char *buff)
{
  var->type= SHOW_LONG;
  var->value= buff;
  *((long *)buff)= (!ssl_acceptor_fd ? 0 :
                     SSL_CTX_sess_misses(ssl_acceptor_fd->ssl_context));
  return 0;
}

static int show_ssl_ctx_sess_timeouts(THD *thd, SHOW_VAR *var, char *buff)
{
  var->type= SHOW_LONG;
  var->value= buff;
  *((long *)buff)= (!ssl_acceptor_fd ? 0 :
                     SSL_CTX_sess_timeouts(ssl_acceptor_fd->ssl_context));
  return 0;
}

static int show_ssl_ctx_sess_number(THD *thd, SHOW_VAR *var, char *buff)
{
  var->type= SHOW_LONG;
  var->value= buff;
  *((long *)buff)= (!ssl_acceptor_fd ? 0 :
                     SSL_CTX_sess_number(ssl_acceptor_fd->ssl_context));
  return 0;
}

static int show_ssl_ctx_sess_connect(THD *thd, SHOW_VAR *var, char *buff)
{
  var->type= SHOW_LONG;
  var->value= buff;
  *((long *)buff)= (!ssl_acceptor_fd ? 0 :
                     SSL_CTX_sess_connect(ssl_acceptor_fd->ssl_context));
  return 0;
}

static int show_ssl_ctx_sess_get_cache_size(THD *thd, SHOW_VAR *var, char *buff)
{
  var->type= SHOW_LONG;
  var->value= buff;
  *((long *)buff)= (!ssl_acceptor_fd ? 0 :
                     SSL_CTX_sess_get_cache_size(ssl_acceptor_fd->ssl_context));
  return 0;
}

static int show_ssl_ctx_get_verify_mode(THD *thd, SHOW_VAR *var, char *buff)
{
  var->type= SHOW_LONG;
  var->value= buff;
  *((long *)buff)= (!ssl_acceptor_fd ? 0 :
                     SSL_CTX_get_verify_mode(ssl_acceptor_fd->ssl_context));
  return 0;
}

static int show_ssl_ctx_get_verify_depth(THD *thd, SHOW_VAR *var, char *buff)
{
  var->type= SHOW_LONG;
  var->value= buff;
  *((long *)buff)= (!ssl_acceptor_fd ? 0 :
                     SSL_CTX_get_verify_depth(ssl_acceptor_fd->ssl_context));
  return 0;
}

static int show_ssl_ctx_get_session_cache_mode(THD *thd, SHOW_VAR *var, char *buff)
{
  var->type= SHOW_CHAR;
  if (!ssl_acceptor_fd)
    var->value= const_cast<char*>("NONE");
  else
    switch (SSL_CTX_get_session_cache_mode(ssl_acceptor_fd->ssl_context))
    {
    case SSL_SESS_CACHE_OFF:
      var->value= const_cast<char*>("OFF"); break;
    case SSL_SESS_CACHE_CLIENT:
      var->value= const_cast<char*>("CLIENT"); break;
    case SSL_SESS_CACHE_SERVER:
      var->value= const_cast<char*>("SERVER"); break;
    case SSL_SESS_CACHE_BOTH:
      var->value= const_cast<char*>("BOTH"); break;
    case SSL_SESS_CACHE_NO_AUTO_CLEAR:
      var->value= const_cast<char*>("NO_AUTO_CLEAR"); break;
    case SSL_SESS_CACHE_NO_INTERNAL_LOOKUP:
      var->value= const_cast<char*>("NO_INTERNAL_LOOKUP"); break;
    default:
      var->value= const_cast<char*>("Unknown"); break;
    }
  return 0;
}

/* Functions relying on SSL */
static int show_ssl_get_version(THD *thd, SHOW_VAR *var, char *buff)
{
  var->type= SHOW_CHAR;
  var->value= const_cast<char*>(thd->net.vio->ssl_arg ?
        SSL_get_version((SSL*) thd->net.vio->ssl_arg) : "");
  return 0;
}

static int show_ssl_session_reused(THD *thd, SHOW_VAR *var, char *buff)
{
  var->type= SHOW_LONG;
  var->value= buff;
  *((long *)buff)= (long)thd->net.vio->ssl_arg ?
                         SSL_session_reused((SSL*) thd->net.vio->ssl_arg) :
                         0;
  return 0;
}

static int show_ssl_get_default_timeout(THD *thd, SHOW_VAR *var, char *buff)
{
  var->type= SHOW_LONG;
  var->value= buff;
  *((long *)buff)= (long)thd->net.vio->ssl_arg ?
                         SSL_get_default_timeout((SSL*)thd->net.vio->ssl_arg) :
                         0;
  return 0;
}

static int show_ssl_get_verify_mode(THD *thd, SHOW_VAR *var, char *buff)
{
  var->type= SHOW_LONG;
  var->value= buff;
  *((long *)buff)= (long)thd->net.vio->ssl_arg ?
                         SSL_get_verify_mode((SSL*)thd->net.vio->ssl_arg) :
                         0;
  return 0;
}

static int show_ssl_get_verify_depth(THD *thd, SHOW_VAR *var, char *buff)
{
  var->type= SHOW_LONG;
  var->value= buff;
  *((long *)buff)= (long)thd->net.vio->ssl_arg ?
                         SSL_get_verify_depth((SSL*)thd->net.vio->ssl_arg) :
                         0;
  return 0;
}

static int show_ssl_get_cipher(THD *thd, SHOW_VAR *var, char *buff)
{
  var->type= SHOW_CHAR;
  var->value= const_cast<char*>(thd->net.vio->ssl_arg ?
              SSL_get_cipher((SSL*) thd->net.vio->ssl_arg) : "");
  return 0;
}

static int show_ssl_get_cipher_list(THD *thd, SHOW_VAR *var, char *buff)
{
  var->type= SHOW_CHAR;
  var->value= buff;
  if (thd->net.vio->ssl_arg)
  {
    int i;
    const char *p;
    char *end= buff + SHOW_VAR_FUNC_BUFF_SIZE;
    for (i=0; (p= SSL_get_cipher_list((SSL*) thd->net.vio->ssl_arg,i)) &&
               buff < end; i++)
    {
      buff= strnmov(buff, p, end-buff-1);
      *buff++= ':';
    }
    if (i)
      buff--;
  }
  *buff=0;
  return 0;
}

#endif /* HAVE_OPENSSL */


/*
  Variables shown by SHOW STATUS in alphabetical order
*/

SHOW_VAR status_vars[]= {
  {"Aborted_clients",          (char*) &aborted_threads,        SHOW_LONG},
  {"Aborted_connects",         (char*) &aborted_connects,       SHOW_LONG},
  {"Binlog_cache_disk_use",    (char*) &binlog_cache_disk_use,  SHOW_LONG},
  {"Binlog_cache_use",         (char*) &binlog_cache_use,       SHOW_LONG},
  {"Bytes_received",           (char*) offsetof(STATUS_VAR, bytes_received), SHOW_LONG_STATUS},
  {"Bytes_sent",               (char*) offsetof(STATUS_VAR, bytes_sent), SHOW_LONG_STATUS},
  {"Com_admin_commands",       (char*) offsetof(STATUS_VAR, com_other), SHOW_LONG_STATUS},
  {"Com_alter_db",	       (char*) offsetof(STATUS_VAR, com_stat[(uint) SQLCOM_ALTER_DB]), SHOW_LONG_STATUS},
  {"Com_alter_event",	       (char*) offsetof(STATUS_VAR, com_stat[(uint) SQLCOM_ALTER_EVENT]), SHOW_LONG_STATUS},
  {"Com_alter_table",	       (char*) offsetof(STATUS_VAR, com_stat[(uint) SQLCOM_ALTER_TABLE]), SHOW_LONG_STATUS},
  {"Com_analyze",	       (char*) offsetof(STATUS_VAR, com_stat[(uint) SQLCOM_ANALYZE]), SHOW_LONG_STATUS},
  {"Com_backup_table",	       (char*) offsetof(STATUS_VAR, com_stat[(uint) SQLCOM_BACKUP_TABLE]), SHOW_LONG_STATUS},
  {"Com_begin",		       (char*) offsetof(STATUS_VAR, com_stat[(uint) SQLCOM_BEGIN]), SHOW_LONG_STATUS},
  {"Com_change_db",	       (char*) offsetof(STATUS_VAR, com_stat[(uint) SQLCOM_CHANGE_DB]), SHOW_LONG_STATUS},
  {"Com_change_master",	       (char*) offsetof(STATUS_VAR, com_stat[(uint) SQLCOM_CHANGE_MASTER]), SHOW_LONG_STATUS},
  {"Com_check",		       (char*) offsetof(STATUS_VAR, com_stat[(uint) SQLCOM_CHECK]), SHOW_LONG_STATUS},
  {"Com_checksum",	       (char*) offsetof(STATUS_VAR, com_stat[(uint) SQLCOM_CHECKSUM]), SHOW_LONG_STATUS},
  {"Com_commit",	       (char*) offsetof(STATUS_VAR, com_stat[(uint) SQLCOM_COMMIT]), SHOW_LONG_STATUS},
  {"Com_create_db",	       (char*) offsetof(STATUS_VAR, com_stat[(uint) SQLCOM_CREATE_DB]), SHOW_LONG_STATUS},
  {"Com_create_event",	       (char*) offsetof(STATUS_VAR, com_stat[(uint) SQLCOM_CREATE_EVENT]), SHOW_LONG_STATUS},
  {"Com_create_function",      (char*) offsetof(STATUS_VAR, com_stat[(uint) SQLCOM_CREATE_FUNCTION]), SHOW_LONG_STATUS},
  {"Com_create_index",	       (char*) offsetof(STATUS_VAR, com_stat[(uint) SQLCOM_CREATE_INDEX]), SHOW_LONG_STATUS},
  {"Com_create_table",	       (char*) offsetof(STATUS_VAR, com_stat[(uint) SQLCOM_CREATE_TABLE]), SHOW_LONG_STATUS},
  {"Com_create_user",	       (char*) offsetof(STATUS_VAR, com_stat[(uint) SQLCOM_CREATE_USER]), SHOW_LONG_STATUS},
  {"Com_dealloc_sql",          (char*) offsetof(STATUS_VAR, com_stat[(uint) SQLCOM_DEALLOCATE_PREPARE]), SHOW_LONG_STATUS},
  {"Com_delete",	       (char*) offsetof(STATUS_VAR, com_stat[(uint) SQLCOM_DELETE]), SHOW_LONG_STATUS},
  {"Com_delete_multi",	       (char*) offsetof(STATUS_VAR, com_stat[(uint) SQLCOM_DELETE_MULTI]), SHOW_LONG_STATUS},
  {"Com_do",                   (char*) offsetof(STATUS_VAR, com_stat[(uint) SQLCOM_DO]), SHOW_LONG_STATUS},
  {"Com_drop_db",	       (char*) offsetof(STATUS_VAR, com_stat[(uint) SQLCOM_DROP_DB]), SHOW_LONG_STATUS},
  {"Com_drop_event",	       (char*) offsetof(STATUS_VAR, com_stat[(uint) SQLCOM_DROP_EVENT]), SHOW_LONG_STATUS},
  {"Com_drop_function",	       (char*) offsetof(STATUS_VAR, com_stat[(uint) SQLCOM_DROP_FUNCTION]), SHOW_LONG_STATUS},
  {"Com_drop_index",	       (char*) offsetof(STATUS_VAR, com_stat[(uint) SQLCOM_DROP_INDEX]), SHOW_LONG_STATUS},
  {"Com_drop_table",	       (char*) offsetof(STATUS_VAR, com_stat[(uint) SQLCOM_DROP_TABLE]), SHOW_LONG_STATUS},
  {"Com_drop_user",	       (char*) offsetof(STATUS_VAR, com_stat[(uint) SQLCOM_DROP_USER]), SHOW_LONG_STATUS},
  {"Com_execute_sql",          (char*) offsetof(STATUS_VAR, com_stat[(uint) SQLCOM_EXECUTE]), SHOW_LONG_STATUS},
  {"Com_flush",		       (char*) offsetof(STATUS_VAR, com_stat[(uint) SQLCOM_FLUSH]), SHOW_LONG_STATUS},
  {"Com_grant",		       (char*) offsetof(STATUS_VAR, com_stat[(uint) SQLCOM_GRANT]), SHOW_LONG_STATUS},
  {"Com_ha_close",	       (char*) offsetof(STATUS_VAR, com_stat[(uint) SQLCOM_HA_CLOSE]), SHOW_LONG_STATUS},
  {"Com_ha_open",	       (char*) offsetof(STATUS_VAR, com_stat[(uint) SQLCOM_HA_OPEN]), SHOW_LONG_STATUS},
  {"Com_ha_read",	       (char*) offsetof(STATUS_VAR, com_stat[(uint) SQLCOM_HA_READ]), SHOW_LONG_STATUS},
  {"Com_help",                 (char*) offsetof(STATUS_VAR, com_stat[(uint) SQLCOM_HELP]), SHOW_LONG_STATUS},
  {"Com_insert",	       (char*) offsetof(STATUS_VAR, com_stat[(uint) SQLCOM_INSERT]), SHOW_LONG_STATUS},
  {"Com_insert_select",	       (char*) offsetof(STATUS_VAR, com_stat[(uint) SQLCOM_INSERT_SELECT]), SHOW_LONG_STATUS},
  {"Com_kill",		       (char*) offsetof(STATUS_VAR, com_stat[(uint) SQLCOM_KILL]), SHOW_LONG_STATUS},
  {"Com_load",		       (char*) offsetof(STATUS_VAR, com_stat[(uint) SQLCOM_LOAD]), SHOW_LONG_STATUS},
  {"Com_load_master_data",     (char*) offsetof(STATUS_VAR, com_stat[(uint) SQLCOM_LOAD_MASTER_DATA]), SHOW_LONG_STATUS},
  {"Com_load_master_table",    (char*) offsetof(STATUS_VAR, com_stat[(uint) SQLCOM_LOAD_MASTER_TABLE]), SHOW_LONG_STATUS},
  {"Com_lock_tables",	       (char*) offsetof(STATUS_VAR, com_stat[(uint) SQLCOM_LOCK_TABLES]), SHOW_LONG_STATUS},
  {"Com_optimize",	       (char*) offsetof(STATUS_VAR, com_stat[(uint) SQLCOM_OPTIMIZE]), SHOW_LONG_STATUS},
  {"Com_preload_keys",	       (char*) offsetof(STATUS_VAR, com_stat[(uint) SQLCOM_PRELOAD_KEYS]), SHOW_LONG_STATUS},
  {"Com_prepare_sql",          (char*) offsetof(STATUS_VAR, com_stat[(uint) SQLCOM_PREPARE]), SHOW_LONG_STATUS},
  {"Com_purge",		       (char*) offsetof(STATUS_VAR, com_stat[(uint) SQLCOM_PURGE]), SHOW_LONG_STATUS},
  {"Com_purge_before_date",    (char*) offsetof(STATUS_VAR, com_stat[(uint) SQLCOM_PURGE_BEFORE]), SHOW_LONG_STATUS},
  {"Com_rename_table",	       (char*) offsetof(STATUS_VAR, com_stat[(uint) SQLCOM_RENAME_TABLE]), SHOW_LONG_STATUS},
  {"Com_repair",	       (char*) offsetof(STATUS_VAR, com_stat[(uint) SQLCOM_REPAIR]), SHOW_LONG_STATUS},
  {"Com_replace",	       (char*) offsetof(STATUS_VAR, com_stat[(uint) SQLCOM_REPLACE]), SHOW_LONG_STATUS},
  {"Com_replace_select",       (char*) offsetof(STATUS_VAR, com_stat[(uint) SQLCOM_REPLACE_SELECT]), SHOW_LONG_STATUS},
  {"Com_reset",		       (char*) offsetof(STATUS_VAR, com_stat[(uint) SQLCOM_RESET]), SHOW_LONG_STATUS},
  {"Com_restore_table",	       (char*) offsetof(STATUS_VAR, com_stat[(uint) SQLCOM_RESTORE_TABLE]), SHOW_LONG_STATUS},
  {"Com_revoke",	       (char*) offsetof(STATUS_VAR, com_stat[(uint) SQLCOM_REVOKE]), SHOW_LONG_STATUS},
  {"Com_revoke_all",	       (char*) offsetof(STATUS_VAR, com_stat[(uint) SQLCOM_REVOKE_ALL]), SHOW_LONG_STATUS},
  {"Com_rollback",	       (char*) offsetof(STATUS_VAR, com_stat[(uint) SQLCOM_ROLLBACK]), SHOW_LONG_STATUS},
  {"Com_savepoint",	       (char*) offsetof(STATUS_VAR, com_stat[(uint) SQLCOM_SAVEPOINT]), SHOW_LONG_STATUS},
  {"Com_select",	       (char*) offsetof(STATUS_VAR, com_stat[(uint) SQLCOM_SELECT]), SHOW_LONG_STATUS},
  {"Com_set_option",	       (char*) offsetof(STATUS_VAR, com_stat[(uint) SQLCOM_SET_OPTION]), SHOW_LONG_STATUS},
  {"Com_show_binlog_events",   (char*) offsetof(STATUS_VAR, com_stat[(uint) SQLCOM_SHOW_BINLOG_EVENTS]), SHOW_LONG_STATUS},
  {"Com_show_binlogs",	       (char*) offsetof(STATUS_VAR, com_stat[(uint) SQLCOM_SHOW_BINLOGS]), SHOW_LONG_STATUS},
  {"Com_show_charsets",	       (char*) offsetof(STATUS_VAR, com_stat[(uint) SQLCOM_SHOW_CHARSETS]), SHOW_LONG_STATUS},
  {"Com_show_collations",      (char*) offsetof(STATUS_VAR, com_stat[(uint) SQLCOM_SHOW_COLLATIONS]), SHOW_LONG_STATUS},
  {"Com_show_column_types",    (char*) offsetof(STATUS_VAR, com_stat[(uint) SQLCOM_SHOW_COLUMN_TYPES]), SHOW_LONG_STATUS},
  {"Com_show_create_db",       (char*) offsetof(STATUS_VAR, com_stat[(uint) SQLCOM_SHOW_CREATE_DB]), SHOW_LONG_STATUS},
  {"Com_show_create_event",    (char*) offsetof(STATUS_VAR, com_stat[(uint) SQLCOM_SHOW_CREATE_EVENT]), SHOW_LONG_STATUS},
  {"Com_show_create_table",    (char*) offsetof(STATUS_VAR, com_stat[(uint) SQLCOM_SHOW_CREATE]), SHOW_LONG_STATUS},
  {"Com_show_databases",       (char*) offsetof(STATUS_VAR, com_stat[(uint) SQLCOM_SHOW_DATABASES]), SHOW_LONG_STATUS},
  {"Com_show_engine_logs",     (char*) offsetof(STATUS_VAR, com_stat[(uint) SQLCOM_SHOW_ENGINE_LOGS]), SHOW_LONG_STATUS},
  {"Com_show_engine_mutex",    (char*) offsetof(STATUS_VAR, com_stat[(uint) SQLCOM_SHOW_ENGINE_MUTEX]), SHOW_LONG_STATUS},
  {"Com_show_engine_status",   (char*) offsetof(STATUS_VAR, com_stat[(uint) SQLCOM_SHOW_ENGINE_STATUS]), SHOW_LONG_STATUS},
  {"Com_show_events",          (char*) offsetof(STATUS_VAR, com_stat[(uint) SQLCOM_SHOW_EVENTS]), SHOW_LONG_STATUS},
  {"Com_show_errors",	       (char*) offsetof(STATUS_VAR, com_stat[(uint) SQLCOM_SHOW_ERRORS]), SHOW_LONG_STATUS},
  {"Com_show_fields",	       (char*) offsetof(STATUS_VAR, com_stat[(uint) SQLCOM_SHOW_FIELDS]), SHOW_LONG_STATUS},
  {"Com_show_grants",	       (char*) offsetof(STATUS_VAR, com_stat[(uint) SQLCOM_SHOW_GRANTS]), SHOW_LONG_STATUS},
  {"Com_show_keys",	       (char*) offsetof(STATUS_VAR, com_stat[(uint) SQLCOM_SHOW_KEYS]), SHOW_LONG_STATUS},
  {"Com_show_master_status",   (char*) offsetof(STATUS_VAR, com_stat[(uint) SQLCOM_SHOW_MASTER_STAT]), SHOW_LONG_STATUS},
  {"Com_show_new_master",      (char*) offsetof(STATUS_VAR, com_stat[(uint) SQLCOM_SHOW_NEW_MASTER]), SHOW_LONG_STATUS},
  {"Com_show_open_tables",     (char*) offsetof(STATUS_VAR, com_stat[(uint) SQLCOM_SHOW_OPEN_TABLES]), SHOW_LONG_STATUS},
  {"Com_show_plugins",         (char*) offsetof(STATUS_VAR, com_stat[(uint) SQLCOM_SHOW_PLUGINS]), SHOW_LONG_STATUS},
  {"Com_show_privileges",      (char*) offsetof(STATUS_VAR, com_stat[(uint) SQLCOM_SHOW_PRIVILEGES]), SHOW_LONG_STATUS},
  {"Com_show_processlist",     (char*) offsetof(STATUS_VAR, com_stat[(uint) SQLCOM_SHOW_PROCESSLIST]), SHOW_LONG_STATUS},
  {"Com_show_slave_hosts",     (char*) offsetof(STATUS_VAR, com_stat[(uint) SQLCOM_SHOW_SLAVE_HOSTS]), SHOW_LONG_STATUS},
  {"Com_show_slave_status",    (char*) offsetof(STATUS_VAR, com_stat[(uint) SQLCOM_SHOW_SLAVE_STAT]), SHOW_LONG_STATUS},
  {"Com_show_status",	       (char*) offsetof(STATUS_VAR, com_stat[(uint) SQLCOM_SHOW_STATUS]), SHOW_LONG_STATUS},
  {"Com_show_storage_engines", (char*) offsetof(STATUS_VAR, com_stat[(uint) SQLCOM_SHOW_STORAGE_ENGINES]), SHOW_LONG_STATUS},
  {"Com_show_tables",	       (char*) offsetof(STATUS_VAR, com_stat[(uint) SQLCOM_SHOW_TABLES]), SHOW_LONG_STATUS},
  {"Com_show_triggers",	       (char*) offsetof(STATUS_VAR, com_stat[(uint) SQLCOM_SHOW_TRIGGERS]), SHOW_LONG_STATUS},
  {"Com_show_variables",       (char*) offsetof(STATUS_VAR, com_stat[(uint) SQLCOM_SHOW_VARIABLES]), SHOW_LONG_STATUS},
  {"Com_show_warnings",        (char*) offsetof(STATUS_VAR, com_stat[(uint) SQLCOM_SHOW_WARNS]), SHOW_LONG_STATUS},
  {"Com_slave_start",	       (char*) offsetof(STATUS_VAR, com_stat[(uint) SQLCOM_SLAVE_START]), SHOW_LONG_STATUS},
  {"Com_slave_stop",	       (char*) offsetof(STATUS_VAR, com_stat[(uint) SQLCOM_SLAVE_STOP]), SHOW_LONG_STATUS},
  {"Com_stmt_close",           (char*) offsetof(STATUS_VAR, com_stmt_close), SHOW_LONG_STATUS},
  {"Com_stmt_execute",         (char*) offsetof(STATUS_VAR, com_stmt_execute), SHOW_LONG_STATUS},
  {"Com_stmt_fetch",           (char*) offsetof(STATUS_VAR, com_stmt_fetch), SHOW_LONG_STATUS},
  {"Com_stmt_prepare",         (char*) offsetof(STATUS_VAR, com_stmt_prepare), SHOW_LONG_STATUS},
  {"Com_stmt_reset",           (char*) offsetof(STATUS_VAR, com_stmt_reset), SHOW_LONG_STATUS},
  {"Com_stmt_send_long_data",  (char*) offsetof(STATUS_VAR, com_stmt_send_long_data), SHOW_LONG_STATUS},
  {"Com_truncate",	       (char*) offsetof(STATUS_VAR, com_stat[(uint) SQLCOM_TRUNCATE]), SHOW_LONG_STATUS},
  {"Com_unlock_tables",	       (char*) offsetof(STATUS_VAR, com_stat[(uint) SQLCOM_UNLOCK_TABLES]), SHOW_LONG_STATUS},
  {"Com_update",	       (char*) offsetof(STATUS_VAR, com_stat[(uint) SQLCOM_UPDATE]), SHOW_LONG_STATUS},
  {"Com_update_multi",	       (char*) offsetof(STATUS_VAR, com_stat[(uint) SQLCOM_UPDATE_MULTI]), SHOW_LONG_STATUS},
  {"Com_xa_commit",            (char*) offsetof(STATUS_VAR, com_stat[(uint) SQLCOM_XA_COMMIT]),SHOW_LONG_STATUS},
  {"Com_xa_end",               (char*) offsetof(STATUS_VAR, com_stat[(uint) SQLCOM_XA_END]),SHOW_LONG_STATUS},
  {"Com_xa_prepare",           (char*) offsetof(STATUS_VAR, com_stat[(uint) SQLCOM_XA_PREPARE]),SHOW_LONG_STATUS},
  {"Com_xa_recover",           (char*) offsetof(STATUS_VAR, com_stat[(uint) SQLCOM_XA_RECOVER]),SHOW_LONG_STATUS},
  {"Com_xa_rollback",          (char*) offsetof(STATUS_VAR, com_stat[(uint) SQLCOM_XA_ROLLBACK]),SHOW_LONG_STATUS},
  {"Com_xa_start",             (char*) offsetof(STATUS_VAR, com_stat[(uint) SQLCOM_XA_START]),SHOW_LONG_STATUS},
  {"Compression",              (char*) &show_net_compression, SHOW_FUNC},
  {"Connections",              (char*) &thread_id,              SHOW_LONG_NOFLUSH},
  {"Created_tmp_disk_tables",  (char*) offsetof(STATUS_VAR, created_tmp_disk_tables), SHOW_LONG_STATUS},
  {"Created_tmp_files",	       (char*) &my_tmp_file_created,	SHOW_LONG},
  {"Created_tmp_tables",       (char*) offsetof(STATUS_VAR, created_tmp_tables), SHOW_LONG_STATUS},
  {"Delayed_errors",           (char*) &delayed_insert_errors,  SHOW_LONG},
  {"Delayed_insert_threads",   (char*) &delayed_insert_threads, SHOW_LONG_NOFLUSH},
  {"Delayed_writes",           (char*) &delayed_insert_writes,  SHOW_LONG},
  {"Flush_commands",           (char*) &refresh_version,        SHOW_LONG_NOFLUSH},
  {"Handler_commit",           (char*) offsetof(STATUS_VAR, ha_commit_count), SHOW_LONG_STATUS},
  {"Handler_delete",           (char*) offsetof(STATUS_VAR, ha_delete_count), SHOW_LONG_STATUS},
  {"Handler_discover",         (char*) offsetof(STATUS_VAR, ha_discover_count), SHOW_LONG_STATUS},
  {"Handler_prepare",          (char*) offsetof(STATUS_VAR, ha_prepare_count),  SHOW_LONG_STATUS},
  {"Handler_read_first",       (char*) offsetof(STATUS_VAR, ha_read_first_count), SHOW_LONG_STATUS},
  {"Handler_read_key",         (char*) offsetof(STATUS_VAR, ha_read_key_count), SHOW_LONG_STATUS},
  {"Handler_read_next",        (char*) offsetof(STATUS_VAR, ha_read_next_count), SHOW_LONG_STATUS},
  {"Handler_read_prev",        (char*) offsetof(STATUS_VAR, ha_read_prev_count), SHOW_LONG_STATUS},
  {"Handler_read_rnd",         (char*) offsetof(STATUS_VAR, ha_read_rnd_count), SHOW_LONG_STATUS},
  {"Handler_read_rnd_next",    (char*) offsetof(STATUS_VAR, ha_read_rnd_next_count), SHOW_LONG_STATUS},
  {"Handler_rollback",         (char*) offsetof(STATUS_VAR, ha_rollback_count), SHOW_LONG_STATUS},
  {"Handler_savepoint",        (char*) offsetof(STATUS_VAR, ha_savepoint_count), SHOW_LONG_STATUS},
  {"Handler_savepoint_rollback",(char*) offsetof(STATUS_VAR, ha_savepoint_rollback_count), SHOW_LONG_STATUS},
  {"Handler_update",           (char*) offsetof(STATUS_VAR, ha_update_count), SHOW_LONG_STATUS},
  {"Handler_write",            (char*) offsetof(STATUS_VAR, ha_write_count), SHOW_LONG_STATUS},
  {"Key_blocks_not_flushed",   (char*) offsetof(KEY_CACHE, global_blocks_changed), SHOW_KEY_CACHE_LONG},
  {"Key_blocks_unused",        (char*) offsetof(KEY_CACHE, blocks_unused), SHOW_KEY_CACHE_LONG},
  {"Key_blocks_used",          (char*) offsetof(KEY_CACHE, blocks_used), SHOW_KEY_CACHE_LONG},
  {"Key_read_requests",        (char*) offsetof(KEY_CACHE, global_cache_r_requests), SHOW_KEY_CACHE_LONGLONG},
  {"Key_reads",                (char*) offsetof(KEY_CACHE, global_cache_read), SHOW_KEY_CACHE_LONGLONG},
  {"Key_write_requests",       (char*) offsetof(KEY_CACHE, global_cache_w_requests), SHOW_KEY_CACHE_LONGLONG},
  {"Key_writes",               (char*) offsetof(KEY_CACHE, global_cache_write), SHOW_KEY_CACHE_LONGLONG},
  {"Last_query_cost",          (char*) offsetof(STATUS_VAR, last_query_cost), SHOW_DOUBLE_STATUS},
  {"Max_used_connections",     (char*) &max_used_connections,  SHOW_LONG},
  {"Not_flushed_delayed_rows", (char*) &delayed_rows_in_use,    SHOW_LONG_NOFLUSH},
  {"Open_files",               (char*) &my_file_opened,         SHOW_LONG_NOFLUSH},
  {"Open_streams",             (char*) &my_stream_opened,       SHOW_LONG_NOFLUSH},
  {"Open_table_definitions",   (char*) &show_table_definitions, SHOW_FUNC},
  {"Open_tables",              (char*) &show_open_tables,       SHOW_FUNC},
  {"Opened_tables",            (char*) offsetof(STATUS_VAR, opened_tables), SHOW_LONG_STATUS},
  {"Prepared_stmt_count",      (char*) &show_prepared_stmt_count, SHOW_FUNC},
#ifdef HAVE_QUERY_CACHE
  {"Qcache_free_blocks",       (char*) &query_cache.free_memory_blocks, SHOW_LONG_NOFLUSH},
  {"Qcache_free_memory",       (char*) &query_cache.free_memory, SHOW_LONG_NOFLUSH},
  {"Qcache_hits",              (char*) &query_cache.hits,       SHOW_LONG},
  {"Qcache_inserts",           (char*) &query_cache.inserts,    SHOW_LONG},
  {"Qcache_lowmem_prunes",     (char*) &query_cache.lowmem_prunes, SHOW_LONG},
  {"Qcache_not_cached",        (char*) &query_cache.refused,    SHOW_LONG},
  {"Qcache_queries_in_cache",  (char*) &query_cache.queries_in_cache, SHOW_LONG_NOFLUSH},
  {"Qcache_total_blocks",      (char*) &query_cache.total_blocks, SHOW_LONG_NOFLUSH},
#endif /*HAVE_QUERY_CACHE*/
  {"Questions",                (char*) &show_question,            SHOW_FUNC},
#ifdef HAVE_REPLICATION
  {"Rpl_status",               (char*) &show_rpl_status,          SHOW_FUNC},
#endif
  {"Select_full_join",         (char*) offsetof(STATUS_VAR, select_full_join_count), SHOW_LONG_STATUS},
  {"Select_full_range_join",   (char*) offsetof(STATUS_VAR, select_full_range_join_count), SHOW_LONG_STATUS},
  {"Select_range",             (char*) offsetof(STATUS_VAR, select_range_count), SHOW_LONG_STATUS},
  {"Select_range_check",       (char*) offsetof(STATUS_VAR, select_range_check_count), SHOW_LONG_STATUS},
  {"Select_scan",	       (char*) offsetof(STATUS_VAR, select_scan_count), SHOW_LONG_STATUS},
  {"Slave_open_temp_tables",   (char*) &slave_open_temp_tables, SHOW_LONG},
#ifdef HAVE_REPLICATION
  {"Slave_retried_transactions",(char*) &show_slave_retried_trans, SHOW_FUNC},
  {"Slave_running",            (char*) &show_slave_running,     SHOW_FUNC},
#endif
  {"Slow_launch_threads",      (char*) &slow_launch_threads,    SHOW_LONG},
  {"Slow_queries",             (char*) offsetof(STATUS_VAR, long_query_count), SHOW_LONG_STATUS},
  {"Sort_merge_passes",	       (char*) offsetof(STATUS_VAR, filesort_merge_passes), SHOW_LONG_STATUS},
  {"Sort_range",	       (char*) offsetof(STATUS_VAR, filesort_range_count), SHOW_LONG_STATUS},
  {"Sort_rows",		       (char*) offsetof(STATUS_VAR, filesort_rows), SHOW_LONG_STATUS},
  {"Sort_scan",		       (char*) offsetof(STATUS_VAR, filesort_scan_count), SHOW_LONG_STATUS},
#ifdef HAVE_OPENSSL
  {"Ssl_accept_renegotiates",  (char*) &show_ssl_ctx_sess_accept_renegotiate, SHOW_FUNC},
  {"Ssl_accepts",              (char*) &show_ssl_ctx_sess_accept, SHOW_FUNC},
  {"Ssl_callback_cache_hits",  (char*) &show_ssl_ctx_sess_cb_hits, SHOW_FUNC},
  {"Ssl_cipher",               (char*) &show_ssl_get_cipher, SHOW_FUNC},
  {"Ssl_cipher_list",          (char*) &show_ssl_get_cipher_list, SHOW_FUNC},
  {"Ssl_client_connects",      (char*) &show_ssl_ctx_sess_connect, SHOW_FUNC},
  {"Ssl_connect_renegotiates", (char*) &show_ssl_ctx_sess_connect_renegotiate, SHOW_FUNC},
  {"Ssl_ctx_verify_depth",     (char*) &show_ssl_ctx_get_verify_depth, SHOW_FUNC},
  {"Ssl_ctx_verify_mode",      (char*) &show_ssl_ctx_get_verify_mode, SHOW_FUNC},
  {"Ssl_default_timeout",      (char*) &show_ssl_get_default_timeout, SHOW_FUNC},
  {"Ssl_finished_accepts",     (char*) &show_ssl_ctx_sess_accept_good, SHOW_FUNC},
  {"Ssl_finished_connects",    (char*) &show_ssl_ctx_sess_connect_good, SHOW_FUNC},
  {"Ssl_session_cache_hits",   (char*) &show_ssl_ctx_sess_hits, SHOW_FUNC},
  {"Ssl_session_cache_misses", (char*) &show_ssl_ctx_sess_misses, SHOW_FUNC},
  {"Ssl_session_cache_mode",   (char*) &show_ssl_ctx_get_session_cache_mode, SHOW_FUNC},
  {"Ssl_session_cache_overflows", (char*) &show_ssl_ctx_sess_cache_full, SHOW_FUNC},
  {"Ssl_session_cache_size",   (char*) &show_ssl_ctx_sess_get_cache_size, SHOW_FUNC},
  {"Ssl_session_cache_timeouts", (char*) &show_ssl_ctx_sess_timeouts, SHOW_FUNC},
  {"Ssl_sessions_reused",      (char*) &show_ssl_session_reused, SHOW_FUNC},
  {"Ssl_used_session_cache_entries",(char*) &show_ssl_ctx_sess_number, SHOW_FUNC},
  {"Ssl_verify_depth",         (char*) &show_ssl_get_verify_depth, SHOW_FUNC},
  {"Ssl_verify_mode",          (char*) &show_ssl_get_verify_mode, SHOW_FUNC},
  {"Ssl_version",              (char*) &show_ssl_get_version, SHOW_FUNC},
#endif /* HAVE_OPENSSL */
  {"Table_locks_immediate",    (char*) &locks_immediate,        SHOW_LONG},
  {"Table_locks_waited",       (char*) &locks_waited,           SHOW_LONG},
#ifdef HAVE_MMAP
  {"Tc_log_max_pages_used",    (char*) &tc_log_max_pages_used,  SHOW_LONG},
  {"Tc_log_page_size",         (char*) &tc_log_page_size,       SHOW_LONG},
  {"Tc_log_page_waits",        (char*) &tc_log_page_waits,      SHOW_LONG},
#endif
  {"Threads_cached",           (char*) &cached_thread_count,    SHOW_LONG_NOFLUSH},
  {"Threads_connected",        (char*) &thread_count,           SHOW_INT},
  {"Threads_created",	       (char*) &thread_created,		SHOW_LONG_NOFLUSH},
  {"Threads_running",          (char*) &thread_running,         SHOW_INT},
  {"Uptime",                   (char*) &show_starttime,         SHOW_FUNC},
  {NullS, NullS, SHOW_LONG}
};

static void print_version(void)
{
  set_server_version();
  /*
    Note: the instance manager keys off the string 'Ver' so it can find the
    version from the output of 'mysqld --version', so don't change it!
  */
  printf("%s  Ver %s for %s on %s (%s)\n",my_progname,
	 server_version,SYSTEM_TYPE,MACHINE_TYPE, MYSQL_COMPILATION_COMMENT);
}

static void usage(void)
{
  if (!(default_charset_info= get_charset_by_csname(default_character_set_name,
					           MY_CS_PRIMARY,
						   MYF(MY_WME))))
    exit(1);
  if (!default_collation_name)
    default_collation_name= (char*) default_charset_info->name;
  print_version();
  puts("\
Copyright (C) 2000 MySQL AB, by Monty and others\n\
This software comes with ABSOLUTELY NO WARRANTY. This is free software,\n\
and you are welcome to modify and redistribute it under the GPL license\n\n\
Starts the MySQL database server\n");

  printf("Usage: %s [OPTIONS]\n", my_progname);
  if (!opt_verbose)
    puts("\nFor more help options (several pages), use mysqld --verbose --help\n");
  else
  {
#ifdef __WIN__
  puts("NT and Win32 specific options:\n\
  --install                     Install the default service (NT)\n\
  --install-manual              Install the default service started manually (NT)\n\
  --install service_name        Install an optional service (NT)\n\
  --install-manual service_name Install an optional service started manually (NT)\n\
  --remove                      Remove the default service from the service list (NT)\n\
  --remove service_name         Remove the service_name from the service list (NT)\n\
  --enable-named-pipe           Only to be used for the	default server (NT)\n\
  --standalone                  Dummy option to start as a standalone server (NT)\
");
  puts("");
#endif
  print_defaults(MYSQL_CONFIG_NAME,load_default_groups);
  puts("");
  fix_paths();
  set_ports();

  my_print_help(my_long_options);
  my_print_variables(my_long_options);

  puts("\n\
To see what values a running MySQL server is using, type\n\
'mysqladmin variables' instead of 'mysqld --verbose --help'.\n");
  }
}


/*
  Initialize all MySQL global variables to default values

  SYNOPSIS
    mysql_init_variables()

  NOTES
    The reason to set a lot of global variables to zero is to allow one to
    restart the embedded server with a clean environment
    It's also needed on some exotic platforms where global variables are
    not set to 0 when a program starts.

    We don't need to set numeric variables refered to in my_long_options
    as these are initialized by my_getopt.
*/

static void mysql_init_variables(void)
{
  /* Things reset to zero */
  opt_skip_slave_start= opt_reckless_slave = 0;
  mysql_home[0]= pidfile_name[0]= log_error_file[0]= 0;
  opt_log= opt_slow_log= 0;
  opt_update_log= 0;
  log_output_options= find_bit_type(log_output_str, &log_output_typelib);
  opt_bin_log= 0;
  opt_disable_networking= opt_skip_show_db=0;
  opt_logname= opt_update_logname= opt_binlog_index_name= opt_slow_logname= 0;
  opt_tc_log_file= (char *)"tc.log";      // no hostname in tc_log file name !
  opt_secure_auth= 0;
  opt_bootstrap= opt_myisam_log= 0;
  mqh_used= 0;
  segfaulted= kill_in_progress= 0;
  cleanup_done= 0;
  defaults_argv= 0;
  server_id_supplied= 0;
  test_flags= select_errors= dropping_tables= ha_open_options=0;
  thread_count= thread_running= kill_cached_threads= wake_thread=0;
  slave_open_temp_tables= 0;
  cached_thread_count= 0;
  opt_endinfo= using_udf_functions= 0;
  opt_using_transactions= using_update_log= 0;
  abort_loop= select_thread_in_use= signal_thread_in_use= 0;
  ready_to_exit= shutdown_in_progress= grant_option= 0;
  aborted_threads= aborted_connects= 0;
  delayed_insert_threads= delayed_insert_writes= delayed_rows_in_use= 0;
  delayed_insert_errors= thread_created= 0;
  specialflag= 0;
  binlog_cache_use=  binlog_cache_disk_use= 0;
  max_used_connections= slow_launch_threads = 0;
  mysqld_user= mysqld_chroot= opt_init_file= opt_bin_logname = 0;
  prepared_stmt_count= 0;
  errmesg= 0;
  mysqld_unix_port= opt_mysql_tmpdir= my_bind_addr_str= NullS;
  bzero((gptr) &mysql_tmpdir_list, sizeof(mysql_tmpdir_list));
  bzero((char *) &global_status_var, sizeof(global_status_var));
  opt_large_pages= 0;
  key_map_full.set_all();

  /* Character sets */
  system_charset_info= &my_charset_utf8_general_ci;
  files_charset_info= &my_charset_utf8_general_ci;
  national_charset_info= &my_charset_utf8_general_ci;
  table_alias_charset= &my_charset_bin;
  character_set_filesystem= &my_charset_bin;

  opt_date_time_formats[0]= opt_date_time_formats[1]= opt_date_time_formats[2]= 0;

  /* Things with default values that are not zero */
  delay_key_write_options= (uint) DELAY_KEY_WRITE_ON;
  opt_specialflag= SPECIAL_ENGLISH;
  unix_sock= ip_sock= INVALID_SOCKET;
  mysql_home_ptr= mysql_home;
  pidfile_name_ptr= pidfile_name;
  log_error_file_ptr= log_error_file;
  language_ptr= language;
  mysql_data_home= mysql_real_data_home;
  thd_startup_options= (OPTION_AUTO_IS_NULL | OPTION_BIN_LOG |
                        OPTION_QUOTE_SHOW_CREATE | OPTION_SQL_NOTES);
  protocol_version= PROTOCOL_VERSION;
  what_to_log= ~ (1L << (uint) COM_TIME);
  refresh_version= flush_version= 1L;	/* Increments on each reload */
  query_id= thread_id= 1L;
  strmov(server_version, MYSQL_SERVER_VERSION);
  myisam_recover_options_str= sql_mode_str= "OFF";
  myisam_stats_method_str= "nulls_unequal";
  my_bind_addr = htonl(INADDR_ANY);
  threads.empty();
  thread_cache.empty();
  key_caches.empty();
  if (!(dflt_key_cache= get_or_create_key_cache(default_key_cache_base.str,
					       default_key_cache_base.length)))
    exit(1);
  multi_keycache_init(); /* set key_cache_hash.default_value = dflt_key_cache */

  /* Set directory paths */
  strmake(language, LANGUAGE, sizeof(language)-1);
  strmake(mysql_real_data_home, get_relative_path(DATADIR),
	  sizeof(mysql_real_data_home)-1);
  mysql_data_home_buff[0]=FN_CURLIB;	// all paths are relative from here
  mysql_data_home_buff[1]=0;

  /* Replication parameters */
  master_user= (char*) "test";
  master_password= master_host= 0;
  master_info_file= (char*) "master.info",
    relay_log_info_file= (char*) "relay-log.info";
  master_ssl_key= master_ssl_cert= master_ssl_ca= 
    master_ssl_capath= master_ssl_cipher= 0;
  report_user= report_password = report_host= 0;	/* TO BE DELETED */
  opt_relay_logname= opt_relaylog_index_name= 0;

  /* Variables in libraries */
  charsets_dir= 0;
  default_character_set_name= (char*) MYSQL_DEFAULT_CHARSET_NAME;
  default_collation_name= compiled_default_collation_name;
  sys_charset_system.value= (char*) system_charset_info->csname;
  character_set_filesystem_name= (char*) "binary";

  /* Set default values for some option variables */
  default_storage_engine_str= (char*) "MyISAM";
  global_system_variables.table_type= myisam_hton;
  global_system_variables.tx_isolation= ISO_REPEATABLE_READ;
  global_system_variables.select_limit= (ulonglong) HA_POS_ERROR;
  max_system_variables.select_limit=    (ulonglong) HA_POS_ERROR;
  global_system_variables.max_join_size= (ulonglong) HA_POS_ERROR;
  max_system_variables.max_join_size=   (ulonglong) HA_POS_ERROR;
  global_system_variables.old_passwords= 0;
  global_system_variables.old_alter_table= 0;
  global_system_variables.binlog_format= BINLOG_FORMAT_UNSPEC;
  /*
    Default behavior for 4.1 and 5.0 is to treat NULL values as unequal
    when collecting index statistics for MyISAM tables.
  */
  global_system_variables.myisam_stats_method= MI_STATS_METHOD_NULLS_NOT_EQUAL;

  /* Variables that depends on compile options */
#ifndef DBUG_OFF
  default_dbug_option=IF_WIN("d:t:i:O,\\mysqld.trace",
			     "d:t:i:o,/tmp/mysqld.trace");
#endif
  opt_error_log= IF_WIN(1,0);
#ifdef WITH_INNOBASE_STORAGE_ENGINE
  have_innodb= SHOW_OPTION_YES;
#else
  have_innodb= SHOW_OPTION_NO;
#endif
#ifdef WITH_CSV_STORAGE_ENGINE
  have_csv_db= SHOW_OPTION_YES;
#else
  have_csv_db= SHOW_OPTION_NO;
#endif
#ifdef WITH_NDBCLUSTER_STORAGE_ENGINE
    have_ndbcluster= SHOW_OPTION_DISABLED;
#else
    have_ndbcluster= SHOW_OPTION_NO;
#endif
#ifdef WITH_PARTITION_STORAGE_ENGINE
    have_partition_db= SHOW_OPTION_YES;
#else
    have_partition_db= SHOW_OPTION_NO;
#endif
#ifdef WITH_NDBCLUSTER_STORAGE_ENGINE
  have_ndbcluster=SHOW_OPTION_DISABLED;
  global_system_variables.ndb_index_stat_enable=FALSE;
  max_system_variables.ndb_index_stat_enable=TRUE;
  global_system_variables.ndb_index_stat_cache_entries=32;
  max_system_variables.ndb_index_stat_cache_entries=~0L;
  global_system_variables.ndb_index_stat_update_freq=20;
  max_system_variables.ndb_index_stat_update_freq=~0L;
#else
  have_ndbcluster=SHOW_OPTION_NO;
#endif
#ifdef HAVE_OPENSSL
  have_openssl=SHOW_OPTION_YES;
#else
  have_openssl=SHOW_OPTION_NO;
#endif
#ifdef HAVE_BROKEN_REALPATH
  have_symlink=SHOW_OPTION_NO;
#else
  have_symlink=SHOW_OPTION_YES;
#endif
#ifdef HAVE_DLOPEN
  have_dlopen=SHOW_OPTION_YES;
#else
  have_dlopen=SHOW_OPTION_NO;
#endif
#ifdef HAVE_QUERY_CACHE
  have_query_cache=SHOW_OPTION_YES;
#else
  have_query_cache=SHOW_OPTION_NO;
#endif
#ifdef HAVE_SPATIAL
  have_geometry=SHOW_OPTION_YES;
#else
  have_geometry=SHOW_OPTION_NO;
#endif
#ifdef HAVE_RTREE_KEYS
  have_rtree_keys=SHOW_OPTION_YES;
#else
  have_rtree_keys=SHOW_OPTION_NO;
#endif
#ifdef HAVE_CRYPT
  have_crypt=SHOW_OPTION_YES;
#else
  have_crypt=SHOW_OPTION_NO;
#endif
#ifdef HAVE_COMPRESS
  have_compress= SHOW_OPTION_YES;
#else
  have_compress= SHOW_OPTION_NO;
#endif
#ifdef HAVE_LIBWRAP
  libwrapName= NullS;
#endif
#ifdef HAVE_OPENSSL
  des_key_file = 0;
  ssl_acceptor_fd= 0;
#endif
#ifdef HAVE_SMEM
  shared_memory_base_name= default_shared_memory_base_name;
#endif
#if !defined(my_pthread_setprio) && !defined(HAVE_PTHREAD_SETSCHEDPARAM)
  opt_specialflag |= SPECIAL_NO_PRIOR;
#endif

#if defined(__WIN__) || defined(__NETWARE__)
  /* Allow Win32 and NetWare users to move MySQL anywhere */
  {
    char prg_dev[LIBLEN];
    my_path(prg_dev,my_progname,"mysql/bin");
    strcat(prg_dev,"/../");			// Remove 'bin' to get base dir
    cleanup_dirname(mysql_home,prg_dev);
  }
#else
  const char *tmpenv;
  if (!(tmpenv = getenv("MY_BASEDIR_VERSION")))
    tmpenv = DEFAULT_MYSQL_HOME;
  (void) strmake(mysql_home, tmpenv, sizeof(mysql_home)-1);
#endif
}


static my_bool
get_one_option(int optid, const struct my_option *opt __attribute__((unused)),
	       char *argument)
{
  switch(optid) {
  case '#':
#ifndef DBUG_OFF
    DBUG_SET_INITIAL(argument ? argument : default_dbug_option);
#endif
    opt_endinfo=1;				/* unireg: memory allocation */
    break;
  case 'a':
    global_system_variables.sql_mode= fix_sql_mode(MODE_ANSI);
    global_system_variables.tx_isolation= ISO_SERIALIZABLE;
    break;
  case 'b':
    strmake(mysql_home,argument,sizeof(mysql_home)-1);
    break;
  case 'C':
    if (default_collation_name == compiled_default_collation_name)
      default_collation_name= 0;
    break;
  case 'l':
    opt_log=1;
    break;
  case 'h':
    strmake(mysql_real_data_home,argument, sizeof(mysql_real_data_home)-1);
    /* Correct pointer set by my_getopt (for embedded library) */
    mysql_data_home= mysql_real_data_home;
    break;
  case 'u':
    if (!mysqld_user || !strcmp(mysqld_user, argument))
      mysqld_user= argument;
    else
      sql_print_warning("Ignoring user change to '%s' because the user was set to '%s' earlier on the command line\n", argument, mysqld_user);
    break;
  case 'L':
    strmake(language, argument, sizeof(language)-1);
    break;
#ifdef HAVE_REPLICATION
  case OPT_SLAVE_SKIP_ERRORS:
    init_slave_skip_errors(argument);
    break;
#endif
  case OPT_SAFEMALLOC_MEM_LIMIT:
#if !defined(DBUG_OFF) && defined(SAFEMALLOC)
    sf_malloc_mem_limit = atoi(argument);
#endif
    break;
#include <sslopt-case.h>
  case 'V':
    print_version();
    exit(0);
  case 'W':
    if (!argument)
      global_system_variables.log_warnings++;
    else if (argument == disabled_my_option)
      global_system_variables.log_warnings= 0L;
    else
      global_system_variables.log_warnings= atoi(argument);
    break;
  case 'T':
    test_flags= argument ? (uint) atoi(argument) : 0;
    test_flags&= ~TEST_NO_THREADS;
    opt_endinfo=1;
    break;
  case (int) OPT_BIG_TABLES:
    thd_startup_options|=OPTION_BIG_TABLES;
    break;
  case (int) OPT_ISAM_LOG:
    opt_myisam_log=1;
    break;
  case (int) OPT_UPDATE_LOG:
    opt_update_log=1;
    break;
  case (int) OPT_BIN_LOG:
    opt_bin_log= test(argument != disabled_my_option);
    break;
  case (int) OPT_ERROR_LOG_FILE:
    opt_error_log= 1;
    break;
#ifdef HAVE_REPLICATION
  case (int) OPT_INIT_RPL_ROLE:
  {
    int role;
    if ((role=find_type(argument, &rpl_role_typelib, 2)) <= 0)
    {
      fprintf(stderr, "Unknown replication role: %s\n", argument);
      exit(1);
    }
    rpl_status = (role == 1) ?  RPL_AUTH_MASTER : RPL_IDLE_SLAVE;
    break;
  }
  case (int)OPT_REPLICATE_IGNORE_DB:
  {
    rpl_filter->add_ignore_db(argument);
    break;
  }
  case (int)OPT_REPLICATE_DO_DB:
  {
    rpl_filter->add_do_db(argument);
    break;
  }
  case (int)OPT_REPLICATE_REWRITE_DB:
  {
    char* key = argument,*p, *val;

    if (!(p= strstr(argument, "->")))
    {
      fprintf(stderr,
	      "Bad syntax in replicate-rewrite-db - missing '->'!\n");
      exit(1);
    }
    val= p--;
    while (my_isspace(mysqld_charset, *p) && p > argument)
      *p-- = 0;
    if (p == argument)
    {
      fprintf(stderr,
	      "Bad syntax in replicate-rewrite-db - empty FROM db!\n");
      exit(1);
    }
    *val= 0;
    val+= 2;
    while (*val && my_isspace(mysqld_charset, *val))
      *val++;
    if (!*val)
    {
      fprintf(stderr,
	      "Bad syntax in replicate-rewrite-db - empty TO db!\n");
      exit(1);
    }

    rpl_filter->add_db_rewrite(key, val);
    break;
  }

  case (int)OPT_BINLOG_IGNORE_DB:
  {
    binlog_filter->add_ignore_db(argument);
    break;
  }
  case OPT_BINLOG_FORMAT:
  {
    int id;
    if ((id= find_type(argument, &binlog_format_typelib, 2)) <= 0)
    {
      fprintf(stderr, 
	      "Unknown binary log format: '%s' "
	      "(should be one of '%s', '%s', '%s')\n", 
	      argument,
              binlog_format_names[BINLOG_FORMAT_STMT],
              binlog_format_names[BINLOG_FORMAT_ROW],
              binlog_format_names[BINLOG_FORMAT_MIXED]);
      exit(1);
    }
    global_system_variables.binlog_format= id-1;
    break;
  }
  case (int)OPT_BINLOG_DO_DB:
  {
    binlog_filter->add_do_db(argument);
    break;
  }
  case (int)OPT_REPLICATE_DO_TABLE:
  {
    if (rpl_filter->add_do_table(argument))
    {
      fprintf(stderr, "Could not add do table rule '%s'!\n", argument);
      exit(1);
    }
    break;
  }
  case (int)OPT_REPLICATE_WILD_DO_TABLE:
  {
    if (rpl_filter->add_wild_do_table(argument))
    {
      fprintf(stderr, "Could not add do table rule '%s'!\n", argument);
      exit(1);
    }
    break;
  }
  case (int)OPT_REPLICATE_WILD_IGNORE_TABLE:
  {
    if (rpl_filter->add_wild_ignore_table(argument))
    {
      fprintf(stderr, "Could not add ignore table rule '%s'!\n", argument);
      exit(1);
    }
    break;
  }
  case (int)OPT_REPLICATE_IGNORE_TABLE:
  {
    if (rpl_filter->add_ignore_table(argument))
    {
      fprintf(stderr, "Could not add ignore table rule '%s'!\n", argument);
      exit(1);
    }
    break;
  }
#endif /* HAVE_REPLICATION */
  case (int) OPT_SLOW_QUERY_LOG:
    opt_slow_log= 1;
    break;
#ifdef WITH_CSV_STORAGE_ENGINE
  case  OPT_LOG_OUTPUT:
  {
    if (!argument || !argument[0])
    {
      log_output_options= LOG_TABLE;
      log_output_str= log_output_typelib.type_names[1];
    }
    else
    {
      log_output_str= argument;
      if ((log_output_options=
           find_bit_type(argument, &log_output_typelib)) == ~(ulong) 0)
      {
        fprintf(stderr, "Unknown option to log-output: %s\n", argument);
        exit(1);
      }
    }
    break;
  }
#endif
  case OPT_EVENT_SCHEDULER:
    if (!argument)
      Events::opt_event_scheduler= Events::EVENTS_DISABLED;
    else
    {
      int type;
      /* 
        type=     5          1   2      3   4
             (DISABLE ) - (OFF | ON) - (0 | 1)
      */
      switch ((type=find_type(argument, &Events::opt_typelib, 1))) {
      case 0:
	fprintf(stderr, "Unknown option to event-scheduler: %s\n",argument);
	exit(1);
      case 5: /* OPT_DISABLED */
        Events::opt_event_scheduler= Events::EVENTS_DISABLED;
        break;
      case 2: /* OPT_ON  */
      case 4: /* 1   */
        Events::opt_event_scheduler= Events::EVENTS_ON;
        break;
      case 1: /* OPT_OFF */
      case 3: /*  0  */
        Events::opt_event_scheduler= Events::EVENTS_OFF;
        break;
      }
    }
    break;
  case (int) OPT_SKIP_NEW:
    opt_specialflag|= SPECIAL_NO_NEW_FUNC;
    delay_key_write_options= (uint) DELAY_KEY_WRITE_NONE;
    myisam_concurrent_insert=0;
    myisam_recover_options= HA_RECOVER_NONE;
    sp_automatic_privileges=0;
    my_use_symdir=0;
    ha_open_options&= ~(HA_OPEN_ABORT_IF_CRASHED | HA_OPEN_DELAY_KEY_WRITE);
#ifdef HAVE_QUERY_CACHE
    query_cache_size=0;
#endif
    break;
  case (int) OPT_SAFE:
    opt_specialflag|= SPECIAL_SAFE_MODE;
    delay_key_write_options= (uint) DELAY_KEY_WRITE_NONE;
    myisam_recover_options= HA_RECOVER_DEFAULT;
    ha_open_options&= ~(HA_OPEN_DELAY_KEY_WRITE);
    break;
  case (int) OPT_SKIP_PRIOR:
    opt_specialflag|= SPECIAL_NO_PRIOR;
    break;
  case (int) OPT_SKIP_LOCK:
    opt_external_locking=0;
    break;
  case (int) OPT_SKIP_HOST_CACHE:
    opt_specialflag|= SPECIAL_NO_HOST_CACHE;
    break;
  case (int) OPT_SKIP_RESOLVE:
    opt_specialflag|=SPECIAL_NO_RESOLVE;
    break;
  case (int) OPT_SKIP_NETWORKING:
#if defined(__NETWARE__)
    sql_perror("Can't start server: skip-networking option is currently not supported on NetWare");
    exit(1);
#endif
    opt_disable_networking=1;
    mysqld_port=0;
    break;
  case (int) OPT_SKIP_SHOW_DB:
    opt_skip_show_db=1;
    opt_specialflag|=SPECIAL_SKIP_SHOW_DB;
    break;
#ifdef ONE_THREAD
  case (int) OPT_ONE_THREAD:
    test_flags |= TEST_NO_THREADS;
#endif
    break;
  case (int) OPT_WANT_CORE:
    test_flags |= TEST_CORE_ON_SIGNAL;
    break;
  case (int) OPT_SKIP_STACK_TRACE:
    test_flags|=TEST_NO_STACKTRACE;
    break;
  case (int) OPT_SKIP_SYMLINKS:
    my_use_symdir=0;
    break;
  case (int) OPT_BIND_ADDRESS:
    if ((my_bind_addr= (ulong) inet_addr(argument)) == INADDR_NONE)
    {
      struct hostent *ent;
      if (argument[0])
	ent=gethostbyname(argument);
      else
      {
	char myhostname[255];
	if (gethostname(myhostname,sizeof(myhostname)) < 0)
	{
	  sql_perror("Can't start server: cannot get my own hostname!");
	  exit(1);
	}
	ent=gethostbyname(myhostname);
      }
      if (!ent)
      {
	sql_perror("Can't start server: cannot resolve hostname!");
	exit(1);
      }
      my_bind_addr = (ulong) ((in_addr*)ent->h_addr_list[0])->s_addr;
    }
    break;
  case (int) OPT_PID_FILE:
    strmake(pidfile_name, argument, sizeof(pidfile_name)-1);
    break;
#ifdef __WIN__
  case (int) OPT_STANDALONE:		/* Dummy option for NT */
    break;
#endif
  case OPT_CONSOLE:
    if (opt_console)
      opt_error_log= 0;			// Force logs to stdout
    break;
  case (int) OPT_FLUSH:
    myisam_flush=1;
    flush_time=0;			// No auto flush
    break;
  case OPT_LOW_PRIORITY_UPDATES:
    thr_upgraded_concurrent_insert_lock= TL_WRITE_LOW_PRIORITY;
    global_system_variables.low_priority_updates=1;
    break;
  case OPT_BOOTSTRAP:
    opt_noacl=opt_bootstrap=1;
    break;
  case OPT_SERVER_ID:
    server_id_supplied = 1;
    break;
  case OPT_DELAY_KEY_WRITE_ALL:
    if (argument != disabled_my_option)
      argument= (char*) "ALL";
    /* Fall through */
  case OPT_DELAY_KEY_WRITE:
    if (argument == disabled_my_option)
      delay_key_write_options= (uint) DELAY_KEY_WRITE_NONE;
    else if (! argument)
      delay_key_write_options= (uint) DELAY_KEY_WRITE_ON;
    else
    {
      int type;
      if ((type=find_type(argument, &delay_key_write_typelib, 2)) <= 0)
      {
	fprintf(stderr,"Unknown delay_key_write type: %s\n",argument);
	exit(1);
      }
      delay_key_write_options= (uint) type-1;
    }
    break;
  case OPT_CHARSETS_DIR:
    strmake(mysql_charsets_dir, argument, sizeof(mysql_charsets_dir)-1);
    charsets_dir = mysql_charsets_dir;
    break;
  case OPT_TX_ISOLATION:
  {
    int type;
    if ((type=find_type(argument, &tx_isolation_typelib, 2)) <= 0)
    {
      fprintf(stderr,"Unknown transaction isolation type: %s\n",argument);
      exit(1);
    }
    global_system_variables.tx_isolation= (type-1);
    break;
  }
  case OPT_MERGE:
  case OPT_BDB:
    break;
  case OPT_NDBCLUSTER:
#ifdef WITH_NDBCLUSTER_STORAGE_ENGINE
    if (opt_ndbcluster)
      have_ndbcluster= SHOW_OPTION_YES;
    else
      have_ndbcluster= SHOW_OPTION_DISABLED;
#endif
    break;
#ifdef WITH_NDBCLUSTER_STORAGE_ENGINE
  case OPT_NDB_MGMD:
  case OPT_NDB_NODEID:
  {
    int len= my_snprintf(opt_ndb_constrbuf+opt_ndb_constrbuf_len,
			 sizeof(opt_ndb_constrbuf)-opt_ndb_constrbuf_len,
			 "%s%s%s",opt_ndb_constrbuf_len > 0 ? ",":"",
			 optid == OPT_NDB_NODEID ? "nodeid=" : "",
			 argument);
    opt_ndb_constrbuf_len+= len;
  }
  /* fall through to add the connectstring to the end
   * and set opt_ndbcluster_connectstring
   */
  case OPT_NDB_CONNECTSTRING:
    if (opt_ndb_connectstring && opt_ndb_connectstring[0])
      my_snprintf(opt_ndb_constrbuf+opt_ndb_constrbuf_len,
		  sizeof(opt_ndb_constrbuf)-opt_ndb_constrbuf_len,
		  "%s%s", opt_ndb_constrbuf_len > 0 ? ",":"",
		  opt_ndb_connectstring);
    else
      opt_ndb_constrbuf[opt_ndb_constrbuf_len]= 0;
    opt_ndbcluster_connectstring= opt_ndb_constrbuf;
    break;
  case OPT_NDB_DISTRIBUTION:
    int id;
    if ((id= find_type(argument, &ndb_distribution_typelib, 2)) <= 0)
    {
      fprintf(stderr, 
	      "Unknown ndb distribution type: '%s' "
	      "(should be '%s' or '%s')\n", 
	      argument,
              ndb_distribution_names[ND_KEYHASH],
              ndb_distribution_names[ND_LINHASH]);
      exit(1);
    }
    opt_ndb_distribution_id= (enum ndb_distribution)(id-1);
    break;
  case OPT_NDB_EXTRA_LOGGING:
    if (!argument)
      ndb_extra_logging++;
    else if (argument == disabled_my_option)
      ndb_extra_logging= 0L;
    else
      ndb_extra_logging= atoi(argument);
    break;
#endif
  case OPT_INNODB:
#ifdef WITH_INNOBASE_STORAGE_ENGINE
    if (opt_innodb)
      have_innodb= SHOW_OPTION_YES;
    else
      have_innodb= SHOW_OPTION_DISABLED;
#endif
    break;
  case OPT_INNODB_DATA_FILE_PATH:
#ifdef WITH_INNOBASE_STORAGE_ENGINE
    innobase_data_file_path= argument;
#endif
    break;
#ifdef WITH_INNOBASE_STORAGE_ENGINE
  case OPT_INNODB_LOG_ARCHIVE:
    innobase_log_archive= argument ? test(atoi(argument)) : 1;
    break;
#endif /* WITH_INNOBASE_STORAGE_ENGINE */
  case OPT_MYISAM_RECOVER:
  {
    if (!argument || !argument[0])
    {
      myisam_recover_options=    HA_RECOVER_DEFAULT;
      myisam_recover_options_str= myisam_recover_typelib.type_names[0];
    }
    else
    {
      myisam_recover_options_str=argument;
      if ((myisam_recover_options=
	   find_bit_type(argument, &myisam_recover_typelib)) == ~(ulong) 0)
      {
	fprintf(stderr, "Unknown option to myisam-recover: %s\n",argument);
	exit(1);
      }
    }
    ha_open_options|=HA_OPEN_ABORT_IF_CRASHED;
    break;
  }
  case OPT_CONCURRENT_INSERT:
    /* The following code is mainly here to emulate old behavior */
    if (!argument)                      /* --concurrent-insert */
      myisam_concurrent_insert= 1;
    else if (argument == disabled_my_option)
      myisam_concurrent_insert= 0;      /* --skip-concurrent-insert */
    break;
  case OPT_TC_HEURISTIC_RECOVER:
  {
    if ((tc_heuristic_recover=find_type(argument,
                                        &tc_heuristic_recover_typelib, 2)) <=0)
    {
      fprintf(stderr, "Unknown option to tc-heuristic-recover: %s\n",argument);
      exit(1);
    }
  }
  case OPT_MYISAM_STATS_METHOD:
  {
    ulong method_conv;
    int method;
    LINT_INIT(method_conv);

    myisam_stats_method_str= argument;
    if ((method=find_type(argument, &myisam_stats_method_typelib, 2)) <= 0)
    {
      fprintf(stderr, "Invalid value of myisam_stats_method: %s.\n", argument);
      exit(1);
    }
    switch (method-1) {
    case 2:
      method_conv= MI_STATS_METHOD_IGNORE_NULLS;
      break;
    case 1:
      method_conv= MI_STATS_METHOD_NULLS_EQUAL;
      break;
    case 0:
    default:
      method_conv= MI_STATS_METHOD_NULLS_NOT_EQUAL;
      break;
    }
    global_system_variables.myisam_stats_method= method_conv;
    break;
  }
  case OPT_SQL_MODE:
  {
    sql_mode_str= argument;
    if ((global_system_variables.sql_mode=
         find_bit_type(argument, &sql_mode_typelib)) == ~(ulong) 0)
    {
      fprintf(stderr, "Unknown option to sql-mode: %s\n", argument);
      exit(1);
    }
    global_system_variables.sql_mode= fix_sql_mode(global_system_variables.
						   sql_mode);
    break;
  }
  case OPT_FT_BOOLEAN_SYNTAX:
    if (ft_boolean_check_syntax_string((byte*) argument))
    {
      fprintf(stderr, "Invalid ft-boolean-syntax string: %s\n", argument);
      exit(1);
    }
    strmake(ft_boolean_syntax, argument, sizeof(ft_boolean_syntax)-1);
    break;
  case OPT_SKIP_SAFEMALLOC:
#ifdef SAFEMALLOC
    sf_malloc_quick=1;
#endif
    break;
  case OPT_LOWER_CASE_TABLE_NAMES:
    lower_case_table_names= argument ? atoi(argument) : 1;
    lower_case_table_names_used= 1;
    break;
  }
  return 0;
}
	/* Initiates DEBUG - but no debugging here ! */

static gptr *
mysql_getopt_value(const char *keyname, uint key_length,
		   const struct my_option *option)
{
  switch (option->id) {
  case OPT_KEY_BUFFER_SIZE:
  case OPT_KEY_CACHE_BLOCK_SIZE:
  case OPT_KEY_CACHE_DIVISION_LIMIT:
  case OPT_KEY_CACHE_AGE_THRESHOLD:
  {
    KEY_CACHE *key_cache;
    if (!(key_cache= get_or_create_key_cache(keyname, key_length)))
      exit(1);
    switch (option->id) {
    case OPT_KEY_BUFFER_SIZE:
      return (gptr*) &key_cache->param_buff_size;
    case OPT_KEY_CACHE_BLOCK_SIZE:
      return (gptr*) &key_cache->param_block_size;
    case OPT_KEY_CACHE_DIVISION_LIMIT:
      return (gptr*) &key_cache->param_division_limit;
    case OPT_KEY_CACHE_AGE_THRESHOLD:
      return (gptr*) &key_cache->param_age_threshold;
    }
  }
  }
 return option->value;
}


static void option_error_reporter(enum loglevel level, const char *format, ...)
{
  va_list args;
  va_start(args, format);
  vprint_msg_to_log(level, format, args);
  va_end(args);
}


static void get_options(int argc,char **argv)
{
  int ho_error;

  my_getopt_register_get_addr(mysql_getopt_value);
  strmake(def_ft_boolean_syntax, ft_boolean_syntax,
	  sizeof(ft_boolean_syntax)-1);
  my_getopt_error_reporter= option_error_reporter;
  if ((ho_error= handle_options(&argc, &argv, my_long_options,
                                get_one_option)))
    exit(ho_error);

#ifndef WITH_NDBCLUSTER_STORAGE_ENGINE
  if (opt_ndbcluster)
    sql_print_warning("this binary does not contain NDBCLUSTER storage engine");
#endif
#ifndef WITH_INNOBASE_STORAGE_ENGINE
  if (opt_innodb)
    sql_print_warning("this binary does not contain INNODB storage engine");
#endif
  if ((opt_log_slow_admin_statements || opt_log_queries_not_using_indexes) &&
      !opt_slow_log)
    sql_print_warning("options --log-slow-admin-statements and --log-queries-not-using-indexes have no effect if --log-slow-queries is not set");

  if (argc > 0)
  {
    fprintf(stderr, "%s: Too many arguments (first extra is '%s').\nUse --help to get a list of available options\n", my_progname, *argv);
    /* FIXME add EXIT_TOO_MANY_ARGUMENTS to "mysys_err.h" and return that code? */
    exit(1);
  }

  if (opt_help)
  {
    usage();
    exit(0);
  }
#if defined(HAVE_BROKEN_REALPATH)
  my_use_symdir=0;
  my_disable_symlinks=1;
  have_symlink=SHOW_OPTION_NO;
#else
  if (!my_use_symdir)
  {
    my_disable_symlinks=1;
    have_symlink=SHOW_OPTION_DISABLED;
  }
#endif
  if (opt_debugging)
  {
    /* Allow break with SIGINT, no core or stack trace */
    test_flags|= TEST_SIGINT | TEST_NO_STACKTRACE;
    test_flags&= ~TEST_CORE_ON_SIGNAL;
  }
  /* Set global MyISAM variables from delay_key_write_options */
  fix_delay_key_write((THD*) 0, OPT_GLOBAL);

#ifndef EMBEDDED_LIBRARY
  if (mysqld_chroot)
    set_root(mysqld_chroot);
#else
  max_allowed_packet= global_system_variables.max_allowed_packet;
  net_buffer_length= global_system_variables.net_buffer_length;
#endif
  fix_paths();

  /*
    Set some global variables from the global_system_variables
    In most cases the global variables will not be used
  */
  my_disable_locking= myisam_single_user= test(opt_external_locking == 0);
  my_default_record_cache_size=global_system_variables.read_buff_size;
  myisam_max_temp_length=
    (my_off_t) global_system_variables.myisam_max_sort_file_size;

  /* Set global variables based on startup options */
  myisam_block_size=(uint) 1 << my_bit_log2(opt_myisam_block_size);

  if (opt_short_log_format)
    opt_specialflag|= SPECIAL_SHORT_LOG_FORMAT;
  if (opt_log_queries_not_using_indexes)
    opt_specialflag|= SPECIAL_LOG_QUERIES_NOT_USING_INDEXES;

  if (init_global_datetime_format(MYSQL_TIMESTAMP_DATE,
				  &global_system_variables.date_format) ||
      init_global_datetime_format(MYSQL_TIMESTAMP_TIME,
				  &global_system_variables.time_format) ||
      init_global_datetime_format(MYSQL_TIMESTAMP_DATETIME,
				  &global_system_variables.datetime_format))
    exit(1);

}


/*
  Create version name for running mysqld version
  We automaticly add suffixes -debug, -embedded and -log to the version
  name to make the version more descriptive.
  (MYSQL_SERVER_SUFFIX is set by the compilation environment)
*/

static void set_server_version(void)
{
  char *end= strxmov(server_version, MYSQL_SERVER_VERSION,
                     MYSQL_SERVER_SUFFIX_STR, NullS);
#ifdef EMBEDDED_LIBRARY
  end= strmov(end, "-embedded");
#endif
#ifndef DBUG_OFF
  if (!strstr(MYSQL_SERVER_SUFFIX_STR, "-debug"))
    end= strmov(end, "-debug");
#endif
  if (opt_log || opt_update_log || opt_slow_log || opt_bin_log)
    strmov(end, "-log");                        // This may slow down system
}


static char *get_relative_path(const char *path)
{
  if (test_if_hard_path(path) &&
      is_prefix(path,DEFAULT_MYSQL_HOME) &&
      strcmp(DEFAULT_MYSQL_HOME,FN_ROOTDIR))
  {
    path+=(uint) strlen(DEFAULT_MYSQL_HOME);
    while (*path == FN_LIBCHAR)
      path++;
  }
  return (char*) path;
}


/*
  Fix filename and replace extension where 'dir' is relative to
  mysql_real_data_home.
  Return 1 if len(path) > FN_REFLEN
*/

bool
fn_format_relative_to_data_home(my_string to, const char *name,
				const char *dir, const char *extension)
{
  char tmp_path[FN_REFLEN];
  if (!test_if_hard_path(dir))
  {
    strxnmov(tmp_path,sizeof(tmp_path)-1, mysql_real_data_home,
	     dir, NullS);
    dir=tmp_path;
  }
  return !fn_format(to, name, dir, extension,
		    MY_APPEND_EXT | MY_UNPACK_FILENAME | MY_SAFE_PATH);
}


static void fix_paths(void)
{
  char buff[FN_REFLEN],*pos;
  convert_dirname(mysql_home,mysql_home,NullS);
  /* Resolve symlinks to allow 'mysql_home' to be a relative symlink */
  my_realpath(mysql_home,mysql_home,MYF(0));
  /* Ensure that mysql_home ends in FN_LIBCHAR */
  pos=strend(mysql_home);
  if (pos[-1] != FN_LIBCHAR)
  {
    pos[0]= FN_LIBCHAR;
    pos[1]= 0;
  }
  convert_dirname(mysql_real_data_home,mysql_real_data_home,NullS);
  convert_dirname(language,language,NullS);
  (void) my_load_path(mysql_home,mysql_home,""); // Resolve current dir
  (void) my_load_path(mysql_real_data_home,mysql_real_data_home,mysql_home);
  (void) my_load_path(pidfile_name,pidfile_name,mysql_real_data_home);
  (void) my_load_path(opt_plugin_dir, opt_plugin_dir_ptr ? opt_plugin_dir_ptr :
                                      get_relative_path(LIBDIR), mysql_home);
  opt_plugin_dir_ptr= opt_plugin_dir;

  char *sharedir=get_relative_path(SHAREDIR);
  if (test_if_hard_path(sharedir))
    strmake(buff,sharedir,sizeof(buff)-1);		/* purecov: tested */
  else
    strxnmov(buff,sizeof(buff)-1,mysql_home,sharedir,NullS);
  convert_dirname(buff,buff,NullS);
  (void) my_load_path(language,language,buff);

  /* If --character-sets-dir isn't given, use shared library dir */
  if (charsets_dir != mysql_charsets_dir)
  {
    strxnmov(mysql_charsets_dir, sizeof(mysql_charsets_dir)-1, buff,
	     CHARSET_DIR, NullS);
  }
  (void) my_load_path(mysql_charsets_dir, mysql_charsets_dir, buff);
  convert_dirname(mysql_charsets_dir, mysql_charsets_dir, NullS);
  charsets_dir=mysql_charsets_dir;

  if (init_tmpdir(&mysql_tmpdir_list, opt_mysql_tmpdir))
    exit(1);
#ifdef HAVE_REPLICATION
  if (!slave_load_tmpdir)
  {
    if (!(slave_load_tmpdir = (char*) my_strdup(mysql_tmpdir, MYF(MY_FAE))))
      exit(1);
  }
#endif /* HAVE_REPLICATION */
}


/*
  Return a bitfield from a string of substrings separated by ','
  returns ~(ulong) 0 on error.
*/

static ulong find_bit_type(const char *x, TYPELIB *bit_lib)
{
  bool found_end;
  int  found_count;
  const char *end,*i,*j;
  const char **array, *pos;
  ulong found,found_int,bit;
  DBUG_ENTER("find_bit_type");
  DBUG_PRINT("enter",("x: '%s'",x));

  found=0;
  found_end= 0;
  pos=(my_string) x;
  while (*pos == ' ') pos++;
  found_end= *pos == 0;
  while (!found_end)
  {
    if (!*(end=strcend(pos,',')))		/* Let end point at fieldend */
    {
      while (end > pos && end[-1] == ' ')
	end--;					/* Skip end-space */
      found_end=1;
    }
    found_int=0; found_count=0;
    for (array=bit_lib->type_names, bit=1 ; (i= *array++) ; bit<<=1)
    {
      j=pos;
      while (j != end)
      {
	if (my_toupper(mysqld_charset,*i++) !=
            my_toupper(mysqld_charset,*j++))
	  goto skip;
      }
      found_int=bit;
      if (! *i)
      {
	found_count=1;
	break;
      }
      else if (j != pos)			// Half field found
      {
	found_count++;				// Could be one of two values
      }
skip: ;
    }
    if (found_count != 1)
      DBUG_RETURN(~(ulong) 0);				// No unique value
    found|=found_int;
    pos=end+1;
  }

  DBUG_PRINT("exit",("bit-field: %ld",(ulong) found));
  DBUG_RETURN(found);
} /* find_bit_type */


/*
  Check if file system used for databases is case insensitive

  SYNOPSIS
    test_if_case_sensitive()
    dir_name			Directory to test

  RETURN
    -1  Don't know (Test failed)
    0   File system is case sensitive
    1   File system is case insensitive
*/

static int test_if_case_insensitive(const char *dir_name)
{
  int result= 0;
  File file;
  char buff[FN_REFLEN], buff2[FN_REFLEN];
  MY_STAT stat_info;
  DBUG_ENTER("test_if_case_insensitive");

  fn_format(buff, glob_hostname, dir_name, ".lower-test",
	    MY_UNPACK_FILENAME | MY_REPLACE_EXT | MY_REPLACE_DIR);
  fn_format(buff2, glob_hostname, dir_name, ".LOWER-TEST",
	    MY_UNPACK_FILENAME | MY_REPLACE_EXT | MY_REPLACE_DIR);
  (void) my_delete(buff2, MYF(0));
  if ((file= my_create(buff, 0666, O_RDWR, MYF(0))) < 0)
  {
    sql_print_warning("Can't create test file %s", buff);
    DBUG_RETURN(-1);
  }
  my_close(file, MYF(0));
  if (my_stat(buff2, &stat_info, MYF(0)))
    result= 1;					// Can access file
  (void) my_delete(buff, MYF(MY_WME));
  DBUG_PRINT("exit", ("result: %d", result));
  DBUG_RETURN(result);
}


/* Create file to store pid number */

static void create_pid_file()
{
  File file;
  if ((file = my_create(pidfile_name,0664,
			O_WRONLY | O_TRUNC, MYF(MY_WME))) >= 0)
  {
    char buff[21], *end;
    end= int10_to_str((long) getpid(), buff, 10);
    *end++= '\n';
    if (!my_write(file, (byte*) buff, (uint) (end-buff), MYF(MY_WME | MY_NABP)))
    {
      (void) my_close(file, MYF(0));
      return;
    }
    (void) my_close(file, MYF(0));
  }
  sql_perror("Can't start server: can't create PID file");
  exit(1);
}


/* Clear most status variables */
void refresh_status(THD *thd)
{
  pthread_mutex_lock(&LOCK_status);

  /* Add thread's status variabes to global status */
  add_to_status(&global_status_var, &thd->status_var);

  /* Reset thread's status variables */
  bzero((char*) &thd->status_var, sizeof(thd->status_var));

  /* Reset some global variables */
  for (SHOW_VAR *ptr= status_vars; ptr->name; ptr++)
  {
    /* Note that SHOW_LONG_NOFLUSH variables are not reset */
    if (ptr->type == SHOW_LONG)
      *(ulong*) ptr->value= 0;
  }

  /* Reset the counters of all key caches (default and named). */
  process_key_caches(reset_key_cache_counters);
  pthread_mutex_unlock(&LOCK_status);

  /*
    Set max_used_connections to the number of currently open
    connections.  Lock LOCK_thread_count out of LOCK_status to avoid
    deadlocks.  Status reset becomes not atomic, but status data is
    not exact anyway.
  */
  pthread_mutex_lock(&LOCK_thread_count);
  max_used_connections= thread_count-delayed_insert_threads;
  pthread_mutex_unlock(&LOCK_thread_count);
}


/*****************************************************************************
  Instantiate have_xyx for missing storage engines
*****************************************************************************/
#undef have_innodb
#undef have_ndbcluster
#undef have_csv_db

SHOW_COMP_OPTION have_innodb= SHOW_OPTION_NO;
SHOW_COMP_OPTION have_ndbcluster= SHOW_OPTION_NO;
SHOW_COMP_OPTION have_csv_db= SHOW_OPTION_NO;
SHOW_COMP_OPTION have_partition_db= SHOW_OPTION_NO;

#ifndef WITH_INNOBASE_STORAGE_ENGINE
uint innobase_flush_log_at_trx_commit;
ulong innobase_fast_shutdown;
long innobase_mirrored_log_groups, innobase_log_files_in_group;
longlong innobase_log_file_size;
long innobase_log_buffer_size;
longlong innobase_buffer_pool_size;
long innobase_additional_mem_pool_size;
long innobase_file_io_threads, innobase_lock_wait_timeout;
long innobase_force_recovery;
long innobase_open_files;
char *innobase_data_home_dir, *innobase_data_file_path;
char *innobase_log_group_home_dir, *innobase_log_arch_dir;
char *innobase_unix_file_flush_method;
my_bool innobase_log_archive,
        innobase_use_doublewrite,
        innobase_use_checksums,
        innobase_file_per_table,
        innobase_locks_unsafe_for_binlog,
        innobase_rollback_on_timeout;

extern "C" {
ulong srv_max_buf_pool_modified_pct;
ulong srv_max_purge_lag;
ulong srv_auto_extend_increment;
ulong srv_n_spin_wait_rounds;
ulong srv_n_free_tickets_to_enter;
ulong srv_thread_sleep_delay;
ulong srv_thread_concurrency;
ulong srv_commit_concurrency;
}

#endif

#ifndef WITH_NDBCLUSTER_STORAGE_ENGINE
ulong ndb_cache_check_time;
ulong ndb_extra_logging;
#endif

/*****************************************************************************
  Instantiate templates
*****************************************************************************/

#ifdef HAVE_EXPLICIT_TEMPLATE_INSTANTIATION
/* Used templates */
template class I_List<THD>;
template class I_List_iterator<THD>;
template class I_List<i_string>;
template class I_List<i_string_pair>;
template class I_List<NAMED_LIST>;
template class I_List<Statement>;
template class I_List_iterator<Statement>;
#endif

<|MERGE_RESOLUTION|>--- conflicted
+++ resolved
@@ -585,14 +585,11 @@
 pthread_cond_t COND_refresh, COND_thread_count, COND_global_read_lock;
 pthread_t signal_thread;
 pthread_attr_t connection_attrib;
-<<<<<<< HEAD
 pthread_mutex_t  LOCK_server_started;
 pthread_cond_t  COND_server_started;
 
 int mysqld_server_started= 0;
-=======
 static uint thr_kill_signal;
->>>>>>> 41555dcd
 
 File_parser_dummy_hook file_parser_dummy_hook;
 
@@ -3481,14 +3478,14 @@
     exit(1);
   }
 
+  /* Set signal used to kill MySQL */
+  thr_kill_signal= thd_lib_detected == THD_LIB_LT ? SIGINT : SIGUSR2;
+
   /*
     Perform basic logger initialization logger. Should be called after
     MY_INIT, as it initializes mutexes. Log tables are inited later.
   */
   logger.init_base();
-
-  /* Set signal used to kill MySQL */
-  thr_kill_signal= thd_lib_detected == THD_LIB_LT ? SIGINT : SIGUSR2;
 
 #ifdef _CUSTOMSTARTUPCONFIG_
   if (_cust_check_startup())
