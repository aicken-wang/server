--- conflicted
+++ resolved
@@ -195,6 +195,12 @@
 
 } /* cplusplus */
 
+
+#if defined(HAVE_LINUXTHREADS)
+#define THR_KILL_SIGNAL SIGINT
+#else
+#define THR_KILL_SIGNAL SIGUSR2		// Can't use this with LinuxThreads
+#endif
 #define MYSQL_KILL_SIGNAL SIGTERM
 
 #ifdef HAVE_GLIBC2_STYLE_GETHOSTBYNAME_R
@@ -333,17 +339,7 @@
 static char *default_collation_name; 
 static char *default_storage_engine_str;
 static char compiled_default_collation_name[]= MYSQL_DEFAULT_COLLATION_NAME;
-<<<<<<< HEAD
-=======
-static char mysql_data_home_buff[2];
->>>>>>> 7f69b747
 static I_List<THD> thread_cache;
-
-#ifndef EMBEDDED_LIBRARY
-static struct passwd *user_info;
-static pthread_t select_thread;
-static uint thr_kill_signal;
-#endif
 
 static pthread_cond_t COND_thread_cache, COND_flush_thread_cache;
 
@@ -373,7 +369,6 @@
 my_bool	opt_innodb;
 bool slave_warning_issued = false; 
 
-<<<<<<< HEAD
 /*
   Legacy global handlerton. These will be removed (please do not add more).
 */
@@ -420,9 +415,6 @@
 #endif
 
 #ifdef WITH_NDBCLUSTER_STORAGE_ENGINE
-=======
-#ifdef HAVE_NDBCLUSTER_DB
->>>>>>> 7f69b747
 const char *opt_ndbcluster_connectstring= 0;
 const char *opt_ndb_connectstring= 0;
 char opt_ndb_constrbuf[1024];
@@ -486,11 +478,7 @@
 ulong thread_cache_size=0, thread_pool_size= 0;
 ulong binlog_cache_size=0, max_binlog_cache_size=0;
 ulong query_cache_size=0;
-<<<<<<< HEAD
 ulong refresh_version;  /* Increments on each reload */
-=======
-ulong refresh_version, flush_version;	/* Increments on each reload */
->>>>>>> 7f69b747
 query_id_t global_query_id;
 ulong aborted_threads, aborted_connects;
 ulong delayed_insert_timeout, delayed_insert_limit, delayed_queue_size;
@@ -756,10 +744,7 @@
 static void clean_up_mutexes(void);
 static void wait_for_signal_thread_to_end(void);
 static void create_pid_file();
-<<<<<<< HEAD
 static void end_ssl();
-=======
->>>>>>> 7f69b747
 #endif
 
 
@@ -801,7 +786,7 @@
     DBUG_PRINT("info",("Waiting for select thread"));
 
 #ifndef DONT_USE_THR_ALARM
-    if (pthread_kill(select_thread, thr_client_alarm))
+    if (pthread_kill(select_thread,THR_CLIENT_ALARM))
       break;					// allready dead
 #endif
     set_timespec(abstime, 2);
@@ -1411,11 +1396,7 @@
 
 static struct passwd *check_user(const char *user)
 {
-<<<<<<< HEAD
 #if !defined(__WIN__) && !defined(__NETWARE__)
-=======
-#if !defined(__WIN__) && !defined(OS2) && !defined(__NETWARE__)
->>>>>>> 7f69b747
   struct passwd *tmp_user_info;
   uid_t user_id= geteuid();
 
@@ -1431,11 +1412,7 @@
 	  global_system_variables.log_warnings)
         sql_print_warning(
                     "One can only use the --user switch if running as root\n");
-<<<<<<< HEAD
       /* purecov: end */
-=======
-      /* purecov: end */    
->>>>>>> 7f69b747
     }
     return NULL;
   }
@@ -1461,18 +1438,9 @@
       goto err;
     if (!(tmp_user_info= getpwuid(atoi(user))))
       goto err;
-<<<<<<< HEAD
   }
   return tmp_user_info;
   /* purecov: end */
-=======
-    else
-      return tmp_user_info;
-  }
-  else
-    return tmp_user_info;
-  /* purecov: end */    
->>>>>>> 7f69b747
 
 err:
   sql_print_error("Fatal error: Can't change to run as user '%s' ;  Please check that the user exists!\n",user);
@@ -1484,11 +1452,7 @@
 static void set_user(const char *user, struct passwd *user_info_arg)
 {
   /* purecov: begin tested */
-<<<<<<< HEAD
 #if !defined(__WIN__) && !defined(__NETWARE__)
-=======
-#if !defined(__WIN__) && !defined(OS2) && !defined(__NETWARE__)
->>>>>>> 7f69b747
   DBUG_ASSERT(user_info_arg != 0);
 #ifdef HAVE_INITGROUPS
   /*
@@ -1512,21 +1476,13 @@
     unireg_abort(1);
   }
 #endif
-<<<<<<< HEAD
   /* purecov: end */
-=======
-  /* purecov: end */    
->>>>>>> 7f69b747
 }
 
 
 static void set_effective_user(struct passwd *user_info_arg)
 {
-<<<<<<< HEAD
 #if !defined(__WIN__) && !defined(__NETWARE__)
-=======
-#if !defined(__WIN__) && !defined(OS2) && !defined(__NETWARE__)
->>>>>>> 7f69b747
   DBUG_ASSERT(user_info_arg != 0);
   if (setregid((gid_t)-1, user_info_arg->pw_gid) == -1)
   {
@@ -1931,12 +1887,7 @@
   the signal thread is ready before continuing
 ******************************************************************************/
 
-<<<<<<< HEAD
 #if defined(__WIN__)
-=======
-
-#if defined(__WIN__) || defined(OS2)
->>>>>>> 7f69b747
 static void init_signals(void)
 {
   int signals[] = {SIGINT,SIGILL,SIGFPE,SIGSEGV,SIGTERM,SIGABRT } ;
@@ -2199,49 +2150,7 @@
 {
 }
 
-<<<<<<< HEAD
 #else /* if ! __WIN__  */
-=======
-#elif defined(__EMX__)
-static void sig_reload(int signo)
-{
- // Flush everything
-  bool not_used;
-  reload_acl_and_cache((THD*) 0,REFRESH_LOG, (TABLE_LIST*) 0, &not_used);
-  signal(signo, SIG_ACK);
-}
-
-static void sig_kill(int signo)
-{
-  if (!kill_in_progress)
-  {
-    abort_loop=1;				// mark abort for threads
-    kill_server((void*) signo);
-  }
-  signal(signo, SIG_ACK);
-}
-
-static void init_signals(void)
-{
-  signal(SIGQUIT, sig_kill);
-  signal(SIGKILL, sig_kill);
-  signal(SIGTERM, sig_kill);
-  signal(SIGINT,  sig_kill);
-  signal(SIGHUP,  sig_reload);	// Flush everything
-  signal(SIGALRM, SIG_IGN);
-  signal(SIGBREAK,SIG_IGN);
-  signal_thread = pthread_self();
-}
-
-
-static void start_signal_handler(void)
-{}
-
-static void check_data_home(const char *path)
-{}
-
-#else /* if ! __WIN__ && ! __EMX__ */
->>>>>>> 7f69b747
 
 #ifdef HAVE_LINUXTHREADS
 #define UNSAFE_DEFAULT_LINUX_THREADS 200
@@ -2367,9 +2276,7 @@
   DBUG_ENTER("init_signals");
 
   if (test_flags & TEST_SIGINT)
-  {
-    my_sigset(thr_kill_signal, end_thread_signal);
-  }
+    my_sigset(THR_KILL_SIGNAL,end_thread_signal);
   my_sigset(THR_SERVER_ALARM,print_signal_warning); // Should never be called!
 
   if (!(test_flags & TEST_NO_STACKTRACE) || (test_flags & TEST_CORE_ON_SIGNAL))
@@ -2426,12 +2333,8 @@
 #endif
   sigaddset(&set,THR_SERVER_ALARM);
   if (test_flags & TEST_SIGINT)
-  {
-    // May be SIGINT
-    sigdelset(&set, thr_kill_signal);
-  }
-  // For alarms
-  sigdelset(&set, thr_client_alarm);
+    sigdelset(&set,THR_KILL_SIGNAL);		// May be SIGINT
+  sigdelset(&set,THR_CLIENT_ALARM);		// For alarms
   sigprocmask(SIG_SETMASK,&set,NULL);
   pthread_sigmask(SIG_SETMASK,&set,NULL);
   DBUG_VOID_RETURN;
@@ -2494,19 +2397,23 @@
   */
   init_thr_alarm(thread_scheduler.max_threads +
 		 global_system_variables.max_insert_delayed_threads + 10);
-  if (thd_lib_detected != THD_LIB_LT && (test_flags & TEST_SIGINT))
+#if SIGINT != THR_KILL_SIGNAL
+  if (test_flags & TEST_SIGINT)
   {
     (void) sigemptyset(&set);			// Setup up SIGINT for debug
     (void) sigaddset(&set,SIGINT);		// For debugging
     (void) pthread_sigmask(SIG_UNBLOCK,&set,NULL);
   }
+#endif
   (void) sigemptyset(&set);			// Setup up SIGINT for debug
 #ifdef USE_ONE_SIGNAL_HAND
   (void) sigaddset(&set,THR_SERVER_ALARM);	// For alarms
 #endif
 #ifndef IGNORE_SIGHUP_SIGQUIT
   (void) sigaddset(&set,SIGQUIT);
+#if THR_CLIENT_ALARM != SIGHUP
   (void) sigaddset(&set,SIGHUP);
+#endif
 #endif
   (void) sigaddset(&set,SIGTERM);
   (void) sigaddset(&set,SIGTSTP);
@@ -2791,7 +2698,6 @@
 
   max_system_variables.pseudo_thread_id= (ulong)~0;
   server_start_time= time((time_t*) 0);
-<<<<<<< HEAD
   rpl_filter= new Rpl_filter;
   binlog_filter= new Rpl_filter;
   if (!rpl_filter || !binlog_filter) 
@@ -2800,8 +2706,6 @@
     exit(1);
   }
 
-=======
->>>>>>> 7f69b747
   if (init_thread_environment())
     return 1;
   mysql_init_variables();
@@ -3226,7 +3130,6 @@
 #endif /* HAVE_OPENSSL */
 }
 
-#endif /* EMBEDDED_LIBRARY */
 
 static void end_ssl()
 {
@@ -3567,10 +3470,7 @@
 
 
 #ifndef EMBEDDED_LIBRARY
-<<<<<<< HEAD
-
-=======
->>>>>>> 7f69b747
+
 static void create_maintenance_thread()
 {
   if (flush_time && flush_time != ~(ulong) 0L)
@@ -3592,17 +3492,7 @@
 
   // On "Stop Service" we have to do regular shutdown
   Service.SetShutdownEvent(hEventShutdown);
-<<<<<<< HEAD
 #endif /* __WIN__ */
-=======
-#endif
-#ifdef OS2
-  pthread_cond_init(&eventShutdown, NULL);
-  pthread_t hThread;
-  if (pthread_create(&hThread,&connection_attrib,handle_shutdown,0))
-    sql_print_warning("Can't create thread to handle shutdown requests");
-#endif
->>>>>>> 7f69b747
 }
 
 #endif /* EMBEDDED_LIBRARY */
@@ -3694,13 +3584,6 @@
     MY_INIT, as it initializes mutexes. Log tables are inited later.
   */
   logger.init_base();
-
-  /* Set signal used to kill MySQL */
-#if defined(SIGUSR2)
-  thr_kill_signal= thd_lib_detected == THD_LIB_LT ? SIGINT : SIGUSR2;
-#else
-  thr_kill_signal= SIGINT;
-#endif
 
 #ifdef _CUSTOMSTARTUPCONFIG_
   if (_cust_check_startup())
@@ -7229,11 +7112,7 @@
                         OPTION_QUOTE_SHOW_CREATE | OPTION_SQL_NOTES);
   protocol_version= PROTOCOL_VERSION;
   what_to_log= ~ (1L << (uint) COM_TIME);
-<<<<<<< HEAD
   refresh_version= 1L;	/* Increments on each reload */
-=======
-  refresh_version= flush_version= 1L;	/* Increments on each reload */
->>>>>>> 7f69b747
   global_query_id= thread_id= 1L;
   strmov(server_version, MYSQL_SERVER_VERSION);
   myisam_recover_options_str= sql_mode_str= "OFF";
