--- conflicted
+++ resolved
@@ -1476,11 +1476,6 @@
   item_user_lock_free();
   lex_free();				/* Free some memory */
   item_create_cleanup();
-<<<<<<< HEAD
-  free_charsets();
-=======
-  set_var_free();
->>>>>>> e29f51f7
   if (!opt_noacl)
   {
 #ifdef HAVE_DLOPEN
@@ -1515,11 +1510,6 @@
   end_ssl();
   vio_end();
   my_regex_end();
-<<<<<<< HEAD
-=======
-#endif
-  free_charsets();
->>>>>>> e29f51f7
 #if defined(ENABLED_DEBUG_SYNC)
   /* End the debug sync facility. See debug_sync.cc. */
   debug_sync_end();
@@ -1541,6 +1531,7 @@
   logger.cleanup_end();
   my_atomic_rwlock_destroy(&global_query_id_lock);
   my_atomic_rwlock_destroy(&thread_running_lock);
+  free_charsets();
   mysql_mutex_lock(&LOCK_thread_count);
   DBUG_PRINT("quit", ("got thread count lock"));
   ready_to_exit=1;
