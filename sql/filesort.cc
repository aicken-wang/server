/* Copyright (C) 2000-2006 MySQL AB  

   This program is free software; you can redistribute it and/or modify
   it under the terms of the GNU General Public License as published by
   the Free Software Foundation; version 2 of the License.

   This program is distributed in the hope that it will be useful,
   but WITHOUT ANY WARRANTY; without even the implied warranty of
   MERCHANTABILITY or FITNESS FOR A PARTICULAR PURPOSE.  See the
   GNU General Public License for more details.

   You should have received a copy of the GNU General Public License
   along with this program; if not, write to the Free Software
   Foundation, Inc., 59 Temple Place, Suite 330, Boston, MA  02111-1307  USA */


/**
  @file

  @brief
  Sorts a database
*/

#include "mysql_priv.h"
#ifdef HAVE_STDDEF_H
#include <stddef.h>			/* for macro offsetof */
#endif
#include <m_ctype.h>
#include "sql_sort.h"

#ifndef THREAD
#define SKIP_DBUG_IN_FILESORT
#endif

/// How to write record_ref.
#define WRITE_REF(file,from) \
if (my_b_write((file),(uchar*) (from),param->ref_length)) \
  DBUG_RETURN(1);

	/* functions defined in this file */

static char **make_char_array(char **old_pos, register uint fields,
                              uint length, myf my_flag);
static uchar *read_buffpek_from_file(IO_CACHE *buffer_file, uint count,
                                     uchar *buf);
static ha_rows find_all_keys(SORTPARAM *param,SQL_SELECT *select,
			     uchar * *sort_keys, IO_CACHE *buffer_file,
			     IO_CACHE *tempfile,IO_CACHE *indexfile);
static int write_keys(SORTPARAM *param,uchar * *sort_keys,
		      uint count, IO_CACHE *buffer_file, IO_CACHE *tempfile);
static void make_sortkey(SORTPARAM *param,uchar *to, uchar *ref_pos);
static void register_used_fields(SORTPARAM *param);
static int merge_index(SORTPARAM *param,uchar *sort_buffer,
		       BUFFPEK *buffpek,
		       uint maxbuffer,IO_CACHE *tempfile,
		       IO_CACHE *outfile);
static bool save_index(SORTPARAM *param,uchar **sort_keys, uint count, 
                       FILESORT_INFO *table_sort);
static uint suffix_length(ulong string_length);
static uint sortlength(THD *thd, SORT_FIELD *sortorder, uint s_length,
		       bool *multi_byte_charset);
static SORT_ADDON_FIELD *get_addon_fields(THD *thd, Field **ptabfield,
                                          uint sortlength, uint *plength);
static void unpack_addon_fields(struct st_sort_addon_field *addon_field,
                                uchar *buff);
/**
  Sort a table.
  Creates a set of pointers that can be used to read the rows
  in sorted order. This should be done with the functions
  in records.cc.

  Before calling filesort, one must have done
  table->file->info(HA_STATUS_VARIABLE)

  The result set is stored in table->io_cache or
  table->record_pointers.

  @param thd           Current thread
  @param table		Table to sort
  @param sortorder	How to sort the table
  @param s_length	Number of elements in sortorder
  @param select		condition to apply to the rows
  @param max_rows	Return only this many rows
  @param sort_positions	Set to 1 if we want to force sorting by position
			(Needed by UPDATE/INSERT or ALTER TABLE)
  @param examined_rows	Store number of examined rows here

  @todo
    check why we do this (param.keys--)
  @note
    If we sort by position (like if sort_positions is 1) filesort() will
    call table->prepare_for_position().

  @retval
    HA_POS_ERROR	Error
  @retval
    \#			Number of rows
  @retval
    examined_rows	will be set to number of examined rows
*/

ha_rows filesort(THD *thd, TABLE *table, SORT_FIELD *sortorder, uint s_length,
		 SQL_SELECT *select, ha_rows max_rows,
                 bool sort_positions, ha_rows *examined_rows)
{
  int error;
  ulong memavl, min_sort_memory;
  uint maxbuffer;
  BUFFPEK *buffpek;
  ha_rows records= HA_POS_ERROR;
  uchar **sort_keys= 0;
  IO_CACHE tempfile, buffpek_pointers, *selected_records_file, *outfile; 
  SORTPARAM param;
  bool multi_byte_charset;
  DBUG_ENTER("filesort");
  DBUG_EXECUTE("info",TEST_filesort(sortorder,s_length););
#ifdef SKIP_DBUG_IN_FILESORT
  DBUG_PUSH("");		/* No DBUG here */
#endif
  FILESORT_INFO table_sort;
  TABLE_LIST *tab= table->pos_in_table_list;
  Item_subselect *subselect= tab ? tab->containing_subselect() : 0;

  /*
   Release InnoDB's adaptive hash index latch (if holding) before
   running a sort.
  */
  ha_release_temporary_latches(thd);

  /* 
    Don't use table->sort in filesort as it is also used by 
    QUICK_INDEX_MERGE_SELECT. Work with a copy and put it back at the end 
    when index_merge select has finished with it.
  */
  memcpy(&table_sort, &table->sort, sizeof(FILESORT_INFO));
  table->sort.io_cache= NULL;
  
  outfile= table_sort.io_cache;
  my_b_clear(&tempfile);
  my_b_clear(&buffpek_pointers);
  buffpek=0;
  error= 1;
  bzero((char*) &param,sizeof(param));
  param.sort_length= sortlength(thd, sortorder, s_length, &multi_byte_charset);
  /* filesort cannot handle zero-length records. */
  DBUG_ASSERT(param.sort_length);
  param.ref_length= table->file->ref_length;
  param.addon_field= 0;
  param.addon_length= 0;
  if (!(table->file->ha_table_flags() & HA_FAST_KEY_READ) &&
      !table->fulltext_searched && !sort_positions)
  {
    /* 
      Get the descriptors of all fields whose values are appended 
      to sorted fields and get its total length in param.spack_length.
    */
    param.addon_field= get_addon_fields(thd, table->field, 
                                        param.sort_length,
                                        &param.addon_length);
  }

  table_sort.addon_buf= 0;
  table_sort.addon_length= param.addon_length;
  table_sort.addon_field= param.addon_field;
  table_sort.unpack= unpack_addon_fields;
  if (param.addon_field)
  {
    param.res_length= param.addon_length;
    if (!(table_sort.addon_buf= (uchar *) my_malloc(param.addon_length,
                                                    MYF(MY_WME))))
      goto err;
  }
  else
  {
    param.res_length= param.ref_length;
    /* 
      The reference to the record is considered 
      as an additional sorted field
    */
    param.sort_length+= param.ref_length;
  }
  param.rec_length= param.sort_length+param.addon_length;
  param.max_rows= max_rows;

  if (select && select->quick)
  {
    status_var_increment(thd->status_var.filesort_range_count);
  }
  else
  {
    status_var_increment(thd->status_var.filesort_scan_count);
  }
  thd->query_plan_flags|= QPLAN_FILESORT;
#ifdef CAN_TRUST_RANGE
  if (select && select->quick && select->quick->records > 0L)
  {
    records=min((ha_rows) (select->quick->records*2+EXTRA_RECORDS*2),
		table->file->stats.records)+EXTRA_RECORDS;
    selected_records_file=0;
  }
  else
#endif
  {
    records= table->file->estimate_rows_upper_bound();
    /*
      If number of records is not known, use as much of sort buffer 
      as possible. 
    */
    if (records == HA_POS_ERROR)
      records--;  // we use 'records+1' below.
    selected_records_file= 0;
  }

  if (multi_byte_charset &&
      !(param.tmp_buffer= (char*) my_malloc(param.sort_length,MYF(MY_WME))))
    goto err;

  memavl= thd->variables.sortbuff_size;
  min_sort_memory= max(MIN_SORT_MEMORY, param.sort_length*MERGEBUFF2);
  while (memavl >= min_sort_memory)
  {
    ulong old_memavl;
    ulong keys= memavl/(param.rec_length+sizeof(char*));
    param.keys=(uint) min(records+1, keys);
    if ((table_sort.sort_keys=
	 (uchar **) make_char_array((char **) table_sort.sort_keys,
                                    param.keys, param.rec_length, MYF(0))))
      break;
    old_memavl=memavl;
    if ((memavl=memavl/4*3) < min_sort_memory && old_memavl > min_sort_memory)
      memavl= min_sort_memory;
  }
  sort_keys= table_sort.sort_keys;
  if (memavl < min_sort_memory)
  {
    my_error(ER_OUT_OF_SORTMEMORY,MYF(ME_ERROR+ME_WAITTANG));
    goto err;
  }
  if (open_cached_file(&buffpek_pointers,mysql_tmpdir,TEMP_PREFIX,
		       DISK_BUFFER_SIZE, MYF(MY_WME)))
    goto err;

  param.keys--;  			/* TODO: check why we do this */
  param.sort_form= table;
  param.end=(param.local_sortorder=sortorder)+s_length;
  if ((records=find_all_keys(&param,select,sort_keys, &buffpek_pointers,
			     &tempfile, selected_records_file)) ==
      HA_POS_ERROR)
    goto err;
  maxbuffer= (uint) (my_b_tell(&buffpek_pointers)/sizeof(*buffpek));

  if (maxbuffer == 0)			// The whole set is in memory
  {
    if (save_index(&param,sort_keys,(uint) records, &table_sort))
      goto err;
  }
  else
  {
    thd->query_plan_flags|= QPLAN_FILESORT_DISK;
    if (table_sort.buffpek && table_sort.buffpek_len < maxbuffer)
    {
      x_free(table_sort.buffpek);
      table_sort.buffpek= 0;
    }
    if (!(table_sort.buffpek=
          (uchar *) read_buffpek_from_file(&buffpek_pointers, maxbuffer,
                                 table_sort.buffpek)))
      goto err;
    buffpek= (BUFFPEK *) table_sort.buffpek;
    table_sort.buffpek_len= maxbuffer;
    close_cached_file(&buffpek_pointers);
	/* Open cached file if it isn't open */
    if (! my_b_inited(outfile) &&
	open_cached_file(outfile,mysql_tmpdir,TEMP_PREFIX,READ_RECORD_BUFFER,
			  MYF(MY_WME)))
      goto err;
    if (reinit_io_cache(outfile,WRITE_CACHE,0L,0,0))
      goto err;

    /*
      Use also the space previously used by string pointers in sort_buffer
      for temporary key storage.
    */
    param.keys=((param.keys*(param.rec_length+sizeof(char*))) /
		param.rec_length-1);
    maxbuffer--;				// Offset from 0
    if (merge_many_buff(&param,(uchar*) sort_keys,buffpek,&maxbuffer,
			&tempfile))
      goto err;
    if (flush_io_cache(&tempfile) ||
	reinit_io_cache(&tempfile,READ_CACHE,0L,0,0))
      goto err;
    if (merge_index(&param,(uchar*) sort_keys,buffpek,maxbuffer,&tempfile,
		    outfile))
      goto err;
  }
  if (records > param.max_rows)
    records=param.max_rows;
  error =0;

 err:
  if (param.tmp_buffer)
    x_free(param.tmp_buffer);
  if (!subselect || !subselect->is_uncacheable())
  {
    x_free((uchar*) sort_keys);
    table_sort.sort_keys= 0;
    x_free((uchar*) buffpek);
    table_sort.buffpek= 0;
    table_sort.buffpek_len= 0;
  }
  close_cached_file(&tempfile);
  close_cached_file(&buffpek_pointers);
  if (my_b_inited(outfile))
  {
    if (flush_io_cache(outfile))
      error=1;
    {
      my_off_t save_pos=outfile->pos_in_file;
      /* For following reads */
      if (reinit_io_cache(outfile,READ_CACHE,0L,0,0))
	error=1;
      outfile->end_of_file=save_pos;
    }
  }
  if (error)
    my_message(ER_FILSORT_ABORT, ER(ER_FILSORT_ABORT),
               MYF(ME_ERROR+ME_WAITTANG));
  else
    statistic_add(thd->status_var.filesort_rows,
		  (ulong) records, &LOCK_status);
  *examined_rows= param.examined_rows;
#ifdef SKIP_DBUG_IN_FILESORT
  DBUG_POP();			/* Ok to DBUG */
#endif
  memcpy(&table->sort, &table_sort, sizeof(FILESORT_INFO));
  DBUG_PRINT("exit",("records: %ld", (long) records));
  DBUG_RETURN(error ? HA_POS_ERROR : records);
} /* filesort */


void filesort_free_buffers(TABLE *table, bool full)
{
  if (table->sort.record_pointers)
  {
    my_free((uchar*) table->sort.record_pointers,MYF(0));
    table->sort.record_pointers=0;
  }
  if (full)
  {
    if (table->sort.sort_keys )
    {
      x_free((uchar*) table->sort.sort_keys);
      table->sort.sort_keys= 0;
    }
    if (table->sort.buffpek)
    {
      x_free((uchar*) table->sort.buffpek);
      table->sort.buffpek= 0;
      table->sort.buffpek_len= 0;
    }
  }
  if (table->sort.addon_buf)
  {
    my_free((char *) table->sort.addon_buf, MYF(0));
    my_free((char *) table->sort.addon_field, MYF(MY_ALLOW_ZERO_PTR));
    table->sort.addon_buf=0;
    table->sort.addon_field=0;
  }
}

/** Make a array of string pointers. */

static char **make_char_array(char **old_pos, register uint fields,
                              uint length, myf my_flag)
{
  register char **pos;
  char *char_pos;
  DBUG_ENTER("make_char_array");

  if (old_pos ||
      (old_pos= (char**) my_malloc((uint) fields*(length+sizeof(char*)),
				   my_flag)))
  {
    pos=old_pos; char_pos=((char*) (pos+fields)) -length;
    while (fields--) *(pos++) = (char_pos+= length);
  }

  DBUG_RETURN(old_pos);
} /* make_char_array */


/** Read 'count' number of buffer pointers into memory. */

static uchar *read_buffpek_from_file(IO_CACHE *buffpek_pointers, uint count,
                                     uchar *buf)
{
  ulong length= sizeof(BUFFPEK)*count;
  uchar *tmp= buf;
  DBUG_ENTER("read_buffpek_from_file");
  if (count > UINT_MAX/sizeof(BUFFPEK))
    return 0; /* sizeof(BUFFPEK)*count will overflow */
  if (!tmp)
    tmp= (uchar *)my_malloc(length, MYF(MY_WME));
  if (tmp)
  {
    if (reinit_io_cache(buffpek_pointers,READ_CACHE,0L,0,0) ||
	my_b_read(buffpek_pointers, (uchar*) tmp, length))
    {
      my_free((char*) tmp, MYF(0));
      tmp=0;
    }
  }
  DBUG_RETURN(tmp);
}

#ifndef DBUG_OFF
/*
  Print a text, SQL-like record representation into dbug trace.

  Note: this function is a work in progress: at the moment
   - column read bitmap is ignored (can print garbage for unused columns)
   - there is no quoting
*/
static void dbug_print_record(TABLE *table, bool print_rowid)
{
  char buff[1024];
  Field **pfield;
  String tmp(buff,sizeof(buff),&my_charset_bin);
  DBUG_LOCK_FILE;
  
  fprintf(DBUG_FILE, "record (");
  for (pfield= table->field; *pfield ; pfield++)
    fprintf(DBUG_FILE, "%s%s", (*pfield)->field_name, (pfield[1])? ", ":"");
  fprintf(DBUG_FILE, ") = ");

  fprintf(DBUG_FILE, "(");
  for (pfield= table->field; *pfield ; pfield++)
  {
    Field *field=  *pfield;

    if (field->is_null())
      fwrite("NULL", sizeof(char), 4, DBUG_FILE);
   
    if (field->type() == MYSQL_TYPE_BIT)
      (void) field->val_int_as_str(&tmp, 1);
    else
      field->val_str(&tmp);

    fwrite(tmp.ptr(),sizeof(char),tmp.length(),DBUG_FILE);
    if (pfield[1])
      fwrite(", ", sizeof(char), 2, DBUG_FILE);
  }
  fprintf(DBUG_FILE, ")");
  if (print_rowid)
  {
    fprintf(DBUG_FILE, " rowid ");
    for (uint i=0; i < table->file->ref_length; i++)
    {
      fprintf(DBUG_FILE, "%x", (uchar)table->file->ref[i]);
    }
  }
  fprintf(DBUG_FILE, "\n");
  DBUG_UNLOCK_FILE;
}
#endif 

/**
  Search after sort_keys and write them into tempfile.
  All produced sequences are guaranteed to be non-empty.

  @param param             Sorting parameter
  @param select            Use this to get source data
  @param sort_keys         Array of pointers to sort key + addon buffers.
  @param buffpek_pointers  File to write BUFFPEKs describing sorted segments
                           in tempfile.
  @param tempfile          File to write sorted sequences of sortkeys to.
  @param indexfile         If !NULL, use it for source data (contains rowids)

  @note
    Basic idea:
    @verbatim
     while (get_next_sortkey())
     {
       if (no free space in sort_keys buffers)
       {
         sort sort_keys buffer;
         dump sorted sequence to 'tempfile';
         dump BUFFPEK describing sequence location into 'buffpek_pointers';
       }
       put sort key into 'sort_keys';
     }
     if (sort_keys has some elements && dumped at least once)
       sort-dump-dump as above;
     else
       don't sort, leave sort_keys array to be sorted by caller.
  @endverbatim

  @retval
    Number of records written on success.
  @retval
    HA_POS_ERROR on error.
*/

static ha_rows find_all_keys(SORTPARAM *param, SQL_SELECT *select,
			     uchar **sort_keys,
			     IO_CACHE *buffpek_pointers,
			     IO_CACHE *tempfile, IO_CACHE *indexfile)
{
  int error,flag,quick_select;
  uint idx,indexpos,ref_length;
  uchar *ref_pos,*next_pos,ref_buff[MAX_REFLENGTH];
  my_off_t record;
  TABLE *sort_form;
  THD *thd= current_thd;
  volatile THD::killed_state *killed= &thd->killed;
  handler *file;
  MY_BITMAP *save_read_set, *save_write_set, *save_vcol_set;
  DBUG_ENTER("find_all_keys");
  DBUG_PRINT("info",("using: %s",
                     (select ? select->quick ? "ranges" : "where":
                      "every row")));

  idx=indexpos=0;
  error=quick_select=0;
  sort_form=param->sort_form;
  file=sort_form->file;
  ref_length=param->ref_length;
  ref_pos= ref_buff;
  quick_select=select && select->quick;
  record=0;
  flag= ((!indexfile && (file->ha_table_flags() & HA_REC_NOT_IN_SEQ))
	 || quick_select);
  if (indexfile || flag)
    ref_pos= &file->ref[0];
  next_pos=ref_pos;
  if (! indexfile && ! quick_select)
  {
    next_pos=(uchar*) 0;			/* Find records in sequence */
    if (file->ha_rnd_init_with_error(1))
      DBUG_RETURN(HA_POS_ERROR);
    file->extra_opt(HA_EXTRA_CACHE,
		    current_thd->variables.read_buff_size);
  }


  /* Remember original bitmaps */
  save_read_set=  sort_form->read_set;
  save_write_set= sort_form->write_set;
  save_vcol_set= sort_form->vcol_set;
  /* Set up temporary column read map for columns used by sort */
  bitmap_clear_all(&sort_form->tmp_set);
  /* Temporary set for register_used_fields and register_field_in_read_map */
  sort_form->read_set= &sort_form->tmp_set;
  register_used_fields(param);
  if (select && select->cond)
    select->cond->walk(&Item::register_field_in_read_map, 1,
                       (uchar*) sort_form);
<<<<<<< HEAD
  sort_form->column_bitmaps_set(&sort_form->tmp_set, &sort_form->tmp_set, 
                                &sort_form->tmp_set);
=======
  if (select && select->pre_idx_push_select_cond)
    select->pre_idx_push_select_cond->walk(&Item::register_field_in_read_map,
                                           1, (uchar*) sort_form);

  sort_form->column_bitmaps_set(&sort_form->tmp_set, &sort_form->tmp_set);
>>>>>>> d63d7710

  if (quick_select)
  {
    if (select->quick->reset())
      DBUG_RETURN(HA_POS_ERROR);
  }

  for (;;)
  {
    if (quick_select)
    {
      if ((error= select->quick->get_next()))
        break;
      if (!error)
        update_virtual_fields(thd, sort_form);
      file->position(sort_form->record[0]);
      DBUG_EXECUTE_IF("debug_filesort", dbug_print_record(sort_form, TRUE););
    }
    else					/* Not quick-select */
    {
      if (indexfile)
      {
	if (my_b_read(indexfile,(uchar*) ref_pos,ref_length)) /* purecov: deadcode */
	{
	  error= my_errno ? my_errno : -1;		/* Abort */
	  break;
	}
	error=file->ha_rnd_pos(sort_form->record[0],next_pos);
      }
      else
      {
	error=file->ha_rnd_next(sort_form->record[0]);
	if (!error)
	  update_virtual_fields(thd, sort_form);
	if (!flag)
	{
	  my_store_ptr(ref_pos,ref_length,record); // Position to row
	  record+= sort_form->s->db_record_offset;
	}
	else if (!error)
	  file->position(sort_form->record[0]);
      }
      if (error && error != HA_ERR_RECORD_DELETED)
	break;
    }

    if (*killed)
    {
      DBUG_PRINT("info",("Sort killed by user"));
      if (!indexfile && !quick_select)
      {
        (void) file->extra(HA_EXTRA_NO_CACHE);
        file->ha_rnd_end();
      }
      DBUG_RETURN(HA_POS_ERROR);		/* purecov: inspected */
    }
    if (error == 0)
      param->examined_rows++;
   
    if (error == 0 && (!select || select->skip_record(thd) > 0))
    {
      if (idx == param->keys)
      {
	if (write_keys(param,sort_keys,idx,buffpek_pointers,tempfile))
	  DBUG_RETURN(HA_POS_ERROR);
	idx=0;
	indexpos++;
      }
      make_sortkey(param,sort_keys[idx++],ref_pos);
    }
    else
      file->unlock_row();
      
    /* It does not make sense to read more keys in case of a fatal error */
    if (thd->is_error())
      break;
  }
  if (!quick_select)
  {
    (void) file->extra(HA_EXTRA_NO_CACHE);	/* End cacheing of records */
    if (!next_pos)
      file->ha_rnd_end();
  }

  if (thd->is_error())
    DBUG_RETURN(HA_POS_ERROR);
  
  /* Signal we should use orignal column read and write maps */
  sort_form->column_bitmaps_set(save_read_set, save_write_set, save_vcol_set);

  DBUG_PRINT("test",("error: %d  indexpos: %d",error,indexpos));
  if (error != HA_ERR_END_OF_FILE)
  {
    file->print_error(error,MYF(ME_ERROR | ME_WAITTANG)); /* purecov: inspected */
    DBUG_RETURN(HA_POS_ERROR);			/* purecov: inspected */
  }
  if (indexpos && idx &&
      write_keys(param,sort_keys,idx,buffpek_pointers,tempfile))
    DBUG_RETURN(HA_POS_ERROR);			/* purecov: inspected */
  DBUG_RETURN(my_b_inited(tempfile) ?
	      (ha_rows) (my_b_tell(tempfile)/param->rec_length) :
	      idx);
} /* find_all_keys */


/**
  @details
  Sort the buffer and write:
  -# the sorted sequence to tempfile
  -# a BUFFPEK describing the sorted sequence position to buffpek_pointers

    (was: Skriver en buffert med nycklar till filen)

  @param param             Sort parameters
  @param sort_keys         Array of pointers to keys to sort
  @param count             Number of elements in sort_keys array
  @param buffpek_pointers  One 'BUFFPEK' struct will be written into this file.
                           The BUFFPEK::{file_pos, count} will indicate where
                           the sorted data was stored.
  @param tempfile          The sorted sequence will be written into this file.

  @retval
    0 OK
  @retval
    1 Error
*/

static int
write_keys(SORTPARAM *param, register uchar **sort_keys, uint count,
           IO_CACHE *buffpek_pointers, IO_CACHE *tempfile)
{
  size_t sort_length, rec_length;
  uchar **end;
  BUFFPEK buffpek;
  DBUG_ENTER("write_keys");

  sort_length= param->sort_length;
  rec_length= param->rec_length;
#ifdef MC68000
  quicksort(sort_keys,count,sort_length);
#else
  my_string_ptr_sort((uchar*) sort_keys, (uint) count, sort_length);
#endif
  if (!my_b_inited(tempfile) &&
      open_cached_file(tempfile, mysql_tmpdir, TEMP_PREFIX, DISK_BUFFER_SIZE,
                       MYF(MY_WME)))
    goto err;                                   /* purecov: inspected */
  /* check we won't have more buffpeks than we can possibly keep in memory */
  if (my_b_tell(buffpek_pointers) + sizeof(BUFFPEK) > (ulonglong)UINT_MAX)
    goto err;
  buffpek.file_pos= my_b_tell(tempfile);
  if ((ha_rows) count > param->max_rows)
    count=(uint) param->max_rows;               /* purecov: inspected */
  buffpek.count=(ha_rows) count;
  for (end=sort_keys+count ; sort_keys != end ; sort_keys++)
    if (my_b_write(tempfile, (uchar*) *sort_keys, (uint) rec_length))
      goto err;
  if (my_b_write(buffpek_pointers, (uchar*) &buffpek, sizeof(buffpek)))
    goto err;
  DBUG_RETURN(0);

err:
  DBUG_RETURN(1);
} /* write_keys */


/**
  Store length as suffix in high-byte-first order.
*/

static inline void store_length(uchar *to, uint length, uint pack_length)
{
  switch (pack_length) {
  case 1:
    *to= (uchar) length;
    break;
  case 2:
    mi_int2store(to, length);
    break;
  case 3:
    mi_int3store(to, length);
    break;
  default:
    mi_int4store(to, length);
    break;
  }
}


/** Make a sort-key from record. */

static void make_sortkey(register SORTPARAM *param,
			 register uchar *to, uchar *ref_pos)
{
  reg3 Field *field;
  reg1 SORT_FIELD *sort_field;
  reg5 uint length;

  for (sort_field=param->local_sortorder ;
       sort_field != param->end ;
       sort_field++)
  {
    bool maybe_null=0;
    if ((field=sort_field->field))
    {						// Field
      if (field->maybe_null())
      {
	if (field->is_null())
	{
	  if (sort_field->reverse)
	    bfill(to,sort_field->length+1,(char) 255);
	  else
	    bzero((char*) to,sort_field->length+1);
	  to+= sort_field->length+1;
	  continue;
	}
	else
	  *to++=1;
      }
      field->sort_string(to, sort_field->length);
    }
    else
    {						// Item
      Item *item=sort_field->item;
      maybe_null= item->maybe_null;
      switch (sort_field->result_type) {
      case STRING_RESULT:
      {
        CHARSET_INFO *cs=item->collation.collation;
        char fill_char= ((cs->state & MY_CS_BINSORT) ? (char) 0 : ' ');
        int diff;
        uint sort_field_length;

        if (maybe_null)
          *to++=1;
        /* All item->str() to use some extra byte for end null.. */
        String tmp((char*) to,sort_field->length+4,cs);
        String *res= item->str_result(&tmp);
        if (!res)
        {
          if (maybe_null)
            bzero((char*) to-1,sort_field->length+1);
          else
          {
            /* purecov: begin deadcode */
            /*
              This should only happen during extreme conditions if we run out
              of memory or have an item marked not null when it can be null.
              This code is here mainly to avoid a hard crash in this case.
            */
            DBUG_ASSERT(0);
            DBUG_PRINT("warning",
                       ("Got null on something that shouldn't be null"));
            bzero((char*) to,sort_field->length);	// Avoid crash
            /* purecov: end */
          }
          break;
        }
        length= res->length();
        sort_field_length= sort_field->length - sort_field->suffix_length;
        diff=(int) (sort_field_length - length);
        if (diff < 0)
        {
          diff=0;
          length= sort_field_length;
        }
        if (sort_field->suffix_length)
        {
          /* Store length last in result_string */
          store_length(to + sort_field_length, length,
                       sort_field->suffix_length);
        }
        if (sort_field->need_strxnfrm)
        {
          char *from=(char*) res->ptr();
          uint tmp_length;
          if ((uchar*) from == to)
          {
            set_if_smaller(length,sort_field->length);
            memcpy(param->tmp_buffer,from,length);
            from=param->tmp_buffer;
          }
          tmp_length= my_strnxfrm(cs,to,sort_field->length,
                                  (uchar*) from, length);
          DBUG_ASSERT(tmp_length == sort_field->length);
        }
        else
        {
          my_strnxfrm(cs,(uchar*)to,length,(const uchar*)res->ptr(),length);
          cs->cset->fill(cs, (char *)to+length,diff,fill_char);
        }
        break;
      }
      case INT_RESULT:
	{
          longlong value= item->val_int_result();
          if (maybe_null)
          {
	    *to++=1;				/* purecov: inspected */
            if (item->null_value)
            {
              if (maybe_null)
                bzero((char*) to-1,sort_field->length+1);
              else
              {
                DBUG_PRINT("warning",
                           ("Got null on something that shouldn't be null"));
                bzero((char*) to,sort_field->length);
              }
              break;
            }
          }
#if SIZEOF_LONG_LONG > 4
	  to[7]= (uchar) value;
	  to[6]= (uchar) (value >> 8);
	  to[5]= (uchar) (value >> 16);
	  to[4]= (uchar) (value >> 24);
	  to[3]= (uchar) (value >> 32);
	  to[2]= (uchar) (value >> 40);
	  to[1]= (uchar) (value >> 48);
          if (item->unsigned_flag)                    /* Fix sign */
            to[0]= (uchar) (value >> 56);
          else
            to[0]= (uchar) (value >> 56) ^ 128;	/* Reverse signbit */
#else
	  to[3]= (uchar) value;
	  to[2]= (uchar) (value >> 8);
	  to[1]= (uchar) (value >> 16);
          if (item->unsigned_flag)                    /* Fix sign */
            to[0]= (uchar) (value >> 24);
          else
            to[0]= (uchar) (value >> 24) ^ 128;	/* Reverse signbit */
#endif
	  break;
	}
      case DECIMAL_RESULT:
        {
          my_decimal dec_buf, *dec_val= item->val_decimal_result(&dec_buf);
          if (maybe_null)
          {
            if (item->null_value)
            { 
              bzero((char*)to, sort_field->length+1);
              to++;
              break;
            }
            *to++=1;
          }
          my_decimal2binary(E_DEC_FATAL_ERROR, dec_val, to,
                            item->max_length - (item->decimals ? 1:0),
                            item->decimals);
         break;
        }
      case REAL_RESULT:
	{
          double value= item->val_result();
	  if (maybe_null)
          {
            if (item->null_value)
            {
              bzero((char*) to,sort_field->length+1);
              to++;
              break;
            }
	    *to++=1;
          }
	  change_double_for_sort(value,(uchar*) to);
	  break;
	}
      case ROW_RESULT:
      default: 
	// This case should never be choosen
	DBUG_ASSERT(0);
	break;
      }
    }
    if (sort_field->reverse)
    {							/* Revers key */
      if (maybe_null)
        to[-1]= ~to[-1];
      length=sort_field->length;
      while (length--)
      {
	*to = (uchar) (~ *to);
	to++;
      }
    }
    else
      to+= sort_field->length;
  }

  if (param->addon_field)
  {
    /* 
      Save field values appended to sorted fields.
      First null bit indicators are appended then field values follow.
      In this implementation we use fixed layout for field values -
      the same for all records.
    */
    SORT_ADDON_FIELD *addonf= param->addon_field;
    uchar *nulls= to;
    DBUG_ASSERT(addonf != 0);
    bzero((char *) nulls, addonf->offset);
    to+= addonf->offset;
    for ( ; (field= addonf->field) ; addonf++)
    {
      if (addonf->null_bit && field->is_null())
      {
        nulls[addonf->null_offset]|= addonf->null_bit;
#ifdef HAVE_valgrind
	bzero(to, addonf->length);
#endif
      }
      else
      {
#ifdef HAVE_valgrind
        uchar *end= field->pack(to, field->ptr);
	uint length= (uint) ((to + addonf->length) - end);
	DBUG_ASSERT((int) length >= 0);
	if (length)
	  bzero(end, length);
#else
        (void) field->pack(to, field->ptr);
#endif
      }
      to+= addonf->length;
    }
  }
  else
  {
    /* Save filepos last */
    memcpy((uchar*) to, ref_pos, (size_t) param->ref_length);
  }
  return;
}


/*
  Register fields used by sorting in the sorted table's read set
*/

static void register_used_fields(SORTPARAM *param)
{
  reg1 SORT_FIELD *sort_field;
  TABLE *table=param->sort_form;
  MY_BITMAP *bitmap= table->read_set;

  for (sort_field= param->local_sortorder ;
       sort_field != param->end ;
       sort_field++)
  {
    Field *field;
    if ((field= sort_field->field))
    {
      if (field->table == table)
      {
        if (field->vcol_info)
	{
          Item *vcol_item= field->vcol_info->expr_item;
          vcol_item->walk(&Item::register_field_in_read_map, 1, (uchar *) 0);
        }                   
        bitmap_set_bit(bitmap, field->field_index);
      }
    }
    else
    {						// Item
      sort_field->item->walk(&Item::register_field_in_read_map, 1,
                             (uchar *) table);
    }
  }

  if (param->addon_field)
  {
    SORT_ADDON_FIELD *addonf= param->addon_field;
    Field *field;
    for ( ; (field= addonf->field) ; addonf++)
      bitmap_set_bit(bitmap, field->field_index);
  }
  else
  {
    /* Save filepos last */
    table->prepare_for_position();
  }
}


static bool save_index(SORTPARAM *param, uchar **sort_keys, uint count, 
                       FILESORT_INFO *table_sort)
{
  uint offset,res_length;
  uchar *to;
  DBUG_ENTER("save_index");

  my_string_ptr_sort((uchar*) sort_keys, (uint) count, param->sort_length);
  res_length= param->res_length;
  offset= param->rec_length-res_length;
  if ((ha_rows) count > param->max_rows)
    count=(uint) param->max_rows;
  if (!(to= table_sort->record_pointers= 
        (uchar*) my_malloc(res_length*count, MYF(MY_WME))))
    DBUG_RETURN(1);                 /* purecov: inspected */
  for (uchar **end= sort_keys+count ; sort_keys != end ; sort_keys++)
  {
    memcpy(to, *sort_keys+offset, res_length);
    to+= res_length;
  }
  DBUG_RETURN(0);
}


/** Merge buffers to make < MERGEBUFF2 buffers. */

int merge_many_buff(SORTPARAM *param, uchar *sort_buffer,
		    BUFFPEK *buffpek, uint *maxbuffer, IO_CACHE *t_file)
{
  register uint i;
  IO_CACHE t_file2,*from_file,*to_file,*temp;
  BUFFPEK *lastbuff;
  DBUG_ENTER("merge_many_buff");

  if (*maxbuffer < MERGEBUFF2)
    DBUG_RETURN(0);				/* purecov: inspected */
  if (flush_io_cache(t_file) ||
      open_cached_file(&t_file2,mysql_tmpdir,TEMP_PREFIX,DISK_BUFFER_SIZE,
			MYF(MY_WME)))
    DBUG_RETURN(1);				/* purecov: inspected */

  from_file= t_file ; to_file= &t_file2;
  while (*maxbuffer >= MERGEBUFF2)
  {
    if (reinit_io_cache(from_file,READ_CACHE,0L,0,0))
      goto cleanup;
    if (reinit_io_cache(to_file,WRITE_CACHE,0L,0,0))
      goto cleanup;
    lastbuff=buffpek;
    for (i=0 ; i <= *maxbuffer-MERGEBUFF*3/2 ; i+=MERGEBUFF)
    {
      if (merge_buffers(param,from_file,to_file,sort_buffer,lastbuff++,
			buffpek+i,buffpek+i+MERGEBUFF-1,0))
      goto cleanup;
    }
    if (merge_buffers(param,from_file,to_file,sort_buffer,lastbuff++,
		      buffpek+i,buffpek+ *maxbuffer,0))
      break;					/* purecov: inspected */
    if (flush_io_cache(to_file))
      break;					/* purecov: inspected */
    temp=from_file; from_file=to_file; to_file=temp;
    setup_io_cache(from_file);
    setup_io_cache(to_file);
    *maxbuffer= (uint) (lastbuff-buffpek)-1;
  }
cleanup:
  close_cached_file(to_file);			// This holds old result
  if (to_file == t_file)
  {
    *t_file=t_file2;				// Copy result file
    setup_io_cache(t_file);
  }

  DBUG_RETURN(*maxbuffer >= MERGEBUFF2);	/* Return 1 if interrupted */
} /* merge_many_buff */


/**
  Read data to buffer.

  @retval
    (uint)-1 if something goes wrong
*/

uint read_to_buffer(IO_CACHE *fromfile, BUFFPEK *buffpek,
		    uint rec_length)
{
  register uint count;
  uint length;

  if ((count=(uint) min((ha_rows) buffpek->max_keys,buffpek->count)))
  {
    if (my_pread(fromfile->file,(uchar*) buffpek->base,
		 (length= rec_length*count),buffpek->file_pos,MYF_RW))
      return((uint) -1);			/* purecov: inspected */
    buffpek->key=buffpek->base;
    buffpek->file_pos+= length;			/* New filepos */
    buffpek->count-=	count;
    buffpek->mem_count= count;
  }
  return (count*rec_length);
} /* read_to_buffer */


/**
  Put all room used by freed buffer to use in adjacent buffer.

  Note, that we can't simply distribute memory evenly between all buffers,
  because new areas must not overlap with old ones.

  @param[in] queue      list of non-empty buffers, without freed buffer
  @param[in] reuse      empty buffer
  @param[in] key_length key length
*/

void reuse_freed_buff(QUEUE *queue, BUFFPEK *reuse, uint key_length)
{
  uchar *reuse_end= reuse->base + reuse->max_keys * key_length;
  for (uint i= queue_first_element(queue);
       i <= queue_last_element(queue);
       i++)
  {
    BUFFPEK *bp= (BUFFPEK *) queue_element(queue, i);
    if (bp->base + bp->max_keys * key_length == reuse->base)
    {
      bp->max_keys+= reuse->max_keys;
      return;
    }
    else if (bp->base == reuse_end)
    {
      bp->base= reuse->base;
      bp->max_keys+= reuse->max_keys;
      return;
    }
  }
  DBUG_ASSERT(0);
}


/**
  Merge buffers to one buffer.

  @param param        Sort parameter
  @param from_file    File with source data (BUFFPEKs point to this file)
  @param to_file      File to write the sorted result data.
  @param sort_buffer  Buffer for data to store up to MERGEBUFF2 sort keys.
  @param lastbuff     OUT Store here BUFFPEK describing data written to to_file
  @param Fb           First element in source BUFFPEKs array
  @param Tb           Last element in source BUFFPEKs array
  @param flag

  @retval
    0      OK
  @retval
    other  error
*/

int merge_buffers(SORTPARAM *param, IO_CACHE *from_file,
                  IO_CACHE *to_file, uchar *sort_buffer,
                  BUFFPEK *lastbuff, BUFFPEK *Fb, BUFFPEK *Tb,
                  int flag)
{
  int error;
  uint rec_length,res_length,offset;
  size_t sort_length;
  ulong maxcount;
  ha_rows max_rows,org_max_rows;
  my_off_t to_start_filepos;
  uchar *strpos;
  BUFFPEK *buffpek;
  QUEUE queue;
  qsort2_cmp cmp;
  void *first_cmp_arg;
  volatile THD::killed_state *killed= &current_thd->killed;
  THD::killed_state not_killable;
  DBUG_ENTER("merge_buffers");

  status_var_increment(current_thd->status_var.filesort_merge_passes);
  current_thd->query_plan_fsort_passes++;
  if (param->not_killable)
  {
    killed= &not_killable;
    not_killable= THD::NOT_KILLED;
  }

  error=0;
  rec_length= param->rec_length;
  res_length= param->res_length;
  sort_length= param->sort_length;
  offset= rec_length-res_length;
  maxcount= (ulong) (param->keys/((uint) (Tb-Fb) +1));
  to_start_filepos= my_b_tell(to_file);
  strpos= sort_buffer;
  org_max_rows=max_rows= param->max_rows;

  /* The following will fire if there is not enough space in sort_buffer */
  DBUG_ASSERT(maxcount!=0);
  
  if (param->unique_buff)
  {
    cmp= param->compare;
    first_cmp_arg= (void *) &param->cmp_context;
  }
  else
  {
    cmp= get_ptr_compare(sort_length);
    first_cmp_arg= (void*) &sort_length;
  }
  if (init_queue(&queue, (uint) (Tb-Fb)+1, offsetof(BUFFPEK,key), 0,
                 (queue_compare) cmp, first_cmp_arg, 0, 0))
    DBUG_RETURN(1);                                /* purecov: inspected */
  for (buffpek= Fb ; buffpek <= Tb ; buffpek++)
  {
    buffpek->base= strpos;
    buffpek->max_keys= maxcount;
    strpos+= (uint) (error= (int) read_to_buffer(from_file, buffpek,
                                                 rec_length));
    if (error == -1)
      goto err;					/* purecov: inspected */
    buffpek->max_keys= buffpek->mem_count;	// If less data in buffers than expected
    queue_insert(&queue, (uchar*) buffpek);
  }

  if (param->unique_buff)
  {
    /* 
       Called by Unique::get()
       Copy the first argument to param->unique_buff for unique removal.
       Store it also in 'to_file'.

       This is safe as we know that there is always more than one element
       in each block to merge (This is guaranteed by the Unique:: algorithm
    */
    buffpek= (BUFFPEK*) queue_top(&queue);
    memcpy(param->unique_buff, buffpek->key, rec_length);
    if (my_b_write(to_file, (uchar*) buffpek->key, rec_length))
    {
      error=1; goto err;                        /* purecov: inspected */
    }
    buffpek->key+= rec_length;
    buffpek->mem_count--;
    if (!--max_rows)
    {
      error= 0;                                       /* purecov: inspected */
      goto end;                                       /* purecov: inspected */
    }
    queue_replace_top(&queue);            // Top element has been used
  }
  else
    cmp= 0;                                        // Not unique

  while (queue.elements > 1)
  {
    if (*killed)
    {
      error= 1; goto err;                        /* purecov: inspected */
    }
    for (;;)
    {
      buffpek= (BUFFPEK*) queue_top(&queue);
      if (cmp)                                        // Remove duplicates
      {
        if (!(*cmp)(first_cmp_arg, &(param->unique_buff),
                    (uchar**) &buffpek->key))
              goto skip_duplicate;
            memcpy(param->unique_buff, (uchar*) buffpek->key, rec_length);
      }
      if (flag == 0)
      {
        if (my_b_write(to_file,(uchar*) buffpek->key, rec_length))
        {
          error=1; goto err;                        /* purecov: inspected */
        }
      }
      else
      {
        if (my_b_write(to_file, (uchar*) buffpek->key+offset, res_length))
        {
          error=1; goto err;                        /* purecov: inspected */
        }
      }
      if (!--max_rows)
      {
        error= 0;                               /* purecov: inspected */
        goto end;                               /* purecov: inspected */
      }

    skip_duplicate:
      buffpek->key+= rec_length;
      if (! --buffpek->mem_count)
      {
        if (!(error= (int) read_to_buffer(from_file,buffpek,
                                          rec_length)))
        {
          VOID(queue_remove_top(&queue));
          reuse_freed_buff(&queue, buffpek, rec_length);
          break;                        /* One buffer have been removed */
        }
        else if (error == -1)
          goto err;                        /* purecov: inspected */
      }
      queue_replace_top(&queue);   	/* Top element has been replaced */
    }
  }
  buffpek= (BUFFPEK*) queue_top(&queue);
  buffpek->base= (uchar*) sort_buffer;
  buffpek->max_keys= param->keys;

  /*
    As we know all entries in the buffer are unique, we only have to
    check if the first one is the same as the last one we wrote
  */
  if (cmp)
  {
    if (!(*cmp)(first_cmp_arg, &(param->unique_buff), (uchar**) &buffpek->key))
    {
      buffpek->key+= rec_length;         // Remove duplicate
      --buffpek->mem_count;
    }
  }

  do
  {
    if ((ha_rows) buffpek->mem_count > max_rows)
    {                                        /* Don't write too many records */
      buffpek->mem_count= (uint) max_rows;
      buffpek->count= 0;                        /* Don't read more */
    }
    max_rows-= buffpek->mem_count;
    if (flag == 0)
    {
      if (my_b_write(to_file,(uchar*) buffpek->key,
                     (rec_length*buffpek->mem_count)))
      {
        error= 1; goto err;                        /* purecov: inspected */
      }
    }
    else
    {
      register uchar *end;
      strpos= buffpek->key+offset;
      for (end= strpos+buffpek->mem_count*rec_length ;
           strpos != end ;
           strpos+= rec_length)
      {     
        if (my_b_write(to_file, strpos, res_length))
        {
          error=1; goto err;                        
        }
      }
    }
  }
  while ((error=(int) read_to_buffer(from_file,buffpek, rec_length))
         != -1 && error != 0);

end:
  lastbuff->count= min(org_max_rows-max_rows, param->max_rows);
  lastbuff->file_pos= to_start_filepos;
err:
  delete_queue(&queue);
  DBUG_RETURN(error);
} /* merge_buffers */


	/* Do a merge to output-file (save only positions) */

static int merge_index(SORTPARAM *param, uchar *sort_buffer,
		       BUFFPEK *buffpek, uint maxbuffer,
		       IO_CACHE *tempfile, IO_CACHE *outfile)
{
  DBUG_ENTER("merge_index");
  if (merge_buffers(param,tempfile,outfile,sort_buffer,buffpek,buffpek,
		    buffpek+maxbuffer,1))
    DBUG_RETURN(1);				/* purecov: inspected */
  DBUG_RETURN(0);
} /* merge_index */


static uint suffix_length(ulong string_length)
{
  if (string_length < 256)
    return 1;
  if (string_length < 256L*256L)
    return 2;
  if (string_length < 256L*256L*256L)
    return 3;
  return 4;                                     // Can't sort longer than 4G
}



/**
  Calculate length of sort key.

  @param thd			  Thread handler
  @param sortorder		  Order of items to sort
  @param s_length	          Number of items to sort
  @param[out] multi_byte_charset Set to 1 if we are using multi-byte charset
                                 (In which case we have to use strxnfrm())

  @note
    sortorder->length is updated for each sort item.
  @n
    sortorder->need_strxnfrm is set 1 if we have to use strxnfrm

  @return
    Total length of sort buffer in bytes
*/

static uint
sortlength(THD *thd, SORT_FIELD *sortorder, uint s_length,
           bool *multi_byte_charset)
{
  reg2 uint length;
  CHARSET_INFO *cs;
  *multi_byte_charset= 0;

  length=0;
  for (; s_length-- ; sortorder++)
  {
    sortorder->need_strxnfrm= 0;
    sortorder->suffix_length= 0;
    if (sortorder->field)
    {
      cs= sortorder->field->sort_charset();
      sortorder->length= sortorder->field->sort_length();

      if (use_strnxfrm((cs=sortorder->field->sort_charset())))
      {
        sortorder->need_strxnfrm= 1;
        *multi_byte_charset= 1;
        sortorder->length= cs->coll->strnxfrmlen(cs, sortorder->length);
      }
      if (sortorder->field->maybe_null())
	length++;				// Place for NULL marker
    }
    else
    {
      sortorder->result_type= sortorder->item->result_type();
      if (sortorder->item->result_as_longlong())
        sortorder->result_type= INT_RESULT;
      switch (sortorder->result_type) {
      case STRING_RESULT:
	sortorder->length=sortorder->item->max_length;
        set_if_smaller(sortorder->length, thd->variables.max_sort_length);
	if (use_strnxfrm((cs=sortorder->item->collation.collation)))
	{ 
          sortorder->length= cs->coll->strnxfrmlen(cs, sortorder->length);
	  sortorder->need_strxnfrm= 1;
	  *multi_byte_charset= 1;
	}
        else if (cs == &my_charset_bin)
        {
          /* Store length last to be able to sort blob/varbinary */
          sortorder->suffix_length= suffix_length(sortorder->length);
          sortorder->length+= sortorder->suffix_length;
        }
	break;
      case INT_RESULT:
#if SIZEOF_LONG_LONG > 4
	sortorder->length=8;			// Size of intern longlong
#else
	sortorder->length=4;
#endif
	break;
      case DECIMAL_RESULT:
        sortorder->length=
          my_decimal_get_binary_size(sortorder->item->max_length - 
                                     (sortorder->item->decimals ? 1 : 0),
                                     sortorder->item->decimals);
        break;
      case REAL_RESULT:
	sortorder->length=sizeof(double);
	break;
      case ROW_RESULT:
      default: 
	// This case should never be choosen
	DBUG_ASSERT(0);
	break;
      }
      if (sortorder->item->maybe_null)
	length++;				// Place for NULL marker
    }
    set_if_smaller(sortorder->length, thd->variables.max_sort_length);
    length+=sortorder->length;
  }
  sortorder->field= (Field*) 0;			// end marker
  DBUG_PRINT("info",("sort_length: %d",length));
  return length;
}


/**
  Get descriptors of fields appended to sorted fields and
  calculate its total length.

  The function first finds out what fields are used in the result set.
  Then it calculates the length of the buffer to store the values of
  these fields together with the value of sort values. 
  If the calculated length is not greater than max_length_for_sort_data
  the function allocates memory for an array of descriptors containing
  layouts for the values of the non-sorted fields in the buffer and
  fills them.

  @param thd                 Current thread
  @param ptabfield           Array of references to the table fields
  @param sortlength          Total length of sorted fields
  @param[out] plength        Total length of appended fields

  @note
    The null bits for the appended values are supposed to be put together
    and stored the buffer just ahead of the value of the first field.

  @return
    Pointer to the layout descriptors for the appended fields, if any
  @retval
    NULL   if we do not store field values with sort data.
*/

static SORT_ADDON_FIELD *
get_addon_fields(THD *thd, Field **ptabfield, uint sortlength, uint *plength)
{
  Field **pfield;
  Field *field;
  SORT_ADDON_FIELD *addonf;
  uint length= 0;
  uint fields= 0;
  uint null_fields= 0;
  MY_BITMAP *read_set= (*ptabfield)->table->read_set;

  /*
    If there is a reference to a field in the query add it
    to the the set of appended fields.
    Note for future refinement:
    This this a too strong condition.
    Actually we need only the fields referred in the
    result set. And for some of them it makes sense to use 
    the values directly from sorted fields.
  */
  *plength= 0;

  for (pfield= ptabfield; (field= *pfield) ; pfield++)
  {
    if (!bitmap_is_set(read_set, field->field_index))
      continue;
    if (field->flags & BLOB_FLAG)
      return 0;
    length+= field->max_packed_col_length(field->pack_length());
    if (field->maybe_null())
      null_fields++;
    fields++;
  } 
  if (!fields)
    return 0;
  length+= (null_fields+7)/8;

  if (length+sortlength > thd->variables.max_length_for_sort_data ||
      !(addonf= (SORT_ADDON_FIELD *) my_malloc(sizeof(SORT_ADDON_FIELD)*
                                               (fields+1), MYF(MY_WME))))
    return 0;

  *plength= length;
  length= (null_fields+7)/8;
  null_fields= 0;
  for (pfield= ptabfield; (field= *pfield) ; pfield++)
  {
    if (!bitmap_is_set(read_set, field->field_index))
      continue;
    addonf->field= field;
    addonf->offset= length;
    if (field->maybe_null())
    {
      addonf->null_offset= null_fields/8;
      addonf->null_bit= 1<<(null_fields & 7);
      null_fields++;
    }
    else
    {
      addonf->null_offset= 0;
      addonf->null_bit= 0;
    }
    addonf->length= field->max_packed_col_length(field->pack_length());
    length+= addonf->length;
    addonf++;
  }
  addonf->field= 0;     // Put end marker
  
  DBUG_PRINT("info",("addon_length: %d",length));
  return (addonf-fields);
}


/**
  Copy (unpack) values appended to sorted fields from a buffer back to
  their regular positions specified by the Field::ptr pointers.

  @param addon_field     Array of descriptors for appended fields
  @param buff            Buffer which to unpack the value from

  @note
    The function is supposed to be used only as a callback function
    when getting field values for the sorted result set.

  @return
    void.
*/

static void 
unpack_addon_fields(struct st_sort_addon_field *addon_field, uchar *buff)
{
  Field *field;
  SORT_ADDON_FIELD *addonf= addon_field;

  for ( ; (field= addonf->field) ; addonf++)
  {
    if (addonf->null_bit && (addonf->null_bit & buff[addonf->null_offset]))
    {
      field->set_null();
      continue;
    }
    field->set_notnull();
    field->unpack(field->ptr, buff + addonf->offset);
  }
}

/*
** functions to change a double or float to a sortable string
** The following should work for IEEE
*/

#define DBL_EXP_DIG (sizeof(double)*8-DBL_MANT_DIG)

void change_double_for_sort(double nr,uchar *to)
{
  uchar *tmp=(uchar*) to;
  if (nr == 0.0)
  {						/* Change to zero string */
    tmp[0]=(uchar) 128;
    bzero((char*) tmp+1,sizeof(nr)-1);
  }
  else
  {
#ifdef WORDS_BIGENDIAN
    memcpy_fixed(tmp,&nr,sizeof(nr));
#else
    {
      uchar *ptr= (uchar*) &nr;
#if defined(__FLOAT_WORD_ORDER) && (__FLOAT_WORD_ORDER == __BIG_ENDIAN)
      tmp[0]= ptr[3]; tmp[1]=ptr[2]; tmp[2]= ptr[1]; tmp[3]=ptr[0];
      tmp[4]= ptr[7]; tmp[5]=ptr[6]; tmp[6]= ptr[5]; tmp[7]=ptr[4];
#else
      tmp[0]= ptr[7]; tmp[1]=ptr[6]; tmp[2]= ptr[5]; tmp[3]=ptr[4];
      tmp[4]= ptr[3]; tmp[5]=ptr[2]; tmp[6]= ptr[1]; tmp[7]=ptr[0];
#endif
    }
#endif
    if (tmp[0] & 128)				/* Negative */
    {						/* make complement */
      uint i;
      for (i=0 ; i < sizeof(nr); i++)
	tmp[i]=tmp[i] ^ (uchar) 255;
    }
    else
    {					/* Set high and move exponent one up */
      ushort exp_part=(((ushort) tmp[0] << 8) | (ushort) tmp[1] |
		       (ushort) 32768);
      exp_part+= (ushort) 1 << (16-1-DBL_EXP_DIG);
      tmp[0]= (uchar) (exp_part >> 8);
      tmp[1]= (uchar) exp_part;
    }
  }
}<|MERGE_RESOLUTION|>--- conflicted
+++ resolved
@@ -556,16 +556,12 @@
   if (select && select->cond)
     select->cond->walk(&Item::register_field_in_read_map, 1,
                        (uchar*) sort_form);
-<<<<<<< HEAD
-  sort_form->column_bitmaps_set(&sort_form->tmp_set, &sort_form->tmp_set, 
-                                &sort_form->tmp_set);
-=======
   if (select && select->pre_idx_push_select_cond)
     select->pre_idx_push_select_cond->walk(&Item::register_field_in_read_map,
                                            1, (uchar*) sort_form);
-
-  sort_form->column_bitmaps_set(&sort_form->tmp_set, &sort_form->tmp_set);
->>>>>>> d63d7710
+  sort_form->column_bitmaps_set(&sort_form->tmp_set, &sort_form->tmp_set, 
+                                &sort_form->tmp_set);
+
 
   if (quick_select)
   {
