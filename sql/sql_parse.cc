/* Copyright (C) 2000-2003 MySQL AB

   This program is free software; you can redistribute it and/or modify
   it under the terms of the GNU General Public License as published by
   the Free Software Foundation; version 2 of the License.

   This program is distributed in the hope that it will be useful,
   but WITHOUT ANY WARRANTY; without even the implied warranty of
   MERCHANTABILITY or FITNESS FOR A PARTICULAR PURPOSE.  See the
   GNU General Public License for more details.

   You should have received a copy of the GNU General Public License
   along with this program; if not, write to the Free Software
   Foundation, Inc., 59 Temple Place, Suite 330, Boston, MA  02111-1307  USA */

#define MYSQL_LEX 1
#include "mysql_priv.h"
#include "sql_repl.h"
#include "rpl_filter.h"
#include "repl_failsafe.h"
#include <m_ctype.h>
#include <myisam.h>
#include <my_dir.h>

#include "sp_head.h"
#include "sp.h"
#include "sp_cache.h"
#include "events.h"
#include "sql_trigger.h"

/**
  @defgroup Runtime_Environment Runtime Environment
  @{
*/

/* Used in error handling only */
#define SP_TYPE_STRING(LP) \
  ((LP)->sphead->m_type == TYPE_ENUM_FUNCTION ? "FUNCTION" : "PROCEDURE")
#define SP_COM_STRING(LP) \
  ((LP)->sql_command == SQLCOM_CREATE_SPFUNCTION || \
   (LP)->sql_command == SQLCOM_ALTER_FUNCTION || \
   (LP)->sql_command == SQLCOM_SHOW_CREATE_FUNC || \
   (LP)->sql_command == SQLCOM_DROP_FUNCTION ? \
   "FUNCTION" : "PROCEDURE")

static bool execute_sqlcom_select(THD *thd, TABLE_LIST *all_tables);
static bool check_show_create_table_access(THD *thd, TABLE_LIST *table);

const char *any_db="*any*";	// Special symbol for check_access

const LEX_STRING command_name[]={
  { C_STRING_WITH_LEN("Sleep") },
  { C_STRING_WITH_LEN("Quit") },
  { C_STRING_WITH_LEN("Init DB") },
  { C_STRING_WITH_LEN("Query") },
  { C_STRING_WITH_LEN("Field List") },
  { C_STRING_WITH_LEN("Create DB") },
  { C_STRING_WITH_LEN("Drop DB") },
  { C_STRING_WITH_LEN("Refresh") },
  { C_STRING_WITH_LEN("Shutdown") },
  { C_STRING_WITH_LEN("Statistics") },
  { C_STRING_WITH_LEN("Processlist") },
  { C_STRING_WITH_LEN("Connect") },
  { C_STRING_WITH_LEN("Kill") },
  { C_STRING_WITH_LEN("Debug") },
  { C_STRING_WITH_LEN("Ping") },
  { C_STRING_WITH_LEN("Time") },
  { C_STRING_WITH_LEN("Delayed insert") },
  { C_STRING_WITH_LEN("Change user") },
  { C_STRING_WITH_LEN("Binlog Dump") },
  { C_STRING_WITH_LEN("Table Dump") },
  { C_STRING_WITH_LEN("Connect Out") },
  { C_STRING_WITH_LEN("Register Slave") },
  { C_STRING_WITH_LEN("Prepare") },
  { C_STRING_WITH_LEN("Execute") },
  { C_STRING_WITH_LEN("Long Data") },
  { C_STRING_WITH_LEN("Close stmt") },
  { C_STRING_WITH_LEN("Reset stmt") },
  { C_STRING_WITH_LEN("Set option") },
  { C_STRING_WITH_LEN("Fetch") },
  { C_STRING_WITH_LEN("Daemon") },
  { C_STRING_WITH_LEN("Error") }  // Last command number
};

const char *xa_state_names[]={
  "NON-EXISTING", "ACTIVE", "IDLE", "PREPARED"
};

static void unlock_locked_tables(THD *thd)
{
  if (thd->locked_tables)
  {
    thd->lock=thd->locked_tables;
    thd->locked_tables=0;			// Will be automatically closed
    close_thread_tables(thd);			// Free tables
  }
}


bool end_active_trans(THD *thd)
{
  int error=0;
  DBUG_ENTER("end_active_trans");
  if (unlikely(thd->in_sub_stmt))
  {
    my_error(ER_COMMIT_NOT_ALLOWED_IN_SF_OR_TRG, MYF(0));
    DBUG_RETURN(1);
  }
  if (thd->transaction.xid_state.xa_state != XA_NOTR)
  {
    my_error(ER_XAER_RMFAIL, MYF(0),
             xa_state_names[thd->transaction.xid_state.xa_state]);
    DBUG_RETURN(1);
  }
  if (thd->options & (OPTION_NOT_AUTOCOMMIT | OPTION_BEGIN |
		      OPTION_TABLE_LOCK))
  {
    DBUG_PRINT("info",("options: 0x%lx", (ulong) thd->options));
    /* Safety if one did "drop table" on locked tables */
    if (!thd->locked_tables)
      thd->options&= ~OPTION_TABLE_LOCK;
    thd->server_status&= ~SERVER_STATUS_IN_TRANS;
    if (ha_commit(thd))
      error=1;
  }
  thd->options&= ~(OPTION_BEGIN | OPTION_KEEP_LOG);
  thd->transaction.all.modified_non_trans_table= FALSE;
  DBUG_RETURN(error);
}


bool begin_trans(THD *thd)
{
  int error=0;
  if (unlikely(thd->in_sub_stmt))
  {
    my_error(ER_COMMIT_NOT_ALLOWED_IN_SF_OR_TRG, MYF(0));
    return 1;
  }
  if (thd->locked_tables)
  {
    thd->lock=thd->locked_tables;
    thd->locked_tables=0;			// Will be automatically closed
    close_thread_tables(thd);			// Free tables
  }
  if (end_active_trans(thd))
    error= -1;
  else
  {
    LEX *lex= thd->lex;
    thd->options|= OPTION_BEGIN;
    thd->server_status|= SERVER_STATUS_IN_TRANS;
    if (lex->start_transaction_opt & MYSQL_START_TRANS_OPT_WITH_CONS_SNAPSHOT)
      error= ha_start_consistent_snapshot(thd);
  }
  return error;
}

#ifdef HAVE_REPLICATION
/*
  Returns true if all tables should be ignored
*/
inline bool all_tables_not_ok(THD *thd, TABLE_LIST *tables)
{
  return rpl_filter->is_on() && tables && !thd->spcont &&
         !rpl_filter->tables_ok(thd->db, tables);
}
#endif


static bool some_non_temp_table_to_be_updated(THD *thd, TABLE_LIST *tables)
{
  for (TABLE_LIST *table= tables; table; table= table->next_global)
  {
    DBUG_ASSERT(table->db && table->table_name);
    if (table->updating &&
        !find_temporary_table(thd, table->db, table->table_name))
      return 1;
  }
  return 0;
}


/*
  Mark all commands that somehow changes a table
  This is used to check number of updates / hour

  sql_command is actually set to SQLCOM_END sometimes
  so we need the +1 to include it in the array.

  See COMMAND_FLAG_xxx for different type of commands
     2  - query that returns meaningful ROW_COUNT() -
          a number of modified rows
*/

uint sql_command_flags[SQLCOM_END+1];

void init_update_queries(void)
{
  bzero((uchar*) &sql_command_flags, sizeof(sql_command_flags));

  sql_command_flags[SQLCOM_CREATE_TABLE]=   CF_CHANGES_DATA;
  sql_command_flags[SQLCOM_CREATE_INDEX]=   CF_CHANGES_DATA;
  sql_command_flags[SQLCOM_ALTER_TABLE]=    CF_CHANGES_DATA | CF_WRITE_LOGS_COMMAND;
  sql_command_flags[SQLCOM_TRUNCATE]=       CF_CHANGES_DATA | CF_WRITE_LOGS_COMMAND;
  sql_command_flags[SQLCOM_DROP_TABLE]=     CF_CHANGES_DATA;
  sql_command_flags[SQLCOM_LOAD]=           CF_CHANGES_DATA;
  sql_command_flags[SQLCOM_CREATE_DB]=      CF_CHANGES_DATA;
  sql_command_flags[SQLCOM_DROP_DB]=        CF_CHANGES_DATA;
  sql_command_flags[SQLCOM_RENAME_TABLE]=   CF_CHANGES_DATA;
  sql_command_flags[SQLCOM_BACKUP_TABLE]=   CF_CHANGES_DATA;
  sql_command_flags[SQLCOM_RESTORE_TABLE]=  CF_CHANGES_DATA;
  sql_command_flags[SQLCOM_DROP_INDEX]=     CF_CHANGES_DATA;
  sql_command_flags[SQLCOM_CREATE_VIEW]=    CF_CHANGES_DATA;
  sql_command_flags[SQLCOM_DROP_VIEW]=      CF_CHANGES_DATA;
  sql_command_flags[SQLCOM_CREATE_EVENT]=   CF_CHANGES_DATA;
  sql_command_flags[SQLCOM_ALTER_EVENT]=    CF_CHANGES_DATA;
  sql_command_flags[SQLCOM_DROP_EVENT]=     CF_CHANGES_DATA;

  sql_command_flags[SQLCOM_UPDATE]=	    CF_CHANGES_DATA | CF_HAS_ROW_COUNT;
  sql_command_flags[SQLCOM_UPDATE_MULTI]=   CF_CHANGES_DATA | CF_HAS_ROW_COUNT;
  sql_command_flags[SQLCOM_INSERT]=	    CF_CHANGES_DATA | CF_HAS_ROW_COUNT;
  sql_command_flags[SQLCOM_INSERT_SELECT]=  CF_CHANGES_DATA | CF_HAS_ROW_COUNT;
  sql_command_flags[SQLCOM_DELETE]=         CF_CHANGES_DATA | CF_HAS_ROW_COUNT;
  sql_command_flags[SQLCOM_DELETE_MULTI]=   CF_CHANGES_DATA | CF_HAS_ROW_COUNT;
  sql_command_flags[SQLCOM_REPLACE]=        CF_CHANGES_DATA | CF_HAS_ROW_COUNT;
  sql_command_flags[SQLCOM_REPLACE_SELECT]= CF_CHANGES_DATA | CF_HAS_ROW_COUNT;

  sql_command_flags[SQLCOM_SHOW_STATUS_PROC]= CF_STATUS_COMMAND;
  sql_command_flags[SQLCOM_SHOW_STATUS]=      CF_STATUS_COMMAND;
  sql_command_flags[SQLCOM_SHOW_DATABASES]=   CF_STATUS_COMMAND;
  sql_command_flags[SQLCOM_SHOW_TRIGGERS]=    CF_STATUS_COMMAND;
  sql_command_flags[SQLCOM_SHOW_EVENTS]=      CF_STATUS_COMMAND;
  sql_command_flags[SQLCOM_SHOW_OPEN_TABLES]= CF_STATUS_COMMAND;
  sql_command_flags[SQLCOM_SHOW_PLUGINS]=     CF_STATUS_COMMAND;
  sql_command_flags[SQLCOM_SHOW_FIELDS]=      CF_STATUS_COMMAND;
  sql_command_flags[SQLCOM_SHOW_KEYS]=        CF_STATUS_COMMAND;
  sql_command_flags[SQLCOM_SHOW_VARIABLES]=   CF_STATUS_COMMAND;
  sql_command_flags[SQLCOM_SHOW_CHARSETS]=    CF_STATUS_COMMAND;
  sql_command_flags[SQLCOM_SHOW_COLLATIONS]=  CF_STATUS_COMMAND;
  sql_command_flags[SQLCOM_SHOW_NEW_MASTER]= CF_STATUS_COMMAND;
  sql_command_flags[SQLCOM_SHOW_BINLOGS]= CF_STATUS_COMMAND;
  sql_command_flags[SQLCOM_SHOW_SLAVE_HOSTS]= CF_STATUS_COMMAND;
  sql_command_flags[SQLCOM_SHOW_BINLOG_EVENTS]= CF_STATUS_COMMAND;
  sql_command_flags[SQLCOM_SHOW_COLUMN_TYPES]= CF_STATUS_COMMAND;
  sql_command_flags[SQLCOM_SHOW_STORAGE_ENGINES]= CF_STATUS_COMMAND;
  sql_command_flags[SQLCOM_SHOW_AUTHORS]= CF_STATUS_COMMAND;
  sql_command_flags[SQLCOM_SHOW_CONTRIBUTORS]= CF_STATUS_COMMAND;
  sql_command_flags[SQLCOM_SHOW_PRIVILEGES]= CF_STATUS_COMMAND;
  sql_command_flags[SQLCOM_SHOW_WARNS]= CF_STATUS_COMMAND;
  sql_command_flags[SQLCOM_SHOW_ERRORS]= CF_STATUS_COMMAND;
  sql_command_flags[SQLCOM_SHOW_ENGINE_STATUS]= CF_STATUS_COMMAND;
  sql_command_flags[SQLCOM_SHOW_ENGINE_MUTEX]= CF_STATUS_COMMAND;
  sql_command_flags[SQLCOM_SHOW_ENGINE_LOGS]= CF_STATUS_COMMAND;
  sql_command_flags[SQLCOM_SHOW_PROCESSLIST]= CF_STATUS_COMMAND;
  sql_command_flags[SQLCOM_SHOW_GRANTS]=  CF_STATUS_COMMAND;
  sql_command_flags[SQLCOM_SHOW_CREATE_DB]=  CF_STATUS_COMMAND;
  sql_command_flags[SQLCOM_SHOW_CREATE]=  CF_STATUS_COMMAND;
  sql_command_flags[SQLCOM_SHOW_MASTER_STAT]=  CF_STATUS_COMMAND;
  sql_command_flags[SQLCOM_SHOW_SLAVE_STAT]=  CF_STATUS_COMMAND;
  sql_command_flags[SQLCOM_SHOW_CREATE_PROC]=  CF_STATUS_COMMAND;
  sql_command_flags[SQLCOM_SHOW_CREATE_FUNC]=  CF_STATUS_COMMAND;
  sql_command_flags[SQLCOM_SHOW_CREATE_TRIGGER]=  CF_STATUS_COMMAND;
  sql_command_flags[SQLCOM_SHOW_STATUS_FUNC]=  CF_STATUS_COMMAND;
  sql_command_flags[SQLCOM_SHOW_PROC_CODE]=  CF_STATUS_COMMAND;
  sql_command_flags[SQLCOM_SHOW_FUNC_CODE]=  CF_STATUS_COMMAND;
  sql_command_flags[SQLCOM_SHOW_CREATE_EVENT]=  CF_STATUS_COMMAND;

   sql_command_flags[SQLCOM_SHOW_TABLES]=       (CF_STATUS_COMMAND |
                                               CF_SHOW_TABLE_COMMAND);
  sql_command_flags[SQLCOM_SHOW_TABLE_STATUS]= (CF_STATUS_COMMAND |
                                                CF_SHOW_TABLE_COMMAND);

  /*
    The following is used to preserver CF_ROW_COUNT during the
    a CALL or EXECUTE statement, so the value generated by the
    last called (or executed) statement is preserved.
    See mysql_execute_command() for how CF_ROW_COUNT is used.
  */
  sql_command_flags[SQLCOM_CALL]= 		CF_HAS_ROW_COUNT;
  sql_command_flags[SQLCOM_EXECUTE]= 		CF_HAS_ROW_COUNT;

  /*
    The following admin table operations are allowed
    on log tables.
  */
  sql_command_flags[SQLCOM_REPAIR]=           CF_WRITE_LOGS_COMMAND;
  sql_command_flags[SQLCOM_OPTIMIZE]=         CF_WRITE_LOGS_COMMAND;
  sql_command_flags[SQLCOM_ANALYZE]=          CF_WRITE_LOGS_COMMAND;
}


bool is_update_query(enum enum_sql_command command)
{
  DBUG_ASSERT(command >= 0 && command <= SQLCOM_END);
  return (sql_command_flags[command] & CF_CHANGES_DATA) != 0;
}

/**
  Check if a sql command is allowed to write to log tables.
  @param command The SQL command
  @return true if writing is allowed
*/
bool is_log_table_write_query(enum enum_sql_command command)
{
  DBUG_ASSERT(command >= 0 && command <= SQLCOM_END);
  return (sql_command_flags[command] & CF_WRITE_LOGS_COMMAND) != 0;
}

void execute_init_command(THD *thd, sys_var_str *init_command_var,
			  rw_lock_t *var_mutex)
{
  Vio* save_vio;
  ulong save_client_capabilities;

  thd->proc_info= "Execution of init_command";
  /*
    We need to lock init_command_var because
    during execution of init_command_var query
    values of init_command_var can't be changed
  */
  rw_rdlock(var_mutex);
  save_client_capabilities= thd->client_capabilities;
  thd->client_capabilities|= CLIENT_MULTI_QUERIES;
  /*
    We don't need return result of execution to client side.
    To forbid this we should set thd->net.vio to 0.
  */
  save_vio= thd->net.vio;
  thd->net.vio= 0;
  thd->net.no_send_error= 0;
  dispatch_command(COM_QUERY, thd,
                   init_command_var->value,
                   init_command_var->value_length);
  rw_unlock(var_mutex);
  thd->client_capabilities= save_client_capabilities;
  thd->net.vio= save_vio;
}


/*
  Execute commands from bootstrap_file.
  Used when creating the initial grant tables
*/

pthread_handler_t handle_bootstrap(void *arg)
{
  THD *thd=(THD*) arg;
  FILE *file=bootstrap_file;
  char *buff;
  const char* found_semicolon= NULL;

  /* The following must be called before DBUG_ENTER */
  thd->thread_stack= (char*) &thd;
  if (my_thread_init() || thd->store_globals())
  {
#ifndef EMBEDDED_LIBRARY
    close_connection(thd, ER_OUT_OF_RESOURCES, 1);
#endif
    thd->fatal_error();
    goto end;
  }
  DBUG_ENTER("handle_bootstrap");

#ifndef EMBEDDED_LIBRARY
  pthread_detach_this_thread();
  thd->thread_stack= (char*) &thd;
#endif /* EMBEDDED_LIBRARY */

  if (thd->variables.max_join_size == HA_POS_ERROR)
    thd->options |= OPTION_BIG_SELECTS;

  thd->proc_info=0;
  thd->version=refresh_version;
  thd->security_ctx->priv_user=
    thd->security_ctx->user= (char*) my_strdup("boot", MYF(MY_WME));
  thd->security_ctx->priv_host[0]=0;
  /*
    Make the "client" handle multiple results. This is necessary
    to enable stored procedures with SELECTs and Dynamic SQL
    in init-file.
  */
  thd->client_capabilities|= CLIENT_MULTI_RESULTS;

  buff= (char*) thd->net.buff;
  thd->init_for_queries();
  while (fgets(buff, thd->net.max_packet, file))
  {
    /* strlen() can't be deleted because fgets() doesn't return length */
    ulong length= (ulong) strlen(buff);
    while (buff[length-1] != '\n' && !feof(file))
    {
      /*
        We got only a part of the current string. Will try to increase
        net buffer then read the rest of the current string.
      */
      /* purecov: begin tested */
      if (net_realloc(&(thd->net), 2 * thd->net.max_packet))
      {
        net_send_error(thd, ER_NET_PACKET_TOO_LARGE, NullS);
        thd->fatal_error();
        break;
      }
      buff= (char*) thd->net.buff;
      fgets(buff + length, thd->net.max_packet - length, file);
      length+= (ulong) strlen(buff + length);
      /* purecov: end */
    }
    if (thd->is_fatal_error)
      break;                                    /* purecov: inspected */

    while (length && (my_isspace(thd->charset(), buff[length-1]) ||
                      buff[length-1] == ';'))
      length--;
    buff[length]=0;

    /* Skip lines starting with delimiter */
    if (strncmp(buff, STRING_WITH_LEN("delimiter")) == 0)
      continue;

    thd->query_length=length;
    thd->query= (char*) thd->memdup_w_gap(buff, length+1, 
                                          thd->db_length+1+
                                          QUERY_CACHE_FLAGS_SIZE);
    thd->query[length] = '\0';
    DBUG_PRINT("query",("%-.4096s",thd->query));
    /*
      We don't need to obtain LOCK_thread_count here because in bootstrap
      mode we have only one thread.
    */
    thd->query_id=next_query_id();
    thd->set_time();
    mysql_parse(thd, thd->query, length, & found_semicolon);
    close_thread_tables(thd);			// Free tables

    if (thd->is_fatal_error)
      break;

    if (thd->is_error())
    {
      /* The query failed, send error to log and abort bootstrap */
      net_send_error(thd);
      thd->fatal_error();
      break;
    }

    free_root(thd->mem_root,MYF(MY_KEEP_PREALLOC));
#ifdef USING_TRANSACTIONS
    free_root(&thd->transaction.mem_root,MYF(MY_KEEP_PREALLOC));
#endif
  }

end:
  /* Remember the exit code of bootstrap */
  bootstrap_error= thd->is_fatal_error;

  net_end(&thd->net);
  thd->cleanup();
  delete thd;

#ifndef EMBEDDED_LIBRARY
  (void) pthread_mutex_lock(&LOCK_thread_count);
  thread_count--;
  (void) pthread_mutex_unlock(&LOCK_thread_count);
  (void) pthread_cond_broadcast(&COND_thread_count);
  my_thread_end();
  pthread_exit(0);
#endif
  DBUG_RETURN(0);
}


/* This works because items are allocated with sql_alloc() */

void free_items(Item *item)
{
  Item *next;
  DBUG_ENTER("free_items");
  for (; item ; item=next)
  {
    next=item->next;
    item->delete_self();
  }
  DBUG_VOID_RETURN;
}

/* This works because items are allocated with sql_alloc() */

void cleanup_items(Item *item)
{
  DBUG_ENTER("cleanup_items");  
  for (; item ; item=item->next)
    item->cleanup();
  DBUG_VOID_RETURN;
}

/*
  Handle COM_TABLE_DUMP command

  SYNOPSIS
    mysql_table_dump
      thd           thread handle
      db            database name or an empty string. If empty,
                    the current database of the connection is used
      tbl_name      name of the table to dump

  NOTES
    This function is written to handle one specific command only.

  RETURN VALUE
    0               success
    1               error, the error message is set in THD
*/

static
int mysql_table_dump(THD *thd, LEX_STRING *db, char *tbl_name)
{
  TABLE* table;
  TABLE_LIST* table_list;
  int error = 0;
  DBUG_ENTER("mysql_table_dump");
  if (db->length == 0)
  {
    db->str= thd->db;            /* purecov: inspected */
    db->length= thd->db_length;  /* purecov: inspected */
  }
  if (!(table_list = (TABLE_LIST*) thd->calloc(sizeof(TABLE_LIST))))
    DBUG_RETURN(1); // out of memory
  table_list->db= db->str;
  table_list->table_name= table_list->alias= tbl_name;
  table_list->lock_type= TL_READ_NO_INSERT;
  table_list->prev_global= &table_list;	// can be removed after merge with 4.1

  if (check_db_name(db))
  {
    /* purecov: begin inspected */
    my_error(ER_WRONG_DB_NAME ,MYF(0), db->str ? db->str : "NULL");
    goto err;
    /* purecov: end */
  }
  if (lower_case_table_names)
    my_casedn_str(files_charset_info, tbl_name);

  if (!(table=open_ltable(thd, table_list, TL_READ_NO_INSERT, 0)))
    DBUG_RETURN(1);

  if (check_one_table_access(thd, SELECT_ACL, table_list))
    goto err;
  thd->free_list = 0;
  thd->query_length=(uint) strlen(tbl_name);
  thd->query = tbl_name;
  if ((error = mysqld_dump_create_info(thd, table_list, -1)))
  {
    my_error(ER_GET_ERRNO, MYF(0), my_errno);
    goto err;
  }
  net_flush(&thd->net);
  if ((error= table->file->dump(thd,-1)))
    my_error(ER_GET_ERRNO, MYF(0), error);

err:
  DBUG_RETURN(error);
}

/*
  Ends the current transaction and (maybe) begin the next

  SYNOPSIS
    end_trans()
      thd            Current thread
      completion     Completion type

  RETURN
    0 - OK
*/

int end_trans(THD *thd, enum enum_mysql_completiontype completion)
{
  bool do_release= 0;
  int res= 0;
  DBUG_ENTER("end_trans");

  if (unlikely(thd->in_sub_stmt))
  {
    my_error(ER_COMMIT_NOT_ALLOWED_IN_SF_OR_TRG, MYF(0));
    DBUG_RETURN(1);
  }
  if (thd->transaction.xid_state.xa_state != XA_NOTR)
  {
    my_error(ER_XAER_RMFAIL, MYF(0),
             xa_state_names[thd->transaction.xid_state.xa_state]);
    DBUG_RETURN(1);
  }
  switch (completion) {
  case COMMIT:
    /*
     We don't use end_active_trans() here to ensure that this works
     even if there is a problem with the OPTION_AUTO_COMMIT flag
     (Which of course should never happen...)
    */
    thd->server_status&= ~SERVER_STATUS_IN_TRANS;
    res= ha_commit(thd);
    thd->options&= ~(ulong) (OPTION_BEGIN | OPTION_KEEP_LOG);
    thd->transaction.all.modified_non_trans_table= FALSE;
    break;
  case COMMIT_RELEASE:
    do_release= 1; /* fall through */
  case COMMIT_AND_CHAIN:
    res= end_active_trans(thd);
    if (!res && completion == COMMIT_AND_CHAIN)
      res= begin_trans(thd);
    break;
  case ROLLBACK_RELEASE:
    do_release= 1; /* fall through */
  case ROLLBACK:
  case ROLLBACK_AND_CHAIN:
  {
    thd->server_status&= ~SERVER_STATUS_IN_TRANS;
    if (ha_rollback(thd))
      res= -1;
    thd->options&= ~(ulong) (OPTION_BEGIN | OPTION_KEEP_LOG);
    thd->transaction.all.modified_non_trans_table= FALSE;
    if (!res && (completion == ROLLBACK_AND_CHAIN))
      res= begin_trans(thd);
    break;
  }
  default:
    res= -1;
    my_error(ER_UNKNOWN_COM_ERROR, MYF(0));
    DBUG_RETURN(-1);
  }

  if (res < 0)
    my_error(thd->killed_errno(), MYF(0));
  else if ((res == 0) && do_release)
    thd->killed= THD::KILL_CONNECTION;

  DBUG_RETURN(res);
}

#ifndef EMBEDDED_LIBRARY

/*
  Read one command from connection and execute it (query or simple command).
  This function is called in loop from thread function.
  SYNOPSIS
    do_command()
  RETURN VALUE
    0  success
    1  request of thread shutdown (see dispatch_command() description)
*/

bool do_command(THD *thd)
{
  char *packet= 0;
  ulong packet_length;
  NET *net= &thd->net;
  enum enum_server_command command;
  DBUG_ENTER("do_command");

  /*
    indicator of uninitialized lex => normal flow of errors handling
    (see my_message_sql)
  */
  thd->lex->current_select= 0;

  /*
    This thread will do a blocking read from the client which
    will be interrupted when the next command is received from
    the client, the connection is closed or "net_wait_timeout"
    number of seconds has passed
  */
  my_net_set_read_timeout(net, thd->variables.net_wait_timeout);

  thd->clear_error();				// Clear error message

  net_new_transaction(net);
  if ((packet_length=my_net_read(net)) == packet_error)
  {
    DBUG_PRINT("info",("Got error %d reading command from socket %s",
		       net->error,
		       vio_description(net->vio)));

    /* Check if we can continue without closing the connection */

    if (net->error != 3)
      DBUG_RETURN(TRUE);			// We have to close it.

    net_send_error(thd, net->last_errno, NullS);
    net->error= 0;
    DBUG_RETURN(FALSE);
  }

  packet= (char*) net->read_pos;
  /*
    'packet_length' contains length of data, as it was stored in packet
    header. In case of malformed header, my_net_read returns zero.
    If packet_length is not zero, my_net_read ensures that the returned
    number of bytes was actually read from network.
    There is also an extra safety measure in my_net_read:
    it sets packet[packet_length]= 0, but only for non-zero packets.
  */
  if (packet_length == 0)                       /* safety */
  {
    /* Initialize with COM_SLEEP packet */
    packet[0]= (uchar) COM_SLEEP;
    packet_length= 1;
  }
  /* Do not rely on my_net_read, extra safety against programming errors. */
  packet[packet_length]= '\0';                  /* safety */

  command= (enum enum_server_command) (uchar) packet[0];

  if (command >= COM_END)
    command= COM_END;				// Wrong command

  DBUG_PRINT("info",("Command on %s = %d (%s)",
                     vio_description(net->vio), command,
                     command_name[command].str));

  /* Restore read timeout value */
  my_net_set_read_timeout(net, thd->variables.net_read_timeout);

  DBUG_ASSERT(packet_length);
  DBUG_RETURN(dispatch_command(command, thd, packet+1, (uint) (packet_length-1)));
}
#endif  /* EMBEDDED_LIBRARY */


/**
  @brief Determine if an attempt to update a non-temporary table while the
    read-only option was enabled has been made.

  This is a helper function to mysql_execute_command.

  @note SQLCOM_MULTI_UPDATE is an exception and delt with elsewhere.

  @see mysql_execute_command
  @returns Status code
    @retval TRUE The statement should be denied.
    @retval FALSE The statement isn't updating any relevant tables.
*/

static my_bool deny_updates_if_read_only_option(THD *thd,
                                                TABLE_LIST *all_tables)
{
  DBUG_ENTER("deny_updates_if_read_only_option");

  if (!opt_readonly)
    DBUG_RETURN(FALSE);

  LEX *lex= thd->lex;

  const my_bool user_is_super=
    ((ulong)(thd->security_ctx->master_access & SUPER_ACL) ==
     (ulong)SUPER_ACL);

  if (user_is_super)
    DBUG_RETURN(FALSE);

  if (!uc_update_queries[lex->sql_command])
    DBUG_RETURN(FALSE);

  /* Multi update is an exception and is dealt with later. */
  if (lex->sql_command == SQLCOM_UPDATE_MULTI)
    DBUG_RETURN(FALSE);

  const my_bool create_temp_tables= 
    (lex->sql_command == SQLCOM_CREATE_TABLE) &&
    (lex->create_info.options & HA_LEX_CREATE_TMP_TABLE);

  const my_bool drop_temp_tables= 
    (lex->sql_command == SQLCOM_DROP_TABLE) &&
    lex->drop_temporary;

  const my_bool update_real_tables=
    some_non_temp_table_to_be_updated(thd, all_tables) &&
    !(create_temp_tables || drop_temp_tables);


  const my_bool create_or_drop_databases=
    (lex->sql_command == SQLCOM_CREATE_DB) ||
    (lex->sql_command == SQLCOM_DROP_DB);

  if (update_real_tables || create_or_drop_databases)
  {
      /*
        An attempt was made to modify one or more non-temporary tables.
      */
      DBUG_RETURN(TRUE);
  }


  /* Assuming that only temporary tables are modified. */
  DBUG_RETURN(FALSE);
}

/*
   Perform one connection-level (COM_XXXX) command.

  SYNOPSIS
    dispatch_command()
    thd             connection handle
    command         type of command to perform 
    packet          data for the command, packet is always null-terminated
    packet_length   length of packet. Can be zero, e.g. in case of COM_SLEEP.
  RETURN VALUE
    0   ok
    1   request of thread shutdown, i. e. if command is
        COM_QUIT/COM_SHUTDOWN
*/

bool dispatch_command(enum enum_server_command command, THD *thd,
		      char* packet, uint packet_length)
{
  NET *net= &thd->net;
  bool error= 0;
  DBUG_ENTER("dispatch_command");

  if (thd->killed == THD::KILL_QUERY || thd->killed == THD::KILL_BAD_DATA)
  {
    thd->killed= THD::NOT_KILLED;
    thd->mysys_var->abort= 0;
  }

  thd->command=command;
  /*
    Commands which always take a long time are logged into
    the slow log only if opt_log_slow_admin_statements is set.
  */
  thd->enable_slow_log= TRUE;
  thd->lex->sql_command= SQLCOM_END; /* to avoid confusing VIEW detectors */
  thd->set_time();
  VOID(pthread_mutex_lock(&LOCK_thread_count));
  thd->query_id= global_query_id;
  if (command != COM_STATISTICS && command != COM_PING)
    next_query_id();
  thread_running++;
  /* TODO: set thd->lex->sql_command to SQLCOM_END here */
  VOID(pthread_mutex_unlock(&LOCK_thread_count));

  thd->server_status&=
           ~(SERVER_QUERY_NO_INDEX_USED | SERVER_QUERY_NO_GOOD_INDEX_USED);
  switch (command) {
  case COM_INIT_DB:
  {
    LEX_STRING tmp;
    status_var_increment(thd->status_var.com_stat[SQLCOM_CHANGE_DB]);
    thd->convert_string(&tmp, system_charset_info,
			packet, packet_length, thd->charset());
    if (!mysql_change_db(thd, &tmp, FALSE))
    {
      general_log_write(thd, command, thd->db, thd->db_length);
      send_ok(thd);
    }
    break;
  }
#ifdef HAVE_REPLICATION
  case COM_REGISTER_SLAVE:
  {
    if (!register_slave(thd, (uchar*)packet, packet_length))
      send_ok(thd);
    break;
  }
#endif
  case COM_TABLE_DUMP:
  {
    char *tbl_name;
    LEX_STRING db;
    /* Safe because there is always a trailing \0 at the end of the packet */
    uint db_len= *(uchar*) packet;
    if (db_len + 1 > packet_length || db_len > NAME_LEN)
    {
      my_message(ER_UNKNOWN_COM_ERROR, ER(ER_UNKNOWN_COM_ERROR), MYF(0));
      break;
    }
    /* Safe because there is always a trailing \0 at the end of the packet */
    uint tbl_len= *(uchar*) (packet + db_len + 1);
    if (db_len + tbl_len + 2 > packet_length || tbl_len > NAME_LEN)
    {
      my_message(ER_UNKNOWN_COM_ERROR, ER(ER_UNKNOWN_COM_ERROR), MYF(0));
      break;
    }

    status_var_increment(thd->status_var.com_other);
    thd->enable_slow_log= opt_log_slow_admin_statements;
    db.str= (char*) thd->alloc(db_len + tbl_len + 2);
    if (!db.str)
    {
      my_message(ER_OUT_OF_RESOURCES, ER(ER_OUT_OF_RESOURCES), MYF(0));
      break;
    }
    db.length= db_len;
    tbl_name= strmake(db.str, packet + 1, db_len)+1;
    strmake(tbl_name, packet + db_len + 2, tbl_len);
    mysql_table_dump(thd, &db, tbl_name);
    break;
  }
  case COM_CHANGE_USER:
  {
    status_var_increment(thd->status_var.com_other);
    char *user= (char*) packet, *packet_end= packet + packet_length;
    /* Safe because there is always a trailing \0 at the end of the packet */
    char *passwd= strend(user)+1;

    thd->change_user();
    thd->clear_error();                         // if errors from rollback

    /*
      Old clients send null-terminated string ('\0' for empty string) for
      password.  New clients send the size (1 byte) + string (not null
      terminated, so also '\0' for empty string).

      Cast *passwd to an unsigned char, so that it doesn't extend the sign
      for *passwd > 127 and become 2**32-127 after casting to uint.
    */
    char db_buff[NAME_LEN+1];                 // buffer to store db in utf8
    char *db= passwd;
    char *save_db;
    /*
      If there is no password supplied, the packet must contain '\0',
      in any type of handshake (4.1 or pre-4.1).
     */
    if (passwd >= packet_end)
    {
      my_message(ER_UNKNOWN_COM_ERROR, ER(ER_UNKNOWN_COM_ERROR), MYF(0));
      break;
    }
    uint passwd_len= (thd->client_capabilities & CLIENT_SECURE_CONNECTION ?
                      (uchar)(*passwd++) : strlen(passwd));
    uint dummy_errors, save_db_length, db_length;
    int res;
    Security_context save_security_ctx= *thd->security_ctx;
    USER_CONN *save_user_connect;

    db+= passwd_len + 1;
    /*
      Database name is always NUL-terminated, so in case of empty database
      the packet must contain at least the trailing '\0'.
    */
    if (db >= packet_end)
    {
      my_message(ER_UNKNOWN_COM_ERROR, ER(ER_UNKNOWN_COM_ERROR), MYF(0));
      break;
    }
    db_length= strlen(db);

    char *ptr= db + db_length + 1;
    uint cs_number= 0;

    if (ptr < packet_end)
    {
      if (ptr + 2 > packet_end)
      {
        my_message(ER_UNKNOWN_COM_ERROR, ER(ER_UNKNOWN_COM_ERROR), MYF(0));
        break;
      }

      cs_number= uint2korr(ptr);
    }

    /* Convert database name to utf8 */
    db_buff[copy_and_convert(db_buff, sizeof(db_buff)-1,
                             system_charset_info, db, db_length,
                             thd->charset(), &dummy_errors)]= 0;
    db= db_buff;

    /* Save user and privileges */
    save_db_length= thd->db_length;
    save_db= thd->db;
    save_user_connect= thd->user_connect;

    if (!(thd->security_ctx->user= my_strdup(user, MYF(0))))
    {
      thd->security_ctx->user= save_security_ctx.user;
      my_message(ER_OUT_OF_RESOURCES, ER(ER_OUT_OF_RESOURCES), MYF(0));
      break;
    }

    /* Clear variables that are allocated */
    thd->user_connect= 0;
    thd->security_ctx->priv_user= thd->security_ctx->user;
    res= check_user(thd, COM_CHANGE_USER, passwd, passwd_len, db, FALSE);

    if (res)
    {
      x_free(thd->security_ctx->user);
      *thd->security_ctx= save_security_ctx;
      thd->user_connect= save_user_connect;
      thd->db= save_db;
      thd->db_length= save_db_length;
    }
    else
    {
#ifndef NO_EMBEDDED_ACCESS_CHECKS
      /* we've authenticated new user */
      if (save_user_connect)
	decrease_user_connections(save_user_connect);
#endif /* NO_EMBEDDED_ACCESS_CHECKS */
      x_free(save_db);
      x_free(save_security_ctx.user);

      if (cs_number)
      {
        thd_init_client_charset(thd, cs_number);
        thd->update_charset();
      }
    }
    break;
  }
  case COM_STMT_EXECUTE:
  {
    mysql_stmt_execute(thd, packet, packet_length);
    break;
  }
  case COM_STMT_FETCH:
  {
    mysql_stmt_fetch(thd, packet, packet_length);
    break;
  }
  case COM_STMT_SEND_LONG_DATA:
  {
    mysql_stmt_get_longdata(thd, packet, packet_length);
    break;
  }
  case COM_STMT_PREPARE:
  {
    mysql_stmt_prepare(thd, packet, packet_length);
    break;
  }
  case COM_STMT_CLOSE:
  {
    mysql_stmt_close(thd, packet);
    break;
  }
  case COM_STMT_RESET:
  {
    mysql_stmt_reset(thd, packet);
    break;
  }
  case COM_QUERY:
  {
    if (alloc_query(thd, packet, packet_length))
      break;					// fatal error is set
    char *packet_end= thd->query + thd->query_length;
    /* 'b' stands for 'buffer' parameter', special for 'my_snprintf' */
    const char* found_semicolon= NULL;

    general_log_write(thd, command, thd->query, thd->query_length);
    DBUG_PRINT("query",("%-.4096s",thd->query));

    if (!(specialflag & SPECIAL_NO_PRIOR))
      my_pthread_setprio(pthread_self(),QUERY_PRIOR);

    mysql_parse(thd, thd->query, thd->query_length, & found_semicolon);

    while (!thd->killed && found_semicolon && ! thd->is_error())
    {
      char *next_packet= (char*) found_semicolon;
      net->no_send_error= 0;
      /*
        Multiple queries exits, execute them individually
      */
      close_thread_tables(thd);
      ulong length= (ulong)(packet_end - next_packet);

      log_slow_statement(thd);

      /* Remove garbage at start of query */
      while (my_isspace(thd->charset(), *next_packet) && length > 0)
      {
        next_packet++;
        length--;
      }
      VOID(pthread_mutex_lock(&LOCK_thread_count));
      thd->query_length= length;
      thd->query= next_packet;
      thd->query_id= next_query_id();
      thd->set_time(); /* Reset the query start time. */
      /* TODO: set thd->lex->sql_command to SQLCOM_END here */
      VOID(pthread_mutex_unlock(&LOCK_thread_count));
      mysql_parse(thd, next_packet, length, & found_semicolon);
    }

    if (!(specialflag & SPECIAL_NO_PRIOR))
      my_pthread_setprio(pthread_self(),WAIT_PRIOR);
    DBUG_PRINT("info",("query ready"));
    break;
  }
  case COM_FIELD_LIST:				// This isn't actually needed
#ifdef DONT_ALLOW_SHOW_COMMANDS
    my_message(ER_NOT_ALLOWED_COMMAND, ER(ER_NOT_ALLOWED_COMMAND),
               MYF(0));	/* purecov: inspected */
    break;
#else
  {
    char *fields, *packet_end= packet + packet_length, *arg_end;
    /* Locked closure of all tables */
    TABLE_LIST table_list;
    LEX_STRING conv_name;

    /* used as fields initializator */
    lex_start(thd);

    status_var_increment(thd->status_var.com_stat[SQLCOM_SHOW_FIELDS]);
    bzero((char*) &table_list,sizeof(table_list));
    if (thd->copy_db_to(&table_list.db, &table_list.db_length))
      break;
    /*
      We have name + wildcard in packet, separated by endzero
    */
    arg_end= strend(packet);
    thd->convert_string(&conv_name, system_charset_info,
			packet, (uint) (arg_end - packet), thd->charset());
    table_list.alias= table_list.table_name= conv_name.str;
    packet= arg_end + 1;

    if (!my_strcasecmp(system_charset_info, table_list.db,
                       INFORMATION_SCHEMA_NAME.str))
    {
      ST_SCHEMA_TABLE *schema_table= find_schema_table(thd, table_list.alias);
      if (schema_table)
        table_list.schema_table= schema_table;
    }

    thd->query_length= (uint) (packet_end - packet); // Don't count end \0
    if (!(thd->query=fields= (char*) thd->memdup(packet,thd->query_length+1)))
      break;
    general_log_print(thd, command, "%s %s", table_list.table_name, fields);
    if (lower_case_table_names)
      my_casedn_str(files_charset_info, table_list.table_name);

    if (check_access(thd,SELECT_ACL,table_list.db,&table_list.grant.privilege,
		     0, 0, test(table_list.schema_table)))
      break;
    if (check_grant(thd, SELECT_ACL, &table_list, 2, UINT_MAX, 0))
      break;
    /* init structures for VIEW processing */
    table_list.select_lex= &(thd->lex->select_lex);

    lex_start(thd);
    mysql_reset_thd_for_next_command(thd);

    thd->lex->
      select_lex.table_list.link_in_list((uchar*) &table_list,
                                         (uchar**) &table_list.next_local);
    thd->lex->add_to_query_tables(&table_list);

    /* switch on VIEW optimisation: do not fill temporary tables */
    thd->lex->sql_command= SQLCOM_SHOW_FIELDS;
    mysqld_list_fields(thd,&table_list,fields);
    thd->lex->unit.cleanup();
    thd->cleanup_after_query();
    break;
  }
#endif
  case COM_QUIT:
    /* We don't calculate statistics for this command */
    general_log_print(thd, command, NullS);
    net->error=0;				// Don't give 'abort' message
    error=TRUE;					// End server
    break;

#ifdef REMOVED
  case COM_CREATE_DB:				// QQ: To be removed
    {
      LEX_STRING db, alias;
      HA_CREATE_INFO create_info;

      status_var_increment(thd->status_var.com_stat[SQLCOM_CREATE_DB]);
      if (thd->make_lex_string(&db, packet, packet_length, FALSE) ||
          thd->make_lex_string(&alias, db.str, db.length, FALSE) ||
          check_db_name(&db))
      {
	my_error(ER_WRONG_DB_NAME, MYF(0), db.str ? db.str : "NULL");
	break;
      }
      if (check_access(thd, CREATE_ACL, db.str , 0, 1, 0,
                       is_schema_db(db.str)))
	break;
      general_log_print(thd, command, packet);
      bzero(&create_info, sizeof(create_info));
      mysql_create_db(thd, (lower_case_table_names == 2 ? alias.str : db.str),
                      &create_info, 0);
      break;
    }
  case COM_DROP_DB:				// QQ: To be removed
    {
      status_var_increment(thd->status_var.com_stat[SQLCOM_DROP_DB]);
      LEX_STRING db;

      if (thd->make_lex_string(&db, packet, packet_length, FALSE) ||
          check_db_name(&db))
      {
	my_error(ER_WRONG_DB_NAME, MYF(0), db.str ? db.str : "NULL");
	break;
      }
      if (check_access(thd, DROP_ACL, db.str, 0, 1, 0, is_schema_db(db.str)))
	break;
      if (thd->locked_tables || thd->active_transaction())
      {
	my_message(ER_LOCK_OR_ACTIVE_TRANSACTION,
                   ER(ER_LOCK_OR_ACTIVE_TRANSACTION), MYF(0));
	break;
      }
      general_log_write(thd, command, db.str, db.length);
      mysql_rm_db(thd, db.str, 0, 0);
      break;
    }
#endif
#ifndef EMBEDDED_LIBRARY
  case COM_BINLOG_DUMP:
    {
      ulong pos;
      ushort flags;
      uint32 slave_server_id;

      status_var_increment(thd->status_var.com_other);
      thd->enable_slow_log= opt_log_slow_admin_statements;
      if (check_global_access(thd, REPL_SLAVE_ACL))
	break;

      /* TODO: The following has to be changed to an 8 byte integer */
      pos = uint4korr(packet);
      flags = uint2korr(packet + 4);
      thd->server_id=0; /* avoid suicide */
      if ((slave_server_id= uint4korr(packet+6))) // mysqlbinlog.server_id==0
	kill_zombie_dump_threads(slave_server_id);
      thd->server_id = slave_server_id;

      general_log_print(thd, command, "Log: '%s'  Pos: %ld", packet+10,
                      (long) pos);
      mysql_binlog_send(thd, thd->strdup(packet + 10), (my_off_t) pos, flags);
      unregister_slave(thd,1,1);
      /*  fake COM_QUIT -- if we get here, the thread needs to terminate */
      error = TRUE;
      net->error = 0;
      break;
    }
#endif
  case COM_REFRESH:
  {
    bool not_used;
    status_var_increment(thd->status_var.com_stat[SQLCOM_FLUSH]);
    ulong options= (ulong) (uchar) packet[0];
    if (check_global_access(thd,RELOAD_ACL))
      break;
    general_log_print(thd, command, NullS);
    if (!reload_acl_and_cache(thd, options, (TABLE_LIST*) 0, &not_used))
      send_ok(thd);
    break;
  }
#ifndef EMBEDDED_LIBRARY
  case COM_SHUTDOWN:
  {
    status_var_increment(thd->status_var.com_other);
    if (check_global_access(thd,SHUTDOWN_ACL))
      break; /* purecov: inspected */
    /*
      If the client is < 4.1.3, it is going to send us no argument; then
      packet_length is 0, packet[0] is the end 0 of the packet. Note that
      SHUTDOWN_DEFAULT is 0. If client is >= 4.1.3, the shutdown level is in
      packet[0].
    */
    enum mysql_enum_shutdown_level level=
      (enum mysql_enum_shutdown_level) (uchar) packet[0];
    if (level == SHUTDOWN_DEFAULT)
      level= SHUTDOWN_WAIT_ALL_BUFFERS; // soon default will be configurable
    else if (level != SHUTDOWN_WAIT_ALL_BUFFERS)
    {
      my_error(ER_NOT_SUPPORTED_YET, MYF(0), "this shutdown level");
      break;
    }
    DBUG_PRINT("quit",("Got shutdown command for level %u", level));
    general_log_print(thd, command, NullS);
    send_eof(thd);
#ifdef __WIN__
    sleep(1);					// must wait after eof()
#endif
    /*
      The client is next going to send a COM_QUIT request (as part of
      mysql_close()). Make the life simpler for the client by sending
      the response for the coming COM_QUIT in advance
    */
    send_eof(thd);
    close_connection(thd, 0, 1);
    close_thread_tables(thd);			// Free before kill
    kill_mysql();
    error=TRUE;
    break;
  }
#endif
  case COM_STATISTICS:
  {
    STATUS_VAR current_global_status_var;
    ulong uptime;
    uint length;
    ulonglong queries_per_second1000;
#ifndef EMBEDDED_LIBRARY
    char buff[250];
    uint buff_len= sizeof(buff);
#else
    char *buff= thd->net.last_error;
    uint buff_len= sizeof(thd->net.last_error);
#endif

    general_log_print(thd, command, NullS);
    status_var_increment(thd->status_var.com_stat[SQLCOM_SHOW_STATUS]);
    calc_sum_of_all_status(&current_global_status_var);
    if (!(uptime= (ulong) (thd->start_time - server_start_time)))
      queries_per_second1000= 0;
    else
      queries_per_second1000= thd->query_id * LL(1000) / uptime;

    length= my_snprintf((char*) buff, buff_len - 1,
                        "Uptime: %lu  Threads: %d  Questions: %lu  "
                        "Slow queries: %lu  Opens: %lu  Flush tables: %lu  "
                        "Open tables: %u  Queries per second avg: %u.%u",
                        uptime,
                        (int) thread_count, (ulong) thd->query_id,
                        current_global_status_var.long_query_count,
                        current_global_status_var.opened_tables,
                        refresh_version,
                        cached_open_tables(),
                        (uint) (queries_per_second1000 / 1000),
                        (uint) (queries_per_second1000 % 1000));
#ifdef SAFEMALLOC
    if (sf_malloc_cur_memory)				// Using SAFEMALLOC
    {
      char *end= buff + length;
      length+= my_snprintf(end, buff_len - length - 1,
                           end,"  Memory in use: %ldK  Max memory used: %ldK",
                           (sf_malloc_cur_memory+1023L)/1024L,
                           (sf_malloc_max_memory+1023L)/1024L);
    }
#endif
#ifndef EMBEDDED_LIBRARY
    VOID(my_net_write(net, (uchar*) buff, length));
      VOID(net_flush(net));
#endif
    break;
  }
  case COM_PING:
    status_var_increment(thd->status_var.com_other);
    send_ok(thd);				// Tell client we are alive
    break;
  case COM_PROCESS_INFO:
    status_var_increment(thd->status_var.com_stat[SQLCOM_SHOW_PROCESSLIST]);
    if (!thd->security_ctx->priv_user[0] &&
        check_global_access(thd, PROCESS_ACL))
      break;
    general_log_print(thd, command, NullS);
    mysqld_list_processes(thd,
			  thd->security_ctx->master_access & PROCESS_ACL ? 
			  NullS : thd->security_ctx->priv_user, 0);
    break;
  case COM_PROCESS_KILL:
  {
    status_var_increment(thd->status_var.com_stat[SQLCOM_KILL]);
    ulong id=(ulong) uint4korr(packet);
    sql_kill(thd,id,false);
    break;
  }
  case COM_SET_OPTION:
  {
    status_var_increment(thd->status_var.com_stat[SQLCOM_SET_OPTION]);
    uint opt_command= uint2korr(packet);

    switch (opt_command) {
    case (int) MYSQL_OPTION_MULTI_STATEMENTS_ON:
      thd->client_capabilities|= CLIENT_MULTI_STATEMENTS;
      send_eof(thd);
      break;
    case (int) MYSQL_OPTION_MULTI_STATEMENTS_OFF:
      thd->client_capabilities&= ~CLIENT_MULTI_STATEMENTS;
      send_eof(thd);
      break;
    default:
      my_message(ER_UNKNOWN_COM_ERROR, ER(ER_UNKNOWN_COM_ERROR), MYF(0));
      break;
    }
    break;
  }
  case COM_DEBUG:
    status_var_increment(thd->status_var.com_other);
    if (check_global_access(thd, SUPER_ACL))
      break;					/* purecov: inspected */
    mysql_print_status();
    general_log_print(thd, command, NullS);
    send_eof(thd);
    break;
  case COM_SLEEP:
  case COM_CONNECT:				// Impossible here
  case COM_TIME:				// Impossible from client
  case COM_DELAYED_INSERT:
  case COM_END:
  default:
    my_message(ER_UNKNOWN_COM_ERROR, ER(ER_UNKNOWN_COM_ERROR), MYF(0));
    break;
  }

  thd->proc_info= "closing tables";
  /* Free tables */
  close_thread_tables(thd);

  /*
    assume handlers auto-commit (if some doesn't - transaction handling
    in MySQL should be redesigned to support it; it's a big change,
    and it's not worth it - better to commit explicitly only writing
    transactions, read-only ones should better take care of themselves.
    saves some work in 2pc too)
    see also sql_base.cc - close_thread_tables()
  */
  bzero(&thd->transaction.stmt, sizeof(thd->transaction.stmt));
  if (!thd->active_transaction())
    thd->transaction.xid_state.xid.null();

  /* report error issued during command execution */
  if (thd->killed_errno() && ! thd->is_error())
    thd->send_kill_message();
  if (thd->is_error())
    net_send_error(thd);

  log_slow_statement(thd);

  thd->proc_info="cleaning up";
  VOID(pthread_mutex_lock(&LOCK_thread_count)); // For process list
  thd->proc_info=0;
  thd->command=COM_SLEEP;
  thd->query=0;
  thd->query_length=0;
  thread_running--;
  VOID(pthread_mutex_unlock(&LOCK_thread_count));
  thd->packet.shrink(thd->variables.net_buffer_length);	// Reclaim some memory
  free_root(thd->mem_root,MYF(MY_KEEP_PREALLOC));
  DBUG_RETURN(error);
}


void log_slow_statement(THD *thd)
{
  DBUG_ENTER("log_slow_statement");

  /*
    The following should never be true with our current code base,
    but better to keep this here so we don't accidently try to log a
    statement in a trigger or stored function
  */
  if (unlikely(thd->in_sub_stmt))
    DBUG_VOID_RETURN;                           // Don't set time for sub stmt

  /*
    Do not log administrative statements unless the appropriate option is
    set; do not log into slow log if reading from backup.
  */
  if (thd->enable_slow_log && !thd->user_time)
  {
    ulonglong end_utime_of_query= thd->current_utime();

    thd->proc_info="logging slow query";
    if (((end_utime_of_query - thd->utime_after_lock) >
         thd->variables.long_query_time ||
         ((thd->server_status &
           (SERVER_QUERY_NO_INDEX_USED | SERVER_QUERY_NO_GOOD_INDEX_USED)) &&
          opt_log_queries_not_using_indexes &&
           !(sql_command_flags[thd->lex->sql_command] & CF_STATUS_COMMAND))) &&
        thd->examined_row_count >= thd->variables.min_examined_row_limit)
    {
      thd->status_var.long_query_count++;
      slow_log_print(thd, thd->query, thd->query_length, end_utime_of_query);
    }
  }
  DBUG_VOID_RETURN;
}


/*
  Create a TABLE_LIST object for an INFORMATION_SCHEMA table.

  SYNOPSIS
    prepare_schema_table()
      thd              thread handle
      lex              current lex
      table_ident      table alias if it's used
      schema_table_idx the type of the INFORMATION_SCHEMA table to be
                       created

  DESCRIPTION
    This function is used in the parser to convert a SHOW or DESCRIBE
    table_name command to a SELECT from INFORMATION_SCHEMA.
    It prepares a SELECT_LEX and a TABLE_LIST object to represent the
    given command as a SELECT parse tree.

  NOTES
    Due to the way this function works with memory and LEX it cannot
    be used outside the parser (parse tree transformations outside
    the parser break PS and SP).

  RETURN VALUE
    0                 success
    1                 out of memory or SHOW commands are not allowed
                      in this version of the server.
*/

int prepare_schema_table(THD *thd, LEX *lex, Table_ident *table_ident,
                         enum enum_schema_tables schema_table_idx)
{
  SELECT_LEX *schema_select_lex= NULL;
  DBUG_ENTER("prepare_schema_table");

  switch (schema_table_idx) {
  case SCH_SCHEMATA:
#if defined(DONT_ALLOW_SHOW_COMMANDS)
    my_message(ER_NOT_ALLOWED_COMMAND,
               ER(ER_NOT_ALLOWED_COMMAND), MYF(0));   /* purecov: inspected */
    DBUG_RETURN(1);
#else
    break;
#endif

  case SCH_TABLE_NAMES:
  case SCH_TABLES:
  case SCH_VIEWS:
  case SCH_TRIGGERS:
  case SCH_EVENTS:
#ifdef DONT_ALLOW_SHOW_COMMANDS
    my_message(ER_NOT_ALLOWED_COMMAND,
               ER(ER_NOT_ALLOWED_COMMAND), MYF(0)); /* purecov: inspected */
    DBUG_RETURN(1);
#else
    {
      LEX_STRING db;
      size_t dummy;
      if (lex->select_lex.db == NULL &&
          lex->copy_db_to(&lex->select_lex.db, &dummy))
      {
        DBUG_RETURN(1);
      }
      schema_select_lex= new SELECT_LEX();
      db.str= schema_select_lex->db= lex->select_lex.db;
      schema_select_lex->table_list.first= NULL;
      db.length= strlen(db.str);

      if (check_db_name(&db))
      {
        my_error(ER_WRONG_DB_NAME, MYF(0), db.str);
        DBUG_RETURN(1);
      }
      break;
    }
#endif
  case SCH_COLUMNS:
  case SCH_STATISTICS:
  {
#ifdef DONT_ALLOW_SHOW_COMMANDS
    my_message(ER_NOT_ALLOWED_COMMAND,
               ER(ER_NOT_ALLOWED_COMMAND), MYF(0)); /* purecov: inspected */
    DBUG_RETURN(1);
#else
    DBUG_ASSERT(table_ident);
    TABLE_LIST **query_tables_last= lex->query_tables_last;
    schema_select_lex= new SELECT_LEX();
    /* 'parent_lex' is used in init_query() so it must be before it. */
    schema_select_lex->parent_lex= lex;
    schema_select_lex->init_query();
    if (!schema_select_lex->add_table_to_list(thd, table_ident, 0, 0, TL_READ))
      DBUG_RETURN(1);
    lex->query_tables_last= query_tables_last;
    break;
  }
#endif
  case SCH_OPEN_TABLES:
  case SCH_VARIABLES:
  case SCH_STATUS:
  case SCH_PROCEDURES:
  case SCH_CHARSETS:
  case SCH_ENGINES:
  case SCH_COLLATIONS:
  case SCH_COLLATION_CHARACTER_SET_APPLICABILITY:
  case SCH_USER_PRIVILEGES:
  case SCH_SCHEMA_PRIVILEGES:
  case SCH_TABLE_PRIVILEGES:
  case SCH_COLUMN_PRIVILEGES:
  case SCH_TABLE_CONSTRAINTS:
  case SCH_KEY_COLUMN_USAGE:
  default:
    break;
  }
  
  SELECT_LEX *select_lex= lex->current_select;
  if (make_schema_select(thd, select_lex, schema_table_idx))
  {
    DBUG_RETURN(1);
  }
  TABLE_LIST *table_list= (TABLE_LIST*) select_lex->table_list.first;
  table_list->schema_select_lex= schema_select_lex;
  table_list->schema_table_reformed= 1;
  DBUG_RETURN(0);
}


/*
  Read query from packet and store in thd->query
  Used in COM_QUERY and COM_STMT_PREPARE

  DESCRIPTION
    Sets the following THD variables:
      query
      query_length

  RETURN VALUES
    FALSE ok
    TRUE  error;  In this case thd->fatal_error is set
*/

bool alloc_query(THD *thd, const char *packet, uint packet_length)
{
  /* Remove garbage at start and end of query */
  while (packet_length > 0 && my_isspace(thd->charset(), packet[0]))
  {
    packet++;
    packet_length--;
  }
  const char *pos= packet + packet_length;     // Point at end null
  while (packet_length > 0 &&
	 (pos[-1] == ';' || my_isspace(thd->charset() ,pos[-1])))
  {
    pos--;
    packet_length--;
  }
  /* We must allocate some extra memory for query cache */
  thd->query_length= 0;                        // Extra safety: Avoid races
  if (!(thd->query= (char*) thd->memdup_w_gap((uchar*) (packet),
					      packet_length,
					      thd->db_length+ 1 +
					      QUERY_CACHE_FLAGS_SIZE)))
    return TRUE;
  thd->query[packet_length]=0;
  thd->query_length= packet_length;

  /* Reclaim some memory */
  thd->packet.shrink(thd->variables.net_buffer_length);
  thd->convert_buffer.shrink(thd->variables.net_buffer_length);

  return FALSE;
}

static void reset_one_shot_variables(THD *thd) 
{
  thd->variables.character_set_client=
    global_system_variables.character_set_client;
  thd->variables.collation_connection=
    global_system_variables.collation_connection;
  thd->variables.collation_database=
    global_system_variables.collation_database;
  thd->variables.collation_server=
    global_system_variables.collation_server;
  thd->update_charset();
  thd->variables.time_zone=
    global_system_variables.time_zone;
  thd->variables.lc_time_names= &my_locale_en_US;
  thd->one_shot_set= 0;
}


static
bool sp_process_definer(THD *thd)
{
  DBUG_ENTER("sp_process_definer");

  LEX *lex= thd->lex;

  /*
    If the definer is not specified, this means that CREATE-statement missed
    DEFINER-clause. DEFINER-clause can be missed in two cases:

      - The user submitted a statement w/o the clause. This is a normal
        case, we should assign CURRENT_USER as definer.

      - Our slave received an updated from the master, that does not
        replicate definer for stored rountines. We should also assign
        CURRENT_USER as definer here, but also we should mark this routine
        as NON-SUID. This is essential for the sake of backward
        compatibility.

        The problem is the slave thread is running under "special" user (@),
        that actually does not exist. In the older versions we do not fail
        execution of a stored routine if its definer does not exist and
        continue the execution under the authorization of the invoker
        (BUG#13198). And now if we try to switch to slave-current-user (@),
        we will fail.

        Actually, this leads to the inconsistent state of master and
        slave (different definers, different SUID behaviour), but it seems,
        this is the best we can do.
  */

  if (!lex->definer)
  {
    Query_arena original_arena;
    Query_arena *ps_arena= thd->activate_stmt_arena_if_needed(&original_arena);

    lex->definer= create_default_definer(thd);

    if (ps_arena)
      thd->restore_active_arena(ps_arena, &original_arena);

    /* Error has been already reported. */
    if (lex->definer == NULL)
      DBUG_RETURN(TRUE);

    if (thd->slave_thread && lex->sphead)
      lex->sphead->m_chistics->suid= SP_IS_NOT_SUID;
  }
  else
  {
    /*
      If the specified definer differs from the current user, we
      should check that the current user has SUPER privilege (in order
      to create a stored routine under another user one must have
      SUPER privilege).
    */
    if ((strcmp(lex->definer->user.str, thd->security_ctx->priv_user) ||
         my_strcasecmp(system_charset_info, lex->definer->host.str,
                       thd->security_ctx->priv_host)) &&
        check_global_access(thd, SUPER_ACL))
    {
      my_error(ER_SPECIFIC_ACCESS_DENIED_ERROR, MYF(0), "SUPER");
      DBUG_RETURN(TRUE);
    }
  }

  /* Check that the specified definer exists. Emit a warning if not. */

#ifndef NO_EMBEDDED_ACCESS_CHECKS
  if (!is_acl_user(lex->definer->host.str, lex->definer->user.str))
  {
    push_warning_printf(thd,
                        MYSQL_ERROR::WARN_LEVEL_NOTE,
                        ER_NO_SUCH_USER,
                        ER(ER_NO_SUCH_USER),
                        lex->definer->user.str,
                        lex->definer->host.str);
  }
#endif /* NO_EMBEDDED_ACCESS_CHECKS */

  DBUG_RETURN(FALSE);
}


/*
  Execute command saved in thd and lex->sql_command

  SYNOPSIS
    mysql_execute_command()
      thd                       Thread handle

  IMPLEMENTATION

    Before every operation that can request a write lock for a table
    wait if a global read lock exists. However do not wait if this
    thread has locked tables already. No new locks can be requested
    until the other locks are released. The thread that requests the
    global read lock waits for write locked tables to become unlocked.

    Note that wait_if_global_read_lock() sets a protection against a new
    global read lock when it succeeds. This needs to be released by
    start_waiting_global_read_lock() after the operation.

  RETURN
    FALSE       OK
    TRUE        Error
*/

bool
mysql_execute_command(THD *thd)
{
  bool res= FALSE;
  bool need_start_waiting= FALSE; // have protection against global read lock
  int  up_result= 0;
  LEX  *lex= thd->lex;
  /* first SELECT_LEX (have special meaning for many of non-SELECTcommands) */
  SELECT_LEX *select_lex= &lex->select_lex;
  /* first table of first SELECT_LEX */
  TABLE_LIST *first_table= (TABLE_LIST*) select_lex->table_list.first;
  /* list of all tables in query */
  TABLE_LIST *all_tables;
  /* most outer SELECT_LEX_UNIT of query */
  SELECT_LEX_UNIT *unit= &lex->unit;
  /* Saved variable value */
  DBUG_ENTER("mysql_execute_command");
  thd->net.no_send_error= 0;
#ifdef WITH_PARTITION_STORAGE_ENGINE
  thd->work_part_info= 0;
#endif

  /*
    In many cases first table of main SELECT_LEX have special meaning =>
    check that it is first table in global list and relink it first in 
    queries_tables list if it is necessary (we need such relinking only
    for queries with subqueries in select list, in this case tables of
    subqueries will go to global list first)

    all_tables will differ from first_table only if most upper SELECT_LEX
    do not contain tables.

    Because of above in place where should be at least one table in most
    outer SELECT_LEX we have following check:
    DBUG_ASSERT(first_table == all_tables);
    DBUG_ASSERT(first_table == all_tables && first_table != 0);
  */
  lex->first_lists_tables_same();
  /* should be assigned after making first tables same */
  all_tables= lex->query_tables;
  /* set context for commands which do not use setup_tables */
  select_lex->
    context.resolve_in_table_list_only((TABLE_LIST*)select_lex->
                                       table_list.first);

  /*
    Reset warning count for each query that uses tables
    A better approach would be to reset this for any commands
    that is not a SHOW command or a select that only access local
    variables, but for now this is probably good enough.
    Don't reset warnings when executing a stored routine.
  */
  if ((all_tables || !lex->is_single_level_stmt()) && !thd->spcont)
    mysql_reset_errors(thd, 0);

#ifdef HAVE_REPLICATION
  if (unlikely(thd->slave_thread))
  {
    if (lex->sql_command == SQLCOM_DROP_TRIGGER)
    {
      /*
        When dropping a trigger, we need to load its table name
        before checking slave filter rules.
      */
      add_table_for_trigger(thd, thd->lex->spname, 1, &all_tables);
      
      if (!all_tables)
      {
        /*
          If table name cannot be loaded,
          it means the trigger does not exists possibly because
          CREATE TRIGGER was previously skipped for this trigger
          according to slave filtering rules.
          Returning success without producing any errors in this case.
        */
        DBUG_RETURN(0);
      }
      
      // force searching in slave.cc:tables_ok() 
      all_tables->updating= 1;
    }
    
    /*
      Check if statment should be skipped because of slave filtering
      rules

      Exceptions are:
      - UPDATE MULTI: For this statement, we want to check the filtering
        rules later in the code
      - SET: we always execute it (Not that many SET commands exists in
        the binary log anyway -- only 4.1 masters write SET statements,
	in 5.0 there are no SET statements in the binary log)
      - DROP TEMPORARY TABLE IF EXISTS: we always execute it (otherwise we
        have stale files on slave caused by exclusion of one tmp table).
    */
    if (!(lex->sql_command == SQLCOM_UPDATE_MULTI) &&
	!(lex->sql_command == SQLCOM_SET_OPTION) &&
	!(lex->sql_command == SQLCOM_DROP_TABLE &&
          lex->drop_temporary && lex->drop_if_exists) &&
        all_tables_not_ok(thd, all_tables))
    {
      /* we warn the slave SQL thread */
      my_message(ER_SLAVE_IGNORED_TABLE, ER(ER_SLAVE_IGNORED_TABLE), MYF(0));
      if (thd->one_shot_set)
      {
        /*
          It's ok to check thd->one_shot_set here:

          The charsets in a MySQL 5.0 slave can change by both a binlogged
          SET ONE_SHOT statement and the event-internal charset setting, 
          and these two ways to change charsets do not seems to work
          together.

          At least there seems to be problems in the rli cache for
          charsets if we are using ONE_SHOT.  Note that this is normally no
          problem because either the >= 5.0 slave reads a 4.1 binlog (with
          ONE_SHOT) *or* or 5.0 binlog (without ONE_SHOT) but never both."
        */
        reset_one_shot_variables(thd);
      }
      DBUG_RETURN(0);
    }
  }
  else
  {
#endif /* HAVE_REPLICATION */
    /*
      When option readonly is set deny operations which change non-temporary
      tables. Except for the replication thread and the 'super' users.
    */
<<<<<<< HEAD
    if (opt_readonly &&
	!(thd->security_ctx->master_access & SUPER_ACL) &&
	(sql_command_flags[lex->sql_command] & CF_CHANGES_DATA) &&
        !((lex->sql_command == SQLCOM_CREATE_TABLE) &&
          (lex->create_info.options & HA_LEX_CREATE_TMP_TABLE)) &&
        !((lex->sql_command == SQLCOM_DROP_TABLE) && lex->drop_temporary) &&
        ((lex->sql_command != SQLCOM_UPDATE_MULTI) &&
          some_non_temp_table_to_be_updated(thd, all_tables)))
=======
    if (deny_updates_if_read_only_option(thd, all_tables))
>>>>>>> fe20b370
    {
      my_error(ER_OPTION_PREVENTS_STATEMENT, MYF(0), "--read-only");
      DBUG_RETURN(-1);
    }
#ifdef HAVE_REPLICATION
  } /* endif unlikely slave */
#endif
  status_var_increment(thd->status_var.com_stat[lex->sql_command]);

  DBUG_ASSERT(thd->transaction.stmt.modified_non_trans_table == FALSE);
  
  switch (lex->sql_command) {
  case SQLCOM_SHOW_EVENTS:
    if ((res= check_access(thd, EVENT_ACL, thd->lex->select_lex.db, 0, 0, 0,
                           is_schema_db(thd->lex->select_lex.db))))
      break;
    /* fall through */
  case SQLCOM_SHOW_STATUS_PROC:
  case SQLCOM_SHOW_STATUS_FUNC:
    res= execute_sqlcom_select(thd, all_tables);
    break;
  case SQLCOM_SHOW_STATUS:
  {
    system_status_var old_status_var= thd->status_var;
    thd->initial_status_var= &old_status_var;
    res= execute_sqlcom_select(thd, all_tables);
    /* Don't log SHOW STATUS commands to slow query log */
    thd->server_status&= ~(SERVER_QUERY_NO_INDEX_USED |
                           SERVER_QUERY_NO_GOOD_INDEX_USED);
    /*
      restore status variables, as we don't want 'show status' to cause
      changes
    */
    pthread_mutex_lock(&LOCK_status);
    add_diff_to_status(&global_status_var, &thd->status_var,
                       &old_status_var);
    thd->status_var= old_status_var;
    pthread_mutex_unlock(&LOCK_status);
    break;
  }
  case SQLCOM_SHOW_DATABASES:
  case SQLCOM_SHOW_TABLES:
  case SQLCOM_SHOW_TRIGGERS:
  case SQLCOM_SHOW_TABLE_STATUS:
  case SQLCOM_SHOW_OPEN_TABLES:
  case SQLCOM_SHOW_PLUGINS:
  case SQLCOM_SHOW_FIELDS:
  case SQLCOM_SHOW_KEYS:
  case SQLCOM_SHOW_VARIABLES:
  case SQLCOM_SHOW_CHARSETS:
  case SQLCOM_SHOW_COLLATIONS:
  case SQLCOM_SHOW_STORAGE_ENGINES:
  case SQLCOM_SELECT:
    thd->status_var.last_query_cost= 0.0;
    if (all_tables)
    {
      res= check_table_access(thd,
                              lex->exchange ? SELECT_ACL | FILE_ACL :
                              SELECT_ACL,
                              all_tables, 0);
    }
    else
      res= check_access(thd,
                        lex->exchange ? SELECT_ACL | FILE_ACL : SELECT_ACL,
                        any_db, 0, 0, 0, 0);
    if (!res)
      res= execute_sqlcom_select(thd, all_tables);
    break;
  case SQLCOM_PREPARE:
  {
    mysql_sql_stmt_prepare(thd);
    break;
  }
  case SQLCOM_EXECUTE:
  {
    mysql_sql_stmt_execute(thd);
    break;
  }
  case SQLCOM_DEALLOCATE_PREPARE:
  {
    mysql_sql_stmt_close(thd);
    break;
  }
  case SQLCOM_DO:
    if (check_table_access(thd, SELECT_ACL, all_tables, 0) ||
        open_and_lock_tables(thd, all_tables))
      goto error;

    res= mysql_do(thd, *lex->insert_list);
    break;

  case SQLCOM_EMPTY_QUERY:
    send_ok(thd);
    break;

  case SQLCOM_HELP:
    res= mysqld_help(thd,lex->help_arg);
    break;

#ifndef EMBEDDED_LIBRARY
  case SQLCOM_PURGE:
  {
    if (check_global_access(thd, SUPER_ACL))
      goto error;
    /* PURGE MASTER LOGS TO 'file' */
    res = purge_master_logs(thd, lex->to_log);
    break;
  }
  case SQLCOM_PURGE_BEFORE:
  {
    Item *it;

    if (check_global_access(thd, SUPER_ACL))
      goto error;
    /* PURGE MASTER LOGS BEFORE 'data' */
    it= (Item *)lex->value_list.head();
    if ((!it->fixed && it->fix_fields(lex->thd, &it)) ||
        it->check_cols(1))
    {
      my_error(ER_WRONG_ARGUMENTS, MYF(0), "PURGE LOGS BEFORE");
      goto error;
    }
    it= new Item_func_unix_timestamp(it);
    /*
      it is OK only emulate fix_fieds, because we need only
      value of constant
    */
    it->quick_fix_field();
    res = purge_master_logs_before_date(thd, (ulong)it->val_int());
    break;
  }
#endif
  case SQLCOM_SHOW_WARNS:
  {
    res= mysqld_show_warnings(thd, (ulong)
			      ((1L << (uint) MYSQL_ERROR::WARN_LEVEL_NOTE) |
			       (1L << (uint) MYSQL_ERROR::WARN_LEVEL_WARN) |
			       (1L << (uint) MYSQL_ERROR::WARN_LEVEL_ERROR)
			       ));
    break;
  }
  case SQLCOM_SHOW_ERRORS:
  {
    res= mysqld_show_warnings(thd, (ulong)
			      (1L << (uint) MYSQL_ERROR::WARN_LEVEL_ERROR));
    break;
  }
  case SQLCOM_SHOW_NEW_MASTER:
  {
    if (check_global_access(thd, REPL_SLAVE_ACL))
      goto error;
    /* This query don't work now. See comment in repl_failsafe.cc */
#ifndef WORKING_NEW_MASTER
    my_error(ER_NOT_SUPPORTED_YET, MYF(0), "SHOW NEW MASTER");
    goto error;
#else
    res = show_new_master(thd);
    break;
#endif
  }

#ifdef HAVE_REPLICATION
  case SQLCOM_SHOW_SLAVE_HOSTS:
  {
    if (check_global_access(thd, REPL_SLAVE_ACL))
      goto error;
    res = show_slave_hosts(thd);
    break;
  }
  case SQLCOM_SHOW_BINLOG_EVENTS:
  {
    if (check_global_access(thd, REPL_SLAVE_ACL))
      goto error;
    res = mysql_show_binlog_events(thd);
    break;
  }
#endif

  case SQLCOM_BACKUP_TABLE:
  {
    DBUG_ASSERT(first_table == all_tables && first_table != 0);
    if (check_table_access(thd, SELECT_ACL, all_tables, 0) ||
	check_global_access(thd, FILE_ACL))
      goto error; /* purecov: inspected */
    thd->enable_slow_log= opt_log_slow_admin_statements;
    res = mysql_backup_table(thd, first_table);
    select_lex->table_list.first= (uchar*) first_table;
    lex->query_tables=all_tables;
    break;
  }
  case SQLCOM_RESTORE_TABLE:
  {
    DBUG_ASSERT(first_table == all_tables && first_table != 0);
    if (check_table_access(thd, INSERT_ACL, all_tables, 0) ||
	check_global_access(thd, FILE_ACL))
      goto error; /* purecov: inspected */
    thd->enable_slow_log= opt_log_slow_admin_statements;
    res = mysql_restore_table(thd, first_table);
    select_lex->table_list.first= (uchar*) first_table;
    lex->query_tables=all_tables;
    break;
  }
  case SQLCOM_ASSIGN_TO_KEYCACHE:
  {
    DBUG_ASSERT(first_table == all_tables && first_table != 0);
    if (check_access(thd, INDEX_ACL, first_table->db,
                     &first_table->grant.privilege, 0, 0,
                     test(first_table->schema_table)))
      goto error;
    res= mysql_assign_to_keycache(thd, first_table, &lex->ident);
    break;
  }
  case SQLCOM_PRELOAD_KEYS:
  {
    DBUG_ASSERT(first_table == all_tables && first_table != 0);
    if (check_access(thd, INDEX_ACL, first_table->db,
                     &first_table->grant.privilege, 0, 0,
                     test(first_table->schema_table)))
      goto error;
    res = mysql_preload_keys(thd, first_table);
    break;
  }
#ifdef HAVE_REPLICATION
  case SQLCOM_CHANGE_MASTER:
  {
    if (check_global_access(thd, SUPER_ACL))
      goto error;
    pthread_mutex_lock(&LOCK_active_mi);
    res = change_master(thd,active_mi);
    pthread_mutex_unlock(&LOCK_active_mi);
    break;
  }
  case SQLCOM_SHOW_SLAVE_STAT:
  {
    /* Accept one of two privileges */
    if (check_global_access(thd, SUPER_ACL | REPL_CLIENT_ACL))
      goto error;
    pthread_mutex_lock(&LOCK_active_mi);
    res = show_master_info(thd,active_mi);
    pthread_mutex_unlock(&LOCK_active_mi);
    break;
  }
  case SQLCOM_SHOW_MASTER_STAT:
  {
    /* Accept one of two privileges */
    if (check_global_access(thd, SUPER_ACL | REPL_CLIENT_ACL))
      goto error;
    res = show_binlog_info(thd);
    break;
  }

  case SQLCOM_LOAD_MASTER_DATA: // sync with master
    if (check_global_access(thd, SUPER_ACL))
      goto error;
    if (end_active_trans(thd))
      goto error;
    res = load_master_data(thd);
    break;
#endif /* HAVE_REPLICATION */
  case SQLCOM_SHOW_ENGINE_STATUS:
    {
      if (check_global_access(thd, SUPER_ACL))
        goto error;
      res = ha_show_status(thd, lex->create_info.db_type, HA_ENGINE_STATUS);
      break;
    }
  case SQLCOM_SHOW_ENGINE_MUTEX:
    {
      if (check_global_access(thd, SUPER_ACL))
        goto error;
      res = ha_show_status(thd, lex->create_info.db_type, HA_ENGINE_MUTEX);
      break;
    }
#ifdef HAVE_REPLICATION
  case SQLCOM_LOAD_MASTER_TABLE:
  {
    DBUG_ASSERT(first_table == all_tables && first_table != 0);
    DBUG_ASSERT(first_table->db); /* Must be set in the parser */

    if (check_access(thd, CREATE_ACL, first_table->db,
		     &first_table->grant.privilege, 0, 0,
                     test(first_table->schema_table)))
      goto error;				/* purecov: inspected */
    /* Check that the first table has CREATE privilege */
    if (check_grant(thd, CREATE_ACL, all_tables, 0, 1, 0))
      goto error;

    pthread_mutex_lock(&LOCK_active_mi);
    /*
      fetch_master_table will send the error to the client on failure.
      Give error if the table already exists.
    */
    if (!fetch_master_table(thd, first_table->db, first_table->table_name,
			    active_mi, 0, 0))
    {
      send_ok(thd);
    }
    pthread_mutex_unlock(&LOCK_active_mi);
    break;
  }
#endif /* HAVE_REPLICATION */

  case SQLCOM_CREATE_TABLE:
  {
    /* If CREATE TABLE of non-temporary table, do implicit commit */
    if (!(lex->create_info.options & HA_LEX_CREATE_TMP_TABLE))
    {
      if (end_active_trans(thd))
      {
	res= -1;
	break;
      }
    }
    DBUG_ASSERT(first_table == all_tables && first_table != 0);
    bool link_to_local;
    // Skip first table, which is the table we are creating
    TABLE_LIST *create_table= lex->unlink_first_table(&link_to_local);
    TABLE_LIST *select_tables= lex->query_tables;
    /*
      Code below (especially in mysql_create_table() and select_create
      methods) may modify HA_CREATE_INFO structure in LEX, so we have to
      use a copy of this structure to make execution prepared statement-
      safe. A shallow copy is enough as this code won't modify any memory
      referenced from this structure.
    */
    HA_CREATE_INFO create_info(lex->create_info);
    /*
      We need to copy alter_info for the same reasons of re-execution
      safety, only in case of Alter_info we have to do (almost) a deep
      copy.
    */
    Alter_info alter_info(lex->alter_info, thd->mem_root);

    if (thd->is_fatal_error)
    {
      /* If out of memory when creating a copy of alter_info. */
      res= 1;
      goto end_with_restore_list;
    }

    if ((res= create_table_precheck(thd, select_tables, create_table)))
      goto end_with_restore_list;

    /* Might have been updated in create_table_precheck */
    create_info.alias= create_table->alias;

#ifndef HAVE_READLINK
    if (create_info.data_file_name)
      push_warning(thd, MYSQL_ERROR::WARN_LEVEL_WARN, 0,
                   "DATA DIRECTORY option ignored");
    if (create_info.index_file_name)
      push_warning(thd, MYSQL_ERROR::WARN_LEVEL_WARN, 0,
                   "INDEX DIRECTORY option ignored");
    create_info.data_file_name= create_info.index_file_name= NULL;
#else
    /* Fix names if symlinked tables */
    if (append_file_to_dir(thd, &create_info.data_file_name,
			   create_table->table_name) ||
	append_file_to_dir(thd, &create_info.index_file_name,
			   create_table->table_name))
      goto end_with_restore_list;
#endif
    /*
      If we are using SET CHARSET without DEFAULT, add an implicit
      DEFAULT to not confuse old users. (This may change).
    */
    if ((create_info.used_fields &
	 (HA_CREATE_USED_DEFAULT_CHARSET | HA_CREATE_USED_CHARSET)) ==
	HA_CREATE_USED_CHARSET)
    {
      create_info.used_fields&= ~HA_CREATE_USED_CHARSET;
      create_info.used_fields|= HA_CREATE_USED_DEFAULT_CHARSET;
      create_info.default_table_charset= create_info.table_charset;
      create_info.table_charset= 0;
    }
    /*
      The create-select command will open and read-lock the select table
      and then create, open and write-lock the new table. If a global
      read lock steps in, we get a deadlock. The write lock waits for
      the global read lock, while the global read lock waits for the
      select table to be closed. So we wait until the global readlock is
      gone before starting both steps. Note that
      wait_if_global_read_lock() sets a protection against a new global
      read lock when it succeeds. This needs to be released by
      start_waiting_global_read_lock(). We protect the normal CREATE
      TABLE in the same way. That way we avoid that a new table is
      created during a gobal read lock.
    */
    if (!thd->locked_tables &&
        !(need_start_waiting= !wait_if_global_read_lock(thd, 0, 1)))
    {
      res= 1;
      goto end_with_restore_list;
    }
#ifdef WITH_PARTITION_STORAGE_ENGINE
    {
      partition_info *part_info= thd->lex->part_info;
      if (part_info && !(part_info= thd->lex->part_info->get_clone()))
      {
        res= -1;
        goto end_with_restore_list;
      }
      thd->work_part_info= part_info;
    }
#endif
    if (select_lex->item_list.elements)		// With select
    {
      select_result *result;

      select_lex->options|= SELECT_NO_UNLOCK;
      unit->set_limit(select_lex);

      if (!(create_info.options & HA_LEX_CREATE_TMP_TABLE))
      {
        lex->link_first_table_back(create_table, link_to_local);
        create_table->create= TRUE;
      }

      if (!(res= open_and_lock_tables(thd, lex->query_tables)))
      {
        /*
          Is table which we are changing used somewhere in other parts
          of query
        */
        if (!(create_info.options & HA_LEX_CREATE_TMP_TABLE))
        {
          TABLE_LIST *duplicate;
          create_table= lex->unlink_first_table(&link_to_local);
          if ((duplicate= unique_table(thd, create_table, select_tables, 0)))
          {
            update_non_unique_table_error(create_table, "CREATE", duplicate);
            res= 1;
            goto end_with_restore_list;
          }
        }
        /* If we create merge table, we have to test tables in merge, too */
        if (create_info.used_fields & HA_CREATE_USED_UNION)
        {
          TABLE_LIST *tab;
          for (tab= (TABLE_LIST*) create_info.merge_list.first;
               tab;
               tab= tab->next_local)
          {
            TABLE_LIST *duplicate;
            if ((duplicate= unique_table(thd, tab, select_tables, 0)))
            {
              update_non_unique_table_error(tab, "CREATE", duplicate);
              res= 1;
              goto end_with_restore_list;
            }
          }
        }

        /*
          select_create is currently not re-execution friendly and
          needs to be created for every execution of a PS/SP.
        */
        if ((result= new select_create(create_table,
                                       &create_info,
                                       &alter_info,
                                       select_lex->item_list,
                                       lex->duplicates,
                                       lex->ignore,
                                       select_tables)))
        {
          /*
            CREATE from SELECT give its SELECT_LEX for SELECT,
            and item_list belong to SELECT
          */
          res= handle_select(thd, lex, result, 0);
          delete result;
        }
      }
      else if (!(create_info.options & HA_LEX_CREATE_TMP_TABLE))
        create_table= lex->unlink_first_table(&link_to_local);

    }
    else
    {
      /* So that CREATE TEMPORARY TABLE gets to binlog at commit/rollback */
      if (create_info.options & HA_LEX_CREATE_TMP_TABLE)
        thd->options|= OPTION_KEEP_LOG;
      /* regular create */
      if (create_info.options & HA_LEX_CREATE_TABLE_LIKE)
        res= mysql_create_like_table(thd, create_table, select_tables,
                                     &create_info);
      else
      {
        res= mysql_create_table(thd, create_table->db,
                                create_table->table_name, &create_info,
                                &alter_info, 0, 0);
      }
      if (!res)
	send_ok(thd);
    }

    /* put tables back for PS rexecuting */
end_with_restore_list:
    lex->link_first_table_back(create_table, link_to_local);
    break;
  }
  case SQLCOM_CREATE_INDEX:
    /* Fall through */
  case SQLCOM_DROP_INDEX:
  /*
    CREATE INDEX and DROP INDEX are implemented by calling ALTER
    TABLE with proper arguments.

    In the future ALTER TABLE will notice that the request is to
    only add indexes and create these one by one for the existing
    table without having to do a full rebuild.
  */
  {
    /* Prepare stack copies to be re-execution safe */
    HA_CREATE_INFO create_info;
    Alter_info alter_info(lex->alter_info, thd->mem_root);

    if (thd->is_fatal_error) /* out of memory creating a copy of alter_info */
      goto error;

    DBUG_ASSERT(first_table == all_tables && first_table != 0);
    if (check_one_table_access(thd, INDEX_ACL, all_tables))
      goto error; /* purecov: inspected */
    if (end_active_trans(thd))
      goto error;
    /*
      Currently CREATE INDEX or DROP INDEX cause a full table rebuild
      and thus classify as slow administrative statements just like
      ALTER TABLE.
    */
    thd->enable_slow_log= opt_log_slow_admin_statements;

    bzero((char*) &create_info, sizeof(create_info));
    create_info.db_type= 0;
    create_info.row_type= ROW_TYPE_NOT_USED;
    create_info.default_table_charset= thd->variables.collation_database;

    res= mysql_alter_table(thd, first_table->db, first_table->table_name,
                           &create_info, first_table, &alter_info,
                           0, (ORDER*) 0, 0);
    break;
  }
#ifdef HAVE_REPLICATION
  case SQLCOM_SLAVE_START:
  {
    pthread_mutex_lock(&LOCK_active_mi);
    start_slave(thd,active_mi,1 /* net report*/);
    pthread_mutex_unlock(&LOCK_active_mi);
    break;
  }
  case SQLCOM_SLAVE_STOP:
  /*
    If the client thread has locked tables, a deadlock is possible.
    Assume that
    - the client thread does LOCK TABLE t READ.
    - then the master updates t.
    - then the SQL slave thread wants to update t,
      so it waits for the client thread because t is locked by it.
    - then the client thread does SLAVE STOP.
      SLAVE STOP waits for the SQL slave thread to terminate its
      update t, which waits for the client thread because t is locked by it.
    To prevent that, refuse SLAVE STOP if the
    client thread has locked tables
  */
  if (thd->locked_tables || thd->active_transaction() || thd->global_read_lock)
  {
    my_message(ER_LOCK_OR_ACTIVE_TRANSACTION,
               ER(ER_LOCK_OR_ACTIVE_TRANSACTION), MYF(0));
    goto error;
  }
  {
    pthread_mutex_lock(&LOCK_active_mi);
    stop_slave(thd,active_mi,1/* net report*/);
    pthread_mutex_unlock(&LOCK_active_mi);
    break;
  }
#endif /* HAVE_REPLICATION */

  case SQLCOM_ALTER_TABLE:
    DBUG_ASSERT(first_table == all_tables && first_table != 0);
    {
      ulong priv=0;
      ulong priv_needed= ALTER_ACL;
      /*
        Code in mysql_alter_table() may modify its HA_CREATE_INFO argument,
        so we have to use a copy of this structure to make execution
        prepared statement- safe. A shallow copy is enough as no memory
        referenced from this structure will be modified.
      */
      HA_CREATE_INFO create_info(lex->create_info);
      Alter_info alter_info(lex->alter_info, thd->mem_root);

      if (thd->is_fatal_error) /* out of memory creating a copy of alter_info */
        goto error;
      /*
        We also require DROP priv for ALTER TABLE ... DROP PARTITION, as well
        as for RENAME TO, as being done by SQLCOM_RENAME_TABLE
      */
      if (alter_info.flags & (ALTER_DROP_PARTITION | ALTER_RENAME))
        priv_needed|= DROP_ACL;

      /* Must be set in the parser */
      DBUG_ASSERT(select_lex->db);
      if (check_access(thd, priv_needed, first_table->db,
		       &first_table->grant.privilege, 0, 0,
                       test(first_table->schema_table)) ||
	  check_access(thd,INSERT_ACL | CREATE_ACL,select_lex->db,&priv,0,0,
                       is_schema_db(select_lex->db))||
	  check_merge_table_access(thd, first_table->db,
				   (TABLE_LIST *)
				   create_info.merge_list.first))
	goto error;				/* purecov: inspected */
      if (check_grant(thd, priv_needed, all_tables, 0, UINT_MAX, 0))
        goto error;
      if (lex->name.str && !test_all_bits(priv,INSERT_ACL | CREATE_ACL))
      { // Rename of table
          TABLE_LIST tmp_table;
          bzero((char*) &tmp_table,sizeof(tmp_table));
          tmp_table.table_name= lex->name.str;
          tmp_table.db=select_lex->db;
          tmp_table.grant.privilege=priv;
          if (check_grant(thd, INSERT_ACL | CREATE_ACL, &tmp_table, 0,
              UINT_MAX, 0))
            goto error;
      }

      /* Don't yet allow changing of symlinks with ALTER TABLE */
      if (create_info.data_file_name)
        push_warning(thd, MYSQL_ERROR::WARN_LEVEL_WARN, 0,
                     "DATA DIRECTORY option ignored");
      if (create_info.index_file_name)
        push_warning(thd, MYSQL_ERROR::WARN_LEVEL_WARN, 0,
                     "INDEX DIRECTORY option ignored");
      create_info.data_file_name= create_info.index_file_name= NULL;
      /* ALTER TABLE ends previous transaction */
      if (end_active_trans(thd))
	goto error;

      if (!thd->locked_tables &&
          !(need_start_waiting= !wait_if_global_read_lock(thd, 0, 1)))
      {
        res= 1;
        break;
      }

      thd->enable_slow_log= opt_log_slow_admin_statements;
      res= mysql_alter_table(thd, select_lex->db, lex->name.str,
                             &create_info,
                             first_table,
                             &alter_info,
                             select_lex->order_list.elements,
                             (ORDER *) select_lex->order_list.first,
                             lex->ignore);
      break;
    }
  case SQLCOM_RENAME_TABLE:
  {
    DBUG_ASSERT(first_table == all_tables && first_table != 0);
    TABLE_LIST *table;
    for (table= first_table; table; table= table->next_local->next_local)
    {
      if (check_access(thd, ALTER_ACL | DROP_ACL, table->db,
		       &table->grant.privilege,0,0, test(table->schema_table)) ||
	  check_access(thd, INSERT_ACL | CREATE_ACL, table->next_local->db,
		       &table->next_local->grant.privilege, 0, 0,
                       test(table->next_local->schema_table)))
	goto error;
      TABLE_LIST old_list, new_list;
      /*
        we do not need initialize old_list and new_list because we will
        come table[0] and table->next[0] there
      */
      old_list= table[0];
      new_list= table->next_local[0];
      if (check_grant(thd, ALTER_ACL | DROP_ACL, &old_list, 0, 1, 0) ||
         (!test_all_bits(table->next_local->grant.privilege,
                         INSERT_ACL | CREATE_ACL) &&
          check_grant(thd, INSERT_ACL | CREATE_ACL, &new_list, 0, 1, 0)))
        goto error;
    }

    if (end_active_trans(thd) || mysql_rename_tables(thd, first_table, 0))
      goto error;
    break;
  }
#ifndef EMBEDDED_LIBRARY
  case SQLCOM_SHOW_BINLOGS:
#ifdef DONT_ALLOW_SHOW_COMMANDS
    my_message(ER_NOT_ALLOWED_COMMAND, ER(ER_NOT_ALLOWED_COMMAND),
               MYF(0)); /* purecov: inspected */
    goto error;
#else
    {
      if (check_global_access(thd, SUPER_ACL))
	goto error;
      res = show_binlogs(thd);
      break;
    }
#endif
#endif /* EMBEDDED_LIBRARY */
  case SQLCOM_SHOW_CREATE:
    DBUG_ASSERT(first_table == all_tables && first_table != 0);
#ifdef DONT_ALLOW_SHOW_COMMANDS
    my_message(ER_NOT_ALLOWED_COMMAND, ER(ER_NOT_ALLOWED_COMMAND),
               MYF(0)); /* purecov: inspected */
    goto error;
#else
    {
      /* Ignore temporary tables if this is "SHOW CREATE VIEW" */
      if (lex->only_view)
        first_table->skip_temporary= 1;
      if (check_show_create_table_access(thd, first_table))
	goto error;
      res= mysqld_show_create(thd, first_table);
      break;
    }
#endif
  case SQLCOM_CHECKSUM:
  {
    DBUG_ASSERT(first_table == all_tables && first_table != 0);
    if (check_table_access(thd, SELECT_ACL | EXTRA_ACL, all_tables, 0))
      goto error; /* purecov: inspected */
    res = mysql_checksum_table(thd, first_table, &lex->check_opt);
    break;
  }
  case SQLCOM_REPAIR:
  {
    DBUG_ASSERT(first_table == all_tables && first_table != 0);
    if (check_table_access(thd, SELECT_ACL | INSERT_ACL, all_tables, 0))
      goto error; /* purecov: inspected */
    thd->enable_slow_log= opt_log_slow_admin_statements;
    res= mysql_repair_table(thd, first_table, &lex->check_opt);
    /* ! we write after unlocking the table */
    if (!res && !lex->no_write_to_binlog)
    {
      /*
        Presumably, REPAIR and binlog writing doesn't require synchronization
      */
      write_bin_log(thd, TRUE, thd->query, thd->query_length);
    }
    select_lex->table_list.first= (uchar*) first_table;
    lex->query_tables=all_tables;
    break;
  }
  case SQLCOM_CHECK:
  {
    DBUG_ASSERT(first_table == all_tables && first_table != 0);
    if (check_table_access(thd, SELECT_ACL | EXTRA_ACL , all_tables, 0))
      goto error; /* purecov: inspected */
    thd->enable_slow_log= opt_log_slow_admin_statements;
    res = mysql_check_table(thd, first_table, &lex->check_opt);
    select_lex->table_list.first= (uchar*) first_table;
    lex->query_tables=all_tables;
    break;
  }
  case SQLCOM_ANALYZE:
  {
    DBUG_ASSERT(first_table == all_tables && first_table != 0);
    if (check_table_access(thd, SELECT_ACL | INSERT_ACL, all_tables, 0))
      goto error; /* purecov: inspected */
    thd->enable_slow_log= opt_log_slow_admin_statements;
    res= mysql_analyze_table(thd, first_table, &lex->check_opt);
    /* ! we write after unlocking the table */
    if (!res && !lex->no_write_to_binlog)
    {
      /*
        Presumably, ANALYZE and binlog writing doesn't require synchronization
      */
      write_bin_log(thd, TRUE, thd->query, thd->query_length);
    }
    select_lex->table_list.first= (uchar*) first_table;
    lex->query_tables=all_tables;
    break;
  }

  case SQLCOM_OPTIMIZE:
  {
    DBUG_ASSERT(first_table == all_tables && first_table != 0);
    if (check_table_access(thd, SELECT_ACL | INSERT_ACL, all_tables, 0))
      goto error; /* purecov: inspected */
    thd->enable_slow_log= opt_log_slow_admin_statements;
    res= (specialflag & (SPECIAL_SAFE_MODE | SPECIAL_NO_NEW_FUNC)) ?
      mysql_recreate_table(thd, first_table) :
      mysql_optimize_table(thd, first_table, &lex->check_opt);
    /* ! we write after unlocking the table */
    if (!res && !lex->no_write_to_binlog)
    {
      /*
        Presumably, OPTIMIZE and binlog writing doesn't require synchronization
      */
      write_bin_log(thd, TRUE, thd->query, thd->query_length);
    }
    select_lex->table_list.first= (uchar*) first_table;
    lex->query_tables=all_tables;
    break;
  }
  case SQLCOM_UPDATE:
    DBUG_ASSERT(first_table == all_tables && first_table != 0);
    if (update_precheck(thd, all_tables))
      break;
    DBUG_ASSERT(select_lex->offset_limit == 0);
    unit->set_limit(select_lex);
    res= (up_result= mysql_update(thd, all_tables,
                                  select_lex->item_list,
                                  lex->value_list,
                                  select_lex->where,
                                  select_lex->order_list.elements,
                                  (ORDER *) select_lex->order_list.first,
                                  unit->select_limit_cnt,
                                  lex->duplicates, lex->ignore));
    /* mysql_update return 2 if we need to switch to multi-update */
    if (up_result != 2)
      break;
    /* Fall through */
  case SQLCOM_UPDATE_MULTI:
  {
    DBUG_ASSERT(first_table == all_tables && first_table != 0);
    /* if we switched from normal update, rights are checked */
    if (up_result != 2)
    {
      if ((res= multi_update_precheck(thd, all_tables)))
        break;
    }
    else
      res= 0;

    res= mysql_multi_update_prepare(thd);

#ifdef HAVE_REPLICATION
    /* Check slave filtering rules */
    if (unlikely(thd->slave_thread))
    {
      if (all_tables_not_ok(thd, all_tables))
      {
        if (res!= 0)
        {
          res= 0;             /* don't care of prev failure  */
          thd->clear_error(); /* filters are of highest prior */
        }
        /* we warn the slave SQL thread */
        my_error(ER_SLAVE_IGNORED_TABLE, MYF(0));
        break;
      }
      if (res)
        break;
    }
    else
    {
#endif /* HAVE_REPLICATION */
      if (res)
        break;
      if (opt_readonly &&
	  !(thd->security_ctx->master_access & SUPER_ACL) &&
	  some_non_temp_table_to_be_updated(thd, all_tables))
      {
	my_error(ER_OPTION_PREVENTS_STATEMENT, MYF(0), "--read-only");
	break;
      }
#ifdef HAVE_REPLICATION
    }  /* unlikely */
#endif

    res= mysql_multi_update(thd, all_tables,
                            &select_lex->item_list,
                            &lex->value_list,
                            select_lex->where,
                            select_lex->options,
                            lex->duplicates, lex->ignore, unit, select_lex);
    break;
  }
  case SQLCOM_REPLACE:
#ifndef DBUG_OFF
    if (mysql_bin_log.is_open())
    {
      /*
        Generate an incident log event before writing the real event
        to the binary log.  We put this event is before the statement
        since that makes it simpler to check that the statement was
        not executed on the slave (since incidents usually stop the
        slave).

        Observe that any row events that are generated will be
        generated before.

        This is only for testing purposes and will not be present in a
        release build.
      */

      Incident incident= INCIDENT_NONE;
      DBUG_PRINT("debug", ("Just before generate_incident()"));
      DBUG_EXECUTE_IF("incident_database_resync_on_replace",
                      incident= INCIDENT_LOST_EVENTS;);
      if (incident)
      {
        Incident_log_event ev(thd, incident);
        mysql_bin_log.write(&ev);
        mysql_bin_log.rotate_and_purge(RP_FORCE_ROTATE);
      }
      DBUG_PRINT("debug", ("Just after generate_incident()"));
    }
#endif
  case SQLCOM_INSERT:
  {
    DBUG_ASSERT(first_table == all_tables && first_table != 0);
    if ((res= insert_precheck(thd, all_tables)))
      break;

    if (!thd->locked_tables &&
        !(need_start_waiting= !wait_if_global_read_lock(thd, 0, 1)))
    {
      res= 1;
      break;
    }

    res= mysql_insert(thd, all_tables, lex->field_list, lex->many_values,
		      lex->update_list, lex->value_list,
                      lex->duplicates, lex->ignore);

    /*
      If we have inserted into a VIEW, and the base table has
      AUTO_INCREMENT column, but this column is not accessible through
      a view, then we should restore LAST_INSERT_ID to the value it
      had before the statement.
    */
    if (first_table->view && !first_table->contain_auto_increment)
      thd->first_successful_insert_id_in_cur_stmt=
        thd->first_successful_insert_id_in_prev_stmt;

    break;
  }
  case SQLCOM_REPLACE_SELECT:
  case SQLCOM_INSERT_SELECT:
  {
    select_result *sel_result;
    DBUG_ASSERT(first_table == all_tables && first_table != 0);
    if ((res= insert_precheck(thd, all_tables)))
      break;

    /* Fix lock for first table */
    if (first_table->lock_type == TL_WRITE_DELAYED)
      first_table->lock_type= TL_WRITE;

    /* Don't unlock tables until command is written to binary log */
    select_lex->options|= SELECT_NO_UNLOCK;

    unit->set_limit(select_lex);

    if (! thd->locked_tables &&
        ! (need_start_waiting= ! wait_if_global_read_lock(thd, 0, 1)))
    {
      res= 1;
      break;
    }

    if (!(res= open_and_lock_tables(thd, all_tables)))
    {
      /* Skip first table, which is the table we are inserting in */
      TABLE_LIST *second_table= first_table->next_local;
      select_lex->table_list.first= (uchar*) second_table;
      select_lex->context.table_list= 
        select_lex->context.first_name_resolution_table= second_table;
      res= mysql_insert_select_prepare(thd);
      if (!res && (sel_result= new select_insert(first_table,
                                                 first_table->table,
                                                 &lex->field_list,
                                                 &lex->update_list,
                                                 &lex->value_list,
                                                 lex->duplicates,
                                                 lex->ignore)))
      {
	res= handle_select(thd, lex, sel_result, OPTION_SETUP_TABLES_DONE);
        /*
          Invalidate the table in the query cache if something changed
          after unlocking when changes become visible.
          TODO: this is workaround. right way will be move invalidating in
          the unlock procedure.
        */
        if (first_table->lock_type ==  TL_WRITE_CONCURRENT_INSERT &&
            thd->lock)
        {
          /* INSERT ... SELECT should invalidate only the very first table */
          TABLE_LIST *save_table= first_table->next_local;
          first_table->next_local= 0;
          mysql_unlock_tables(thd, thd->lock);
          query_cache_invalidate3(thd, first_table, 1);
          first_table->next_local= save_table;
          thd->lock=0;
        }
        delete sel_result;
      }
      /* revert changes for SP */
      select_lex->table_list.first= (uchar*) first_table;
    }

    /*
      If we have inserted into a VIEW, and the base table has
      AUTO_INCREMENT column, but this column is not accessible through
      a view, then we should restore LAST_INSERT_ID to the value it
      had before the statement.
    */
    if (first_table->view && !first_table->contain_auto_increment)
      thd->first_successful_insert_id_in_cur_stmt=
        thd->first_successful_insert_id_in_prev_stmt;

    break;
  }
  case SQLCOM_TRUNCATE:
    if (end_active_trans(thd))
    {
      res= -1;
      break;
    }
    DBUG_ASSERT(first_table == all_tables && first_table != 0);
    if (check_one_table_access(thd, DROP_ACL, all_tables))
      goto error;
    /*
      Don't allow this within a transaction because we want to use
      re-generate table
    */
    if (thd->locked_tables || thd->active_transaction())
    {
      my_message(ER_LOCK_OR_ACTIVE_TRANSACTION,
                 ER(ER_LOCK_OR_ACTIVE_TRANSACTION), MYF(0));
      goto error;
    }

    res= mysql_truncate(thd, first_table, 0);
    break;
  case SQLCOM_DELETE:
  {
    DBUG_ASSERT(first_table == all_tables && first_table != 0);
    if ((res= delete_precheck(thd, all_tables)))
      break;
    DBUG_ASSERT(select_lex->offset_limit == 0);
    unit->set_limit(select_lex);

    if (!thd->locked_tables &&
        !(need_start_waiting= !wait_if_global_read_lock(thd, 0, 1)))
    {
      res= 1;
      break;
    }

    res = mysql_delete(thd, all_tables, select_lex->where,
                       &select_lex->order_list,
                       unit->select_limit_cnt, select_lex->options,
                       FALSE);
    break;
  }
  case SQLCOM_DELETE_MULTI:
  {
    DBUG_ASSERT(first_table == all_tables && first_table != 0);
    TABLE_LIST *aux_tables=
      (TABLE_LIST *)thd->lex->auxiliary_table_list.first;
    multi_delete *del_result;

    if (!thd->locked_tables &&
        !(need_start_waiting= !wait_if_global_read_lock(thd, 0, 1)))
    {
      res= 1;
      break;
    }

    if ((res= multi_delete_precheck(thd, all_tables)))
      break;

    /* condition will be TRUE on SP re-excuting */
    if (select_lex->item_list.elements != 0)
      select_lex->item_list.empty();
    if (add_item_to_list(thd, new Item_null()))
      goto error;

    thd->proc_info="init";
    if ((res= open_and_lock_tables(thd, all_tables)))
      break;

    if ((res= mysql_multi_delete_prepare(thd)))
      goto error;

    if (!thd->is_fatal_error &&
        (del_result= new multi_delete(aux_tables, lex->table_count)))
    {
      res= mysql_select(thd, &select_lex->ref_pointer_array,
			select_lex->get_table_list(),
			select_lex->with_wild,
			select_lex->item_list,
			select_lex->where,
			0, (ORDER *)NULL, (ORDER *)NULL, (Item *)NULL,
			(ORDER *)NULL,
			select_lex->options | thd->options |
			SELECT_NO_JOIN_CACHE | SELECT_NO_UNLOCK |
                        OPTION_SETUP_TABLES_DONE,
			del_result, unit, select_lex);
      delete del_result;
    }
    else
      res= TRUE;                                // Error
    break;
  }
  case SQLCOM_DROP_TABLE:
  {
    DBUG_ASSERT(first_table == all_tables && first_table != 0);
    if (!lex->drop_temporary)
    {
      if (check_table_access(thd, DROP_ACL, all_tables, 0))
	goto error;				/* purecov: inspected */
      if (end_active_trans(thd))
        goto error;
    }
    else
    {
      /*
	If this is a slave thread, we may sometimes execute some 
	DROP / * 40005 TEMPORARY * / TABLE
	that come from parts of binlogs (likely if we use RESET SLAVE or CHANGE
	MASTER TO), while the temporary table has already been dropped.
	To not generate such irrelevant "table does not exist errors",
	we silently add IF EXISTS if TEMPORARY was used.
      */
      if (thd->slave_thread)
        lex->drop_if_exists= 1;

      /* So that DROP TEMPORARY TABLE gets to binlog at commit/rollback */
      thd->options|= OPTION_KEEP_LOG;
    }
    /* DDL and binlog write order protected by LOCK_open */
    res= mysql_rm_table(thd, first_table, lex->drop_if_exists,
			lex->drop_temporary);
  }
  break;
  case SQLCOM_SHOW_PROCESSLIST:
    if (!thd->security_ctx->priv_user[0] &&
        check_global_access(thd,PROCESS_ACL))
      break;
    mysqld_list_processes(thd,
			  (thd->security_ctx->master_access & PROCESS_ACL ?
                           NullS :
                           thd->security_ctx->priv_user),
                          lex->verbose);
    break;
  case SQLCOM_SHOW_AUTHORS:
    res= mysqld_show_authors(thd);
    break;
  case SQLCOM_SHOW_CONTRIBUTORS:
    res= mysqld_show_contributors(thd);
    break;
  case SQLCOM_SHOW_PRIVILEGES:
    res= mysqld_show_privileges(thd);
    break;
  case SQLCOM_SHOW_COLUMN_TYPES:
    res= mysqld_show_column_types(thd);
    break;
  case SQLCOM_SHOW_ENGINE_LOGS:
#ifdef DONT_ALLOW_SHOW_COMMANDS
    my_message(ER_NOT_ALLOWED_COMMAND, ER(ER_NOT_ALLOWED_COMMAND),
               MYF(0));	/* purecov: inspected */
    goto error;
#else
    {
      if (check_access(thd, FILE_ACL, any_db,0,0,0,0))
	goto error;
      res= ha_show_status(thd, lex->create_info.db_type, HA_ENGINE_LOGS);
      break;
    }
#endif
  case SQLCOM_CHANGE_DB:
  {
    LEX_STRING db_str= { (char *) select_lex->db, strlen(select_lex->db) };

    if (!mysql_change_db(thd, &db_str, FALSE))
      send_ok(thd);

    break;
  }

  case SQLCOM_LOAD:
  {
    DBUG_ASSERT(first_table == all_tables && first_table != 0);
    uint privilege= (lex->duplicates == DUP_REPLACE ?
		     INSERT_ACL | DELETE_ACL : INSERT_ACL) |
                    (lex->local_file ? 0 : FILE_ACL);

    if (lex->local_file)
    {
      if (!(thd->client_capabilities & CLIENT_LOCAL_FILES) ||
          !opt_local_infile)
      {
	my_message(ER_NOT_ALLOWED_COMMAND, ER(ER_NOT_ALLOWED_COMMAND), MYF(0));
	goto error;
      }
    }

    if (check_one_table_access(thd, privilege, all_tables))
      goto error;

    res= mysql_load(thd, lex->exchange, first_table, lex->field_list,
                    lex->update_list, lex->value_list, lex->duplicates,
                    lex->ignore, (bool) lex->local_file);
    break;
  }

  case SQLCOM_SET_OPTION:
  {
    List<set_var_base> *lex_var_list= &lex->var_list;

    if (lex->autocommit && end_active_trans(thd))
      goto error;

    if ((check_table_access(thd, SELECT_ACL, all_tables, 0) ||
	 open_and_lock_tables(thd, all_tables)))
      goto error;
    if (lex->one_shot_set && not_all_support_one_shot(lex_var_list))
    {
      my_error(ER_RESERVED_SYNTAX, MYF(0), "SET ONE_SHOT");
      goto error;
    }
    if (!(res= sql_set_variables(thd, lex_var_list)))
    {
      /*
        If the previous command was a SET ONE_SHOT, we don't want to forget
        about the ONE_SHOT property of that SET. So we use a |= instead of = .
      */
      thd->one_shot_set|= lex->one_shot_set;
      send_ok(thd);
    }
    break;
  }

  case SQLCOM_UNLOCK_TABLES:
    /*
      It is critical for mysqldump --single-transaction --master-data that
      UNLOCK TABLES does not implicitely commit a connection which has only
      done FLUSH TABLES WITH READ LOCK + BEGIN. If this assumption becomes
      false, mysqldump will not work.
    */
    unlock_locked_tables(thd);
    if (thd->options & OPTION_TABLE_LOCK)
    {
      end_active_trans(thd);
      thd->options&= ~(ulong) (OPTION_TABLE_LOCK);
    }
    if (thd->global_read_lock)
      unlock_global_read_lock(thd);
    send_ok(thd);
    break;
  case SQLCOM_LOCK_TABLES:
    unlock_locked_tables(thd);
    /* we must end the trasaction first, regardless of anything */
    if (end_active_trans(thd))
      goto error;
    if (check_table_access(thd, LOCK_TABLES_ACL | SELECT_ACL, all_tables, 0))
      goto error;
    thd->in_lock_tables=1;
    thd->options|= OPTION_TABLE_LOCK;

    if (!(res= simple_open_n_lock_tables(thd, all_tables)))
    {
#ifdef HAVE_QUERY_CACHE
      if (thd->variables.query_cache_wlock_invalidate)
	query_cache.invalidate_locked_for_write(first_table);
#endif /*HAVE_QUERY_CACHE*/
      thd->locked_tables=thd->lock;
      thd->lock=0;
      send_ok(thd);
    }
    else
    {
      /* 
        Need to end the current transaction, so the storage engine (InnoDB)
        can free its locks if LOCK TABLES locked some tables before finding
        that it can't lock a table in its list
      */
      end_active_trans(thd);
      thd->options&= ~(ulong) (OPTION_TABLE_LOCK);
    }
    thd->in_lock_tables=0;
    break;
  case SQLCOM_CREATE_DB:
  {
    /*
      As mysql_create_db() may modify HA_CREATE_INFO structure passed to
      it, we need to use a copy of LEX::create_info to make execution
      prepared statement- safe.
    */
    HA_CREATE_INFO create_info(lex->create_info);
    if (end_active_trans(thd))
    {
      res= -1;
      break;
    }
    char *alias;
    if (!(alias=thd->strmake(lex->name.str, lex->name.length)) ||
        check_db_name(&lex->name))
    {
      my_error(ER_WRONG_DB_NAME, MYF(0), lex->name.str);
      break;
    }
    /*
      If in a slave thread :
      CREATE DATABASE DB was certainly not preceded by USE DB.
      For that reason, db_ok() in sql/slave.cc did not check the
      do_db/ignore_db. And as this query involves no tables, tables_ok()
      above was not called. So we have to check rules again here.
    */
#ifdef HAVE_REPLICATION
    if (thd->slave_thread && 
	(!rpl_filter->db_ok(lex->name.str) ||
	 !rpl_filter->db_ok_with_wild_table(lex->name.str)))
    {
      my_message(ER_SLAVE_IGNORED_TABLE, ER(ER_SLAVE_IGNORED_TABLE), MYF(0));
      break;
    }
#endif
    if (check_access(thd,CREATE_ACL,lex->name.str, 0, 1, 0,
                     is_schema_db(lex->name.str)))
      break;
    res= mysql_create_db(thd,(lower_case_table_names == 2 ? alias :
                              lex->name.str), &create_info, 0);
    break;
  }
  case SQLCOM_DROP_DB:
  {
    if (end_active_trans(thd))
    {
      res= -1;
      break;
    }
    if (check_db_name(&lex->name))
    {
      my_error(ER_WRONG_DB_NAME, MYF(0), lex->name.str);
      break;
    }
    /*
      If in a slave thread :
      DROP DATABASE DB may not be preceded by USE DB.
      For that reason, maybe db_ok() in sql/slave.cc did not check the 
      do_db/ignore_db. And as this query involves no tables, tables_ok()
      above was not called. So we have to check rules again here.
    */
#ifdef HAVE_REPLICATION
    if (thd->slave_thread && 
	(!rpl_filter->db_ok(lex->name.str) ||
	 !rpl_filter->db_ok_with_wild_table(lex->name.str)))
    {
      my_message(ER_SLAVE_IGNORED_TABLE, ER(ER_SLAVE_IGNORED_TABLE), MYF(0));
      break;
    }
#endif
    if (check_access(thd,DROP_ACL,lex->name.str,0,1,0,
                     is_schema_db(lex->name.str)))
      break;
    if (thd->locked_tables || thd->active_transaction())
    {
      my_message(ER_LOCK_OR_ACTIVE_TRANSACTION,
                 ER(ER_LOCK_OR_ACTIVE_TRANSACTION), MYF(0));
      goto error;
    }
    res= mysql_rm_db(thd, lex->name.str, lex->drop_if_exists, 0);
    break;
  }
  case SQLCOM_ALTER_DB_UPGRADE:
  {
    LEX_STRING *db= & lex->name;
    if (end_active_trans(thd))
    {
      res= 1;
      break;
    }
#ifdef HAVE_REPLICATION
    if (thd->slave_thread && 
       (!rpl_filter->db_ok(db->str) ||
        !rpl_filter->db_ok_with_wild_table(db->str)))
    {
      res= 1;
      my_message(ER_SLAVE_IGNORED_TABLE, ER(ER_SLAVE_IGNORED_TABLE), MYF(0));
      break;
    }
#endif
    if (check_db_name(db))
    {
      my_error(ER_WRONG_DB_NAME, MYF(0), db->str);
      break;
    }
    if (check_access(thd, ALTER_ACL, db->str, 0, 1, 0, is_schema_db(db->str)) ||
        check_access(thd, DROP_ACL, db->str, 0, 1, 0, is_schema_db(db->str)) ||
        check_access(thd, CREATE_ACL, db->str, 0, 1, 0, is_schema_db(db->str)))
    {
      res= 1;
      break;
    }
    if (thd->locked_tables || thd->active_transaction())
    {
      res= 1;
      my_message(ER_LOCK_OR_ACTIVE_TRANSACTION,
                 ER(ER_LOCK_OR_ACTIVE_TRANSACTION), MYF(0));
      goto error;
    }

    res= mysql_upgrade_db(thd, db);
    if (!res)
      send_ok(thd);
    break;
  }
  case SQLCOM_ALTER_DB:
  {
    LEX_STRING *db= &lex->name;
    HA_CREATE_INFO create_info(lex->create_info);
    if (check_db_name(db))
    {
      my_error(ER_WRONG_DB_NAME, MYF(0), db->str);
      break;
    }
    /*
      If in a slave thread :
      ALTER DATABASE DB may not be preceded by USE DB.
      For that reason, maybe db_ok() in sql/slave.cc did not check the
      do_db/ignore_db. And as this query involves no tables, tables_ok()
      above was not called. So we have to check rules again here.
    */
#ifdef HAVE_REPLICATION
    if (thd->slave_thread &&
	(!rpl_filter->db_ok(db->str) ||
	 !rpl_filter->db_ok_with_wild_table(db->str)))
    {
      my_message(ER_SLAVE_IGNORED_TABLE, ER(ER_SLAVE_IGNORED_TABLE), MYF(0));
      break;
    }
#endif
    if (check_access(thd, ALTER_ACL, db->str, 0, 1, 0, is_schema_db(db->str)))
      break;
    if (thd->locked_tables || thd->active_transaction())
    {
      my_message(ER_LOCK_OR_ACTIVE_TRANSACTION,
                 ER(ER_LOCK_OR_ACTIVE_TRANSACTION), MYF(0));
      goto error;
    }
    res= mysql_alter_db(thd, db->str, &create_info);
    break;
  }
  case SQLCOM_SHOW_CREATE_DB:
  {
    DBUG_EXECUTE_IF("4x_server_emul",
                    my_error(ER_UNKNOWN_ERROR, MYF(0)); goto error;);
    if (check_db_name(&lex->name))
    {
      my_error(ER_WRONG_DB_NAME, MYF(0), lex->name.str);
      break;
    }
    res= mysqld_show_create_db(thd, lex->name.str, &lex->create_info);
    break;
  }
  case SQLCOM_CREATE_EVENT:
  case SQLCOM_ALTER_EVENT:
  do
  {
    DBUG_ASSERT(lex->event_parse_data);
    if (lex->table_or_sp_used())
    {
      my_error(ER_NOT_SUPPORTED_YET, MYF(0), "Usage of subqueries or stored "
               "function calls as part of this statement");
      break;
    }

    res= sp_process_definer(thd);
    if (res)
      break;

    switch (lex->sql_command) {
    case SQLCOM_CREATE_EVENT:
    {
      bool if_not_exists= (lex->create_info.options &
                           HA_LEX_CREATE_IF_NOT_EXISTS);
      res= Events::create_event(thd, lex->event_parse_data, if_not_exists);
      break;
    }
    case SQLCOM_ALTER_EVENT:
      res= Events::update_event(thd, lex->event_parse_data,
                                lex->spname ? &lex->spname->m_db : NULL,
                                lex->spname ? &lex->spname->m_name : NULL);
      break;
    default:
      DBUG_ASSERT(0);
    }
    DBUG_PRINT("info",("DDL error code=%d", res));
    if (!res)
      send_ok(thd);

  } while (0);
  /* Don't do it, if we are inside a SP */
  if (!thd->spcont)
  {
    delete lex->sphead;
    lex->sphead= NULL;
  }
  /* lex->unit.cleanup() is called outside, no need to call it here */
  break;
  case SQLCOM_SHOW_CREATE_EVENT:
    res= Events::show_create_event(thd, lex->spname->m_db,
                                   lex->spname->m_name);
    break;
  case SQLCOM_DROP_EVENT:
    if (!(res= Events::drop_event(thd,
                                  lex->spname->m_db, lex->spname->m_name,
                                  lex->drop_if_exists)))
      send_ok(thd);
    break;
  case SQLCOM_CREATE_FUNCTION:                  // UDF function
  {
    if (check_access(thd,INSERT_ACL,"mysql",0,1,0,0))
      break;
#ifdef HAVE_DLOPEN
    if (!(res = mysql_create_function(thd, &lex->udf)))
      send_ok(thd);
#else
    my_error(ER_CANT_OPEN_LIBRARY, MYF(0), lex->udf.dl, 0, "feature disabled");
    res= TRUE;
#endif
    break;
  }
#ifndef NO_EMBEDDED_ACCESS_CHECKS
  case SQLCOM_CREATE_USER:
  {
    if (check_access(thd, INSERT_ACL, "mysql", 0, 1, 1, 0) &&
        check_global_access(thd,CREATE_USER_ACL))
      break;
    if (end_active_trans(thd))
      goto error;
    /* Conditionally writes to binlog */
    if (!(res= mysql_create_user(thd, lex->users_list)))
      send_ok(thd);
    break;
  }
  case SQLCOM_DROP_USER:
  {
    if (check_access(thd, DELETE_ACL, "mysql", 0, 1, 1, 0) &&
        check_global_access(thd,CREATE_USER_ACL))
      break;
    if (end_active_trans(thd))
      goto error;
    /* Conditionally writes to binlog */
    if (!(res= mysql_drop_user(thd, lex->users_list)))
      send_ok(thd);
    break;
  }
  case SQLCOM_RENAME_USER:
  {
    if (check_access(thd, UPDATE_ACL, "mysql", 0, 1, 1, 0) &&
        check_global_access(thd,CREATE_USER_ACL))
      break;
    if (end_active_trans(thd))
      goto error;
    /* Conditionally writes to binlog */
    if (!(res= mysql_rename_user(thd, lex->users_list)))
      send_ok(thd);
    break;
  }
  case SQLCOM_REVOKE_ALL:
  {
    if (end_active_trans(thd))
      goto error;
    if (check_access(thd, UPDATE_ACL, "mysql", 0, 1, 1, 0) &&
        check_global_access(thd,CREATE_USER_ACL))
      break;
    /* Conditionally writes to binlog */
    if (!(res = mysql_revoke_all(thd, lex->users_list)))
      send_ok(thd);
    break;
  }
  case SQLCOM_REVOKE:
  case SQLCOM_GRANT:
  {
    if (end_active_trans(thd))
      goto error;

    if (check_access(thd, lex->grant | lex->grant_tot_col | GRANT_ACL,
		     first_table ?  first_table->db : select_lex->db,
		     first_table ? &first_table->grant.privilege : 0,
		     first_table ? 0 : 1, 0,
                     first_table ? (bool) first_table->schema_table :
                     select_lex->db ? is_schema_db(select_lex->db) : 0))
      goto error;

    if (thd->security_ctx->user)              // If not replication
    {
      LEX_USER *user, *tmp_user;

      List_iterator <LEX_USER> user_list(lex->users_list);
      while ((tmp_user= user_list++))
      {
        if (!(user= get_current_user(thd, tmp_user)))
          goto error;
        if (specialflag & SPECIAL_NO_RESOLVE &&
            hostname_requires_resolving(user->host.str))
          push_warning_printf(thd, MYSQL_ERROR::WARN_LEVEL_WARN,
                              ER_WARN_HOSTNAME_WONT_WORK,
                              ER(ER_WARN_HOSTNAME_WONT_WORK),
                              user->host.str);
        // Are we trying to change a password of another user
        DBUG_ASSERT(user->host.str != 0);
        if (strcmp(thd->security_ctx->user, user->user.str) ||
            my_strcasecmp(system_charset_info,
                          user->host.str, thd->security_ctx->host_or_ip))
        {
          // TODO: use check_change_password()
          if (is_acl_user(user->host.str, user->user.str) &&
              user->password.str &&
              check_access(thd, UPDATE_ACL,"mysql",0,1,1,0))
          {
            my_message(ER_PASSWORD_NOT_ALLOWED,
                       ER(ER_PASSWORD_NOT_ALLOWED), MYF(0));
            goto error;
          }
        }
      }
    }
    if (first_table)
    {
      if (lex->type == TYPE_ENUM_PROCEDURE ||
          lex->type == TYPE_ENUM_FUNCTION)
      {
        uint grants= lex->all_privileges 
		   ? (PROC_ACLS & ~GRANT_ACL) | (lex->grant & GRANT_ACL)
		   : lex->grant;
        if (check_grant_routine(thd, grants | GRANT_ACL, all_tables,
                                lex->type == TYPE_ENUM_PROCEDURE, 0))
	  goto error;
        /* Conditionally writes to binlog */
        res= mysql_routine_grant(thd, all_tables,
                                 lex->type == TYPE_ENUM_PROCEDURE, 
                                 lex->users_list, grants,
                                 lex->sql_command == SQLCOM_REVOKE, 0);
      }
      else
      {
	if (check_grant(thd,(lex->grant | lex->grant_tot_col | GRANT_ACL),
                        all_tables, 0, UINT_MAX, 0))
	  goto error;
        /* Conditionally writes to binlog */
        res= mysql_table_grant(thd, all_tables, lex->users_list,
			       lex->columns, lex->grant,
			       lex->sql_command == SQLCOM_REVOKE);
      }
    }
    else
    {
      if (lex->columns.elements || lex->type)
      {
	my_message(ER_ILLEGAL_GRANT_FOR_TABLE, ER(ER_ILLEGAL_GRANT_FOR_TABLE),
                   MYF(0));
        goto error;
      }
      else
	/* Conditionally writes to binlog */
	res = mysql_grant(thd, select_lex->db, lex->users_list, lex->grant,
			  lex->sql_command == SQLCOM_REVOKE);
      if (!res)
      {
	if (lex->sql_command == SQLCOM_GRANT)
	{
	  List_iterator <LEX_USER> str_list(lex->users_list);
	  LEX_USER *user, *tmp_user;
	  while ((tmp_user=str_list++))
          {
            if (!(user= get_current_user(thd, tmp_user)))
              goto error;
	    reset_mqh(user, 0);
          }
	}
      }
    }
    break;
  }
#endif /*!NO_EMBEDDED_ACCESS_CHECKS*/
  case SQLCOM_RESET:
    /*
      RESET commands are never written to the binary log, so we have to
      initialize this variable because RESET shares the same code as FLUSH
    */
    lex->no_write_to_binlog= 1;
  case SQLCOM_FLUSH:
  {
    bool write_to_binlog;
    if (check_global_access(thd,RELOAD_ACL))
      goto error;

    /*
      reload_acl_and_cache() will tell us if we are allowed to write to the
      binlog or not.
    */
    if (!reload_acl_and_cache(thd, lex->type, first_table, &write_to_binlog))
    {
      /*
        We WANT to write and we CAN write.
        ! we write after unlocking the table.
      */
      /*
        Presumably, RESET and binlog writing doesn't require synchronization
      */
      if (!lex->no_write_to_binlog && write_to_binlog)
      {
        write_bin_log(thd, FALSE, thd->query, thd->query_length);
      }
      send_ok(thd);
    } 
    
    break;
  }
  case SQLCOM_KILL:
  {
    Item *it= (Item *)lex->value_list.head();

    if (lex->table_or_sp_used())
    {
      my_error(ER_NOT_SUPPORTED_YET, MYF(0), "Usage of subqueries or stored "
               "function calls as part of this statement");
      break;
    }

    if ((!it->fixed && it->fix_fields(lex->thd, &it)) || it->check_cols(1))
    {
      my_message(ER_SET_CONSTANTS_ONLY, ER(ER_SET_CONSTANTS_ONLY),
		 MYF(0));
      goto error;
    }
    sql_kill(thd, (ulong)it->val_int(), lex->type & ONLY_KILL_QUERY);
    break;
  }
#ifndef NO_EMBEDDED_ACCESS_CHECKS
  case SQLCOM_SHOW_GRANTS:
  {
    LEX_USER *grant_user= get_current_user(thd, lex->grant_user);
    if (!grant_user)
      goto error;
    if ((thd->security_ctx->priv_user &&
	 !strcmp(thd->security_ctx->priv_user, grant_user->user.str)) ||
	!check_access(thd, SELECT_ACL, "mysql",0,1,0,0))
    {
      res = mysql_show_grants(thd, grant_user);
    }
    break;
  }
#endif
  case SQLCOM_HA_OPEN:
    DBUG_ASSERT(first_table == all_tables && first_table != 0);
    if (check_table_access(thd, SELECT_ACL, all_tables, 0))
      goto error;
    res= mysql_ha_open(thd, first_table, 0);
    break;
  case SQLCOM_HA_CLOSE:
    DBUG_ASSERT(first_table == all_tables && first_table != 0);
    res= mysql_ha_close(thd, first_table);
    break;
  case SQLCOM_HA_READ:
    DBUG_ASSERT(first_table == all_tables && first_table != 0);
    /*
      There is no need to check for table permissions here, because
      if a user has no permissions to read a table, he won't be
      able to open it (with SQLCOM_HA_OPEN) in the first place.
    */
    unit->set_limit(select_lex);
    res= mysql_ha_read(thd, first_table, lex->ha_read_mode, lex->ident.str,
                       lex->insert_list, lex->ha_rkey_mode, select_lex->where,
                       unit->select_limit_cnt, unit->offset_limit_cnt);
    break;

  case SQLCOM_BEGIN:
    if (thd->transaction.xid_state.xa_state != XA_NOTR)
    {
      my_error(ER_XAER_RMFAIL, MYF(0),
               xa_state_names[thd->transaction.xid_state.xa_state]);
      break;
    }
    if (begin_trans(thd))
      goto error;
    send_ok(thd);
    break;
  case SQLCOM_COMMIT:
    if (end_trans(thd, lex->tx_release ? COMMIT_RELEASE :
                              lex->tx_chain ? COMMIT_AND_CHAIN : COMMIT))
      goto error;
    send_ok(thd);
    break;
  case SQLCOM_ROLLBACK:
    if (end_trans(thd, lex->tx_release ? ROLLBACK_RELEASE :
                              lex->tx_chain ? ROLLBACK_AND_CHAIN : ROLLBACK))
      goto error;
    send_ok(thd);
    break;
  case SQLCOM_RELEASE_SAVEPOINT:
  {
    SAVEPOINT *sv;
    for (sv=thd->transaction.savepoints; sv; sv=sv->prev)
    {
      if (my_strnncoll(system_charset_info,
                       (uchar *)lex->ident.str, lex->ident.length,
                       (uchar *)sv->name, sv->length) == 0)
        break;
    }
    if (sv)
    {
      if (ha_release_savepoint(thd, sv))
        res= TRUE; // cannot happen
      else
        send_ok(thd);
      thd->transaction.savepoints=sv->prev;
    }
    else
      my_error(ER_SP_DOES_NOT_EXIST, MYF(0), "SAVEPOINT", lex->ident.str);
    break;
  }
  case SQLCOM_ROLLBACK_TO_SAVEPOINT:
  {
    SAVEPOINT *sv;
    for (sv=thd->transaction.savepoints; sv; sv=sv->prev)
    {
      if (my_strnncoll(system_charset_info,
                       (uchar *)lex->ident.str, lex->ident.length,
                       (uchar *)sv->name, sv->length) == 0)
        break;
    }
    if (sv)
    {
      if (ha_rollback_to_savepoint(thd, sv))
        res= TRUE; // cannot happen
      else
      {
        if (((thd->options & OPTION_KEEP_LOG) || 
             thd->transaction.all.modified_non_trans_table) &&
            !thd->slave_thread)
          push_warning(thd, MYSQL_ERROR::WARN_LEVEL_WARN,
                       ER_WARNING_NOT_COMPLETE_ROLLBACK,
                       ER(ER_WARNING_NOT_COMPLETE_ROLLBACK));
        send_ok(thd);
      }
      thd->transaction.savepoints=sv;
    }
    else
      my_error(ER_SP_DOES_NOT_EXIST, MYF(0), "SAVEPOINT", lex->ident.str);
    break;
  }
  case SQLCOM_SAVEPOINT:
    if (!(thd->options & (OPTION_NOT_AUTOCOMMIT | OPTION_BEGIN) ||
          thd->in_sub_stmt) || !opt_using_transactions)
      send_ok(thd);
    else
    {
      SAVEPOINT **sv, *newsv;
      for (sv=&thd->transaction.savepoints; *sv; sv=&(*sv)->prev)
      {
        if (my_strnncoll(system_charset_info,
                         (uchar *)lex->ident.str, lex->ident.length,
                         (uchar *)(*sv)->name, (*sv)->length) == 0)
          break;
      }
      if (*sv) /* old savepoint of the same name exists */
      {
        newsv=*sv;
        ha_release_savepoint(thd, *sv); // it cannot fail
        *sv=(*sv)->prev;
      }
      else if ((newsv=(SAVEPOINT *) alloc_root(&thd->transaction.mem_root,
                                               savepoint_alloc_size)) == 0)
      {
        my_error(ER_OUT_OF_RESOURCES, MYF(0));
        break;
      }
      newsv->name=strmake_root(&thd->transaction.mem_root,
                               lex->ident.str, lex->ident.length);
      newsv->length=lex->ident.length;
      /*
        if we'll get an error here, don't add new savepoint to the list.
        we'll lose a little bit of memory in transaction mem_root, but it'll
        be free'd when transaction ends anyway
      */
      if (ha_savepoint(thd, newsv))
        res= TRUE;
      else
      {
        newsv->prev=thd->transaction.savepoints;
        thd->transaction.savepoints=newsv;
        send_ok(thd);
      }
    }
    break;
  case SQLCOM_CREATE_PROCEDURE:
  case SQLCOM_CREATE_SPFUNCTION:
  {
    uint namelen;
    char *name;
    int sp_result= SP_INTERNAL_ERROR;

    DBUG_ASSERT(lex->sphead != 0);
    DBUG_ASSERT(lex->sphead->m_db.str); /* Must be initialized in the parser */
    /*
      Verify that the database name is allowed, optionally
      lowercase it.
    */
    if (check_db_name(&lex->sphead->m_db))
    {
      my_error(ER_WRONG_DB_NAME, MYF(0), lex->sphead->m_db.str);
      goto create_sp_error;
    }

    /*
      Check that a database directory with this name
      exists. Design note: This won't work on virtual databases
      like information_schema.
    */
    if (check_db_dir_existence(lex->sphead->m_db.str))
    {
      my_error(ER_BAD_DB_ERROR, MYF(0), lex->sphead->m_db.str);
      goto create_sp_error;
    }

    if (check_access(thd, CREATE_PROC_ACL, lex->sphead->m_db.str, 0, 0, 0,
                     is_schema_db(lex->sphead->m_db.str)))
      goto create_sp_error;

    if (end_active_trans(thd))
      goto create_sp_error;

    name= lex->sphead->name(&namelen);
#ifdef HAVE_DLOPEN
    if (lex->sphead->m_type == TYPE_ENUM_FUNCTION)
    {
      udf_func *udf = find_udf(name, namelen);

      if (udf)
      {
        my_error(ER_UDF_EXISTS, MYF(0), name);
        goto create_sp_error;
      }
    }
#endif

    if (sp_process_definer(thd))
      goto create_sp_error;

    res= (sp_result= lex->sphead->create(thd));
    switch (sp_result) {
    case SP_OK:
#ifndef NO_EMBEDDED_ACCESS_CHECKS
      /* only add privileges if really neccessary */
      if (sp_automatic_privileges && !opt_noacl &&
          check_routine_access(thd, DEFAULT_CREATE_PROC_ACLS,
                               lex->sphead->m_db.str, name,
                               lex->sql_command == SQLCOM_CREATE_PROCEDURE, 1))
      {
        if (sp_grant_privileges(thd, lex->sphead->m_db.str, name,
                                lex->sql_command == SQLCOM_CREATE_PROCEDURE))
          push_warning(thd, MYSQL_ERROR::WARN_LEVEL_WARN,
                       ER_PROC_AUTO_GRANT_FAIL,
                       ER(ER_PROC_AUTO_GRANT_FAIL));
        close_thread_tables(thd);
      }
#endif
    break;
    case SP_WRITE_ROW_FAILED:
      my_error(ER_SP_ALREADY_EXISTS, MYF(0), SP_TYPE_STRING(lex), name);
    break;
    case SP_BAD_IDENTIFIER:
      my_error(ER_TOO_LONG_IDENT, MYF(0), name);
    break;
    case SP_BODY_TOO_LONG:
      my_error(ER_TOO_LONG_BODY, MYF(0), name);
    break;
    case SP_FLD_STORE_FAILED:
      my_error(ER_CANT_CREATE_SROUTINE, MYF(0), name);
      break;
    default:
      my_error(ER_SP_STORE_FAILED, MYF(0), SP_TYPE_STRING(lex), name);
    break;
    } /* end switch */

    /*
      Capture all errors within this CASE and
      clean up the environment.
    */
create_sp_error:
    if (sp_result != SP_OK )
      goto error;
    send_ok(thd);
    break; /* break super switch */
  } /* end case group bracket */
  case SQLCOM_CALL:
    {
      sp_head *sp;

      /*
        This will cache all SP and SF and open and lock all tables
        required for execution.
      */
      if (check_table_access(thd, SELECT_ACL, all_tables, 0) ||
	  open_and_lock_tables(thd, all_tables))
       goto error;

      /*
        By this moment all needed SPs should be in cache so no need to look 
        into DB. 
      */
      if (!(sp= sp_find_routine(thd, TYPE_ENUM_PROCEDURE, lex->spname,
                                &thd->sp_proc_cache, TRUE)))
      {
	my_error(ER_SP_DOES_NOT_EXIST, MYF(0), "PROCEDURE",
                 lex->spname->m_qname.str);
	goto error;
      }
      else
      {
	ha_rows select_limit;
        /* bits that should be cleared in thd->server_status */
	uint bits_to_be_cleared= 0;
        /*
          Check that the stored procedure doesn't contain Dynamic SQL
          and doesn't return result sets: such stored procedures can't
          be called from a function or trigger.
        */
        if (thd->in_sub_stmt)
        {
          const char *where= (thd->in_sub_stmt & SUB_STMT_TRIGGER ?
                              "trigger" : "function");
          if (sp->is_not_allowed_in_function(where))
            goto error;
        }

	my_bool save_no_send_ok= thd->net.no_send_ok;
	thd->net.no_send_ok= TRUE;
	if (sp->m_flags & sp_head::MULTI_RESULTS)
	{
	  if (! (thd->client_capabilities & CLIENT_MULTI_RESULTS))
	  {
            /*
              The client does not support multiple result sets being sent
              back
            */
	    my_error(ER_SP_BADSELECT, MYF(0), sp->m_qname.str);
	    thd->net.no_send_ok= save_no_send_ok;
	    goto error;
	  }
          /*
            If SERVER_MORE_RESULTS_EXISTS is not set,
            then remember that it should be cleared
          */
	  bits_to_be_cleared= (~thd->server_status &
                               SERVER_MORE_RESULTS_EXISTS);
	  thd->server_status|= SERVER_MORE_RESULTS_EXISTS;
	}

#ifndef NO_EMBEDDED_ACCESS_CHECKS
	if (check_routine_access(thd, EXECUTE_ACL,
				 sp->m_db.str, sp->m_name.str, TRUE, FALSE))
	{
	  thd->net.no_send_ok= save_no_send_ok;
	  goto error;
	}
#endif
	select_limit= thd->variables.select_limit;
	thd->variables.select_limit= HA_POS_ERROR;

        /* 
          We never write CALL statements into binlog:
           - If the mode is non-prelocked, each statement will be logged
             separately.
           - If the mode is prelocked, the invoking statement will care
             about writing into binlog.
          So just execute the statement.
        */
	res= sp->execute_procedure(thd, &lex->value_list);
	/*
          If warnings have been cleared, we have to clear total_warn_count
          too, otherwise the clients get confused.
	 */
	if (thd->warn_list.is_empty())
	  thd->total_warn_count= 0;

	thd->variables.select_limit= select_limit;

	thd->net.no_send_ok= save_no_send_ok;
        thd->server_status&= ~bits_to_be_cleared;

	if (!res)
	  send_ok(thd, (ulong) (thd->row_count_func < 0 ? 0 :
                                thd->row_count_func));
	else
        {
          DBUG_ASSERT(thd->is_error() || thd->killed);
	  goto error;		// Substatement should already have sent error
        }
      }
      break;
    }
  case SQLCOM_ALTER_PROCEDURE:
  case SQLCOM_ALTER_FUNCTION:
    {
      int sp_result;
      sp_head *sp;
      st_sp_chistics chistics;

      memcpy(&chistics, &lex->sp_chistics, sizeof(chistics));
      if (lex->sql_command == SQLCOM_ALTER_PROCEDURE)
        sp= sp_find_routine(thd, TYPE_ENUM_PROCEDURE, lex->spname,
                            &thd->sp_proc_cache, FALSE);
      else
        sp= sp_find_routine(thd, TYPE_ENUM_FUNCTION, lex->spname,
                            &thd->sp_func_cache, FALSE);
      mysql_reset_errors(thd, 0);
      if (! sp)
      {
	if (lex->spname->m_db.str)
	  sp_result= SP_KEY_NOT_FOUND;
	else
	{
	  my_message(ER_NO_DB_ERROR, ER(ER_NO_DB_ERROR), MYF(0));
	  goto error;
	}
      }
      else
      {
        if (check_routine_access(thd, ALTER_PROC_ACL, sp->m_db.str, 
				 sp->m_name.str,
                                 lex->sql_command == SQLCOM_ALTER_PROCEDURE, 0))
	  goto error;

        if (end_active_trans(thd)) 
          goto error;
	memcpy(&lex->sp_chistics, &chistics, sizeof(lex->sp_chistics));
        if ((sp->m_type == TYPE_ENUM_FUNCTION) &&
            !trust_function_creators &&  mysql_bin_log.is_open() &&
            !sp->m_chistics->detistic &&
            (chistics.daccess == SP_CONTAINS_SQL ||
             chistics.daccess == SP_MODIFIES_SQL_DATA))
        {
          my_message(ER_BINLOG_UNSAFE_ROUTINE,
		     ER(ER_BINLOG_UNSAFE_ROUTINE), MYF(0));
          sp_result= SP_INTERNAL_ERROR;
        }
        else
        {
          /*
            Note that if you implement the capability of ALTER FUNCTION to
            alter the body of the function, this command should be made to
            follow the restrictions that log-bin-trust-function-creators=0
            already puts on CREATE FUNCTION.
          */
          /* Conditionally writes to binlog */

          int type= lex->sql_command == SQLCOM_ALTER_PROCEDURE ?
                    TYPE_ENUM_PROCEDURE :
                    TYPE_ENUM_FUNCTION;

          sp_result= sp_update_routine(thd,
                                       type,
                                       lex->spname,
                                       &lex->sp_chistics);
        }
      }
      switch (sp_result)
      {
      case SP_OK:
	send_ok(thd);
	break;
      case SP_KEY_NOT_FOUND:
	my_error(ER_SP_DOES_NOT_EXIST, MYF(0),
                 SP_COM_STRING(lex), lex->spname->m_qname.str);
	goto error;
      default:
	my_error(ER_SP_CANT_ALTER, MYF(0),
                 SP_COM_STRING(lex), lex->spname->m_qname.str);
	goto error;
      }
      break;
    }
  case SQLCOM_DROP_PROCEDURE:
  case SQLCOM_DROP_FUNCTION:
    {
      int sp_result;
      int type= (lex->sql_command == SQLCOM_DROP_PROCEDURE ?
                 TYPE_ENUM_PROCEDURE : TYPE_ENUM_FUNCTION);

      sp_result= sp_routine_exists_in_table(thd, type, lex->spname);
      mysql_reset_errors(thd, 0);
      if (sp_result == SP_OK)
      {
        char *db= lex->spname->m_db.str;
	char *name= lex->spname->m_name.str;

	if (check_routine_access(thd, ALTER_PROC_ACL, db, name,
                                 lex->sql_command == SQLCOM_DROP_PROCEDURE, 0))
          goto error;

        if (end_active_trans(thd)) 
          goto error;
#ifndef NO_EMBEDDED_ACCESS_CHECKS
	if (sp_automatic_privileges && !opt_noacl &&
	    sp_revoke_privileges(thd, db, name, 
                                 lex->sql_command == SQLCOM_DROP_PROCEDURE))
	{
	  push_warning(thd, MYSQL_ERROR::WARN_LEVEL_WARN, 
		       ER_PROC_AUTO_REVOKE_FAIL,
		       ER(ER_PROC_AUTO_REVOKE_FAIL));
	}
#endif
        /* Conditionally writes to binlog */

        int type= lex->sql_command == SQLCOM_DROP_PROCEDURE ?
                  TYPE_ENUM_PROCEDURE :
                  TYPE_ENUM_FUNCTION;

        sp_result= sp_drop_routine(thd, type, lex->spname);
      }
      else
      {
#ifdef HAVE_DLOPEN
	if (lex->sql_command == SQLCOM_DROP_FUNCTION)
	{
          udf_func *udf = find_udf(lex->spname->m_name.str,
                                   lex->spname->m_name.length);
          if (udf)
          {
	    if (check_access(thd, DELETE_ACL, "mysql", 0, 1, 0, 0))
	      goto error;

	    if (!(res = mysql_drop_function(thd, &lex->spname->m_name)))
	    {
	      send_ok(thd);
	      break;
	    }
	  }
	}
#endif
	if (lex->spname->m_db.str)
	  sp_result= SP_KEY_NOT_FOUND;
	else
	{
	  my_message(ER_NO_DB_ERROR, ER(ER_NO_DB_ERROR), MYF(0));
	  goto error;
	}
      }
      res= sp_result;
      switch (sp_result) {
      case SP_OK:
	send_ok(thd);
	break;
      case SP_KEY_NOT_FOUND:
	if (lex->drop_if_exists)
	{
	  push_warning_printf(thd, MYSQL_ERROR::WARN_LEVEL_NOTE,
			      ER_SP_DOES_NOT_EXIST, ER(ER_SP_DOES_NOT_EXIST),
			      SP_COM_STRING(lex), lex->spname->m_name.str);
	  res= FALSE;
	  send_ok(thd);
	  break;
	}
	my_error(ER_SP_DOES_NOT_EXIST, MYF(0),
                 SP_COM_STRING(lex), lex->spname->m_qname.str);
	goto error;
      default:
	my_error(ER_SP_DROP_FAILED, MYF(0),
                 SP_COM_STRING(lex), lex->spname->m_qname.str);
	goto error;
      }
      break;
    }
  case SQLCOM_SHOW_CREATE_PROC:
    {
      if (sp_show_create_routine(thd, TYPE_ENUM_PROCEDURE, lex->spname))
      {
	my_error(ER_SP_DOES_NOT_EXIST, MYF(0),
                 SP_COM_STRING(lex), lex->spname->m_name.str);
	goto error;
      }
      break;
    }
  case SQLCOM_SHOW_CREATE_FUNC:
    {
      if (sp_show_create_routine(thd, TYPE_ENUM_FUNCTION, lex->spname))
      {
	my_error(ER_SP_DOES_NOT_EXIST, MYF(0),
                 SP_COM_STRING(lex), lex->spname->m_name.str);
	goto error;
      }
      break;
    }
#ifdef NOT_USED
  case SQLCOM_SHOW_STATUS_PROC:
    {
      res= sp_show_status_routine(thd, TYPE_ENUM_PROCEDURE,
                                  (lex->wild ? lex->wild->ptr() : NullS));
      break;
    }
  case SQLCOM_SHOW_STATUS_FUNC:
    {
      res= sp_show_status_routine(thd, TYPE_ENUM_FUNCTION,
                                  (lex->wild ? lex->wild->ptr() : NullS));
      break;
    }
#endif
#ifndef DBUG_OFF
  case SQLCOM_SHOW_PROC_CODE:
  case SQLCOM_SHOW_FUNC_CODE:
    {
      sp_head *sp;

      if (lex->sql_command == SQLCOM_SHOW_PROC_CODE)
        sp= sp_find_routine(thd, TYPE_ENUM_PROCEDURE, lex->spname,
                            &thd->sp_proc_cache, FALSE);
      else
        sp= sp_find_routine(thd, TYPE_ENUM_FUNCTION, lex->spname,
                            &thd->sp_func_cache, FALSE);
      if (!sp || sp->show_routine_code(thd))
      {
        /* We don't distinguish between errors for now */
        my_error(ER_SP_DOES_NOT_EXIST, MYF(0),
                 SP_COM_STRING(lex), lex->spname->m_name.str);
        goto error;
      }
      break;
    }
#endif // ifndef DBUG_OFF
  case SQLCOM_SHOW_CREATE_TRIGGER:
    {
      if (lex->spname->m_name.length > NAME_LEN)
      {
        my_error(ER_TOO_LONG_IDENT, MYF(0), lex->spname->m_name.str);
        goto error;
      }

      if (show_create_trigger(thd, lex->spname))
        goto error; /* Error has been already logged. */

      break;
    }
  case SQLCOM_CREATE_VIEW:
    {
      /*
        Note: SQLCOM_CREATE_VIEW also handles 'ALTER VIEW' commands
        as specified through the thd->lex->create_view_mode flag.
      */
      if (end_active_trans(thd))
        goto error;

      res= mysql_create_view(thd, first_table, thd->lex->create_view_mode);
      break;
    }
  case SQLCOM_DROP_VIEW:
    {
      if (check_table_access(thd, DROP_ACL, all_tables, 0) ||
          end_active_trans(thd))
        goto error;
      /* Conditionally writes to binlog. */
      res= mysql_drop_view(thd, first_table, thd->lex->drop_mode);
      break;
    }
  case SQLCOM_CREATE_TRIGGER:
  {
    if (end_active_trans(thd))
      goto error;

    /* Conditionally writes to binlog. */
    res= mysql_create_or_drop_trigger(thd, all_tables, 1);

    break;
  }
  case SQLCOM_DROP_TRIGGER:
  {
    if (end_active_trans(thd))
      goto error;

    /* Conditionally writes to binlog. */
    res= mysql_create_or_drop_trigger(thd, all_tables, 0);
    break;
  }
  case SQLCOM_XA_START:
    if (thd->transaction.xid_state.xa_state == XA_IDLE &&
        thd->lex->xa_opt == XA_RESUME)
    {
      if (! thd->transaction.xid_state.xid.eq(thd->lex->xid))
      {
        my_error(ER_XAER_NOTA, MYF(0));
        break;
      }
      thd->transaction.xid_state.xa_state=XA_ACTIVE;
      send_ok(thd);
      break;
    }
    if (thd->lex->xa_opt != XA_NONE)
    { // JOIN is not supported yet. TODO
      my_error(ER_XAER_INVAL, MYF(0));
      break;
    }
    if (thd->transaction.xid_state.xa_state != XA_NOTR)
    {
      my_error(ER_XAER_RMFAIL, MYF(0),
               xa_state_names[thd->transaction.xid_state.xa_state]);
      break;
    }
    if (thd->active_transaction() || thd->locked_tables)
    {
      my_error(ER_XAER_OUTSIDE, MYF(0));
      break;
    }
    if (xid_cache_search(thd->lex->xid))
    {
      my_error(ER_XAER_DUPID, MYF(0));
      break;
    }
    DBUG_ASSERT(thd->transaction.xid_state.xid.is_null());
    thd->transaction.xid_state.xa_state=XA_ACTIVE;
    thd->transaction.xid_state.xid.set(thd->lex->xid);
    xid_cache_insert(&thd->transaction.xid_state);
    thd->transaction.all.modified_non_trans_table= FALSE;
    thd->options= ((thd->options & ~(OPTION_KEEP_LOG)) | OPTION_BEGIN);
    thd->server_status|= SERVER_STATUS_IN_TRANS;
    send_ok(thd);
    break;
  case SQLCOM_XA_END:
    /* fake it */
    if (thd->lex->xa_opt != XA_NONE)
    { // SUSPEND and FOR MIGRATE are not supported yet. TODO
      my_error(ER_XAER_INVAL, MYF(0));
      break;
    }
    if (thd->transaction.xid_state.xa_state != XA_ACTIVE)
    {
      my_error(ER_XAER_RMFAIL, MYF(0),
               xa_state_names[thd->transaction.xid_state.xa_state]);
      break;
    }
    if (!thd->transaction.xid_state.xid.eq(thd->lex->xid))
    {
      my_error(ER_XAER_NOTA, MYF(0));
      break;
    }
    thd->transaction.xid_state.xa_state=XA_IDLE;
    send_ok(thd);
    break;
  case SQLCOM_XA_PREPARE:
    if (thd->transaction.xid_state.xa_state != XA_IDLE)
    {
      my_error(ER_XAER_RMFAIL, MYF(0),
               xa_state_names[thd->transaction.xid_state.xa_state]);
      break;
    }
    if (!thd->transaction.xid_state.xid.eq(thd->lex->xid))
    {
      my_error(ER_XAER_NOTA, MYF(0));
      break;
    }
    if (ha_prepare(thd))
    {
      my_error(ER_XA_RBROLLBACK, MYF(0));
      xid_cache_delete(&thd->transaction.xid_state);
      thd->transaction.xid_state.xa_state=XA_NOTR;
      break;
    }
    thd->transaction.xid_state.xa_state=XA_PREPARED;
    send_ok(thd);
    break;
  case SQLCOM_XA_COMMIT:
    if (!thd->transaction.xid_state.xid.eq(thd->lex->xid))
    {
      XID_STATE *xs=xid_cache_search(thd->lex->xid);
      if (!xs || xs->in_thd)
        my_error(ER_XAER_NOTA, MYF(0));
      else
      {
        ha_commit_or_rollback_by_xid(thd->lex->xid, 1);
        xid_cache_delete(xs);
        send_ok(thd);
      }
      break;
    }
    if (thd->transaction.xid_state.xa_state == XA_IDLE &&
        thd->lex->xa_opt == XA_ONE_PHASE)
    {
      int r;
      if ((r= ha_commit(thd)))
        my_error(r == 1 ? ER_XA_RBROLLBACK : ER_XAER_RMERR, MYF(0));
      else
        send_ok(thd);
    }
    else if (thd->transaction.xid_state.xa_state == XA_PREPARED &&
             thd->lex->xa_opt == XA_NONE)
    {
      if (wait_if_global_read_lock(thd, 0, 0))
      {
        ha_rollback(thd);
        my_error(ER_XAER_RMERR, MYF(0));
      }
      else
      {
        if (ha_commit_one_phase(thd, 1))
          my_error(ER_XAER_RMERR, MYF(0));
        else
          send_ok(thd);
        start_waiting_global_read_lock(thd);
      }
    }
    else
    {
      my_error(ER_XAER_RMFAIL, MYF(0),
               xa_state_names[thd->transaction.xid_state.xa_state]);
      break;
    }
    thd->options&= ~(OPTION_BEGIN | OPTION_KEEP_LOG);
    thd->transaction.all.modified_non_trans_table= FALSE;
    thd->server_status&= ~SERVER_STATUS_IN_TRANS;
    xid_cache_delete(&thd->transaction.xid_state);
    thd->transaction.xid_state.xa_state=XA_NOTR;
    break;
  case SQLCOM_XA_ROLLBACK:
    if (!thd->transaction.xid_state.xid.eq(thd->lex->xid))
    {
      XID_STATE *xs=xid_cache_search(thd->lex->xid);
      if (!xs || xs->in_thd)
        my_error(ER_XAER_NOTA, MYF(0));
      else
      {
        ha_commit_or_rollback_by_xid(thd->lex->xid, 0);
        xid_cache_delete(xs);
        send_ok(thd);
      }
      break;
    }
    if (thd->transaction.xid_state.xa_state != XA_IDLE &&
        thd->transaction.xid_state.xa_state != XA_PREPARED)
    {
      my_error(ER_XAER_RMFAIL, MYF(0),
               xa_state_names[thd->transaction.xid_state.xa_state]);
      break;
    }
    if (ha_rollback(thd))
      my_error(ER_XAER_RMERR, MYF(0));
    else
      send_ok(thd);
    thd->options&= ~(OPTION_BEGIN | OPTION_KEEP_LOG);
    thd->transaction.all.modified_non_trans_table= FALSE;
    thd->server_status&= ~SERVER_STATUS_IN_TRANS;
    xid_cache_delete(&thd->transaction.xid_state);
    thd->transaction.xid_state.xa_state=XA_NOTR;
    break;
  case SQLCOM_XA_RECOVER:
    res= mysql_xa_recover(thd);
    break;
  case SQLCOM_ALTER_TABLESPACE:
    if (check_access(thd, ALTER_ACL, thd->db, 0, 1, 0, thd->db ? is_schema_db(thd->db) : 0))
      break;
    if (!(res= mysql_alter_tablespace(thd, lex->alter_tablespace_info)))
      send_ok(thd);
    break;
  case SQLCOM_INSTALL_PLUGIN:
    if (! (res= mysql_install_plugin(thd, &thd->lex->comment,
                                     &thd->lex->ident)))
      send_ok(thd);
    break;
  case SQLCOM_UNINSTALL_PLUGIN:
    if (! (res= mysql_uninstall_plugin(thd, &thd->lex->comment)))
      send_ok(thd);
    break;
  case SQLCOM_BINLOG_BASE64_EVENT:
  {
#ifndef EMBEDDED_LIBRARY
    mysql_client_binlog_statement(thd);
#else /* EMBEDDED_LIBRARY */
    my_error(ER_OPTION_PREVENTS_STATEMENT, MYF(0), "embedded");
#endif /* EMBEDDED_LIBRARY */
    break;
  }
  case SQLCOM_CREATE_SERVER:
  {
    int error;
    LEX *lex= thd->lex;
    DBUG_PRINT("info", ("case SQLCOM_CREATE_SERVER"));

    if (check_global_access(thd, SUPER_ACL))
      break;

    if ((error= create_server(thd, &lex->server_options)))
    {
      DBUG_PRINT("info", ("problem creating server <%s>",
                          lex->server_options.server_name));
      my_error(error, MYF(0), lex->server_options.server_name);
      break;
    }
    send_ok(thd, 1);
    break;
  }
  case SQLCOM_ALTER_SERVER:
  {
    int error;
    LEX *lex= thd->lex;
    DBUG_PRINT("info", ("case SQLCOM_ALTER_SERVER"));

    if (check_global_access(thd, SUPER_ACL))
      break;

    if ((error= alter_server(thd, &lex->server_options)))
    {
      DBUG_PRINT("info", ("problem altering server <%s>",
                          lex->server_options.server_name));
      my_error(error, MYF(0), lex->server_options.server_name);
      break;
    }
    send_ok(thd, 1);
    break;
  }
  case SQLCOM_DROP_SERVER:
  {
    int err_code;
    LEX *lex= thd->lex;
    DBUG_PRINT("info", ("case SQLCOM_DROP_SERVER"));

    if (check_global_access(thd, SUPER_ACL))
      break;

    if ((err_code= drop_server(thd, &lex->server_options)))
    {
      if (! lex->drop_if_exists && err_code == ER_FOREIGN_SERVER_DOESNT_EXIST)
      {
        DBUG_PRINT("info", ("problem dropping server %s",
                            lex->server_options.server_name));
        my_error(err_code, MYF(0), lex->server_options.server_name);
      }
      else
      {
        send_ok(thd, 0);
      }
      break;
    }
    send_ok(thd, 1);
    break;
  }
  default:
#ifndef EMBEDDED_LIBRARY
    DBUG_ASSERT(0);                             /* Impossible */
#endif
    send_ok(thd);
    break;
  }

  thd->proc_info="query end";

  /*
    Binlog-related cleanup:
    Reset system variables temporarily modified by SET ONE SHOT.

    Exception: If this is a SET, do nothing. This is to allow
    mysqlbinlog to print many SET commands (in this case we want the
    charset temp setting to live until the real query). This is also
    needed so that SET CHARACTER_SET_CLIENT... does not cancel itself
    immediately.
  */
  if (thd->one_shot_set && lex->sql_command != SQLCOM_SET_OPTION)
    reset_one_shot_variables(thd);

  /*
    The return value for ROW_COUNT() is "implementation dependent" if the
    statement is not DELETE, INSERT or UPDATE, but -1 is what JDBC and ODBC
    wants. We also keep the last value in case of SQLCOM_CALL or
    SQLCOM_EXECUTE.
  */
  if (!(sql_command_flags[lex->sql_command] & CF_HAS_ROW_COUNT))
    thd->row_count_func= -1;

  goto finish;

error:
  res= TRUE;

finish:
  if (need_start_waiting)
  {
    /*
      Release the protection against the global read lock and wake
      everyone, who might want to set a global read lock.
    */
    start_waiting_global_read_lock(thd);
  }
  DBUG_RETURN(res || thd->is_error());
}


static bool execute_sqlcom_select(THD *thd, TABLE_LIST *all_tables)
{
  LEX	*lex= thd->lex;
  select_result *result=lex->result;
  bool res;
  /* assign global limit variable if limit is not given */
  {
    SELECT_LEX *param= lex->unit.global_parameters;
    if (!param->explicit_limit)
      param->select_limit=
        new Item_int((ulonglong) thd->variables.select_limit);
  }
  if (!(res= open_and_lock_tables(thd, all_tables)))
  {
    if (lex->describe)
    {
      /*
        We always use select_send for EXPLAIN, even if it's an EXPLAIN
        for SELECT ... INTO OUTFILE: a user application should be able
        to prepend EXPLAIN to any query and receive output for it,
        even if the query itself redirects the output.
      */
      if (!(result= new select_send()))
        return 1;                               /* purecov: inspected */
      thd->send_explain_fields(result);
      res= mysql_explain_union(thd, &thd->lex->unit, result);
      if (lex->describe & DESCRIBE_EXTENDED)
      {
        char buff[1024];
        String str(buff,(uint32) sizeof(buff), system_charset_info);
        str.length(0);
        thd->lex->unit.print(&str);
        str.append('\0');
        push_warning(thd, MYSQL_ERROR::WARN_LEVEL_NOTE,
                     ER_YES, str.ptr());
      }
      result->send_eof();
      delete result;
    }
    else
    {
      if (!result && !(result= new select_send()))
        return 1;                               /* purecov: inspected */
      query_cache_store_query(thd, all_tables);
      res= handle_select(thd, lex, result, 0);
      if (result != lex->result)
        delete result;
    }
  }
  return res;
}


/*
  Check grants for commands which work only with one table.

  SYNOPSIS
    check_single_table_access()
    thd			Thread handler
    privilege		requested privilege
    all_tables		global table list of query
    no_errors           FALSE/TRUE - report/don't report error to
                            the client (using my_error() call).

  RETURN
    0 - OK
    1 - access denied, error is sent to client
*/

bool check_single_table_access(THD *thd, ulong privilege, 
                               TABLE_LIST *all_tables, bool no_errors)
{
  Security_context * backup_ctx= thd->security_ctx;

  /* we need to switch to the saved context (if any) */
  if (all_tables->security_ctx)
    thd->security_ctx= all_tables->security_ctx;

  const char *db_name;
  if ((all_tables->view || all_tables->field_translation) &&
      !all_tables->schema_table)
    db_name= all_tables->view_db.str;
  else
    db_name= all_tables->db;

  if (check_access(thd, privilege, db_name,
		   &all_tables->grant.privilege, 0, no_errors,
                   test(all_tables->schema_table)))
    goto deny;

  /* Show only 1 table for check_grant */
  if (!(all_tables->belong_to_view &&
        (thd->lex->sql_command == SQLCOM_SHOW_FIELDS)) &&
      check_grant(thd, privilege, all_tables, 0, 1, no_errors))
    goto deny;

  thd->security_ctx= backup_ctx;
  return 0;

deny:
  thd->security_ctx= backup_ctx;
  return 1;
}

/*
  Check grants for commands which work only with one table and all other
  tables belonging to subselects or implicitly opened tables.

  SYNOPSIS
    check_one_table_access()
    thd			Thread handler
    privilege		requested privilege
    all_tables		global table list of query

  RETURN
    0 - OK
    1 - access denied, error is sent to client
*/

bool check_one_table_access(THD *thd, ulong privilege, TABLE_LIST *all_tables)
{
  if (check_single_table_access (thd,privilege,all_tables, FALSE))
    return 1;

  /* Check rights on tables of subselects and implictly opened tables */
  TABLE_LIST *subselects_tables, *view= all_tables->view ? all_tables : 0;
  if ((subselects_tables= all_tables->next_global))
  {
    /*
      Access rights asked for the first table of a view should be the same
      as for the view
    */
    if (view && subselects_tables->belong_to_view == view)
    {
      if (check_single_table_access (thd, privilege, subselects_tables, FALSE))
        return 1;
      subselects_tables= subselects_tables->next_global;
    }
    if (subselects_tables &&
        (check_table_access(thd, SELECT_ACL, subselects_tables, 0)))
      return 1;
  }
  return 0;
}


/****************************************************************************
  Get the user (global) and database privileges for all used tables

  NOTES
    The idea of EXTRA_ACL is that one will be granted access to the table if
    one has the asked privilege on any column combination of the table; For
    example to be able to check a table one needs to have SELECT privilege on
    any column of the table.

  RETURN
    0  ok
    1  If we can't get the privileges and we don't use table/column grants.

    save_priv	In this we store global and db level grants for the table
		Note that we don't store db level grants if the global grants
                is enough to satisfy the request and the global grants contains
                a SELECT grant.
****************************************************************************/

bool
check_access(THD *thd, ulong want_access, const char *db, ulong *save_priv,
	     bool dont_check_global_grants, bool no_errors, bool schema_db)
{
  Security_context *sctx= thd->security_ctx;
#ifndef NO_EMBEDDED_ACCESS_CHECKS
  ulong db_access;
  /*
    GRANT command:
    In case of database level grant the database name may be a pattern,
    in case of table|column level grant the database name can not be a pattern.
    We use 'dont_check_global_grants' as a flag to determine
    if it's database level grant command 
    (see SQLCOM_GRANT case, mysql_execute_command() function) and
    set db_is_pattern according to 'dont_check_global_grants' value.
  */
  bool  db_is_pattern= (test(want_access & GRANT_ACL) &&
                        dont_check_global_grants);
#endif
  ulong dummy;
  DBUG_ENTER("check_access");
  DBUG_PRINT("enter",("db: %s  want_access: %lu  master_access: %lu",
                      db ? db : "", want_access, sctx->master_access));
  if (save_priv)
    *save_priv=0;
  else
    save_priv= &dummy;

  if ((!db || !db[0]) && !thd->db && !dont_check_global_grants)
  {
    DBUG_PRINT("error",("No database"));
    if (!no_errors)
      my_message(ER_NO_DB_ERROR, ER(ER_NO_DB_ERROR),
                 MYF(0));                       /* purecov: tested */
    DBUG_RETURN(TRUE);				/* purecov: tested */
  }

  if (schema_db)
  {
    if (!(sctx->master_access & FILE_ACL) && (want_access & FILE_ACL) ||
        (want_access & ~(SELECT_ACL | EXTRA_ACL | FILE_ACL)))
    {
      if (!no_errors)
      {
        const char *db_name= db ? db : thd->db;
        my_error(ER_DBACCESS_DENIED_ERROR, MYF(0),
                 sctx->priv_user, sctx->priv_host, db_name);
      }
      DBUG_RETURN(TRUE);
    }
    else
    {
      *save_priv= SELECT_ACL;
      DBUG_RETURN(FALSE);
    }
  }

#ifdef NO_EMBEDDED_ACCESS_CHECKS
  DBUG_RETURN(0);
#else
  if ((sctx->master_access & want_access) == want_access)
  {
    /*
      If we don't have a global SELECT privilege, we have to get the database
      specific access rights to be able to handle queries of type
      UPDATE t1 SET a=1 WHERE b > 0
    */
    db_access= sctx->db_access;
    if (!(sctx->master_access & SELECT_ACL) &&
	(db && (!thd->db || db_is_pattern || strcmp(db,thd->db))))
      db_access=acl_get(sctx->host, sctx->ip, sctx->priv_user, db,
                        db_is_pattern);
    *save_priv=sctx->master_access | db_access;
    DBUG_RETURN(FALSE);
  }
  if (((want_access & ~sctx->master_access) & ~(DB_ACLS | EXTRA_ACL)) ||
      ! db && dont_check_global_grants)
  {						// We can never grant this
    DBUG_PRINT("error",("No possible access"));
    if (!no_errors)
      my_error(ER_ACCESS_DENIED_ERROR, MYF(0),
               sctx->priv_user,
               sctx->priv_host,
               (thd->password ?
                ER(ER_YES) :
                ER(ER_NO)));                    /* purecov: tested */
    DBUG_RETURN(TRUE);				/* purecov: tested */
  }

  if (db == any_db)
    DBUG_RETURN(FALSE);				// Allow select on anything

  if (db && (!thd->db || db_is_pattern || strcmp(db,thd->db)))
    db_access= acl_get(sctx->host, sctx->ip, sctx->priv_user, db,
                       db_is_pattern);
  else
    db_access= sctx->db_access;
  DBUG_PRINT("info",("db_access: %lu", db_access));
  /* Remove SHOW attribute and access rights we already have */
  want_access &= ~(sctx->master_access | EXTRA_ACL);
  DBUG_PRINT("info",("db_access: %lu  want_access: %lu",
                     db_access, want_access));
  db_access= ((*save_priv=(db_access | sctx->master_access)) & want_access);

  if (db_access == want_access ||
      (!dont_check_global_grants &&
       !(want_access & ~(db_access | TABLE_ACLS | PROC_ACLS))))
    DBUG_RETURN(FALSE);				/* Ok */

  DBUG_PRINT("error",("Access denied"));
  if (!no_errors)
    my_error(ER_DBACCESS_DENIED_ERROR, MYF(0),
             sctx->priv_user, sctx->priv_host,
             (db ? db : (thd->db ?
                         thd->db :
                         "unknown")));          /* purecov: tested */
  DBUG_RETURN(TRUE);				/* purecov: tested */
#endif /* NO_EMBEDDED_ACCESS_CHECKS */
}


/*
  check for global access and give descriptive error message if it fails

  SYNOPSIS
    check_global_access()
    thd			Thread handler
    want_access		Use should have any of these global rights

  WARNING
    One gets access right if one has ANY of the rights in want_access
    This is useful as one in most cases only need one global right,
    but in some case we want to check if the user has SUPER or
    REPL_CLIENT_ACL rights.

  RETURN
    0	ok
    1	Access denied.  In this case an error is sent to the client
*/

bool check_global_access(THD *thd, ulong want_access)
{
#ifdef NO_EMBEDDED_ACCESS_CHECKS
  return 0;
#else
  char command[128];
  if ((thd->security_ctx->master_access & want_access))
    return 0;
  get_privilege_desc(command, sizeof(command), want_access);
  my_error(ER_SPECIFIC_ACCESS_DENIED_ERROR, MYF(0), command);
  return 1;
#endif /* NO_EMBEDDED_ACCESS_CHECKS */
}


static bool check_show_access(THD *thd, TABLE_LIST *table)
{
  switch (get_schema_table_idx(table->schema_table)) {
  case SCH_SCHEMATA:
    return (specialflag & SPECIAL_SKIP_SHOW_DB) &&
      check_global_access(thd, SHOW_DB_ACL);

  case SCH_TABLE_NAMES:
  case SCH_TABLES:
  case SCH_VIEWS:
  case SCH_TRIGGERS:
  case SCH_EVENTS:
  {
    const char *dst_db_name= table->schema_select_lex->db;

    DBUG_ASSERT(dst_db_name);

    if (check_access(thd, SELECT_ACL, dst_db_name,
                     &thd->col_access, FALSE, FALSE,
                     is_schema_db(dst_db_name)))
      return TRUE;

    if (!thd->col_access && check_grant_db(thd, dst_db_name))
    {
      my_error(ER_DBACCESS_DENIED_ERROR, MYF(0),
               thd->security_ctx->priv_user,
               thd->security_ctx->priv_host,
               dst_db_name);
      return TRUE;
    }

    return FALSE;
  }

  case SCH_COLUMNS:
  case SCH_STATISTICS:
  {
    TABLE_LIST *dst_table;
    dst_table= (TABLE_LIST *) table->schema_select_lex->table_list.first;

    DBUG_ASSERT(dst_table);

    if (check_access(thd, SELECT_ACL | EXTRA_ACL,
                     dst_table->db,
                     &dst_table->grant.privilege,
                     FALSE, FALSE,
                     test(dst_table->schema_table)))
      return FALSE;

    return (check_grant(thd, SELECT_ACL, dst_table, 2, UINT_MAX, FALSE));
  }
  default:
    break;
  }

  return FALSE;
}


/*
  Check the privilege for all used tables.

  SYNOPSYS
    check_table_access()
      thd          Thread context
      want_access  Privileges requested
      tables       List of tables to be checked
      no_errors    FALSE/TRUE - report/don't report error to
                   the client (using my_error() call).

  NOTES
    Table privileges are cached in the table list for GRANT checking.
    This functions assumes that table list used and
    thd->lex->query_tables_own_last value correspond to each other
    (the latter should be either 0 or point to next_global member
    of one of elements of this table list).

  RETURN VALUE
    FALSE - OK
    TRUE  - Access denied
*/

bool
check_table_access(THD *thd, ulong want_access,TABLE_LIST *tables,
		   bool no_errors)
{
#ifndef NO_EMBEDDED_ACCESS_CHECKS
  TABLE_LIST *org_tables= tables;
#endif
  TABLE_LIST *first_not_own_table= thd->lex->first_not_own_table();
  Security_context *sctx= thd->security_ctx, *backup_ctx= thd->security_ctx;
  /*
    The check that first_not_own_table is not reached is for the case when
    the given table list refers to the list for prelocking (contains tables
    of other queries). For simple queries first_not_own_table is 0.
  */
  for (; tables != first_not_own_table; tables= tables->next_global)
  {
    if (tables->security_ctx)
      sctx= tables->security_ctx;
    else
      sctx= backup_ctx;

    if (tables->schema_table && 
        (want_access & ~(SELECT_ACL | EXTRA_ACL | FILE_ACL)))
    {
      if (!no_errors)
        my_error(ER_DBACCESS_DENIED_ERROR, MYF(0),
                 sctx->priv_user, sctx->priv_host,
                 INFORMATION_SCHEMA_NAME.str);
      return TRUE;
    }
    /*
       Register access for view underlying table.
       Remove SHOW_VIEW_ACL, because it will be checked during making view
     */
    tables->grant.orig_want_privilege= (want_access & ~SHOW_VIEW_ACL);

    if (tables->schema_table_reformed)
    {
      if (check_show_access(thd, tables))
        goto deny;

      continue;
    }

    if (tables->derived ||
        (tables->table && (int)tables->table->s->tmp_table))
      continue;
    thd->security_ctx= sctx;
    if ((sctx->master_access & want_access) ==
        (want_access & ~EXTRA_ACL) &&
	thd->db)
      tables->grant.privilege= want_access;
    else if (tables->db && thd->db && strcmp(tables->db, thd->db) == 0)
    {
      if (check_access(thd,want_access,tables->db,&tables->grant.privilege,
			 0, no_errors, test(tables->schema_table)))
        goto deny;                            // Access denied
    }
    else if (check_access(thd,want_access,tables->db,&tables->grant.privilege,
			  0, no_errors, test(tables->schema_table)))
      goto deny;
  }
  thd->security_ctx= backup_ctx;
  return check_grant(thd,want_access & ~EXTRA_ACL,org_tables,
		       test(want_access & EXTRA_ACL), UINT_MAX, no_errors);
deny:
  thd->security_ctx= backup_ctx;
  return TRUE;
}


bool
check_routine_access(THD *thd, ulong want_access,char *db, char *name,
		     bool is_proc, bool no_errors)
{
  TABLE_LIST tables[1];
  
  bzero((char *)tables, sizeof(TABLE_LIST));
  tables->db= db;
  tables->table_name= tables->alias= name;
  
  /*
    The following test is just a shortcut for check_access() (to avoid
    calculating db_access) under the assumption that it's common to
    give persons global right to execute all stored SP (but not
    necessary to create them).
  */
  if ((thd->security_ctx->master_access & want_access) == want_access)
    tables->grant.privilege= want_access;
  else if (check_access(thd,want_access,db,&tables->grant.privilege,
			0, no_errors, 0))
    return TRUE;
  
#ifndef NO_EMBEDDED_ACCESS_CHECKS
    return check_grant_routine(thd, want_access, tables, is_proc, no_errors);
#else
  return FALSE;
#endif
}


/*
  Check if the routine has any of the routine privileges

  SYNOPSIS
    check_some_routine_access()
    thd		 Thread handler
    db           Database name
    name         Routine name

  RETURN
    0            ok
    1            error
*/

bool check_some_routine_access(THD *thd, const char *db, const char *name,
                               bool is_proc)
{
  ulong save_priv;
  if (thd->security_ctx->master_access & SHOW_PROC_ACLS)
    return FALSE;
  /*
    There are no routines in information_schema db. So we can safely
    pass zero to last paramter of check_access function
  */
  if (!check_access(thd, SHOW_PROC_ACLS, db, &save_priv, 0, 1, 0) ||
      (save_priv & SHOW_PROC_ACLS))
    return FALSE;
  return check_routine_level_acl(thd, db, name, is_proc);
}


/*
  Check if the given table has any of the asked privileges

  SYNOPSIS
    check_some_access()
    thd		 Thread handler
    want_access	 Bitmap of possible privileges to check for

  RETURN
    0  ok
    1  error
*/


bool check_some_access(THD *thd, ulong want_access, TABLE_LIST *table)
{
  ulong access;
  DBUG_ENTER("check_some_access");

  /* This loop will work as long as we have less than 32 privileges */
  for (access= 1; access < want_access ; access<<= 1)
  {
    if (access & want_access)
    {
      if (!check_access(thd, access, table->db,
                        &table->grant.privilege, 0, 1,
                        test(table->schema_table)) &&
          !check_grant(thd, access, table, 0, 1, 1))
        DBUG_RETURN(0);
    }
  }
  DBUG_PRINT("exit",("no matching access rights"));
  DBUG_RETURN(1);
}


bool check_merge_table_access(THD *thd, char *db,
			      TABLE_LIST *table_list)
{
  int error=0;
  if (table_list)
  {
    /* Check that all tables use the current database */
    TABLE_LIST *tmp;
    for (tmp= table_list; tmp; tmp= tmp->next_local)
    {
      if (!tmp->db || !tmp->db[0])
	tmp->db=db;
    }
    error=check_table_access(thd, SELECT_ACL | UPDATE_ACL | DELETE_ACL,
			     table_list,0);
  }
  return error;
}


/****************************************************************************
	Check stack size; Send error if there isn't enough stack to continue
****************************************************************************/

#ifndef EMBEDDED_LIBRARY

#if STACK_DIRECTION < 0
#define used_stack(A,B) (long) (A - B)
#else
#define used_stack(A,B) (long) (B - A)
#endif

#ifndef DBUG_OFF
long max_stack_used;
#endif

/*
  Note: The 'buf' parameter is necessary, even if it is unused here.
  - fix_fields functions has a "dummy" buffer large enough for the
    corresponding exec. (Thus we only have to check in fix_fields.)
  - Passing to check_stack_overrun() prevents the compiler from removing it.
 */
bool check_stack_overrun(THD *thd, long margin,
			 uchar *buf __attribute__((unused)))
{
  long stack_used;
  DBUG_ASSERT(thd == current_thd);
  if ((stack_used=used_stack(thd->thread_stack,(char*) &stack_used)) >=
      (long) (thread_stack - margin))
  {
    sprintf(errbuff[0],ER(ER_STACK_OVERRUN_NEED_MORE),
            stack_used,thread_stack,margin);
    my_message(ER_STACK_OVERRUN_NEED_MORE,errbuff[0],MYF(0));
    thd->fatal_error();
    return 1;
  }
#ifndef DBUG_OFF
  max_stack_used= max(max_stack_used, stack_used);
#endif
  return 0;
}
#endif /* EMBEDDED_LIBRARY */

#define MY_YACC_INIT 1000			// Start with big alloc
#define MY_YACC_MAX  32000			// Because of 'short'

bool my_yyoverflow(short **yyss, YYSTYPE **yyvs, ulong *yystacksize)
{
  LEX	*lex= current_thd->lex;
  ulong old_info=0;
  if ((uint) *yystacksize >= MY_YACC_MAX)
    return 1;
  if (!lex->yacc_yyvs)
    old_info= *yystacksize;
  *yystacksize= set_zone((*yystacksize)*2,MY_YACC_INIT,MY_YACC_MAX);
  if (!(lex->yacc_yyvs= (uchar*)
	my_realloc(lex->yacc_yyvs,
		   *yystacksize*sizeof(**yyvs),
		   MYF(MY_ALLOW_ZERO_PTR | MY_FREE_ON_ERROR))) ||
      !(lex->yacc_yyss= (uchar*)
	my_realloc(lex->yacc_yyss,
		   *yystacksize*sizeof(**yyss),
		   MYF(MY_ALLOW_ZERO_PTR | MY_FREE_ON_ERROR))))
    return 1;
  if (old_info)
  {						// Copy old info from stack
    memcpy(lex->yacc_yyss, (uchar*) *yyss, old_info*sizeof(**yyss));
    memcpy(lex->yacc_yyvs, (uchar*) *yyvs, old_info*sizeof(**yyvs));
  }
  *yyss=(short*) lex->yacc_yyss;
  *yyvs=(YYSTYPE*) lex->yacc_yyvs;
  return 0;
}


/*
 Reset THD part responsible for command processing state.

 DESCRIPTION
   This needs to be called before execution of every statement
   (prepared or conventional).
   It is not called by substatements of routines.

 TODO
   Make it a method of THD and align its name with the rest of
   reset/end/start/init methods.
   Call it after we use THD for queries, not before.
*/

void mysql_reset_thd_for_next_command(THD *thd)
{
  DBUG_ENTER("mysql_reset_thd_for_next_command");
  DBUG_ASSERT(!thd->spcont); /* not for substatements of routines */
  thd->free_list= 0;
  thd->select_number= 1;
  /*
    Those two lines below are theoretically unneeded as
    THD::cleanup_after_query() should take care of this already.
  */
  thd->auto_inc_intervals_in_cur_stmt_for_binlog.empty();
  thd->stmt_depends_on_first_successful_insert_id_in_prev_stmt= 0;

  thd->query_start_used= 0;
  thd->is_fatal_error= thd->time_zone_used= 0;
  thd->server_status&= ~ (SERVER_MORE_RESULTS_EXISTS | 
                          SERVER_QUERY_NO_INDEX_USED |
                          SERVER_QUERY_NO_GOOD_INDEX_USED);
  /*
    If in autocommit mode and not in a transaction, reset
    OPTION_STATUS_NO_TRANS_UPDATE | OPTION_KEEP_LOG to not get warnings
    in ha_rollback_trans() about some tables couldn't be rolled back.
  */
  if (!(thd->options & (OPTION_NOT_AUTOCOMMIT | OPTION_BEGIN)))
  {
    thd->options&= ~OPTION_KEEP_LOG;
    thd->transaction.all.modified_non_trans_table= FALSE;
  }
  DBUG_ASSERT(thd->security_ctx== &thd->main_security_ctx);
  thd->thread_specific_used= FALSE;
  if (!thd->in_sub_stmt)
  {
    if (opt_bin_log)
    {
      reset_dynamic(&thd->user_var_events);
      thd->user_var_events_alloc= thd->mem_root;
    }
    thd->clear_error();
    thd->total_warn_count=0;			// Warnings for this query
    thd->rand_used= 0;
    thd->sent_row_count= thd->examined_row_count= 0;
  }
  /*
    Because we come here only for start of top-statements, binlog format is
    constant inside a complex statement (using stored functions) etc.
  */
  thd->reset_current_stmt_binlog_row_based();

  DBUG_VOID_RETURN;
}


void
mysql_init_select(LEX *lex)
{
  SELECT_LEX *select_lex= lex->current_select;
  select_lex->init_select();
  lex->wild= 0;
  if (select_lex == &lex->select_lex)
  {
    DBUG_ASSERT(lex->result == 0);
    lex->exchange= 0;
  }
}


bool
mysql_new_select(LEX *lex, bool move_down)
{
  SELECT_LEX *select_lex;
  THD *thd= lex->thd;
  DBUG_ENTER("mysql_new_select");

  if (!(select_lex= new (thd->mem_root) SELECT_LEX()))
    DBUG_RETURN(1);
  select_lex->select_number= ++thd->select_number;
  select_lex->parent_lex= lex; /* Used in init_query. */
  select_lex->init_query();
  select_lex->init_select();
  lex->nest_level++;
  if (lex->nest_level > (int) MAX_SELECT_NESTING)
  {
    my_error(ER_TOO_HIGH_LEVEL_OF_NESTING_FOR_SELECT,MYF(0),MAX_SELECT_NESTING);
    DBUG_RETURN(1);
  }
  select_lex->nest_level= lex->nest_level;
  /*
    Don't evaluate this subquery during statement prepare even if
    it's a constant one. The flag is switched off in the end of
    mysql_stmt_prepare.
  */
  if (thd->stmt_arena->is_stmt_prepare())
    select_lex->uncacheable|= UNCACHEABLE_PREPARE;
  if (move_down)
  {
    SELECT_LEX_UNIT *unit;
    lex->subqueries= TRUE;
    /* first select_lex of subselect or derived table */
    if (!(unit= new (thd->mem_root) SELECT_LEX_UNIT()))
      DBUG_RETURN(1);

    unit->init_query();
    unit->init_select();
    unit->thd= thd;
    unit->include_down(lex->current_select);
    unit->link_next= 0;
    unit->link_prev= 0;
    unit->return_to= lex->current_select;
    select_lex->include_down(unit);
    /*
      By default we assume that it is usual subselect and we have outer name
      resolution context, if no we will assign it to 0 later
    */
    select_lex->context.outer_context= &select_lex->outer_select()->context;
  }
  else
  {
    if (lex->current_select->order_list.first && !lex->current_select->braces)
    {
      my_error(ER_WRONG_USAGE, MYF(0), "UNION", "ORDER BY");
      DBUG_RETURN(1);
    }
    select_lex->include_neighbour(lex->current_select);
    SELECT_LEX_UNIT *unit= select_lex->master_unit();                              
    if (!unit->fake_select_lex && unit->add_fake_select_lex(lex->thd))
      DBUG_RETURN(1);
    select_lex->context.outer_context= 
                unit->first_select()->context.outer_context;
  }

  select_lex->master_unit()->global_parameters= select_lex;
  select_lex->include_global((st_select_lex_node**)&lex->all_selects_list);
  lex->current_select= select_lex;
  /*
    in subquery is SELECT query and we allow resolution of names in SELECT
    list
  */
  select_lex->context.resolve_in_select_list= TRUE;
  DBUG_RETURN(0);
}

/*
  Create a select to return the same output as 'SELECT @@var_name'.

  SYNOPSIS
    create_select_for_variable()
    var_name		Variable name

  DESCRIPTION
    Used for SHOW COUNT(*) [ WARNINGS | ERROR]

    This will crash with a core dump if the variable doesn't exists
*/

void create_select_for_variable(const char *var_name)
{
  THD *thd;
  LEX *lex;
  LEX_STRING tmp, null_lex_string;
  Item *var;
  char buff[MAX_SYS_VAR_LENGTH*2+4+8], *end;
  DBUG_ENTER("create_select_for_variable");

  thd= current_thd;
  lex= thd->lex;
  mysql_init_select(lex);
  lex->sql_command= SQLCOM_SELECT;
  tmp.str= (char*) var_name;
  tmp.length=strlen(var_name);
  bzero((char*) &null_lex_string.str, sizeof(null_lex_string));
  /*
    We set the name of Item to @@session.var_name because that then is used
    as the column name in the output.
  */
  if ((var= get_system_var(thd, OPT_SESSION, tmp, null_lex_string)))
  {
    end= strxmov(buff, "@@session.", var_name, NullS);
    var->set_name(buff, end-buff, system_charset_info);
    add_item_to_list(thd, var);
  }
  DBUG_VOID_RETURN;
}


void mysql_init_multi_delete(LEX *lex)
{
  lex->sql_command=  SQLCOM_DELETE_MULTI;
  mysql_init_select(lex);
  lex->select_lex.select_limit= 0;
  lex->unit.select_limit_cnt= HA_POS_ERROR;
  lex->select_lex.table_list.save_and_clear(&lex->auxiliary_table_list);
  lex->lock_option= using_update_log ? TL_READ_NO_INSERT : TL_READ;
  lex->query_tables= 0;
  lex->query_tables_last= &lex->query_tables;
}


/*
  When you modify mysql_parse(), you may need to mofify
  mysql_test_parse_for_slave() in this same file.
*/

/**
  Parse a query.

  @param       thd     Current thread
  @param       inBuf   Begining of the query text
  @param       length  Length of the query text
  @param[out]  found_semicolon For multi queries, position of the character of
                               the next query in the query text.
*/

void mysql_parse(THD *thd, const char *inBuf, uint length,
                 const char ** found_semicolon)
{
  DBUG_ENTER("mysql_parse");

  DBUG_EXECUTE_IF("parser_debug", turn_parser_debug_on(););

  /*
    Warning.
    The purpose of query_cache_send_result_to_client() is to lookup the
    query in the query cache first, to avoid parsing and executing it.
    So, the natural implementation would be to:
    - first, call query_cache_send_result_to_client,
    - second, if caching failed, initialise the lexical and syntactic parser.
    The problem is that the query cache depends on a clean initialization
    of (among others) lex->safe_to_cache_query and thd->server_status,
    which are reset respectively in
    - lex_start()
    - mysql_reset_thd_for_next_command()
    So, initializing the lexical analyser *before* using the query cache
    is required for the cache to work properly.
    FIXME: cleanup the dependencies in the code to simplify this.
  */
  lex_start(thd);
  mysql_reset_thd_for_next_command(thd);

  if (query_cache_send_result_to_client(thd, (char*) inBuf, length) <= 0)
  {
    LEX *lex= thd->lex;

    sp_cache_flush_obsolete(&thd->sp_proc_cache);
    sp_cache_flush_obsolete(&thd->sp_func_cache);

    Lex_input_stream lip(thd, inBuf, length);

    bool err= parse_sql(thd, &lip, NULL);
    *found_semicolon= lip.found_semicolon;

    if (!err)
    {
#ifndef NO_EMBEDDED_ACCESS_CHECKS
      if (mqh_used && thd->user_connect &&
	  check_mqh(thd, lex->sql_command))
      {
	thd->net.error = 0;
      }
      else
#endif
      {
	if (! thd->is_error())
	{
          /*
            Binlog logs a string starting from thd->query and having length
            thd->query_length; so we set thd->query_length correctly (to not
            log several statements in one event, when we executed only first).
            We set it to not see the ';' (otherwise it would get into binlog
            and Query_log_event::print() would give ';;' output).
            This also helps display only the current query in SHOW
            PROCESSLIST.
            Note that we don't need LOCK_thread_count to modify query_length.
          */
          if (*found_semicolon &&
              (thd->query_length= (ulong)(*found_semicolon - thd->query)))
            thd->query_length--;
          /* Actually execute the query */
          lex->set_trg_event_type_for_tables();
          mysql_execute_command(thd);
          query_cache_end_of_result(thd);
	}
      }
    }
    else
    {
      DBUG_ASSERT(thd->is_error());
      DBUG_PRINT("info",("Command aborted. Fatal_error: %d",
			 thd->is_fatal_error));

      query_cache_abort(&thd->net);
    }
    if (thd->lex->sphead)
    {
      delete thd->lex->sphead;
      thd->lex->sphead= 0;
    }
    lex->unit.cleanup();
    thd->proc_info="freeing items";
    thd->end_statement();
    thd->cleanup_after_query();
    DBUG_ASSERT(thd->change_list.is_empty());
  }
  else
  {
    /* There are no multi queries in the cache. */
    *found_semicolon= NULL;
  }

  DBUG_VOID_RETURN;
}


#ifdef HAVE_REPLICATION
/*
  Usable by the replication SQL thread only: just parse a query to know if it
  can be ignored because of replicate-*-table rules.

  RETURN VALUES
    0	cannot be ignored
    1	can be ignored
*/

bool mysql_test_parse_for_slave(THD *thd, char *inBuf, uint length)
{
  LEX *lex= thd->lex;
  bool error= 0;
  DBUG_ENTER("mysql_test_parse_for_slave");

  Lex_input_stream lip(thd, inBuf, length);
  lex_start(thd);
  mysql_reset_thd_for_next_command(thd);

  if (!parse_sql(thd, &lip, NULL) &&
      all_tables_not_ok(thd,(TABLE_LIST*) lex->select_lex.table_list.first))
    error= 1;                  /* Ignore question */
  thd->end_statement();
  thd->cleanup_after_query();
  DBUG_RETURN(error);
}
#endif



/*****************************************************************************
** Store field definition for create
** Return 0 if ok
******************************************************************************/

bool add_field_to_list(THD *thd, LEX_STRING *field_name, enum_field_types type,
		       char *length, char *decimals,
		       uint type_modifier,
		       Item *default_value, Item *on_update_value,
                       LEX_STRING *comment,
		       char *change,
                       List<String> *interval_list, CHARSET_INFO *cs,
		       uint uint_geom_type)
{
  register Create_field *new_field;
  LEX  *lex= thd->lex;
  DBUG_ENTER("add_field_to_list");

  if (check_string_char_length(field_name, "", NAME_CHAR_LEN,
                               system_charset_info, 1))
  {
    my_error(ER_TOO_LONG_IDENT, MYF(0), field_name->str); /* purecov: inspected */
    DBUG_RETURN(1);				/* purecov: inspected */
  }
  if (type_modifier & PRI_KEY_FLAG)
  {
    Key *key;
    lex->col_list.push_back(new Key_part_spec(field_name->str, 0));
    key= new Key(Key::PRIMARY, NullS,
                      &default_key_create_info,
                      0, lex->col_list);
    lex->alter_info.key_list.push_back(key);
    lex->col_list.empty();
  }
  if (type_modifier & (UNIQUE_FLAG | UNIQUE_KEY_FLAG))
  {
    Key *key;
    lex->col_list.push_back(new Key_part_spec(field_name->str, 0));
    key= new Key(Key::UNIQUE, NullS,
                 &default_key_create_info, 0,
                 lex->col_list);
    lex->alter_info.key_list.push_back(key);
    lex->col_list.empty();
  }

  if (default_value)
  {
    /* 
      Default value should be literal => basic constants =>
      no need fix_fields()
      
      We allow only one function as part of default value - 
      NOW() as default for TIMESTAMP type.
    */
    if (default_value->type() == Item::FUNC_ITEM && 
        !(((Item_func*)default_value)->functype() == Item_func::NOW_FUNC &&
         type == MYSQL_TYPE_TIMESTAMP))
    {
      my_error(ER_INVALID_DEFAULT, MYF(0), field_name->str);
      DBUG_RETURN(1);
    }
    else if (default_value->type() == Item::NULL_ITEM)
    {
      default_value= 0;
      if ((type_modifier & (NOT_NULL_FLAG | AUTO_INCREMENT_FLAG)) ==
	  NOT_NULL_FLAG)
      {
	my_error(ER_INVALID_DEFAULT, MYF(0), field_name->str);
	DBUG_RETURN(1);
      }
    }
    else if (type_modifier & AUTO_INCREMENT_FLAG)
    {
      my_error(ER_INVALID_DEFAULT, MYF(0), field_name->str);
      DBUG_RETURN(1);
    }
  }

  if (on_update_value && type != MYSQL_TYPE_TIMESTAMP)
  {
    my_error(ER_INVALID_ON_UPDATE, MYF(0), field_name->str);
    DBUG_RETURN(1);
  }

  if (type == MYSQL_TYPE_TIMESTAMP && length)
  {
    /* Display widths are no longer supported for TIMSTAMP as of MySQL 4.1.
       In other words, for declarations such as TIMESTAMP(2), TIMESTAMP(4),
       and so on, the display width is ignored.
    */
    char buf[32];
    my_snprintf(buf, sizeof(buf), "TIMESTAMP(%s)", length);
    WARN_DEPRECATED(thd, "5.2", buf, "'TIMESTAMP'");
  }

  if (!(new_field= new Create_field()) ||
      new_field->init(thd, field_name->str, type, length, decimals, type_modifier,
                      default_value, on_update_value, comment, change,
                      interval_list, cs, uint_geom_type))
    DBUG_RETURN(1);

  lex->alter_info.create_list.push_back(new_field);
  lex->last_field=new_field;
  DBUG_RETURN(0);
}


/* Store position for column in ALTER TABLE .. ADD column */

void store_position_for_column(const char *name)
{
  current_thd->lex->last_field->after=my_const_cast(char*) (name);
}

bool
add_proc_to_list(THD* thd, Item *item)
{
  ORDER *order;
  Item	**item_ptr;

  if (!(order = (ORDER *) thd->alloc(sizeof(ORDER)+sizeof(Item*))))
    return 1;
  item_ptr = (Item**) (order+1);
  *item_ptr= item;
  order->item=item_ptr;
  order->free_me=0;
  thd->lex->proc_list.link_in_list((uchar*) order,(uchar**) &order->next);
  return 0;
}


/****************************************************************************
** save order by and tables in own lists
****************************************************************************/


bool add_to_list(THD *thd, SQL_LIST &list,Item *item,bool asc)
{
  ORDER *order;
  DBUG_ENTER("add_to_list");
  if (!(order = (ORDER *) thd->alloc(sizeof(ORDER))))
    DBUG_RETURN(1);
  order->item_ptr= item;
  order->item= &order->item_ptr;
  order->asc = asc;
  order->free_me=0;
  order->used=0;
  order->counter_used= 0;
  list.link_in_list((uchar*) order,(uchar**) &order->next);
  DBUG_RETURN(0);
}


/*
  Add a table to list of used tables

  SYNOPSIS
    add_table_to_list()
    table		Table to add
    alias		alias for table (or null if no alias)
    table_options	A set of the following bits:
			TL_OPTION_UPDATING	Table will be updated
			TL_OPTION_FORCE_INDEX	Force usage of index
			TL_OPTION_ALIAS	        an alias in multi table DELETE
    lock_type		How table should be locked
    use_index		List of indexed used in USE INDEX
    ignore_index	List of indexed used in IGNORE INDEX

    RETURN
      0		Error
      #		Pointer to TABLE_LIST element added to the total table list
*/

TABLE_LIST *st_select_lex::add_table_to_list(THD *thd,
					     Table_ident *table,
					     LEX_STRING *alias,
					     ulong table_options,
					     thr_lock_type lock_type,
					     List<Index_hint> *index_hints_arg,
                                             LEX_STRING *option)
{
  register TABLE_LIST *ptr;
  TABLE_LIST *previous_table_ref; /* The table preceding the current one. */
  char *alias_str;
  LEX *lex= thd->lex;
  DBUG_ENTER("add_table_to_list");
  LINT_INIT(previous_table_ref);

  if (!table)
    DBUG_RETURN(0);				// End of memory
  alias_str= alias ? alias->str : table->table.str;
  if (!test(table_options & TL_OPTION_ALIAS) && 
      check_table_name(table->table.str, table->table.length))
  {
    my_error(ER_WRONG_TABLE_NAME, MYF(0), table->table.str);
    DBUG_RETURN(0);
  }

  if (table->is_derived_table() == FALSE && table->db.str &&
      check_db_name(&table->db))
  {
    my_error(ER_WRONG_DB_NAME, MYF(0), table->db.str);
    DBUG_RETURN(0);
  }

  if (!alias)					/* Alias is case sensitive */
  {
    if (table->sel)
    {
      my_message(ER_DERIVED_MUST_HAVE_ALIAS,
                 ER(ER_DERIVED_MUST_HAVE_ALIAS), MYF(0));
      DBUG_RETURN(0);
    }
    if (!(alias_str= (char*) thd->memdup(alias_str,table->table.length+1)))
      DBUG_RETURN(0);
  }
  if (!(ptr = (TABLE_LIST *) thd->calloc(sizeof(TABLE_LIST))))
    DBUG_RETURN(0);				/* purecov: inspected */
  if (table->db.str)
  {
    ptr->db= table->db.str;
    ptr->db_length= table->db.length;
  }
  else if (lex->copy_db_to(&ptr->db, &ptr->db_length))
    DBUG_RETURN(0);

  ptr->alias= alias_str;
  if (lower_case_table_names && table->table.length)
    table->table.length= my_casedn_str(files_charset_info, table->table.str);
  ptr->table_name=table->table.str;
  ptr->table_name_length=table->table.length;
  ptr->lock_type=   lock_type;
  ptr->updating=    test(table_options & TL_OPTION_UPDATING);
  ptr->force_index= test(table_options & TL_OPTION_FORCE_INDEX);
  ptr->ignore_leaves= test(table_options & TL_OPTION_IGNORE_LEAVES);
  ptr->derived=	    table->sel;
  if (!ptr->derived && !my_strcasecmp(system_charset_info, ptr->db,
                                      INFORMATION_SCHEMA_NAME.str))
  {
    ST_SCHEMA_TABLE *schema_table= find_schema_table(thd, ptr->table_name);
    if (!schema_table ||
        (schema_table->hidden && 
         ((sql_command_flags[lex->sql_command] & CF_STATUS_COMMAND) == 0 || 
          /*
            this check is used for show columns|keys from I_S hidden table
          */
          lex->sql_command == SQLCOM_SHOW_FIELDS ||
          lex->sql_command == SQLCOM_SHOW_KEYS)))
    {
      my_error(ER_UNKNOWN_TABLE, MYF(0),
               ptr->table_name, INFORMATION_SCHEMA_NAME.str);
      DBUG_RETURN(0);
    }
    ptr->schema_table_name= ptr->table_name;
    ptr->schema_table= schema_table;
  }
  ptr->select_lex=  lex->current_select;
  ptr->cacheable_table= 1;
  ptr->index_hints= index_hints_arg;
  ptr->option= option ? option->str : 0;
  /* check that used name is unique */
  if (lock_type != TL_IGNORE)
  {
    TABLE_LIST *first_table= (TABLE_LIST*) table_list.first;
    if (lex->sql_command == SQLCOM_CREATE_VIEW)
      first_table= first_table ? first_table->next_local : NULL;
    for (TABLE_LIST *tables= first_table ;
	 tables ;
	 tables=tables->next_local)
    {
      if (!my_strcasecmp(table_alias_charset, alias_str, tables->alias) &&
	  !strcmp(ptr->db, tables->db))
      {
	my_error(ER_NONUNIQ_TABLE, MYF(0), alias_str); /* purecov: tested */
	DBUG_RETURN(0);				/* purecov: tested */
      }
    }
  }
  /* Store the table reference preceding the current one. */
  if (table_list.elements > 0)
  {
    /*
      table_list.next points to the last inserted TABLE_LIST->next_local'
      element
      We don't use the offsetof() macro here to avoid warnings from gcc
    */
    previous_table_ref= (TABLE_LIST*) ((char*) table_list.next -
                                       ((char*) &(ptr->next_local) -
                                        (char*) ptr));
    /*
      Set next_name_resolution_table of the previous table reference to point
      to the current table reference. In effect the list
      TABLE_LIST::next_name_resolution_table coincides with
      TABLE_LIST::next_local. Later this may be changed in
      store_top_level_join_columns() for NATURAL/USING joins.
    */
    previous_table_ref->next_name_resolution_table= ptr;
  }

  /*
    Link the current table reference in a local list (list for current select).
    Notice that as a side effect here we set the next_local field of the
    previous table reference to 'ptr'. Here we also add one element to the
    list 'table_list'.
  */
  table_list.link_in_list((uchar*) ptr, (uchar**) &ptr->next_local);
  ptr->next_name_resolution_table= NULL;
  /* Link table in global list (all used tables) */
  lex->add_to_query_tables(ptr);
  DBUG_RETURN(ptr);
}


/*
  Initialize a new table list for a nested join

  SYNOPSIS
    init_nested_join()
    thd         current thread

  DESCRIPTION
    The function initializes a structure of the TABLE_LIST type
    for a nested join. It sets up its nested join list as empty.
    The created structure is added to the front of the current
    join list in the st_select_lex object. Then the function
    changes the current nest level for joins to refer to the newly
    created empty list after having saved the info on the old level
    in the initialized structure.

  RETURN VALUE
    0,  if success
    1,  otherwise
*/

bool st_select_lex::init_nested_join(THD *thd)
{
  TABLE_LIST *ptr;
  NESTED_JOIN *nested_join;
  DBUG_ENTER("init_nested_join");

  if (!(ptr= (TABLE_LIST*) thd->calloc(ALIGN_SIZE(sizeof(TABLE_LIST))+
                                       sizeof(NESTED_JOIN))))
    DBUG_RETURN(1);
  nested_join= ptr->nested_join=
    ((NESTED_JOIN*) ((uchar*) ptr + ALIGN_SIZE(sizeof(TABLE_LIST))));

  join_list->push_front(ptr);
  ptr->embedding= embedding;
  ptr->join_list= join_list;
  ptr->alias= (char*) "(nested_join)";
  embedding= ptr;
  join_list= &nested_join->join_list;
  join_list->empty();
  DBUG_RETURN(0);
}


/*
  End a nested join table list

  SYNOPSIS
    end_nested_join()
    thd         current thread

  DESCRIPTION
    The function returns to the previous join nest level.
    If the current level contains only one member, the function
    moves it one level up, eliminating the nest.

  RETURN VALUE
    Pointer to TABLE_LIST element added to the total table list, if success
    0, otherwise
*/

TABLE_LIST *st_select_lex::end_nested_join(THD *thd)
{
  TABLE_LIST *ptr;
  NESTED_JOIN *nested_join;
  DBUG_ENTER("end_nested_join");

  DBUG_ASSERT(embedding);
  ptr= embedding;
  join_list= ptr->join_list;
  embedding= ptr->embedding;
  nested_join= ptr->nested_join;
  if (nested_join->join_list.elements == 1)
  {
    TABLE_LIST *embedded= nested_join->join_list.head();
    join_list->pop();
    embedded->join_list= join_list;
    embedded->embedding= embedding;
    join_list->push_front(embedded);
    ptr= embedded;
  }
  else if (nested_join->join_list.elements == 0)
  {
    join_list->pop();
    ptr= 0;                                     // return value
  }
  DBUG_RETURN(ptr);
}


/*
  Nest last join operation

  SYNOPSIS
    nest_last_join()
    thd         current thread

  DESCRIPTION
    The function nest last join operation as if it was enclosed in braces.

  RETURN VALUE
    0  Error
    #  Pointer to TABLE_LIST element created for the new nested join

*/

TABLE_LIST *st_select_lex::nest_last_join(THD *thd)
{
  TABLE_LIST *ptr;
  NESTED_JOIN *nested_join;
  List<TABLE_LIST> *embedded_list;
  DBUG_ENTER("nest_last_join");

  if (!(ptr= (TABLE_LIST*) thd->calloc(ALIGN_SIZE(sizeof(TABLE_LIST))+
                                       sizeof(NESTED_JOIN))))
    DBUG_RETURN(0);
  nested_join= ptr->nested_join=
    ((NESTED_JOIN*) ((uchar*) ptr + ALIGN_SIZE(sizeof(TABLE_LIST))));

  ptr->embedding= embedding;
  ptr->join_list= join_list;
  ptr->alias= (char*) "(nest_last_join)";
  embedded_list= &nested_join->join_list;
  embedded_list->empty();

  for (uint i=0; i < 2; i++)
  {
    TABLE_LIST *table= join_list->pop();
    table->join_list= embedded_list;
    table->embedding= ptr;
    embedded_list->push_back(table);
    if (table->natural_join)
    {
      ptr->is_natural_join= TRUE;
      /*
        If this is a JOIN ... USING, move the list of joined fields to the
        table reference that describes the join.
      */
      if (prev_join_using)
        ptr->join_using_fields= prev_join_using;
    }
  }
  join_list->push_front(ptr);
  nested_join->used_tables= nested_join->not_null_tables= (table_map) 0;
  DBUG_RETURN(ptr);
}


/*
  Add a table to the current join list

  SYNOPSIS
    add_joined_table()
    table       the table to add

  DESCRIPTION
    The function puts a table in front of the current join list
    of st_select_lex object.
    Thus, joined tables are put into this list in the reverse order
    (the most outer join operation follows first).

  RETURN VALUE
    None
*/

void st_select_lex::add_joined_table(TABLE_LIST *table)
{
  DBUG_ENTER("add_joined_table");
  join_list->push_front(table);
  table->join_list= join_list;
  table->embedding= embedding;
  DBUG_VOID_RETURN;
}


/*
  Convert a right join into equivalent left join

  SYNOPSIS
    convert_right_join()
    thd         current thread

  DESCRIPTION
    The function takes the current join list t[0],t[1] ... and
    effectively converts it into the list t[1],t[0] ...
    Although the outer_join flag for the new nested table contains
    JOIN_TYPE_RIGHT, it will be handled as the inner table of a left join
    operation.

  EXAMPLES
    SELECT * FROM t1 RIGHT JOIN t2 ON on_expr =>
      SELECT * FROM t2 LEFT JOIN t1 ON on_expr

    SELECT * FROM t1,t2 RIGHT JOIN t3 ON on_expr =>
      SELECT * FROM t1,t3 LEFT JOIN t2 ON on_expr

    SELECT * FROM t1,t2 RIGHT JOIN (t3,t4) ON on_expr =>
      SELECT * FROM t1,(t3,t4) LEFT JOIN t2 ON on_expr

    SELECT * FROM t1 LEFT JOIN t2 ON on_expr1 RIGHT JOIN t3  ON on_expr2 =>
      SELECT * FROM t3 LEFT JOIN (t1 LEFT JOIN t2 ON on_expr2) ON on_expr1

  RETURN
    Pointer to the table representing the inner table, if success
    0, otherwise
*/

TABLE_LIST *st_select_lex::convert_right_join()
{
  TABLE_LIST *tab2= join_list->pop();
  TABLE_LIST *tab1= join_list->pop();
  DBUG_ENTER("convert_right_join");

  join_list->push_front(tab2);
  join_list->push_front(tab1);
  tab1->outer_join|= JOIN_TYPE_RIGHT;

  DBUG_RETURN(tab1);
}

/*
  Set lock for all tables in current select level

  SYNOPSIS:
    set_lock_for_tables()
    lock_type			Lock to set for tables

  NOTE:
    If lock is a write lock, then tables->updating is set 1
    This is to get tables_ok to know that the table is updated by the
    query
*/

void st_select_lex::set_lock_for_tables(thr_lock_type lock_type)
{
  bool for_update= lock_type >= TL_READ_NO_INSERT;
  DBUG_ENTER("set_lock_for_tables");
  DBUG_PRINT("enter", ("lock_type: %d  for_update: %d", lock_type,
		       for_update));

  for (TABLE_LIST *tables= (TABLE_LIST*) table_list.first;
       tables;
       tables= tables->next_local)
  {
    tables->lock_type= lock_type;
    tables->updating=  for_update;
  }
  DBUG_VOID_RETURN;
}


/*
  Create a fake SELECT_LEX for a unit

  SYNOPSIS:
    add_fake_select_lex()
    thd			   thread handle

  DESCRIPTION
    The method create a fake SELECT_LEX object for a unit.
    This object is created for any union construct containing a union
    operation and also for any single select union construct of the form
    (SELECT ... ORDER BY order_list [LIMIT n]) ORDER BY ... 
    or of the form
    (SELECT ... ORDER BY LIMIT n) ORDER BY ...
  
  NOTES
    The object is used to retrieve rows from the temporary table
    where the result on the union is obtained.

  RETURN VALUES
    1     on failure to create the object
    0     on success
*/

bool st_select_lex_unit::add_fake_select_lex(THD *thd_arg)
{
  SELECT_LEX *first_sl= first_select();
  DBUG_ENTER("add_fake_select_lex");
  DBUG_ASSERT(!fake_select_lex);

  if (!(fake_select_lex= new (thd_arg->mem_root) SELECT_LEX()))
      DBUG_RETURN(1);
  fake_select_lex->include_standalone(this, 
                                      (SELECT_LEX_NODE**)&fake_select_lex);
  fake_select_lex->select_number= INT_MAX;
  fake_select_lex->parent_lex= thd_arg->lex; /* Used in init_query. */
  fake_select_lex->make_empty_select();
  fake_select_lex->linkage= GLOBAL_OPTIONS_TYPE;
  fake_select_lex->select_limit= 0;

  fake_select_lex->context.outer_context=first_sl->context.outer_context;
  /* allow item list resolving in fake select for ORDER BY */
  fake_select_lex->context.resolve_in_select_list= TRUE;
  fake_select_lex->context.select_lex= fake_select_lex;

  if (!is_union())
  {
    /* 
      This works only for 
      (SELECT ... ORDER BY list [LIMIT n]) ORDER BY order_list [LIMIT m],
      (SELECT ... LIMIT n) ORDER BY order_list [LIMIT m]
      just before the parser starts processing order_list
    */ 
    global_parameters= fake_select_lex;
    fake_select_lex->no_table_names_allowed= 1;
    thd_arg->lex->current_select= fake_select_lex;
  }
  thd_arg->lex->pop_context();
  DBUG_RETURN(0);
}


/*
  Push a new name resolution context for a JOIN ... ON clause to the
  context stack of a query block.

  SYNOPSIS
    push_new_name_resolution_context()
    thd       pointer to current thread
    left_op   left  operand of the JOIN
    right_op  rigth operand of the JOIN

  DESCRIPTION
    Create a new name resolution context for a JOIN ... ON clause,
    set the first and last leaves of the list of table references
    to be used for name resolution, and push the newly created
    context to the stack of contexts of the query.

  RETURN
    FALSE  if all is OK
    TRUE   if a memory allocation error occured
*/

bool
push_new_name_resolution_context(THD *thd,
                                 TABLE_LIST *left_op, TABLE_LIST *right_op)
{
  Name_resolution_context *on_context;
  if (!(on_context= new (thd->mem_root) Name_resolution_context))
    return TRUE;
  on_context->init();
  on_context->first_name_resolution_table=
    left_op->first_leaf_for_name_resolution();
  on_context->last_name_resolution_table=
    right_op->last_leaf_for_name_resolution();
  return thd->lex->push_context(on_context);
}


/*
  Add an ON condition to the second operand of a JOIN ... ON.

  SYNOPSIS
    add_join_on
    b     the second operand of a JOIN ... ON
    expr  the condition to be added to the ON clause

  DESCRIPTION
    Add an ON condition to the right operand of a JOIN ... ON clause.

  RETURN
    FALSE  if there was some error
    TRUE   if all is OK
*/

void add_join_on(TABLE_LIST *b, Item *expr)
{
  if (expr)
  {
    if (!b->on_expr)
      b->on_expr= expr;
    else
    {
      /*
        If called from the parser, this happens if you have both a
        right and left join. If called later, it happens if we add more
        than one condition to the ON clause.
      */
      b->on_expr= new Item_cond_and(b->on_expr,expr);
    }
    b->on_expr->top_level_item();
  }
}


/*
  Mark that there is a NATURAL JOIN or JOIN ... USING between two
  tables.

  SYNOPSIS
    add_join_natural()
    a			Left join argument
    b			Right join argument
    using_fields        Field names from USING clause
    lex                 The current st_select_lex
  
  IMPLEMENTATION
    This function marks that table b should be joined with a either via
    a NATURAL JOIN or via JOIN ... USING. Both join types are special
    cases of each other, so we treat them together. The function
    setup_conds() creates a list of equal condition between all fields
    of the same name for NATURAL JOIN or the fields in 'using_fields'
    for JOIN ... USING. The list of equality conditions is stored
    either in b->on_expr, or in JOIN::conds, depending on whether there
    was an outer join.

  EXAMPLE
    SELECT * FROM t1 NATURAL LEFT JOIN t2
     <=>
    SELECT * FROM t1 LEFT JOIN t2 ON (t1.i=t2.i and t1.j=t2.j ... )

    SELECT * FROM t1 NATURAL JOIN t2 WHERE <some_cond>
     <=>
    SELECT * FROM t1, t2 WHERE (t1.i=t2.i and t1.j=t2.j and <some_cond>)

    SELECT * FROM t1 JOIN t2 USING(j) WHERE <some_cond>
     <=>
    SELECT * FROM t1, t2 WHERE (t1.j=t2.j and <some_cond>)

  RETURN
    None
*/

void add_join_natural(TABLE_LIST *a, TABLE_LIST *b, List<String> *using_fields,
                      SELECT_LEX *lex)
{
  b->natural_join= a;
  lex->prev_join_using= using_fields;
}


/**
  @brief Reload/resets privileges and the different caches.

  @param thd Thread handler (can be NULL!)
  @param options What should be reset/reloaded (tables, privileges, slave...)
  @param tables Tables to flush (if any)
  @param write_to_binlog True if we can write to the binlog.
               
  @note Depending on 'options', it may be very bad to write the
    query to the binlog (e.g. FLUSH SLAVE); this is a
    pointer where reload_acl_and_cache() will put 0 if
    it thinks we really should not write to the binlog.
    Otherwise it will put 1.

  @return Error status code
    @retval 0 Ok
    @retval !=0  Error; thd->killed is set or thd->is_error() is true
*/

bool reload_acl_and_cache(THD *thd, ulong options, TABLE_LIST *tables,
                          bool *write_to_binlog)
{
  bool result=0;
  select_errors=0;				/* Write if more errors */
  bool tmp_write_to_binlog= 1;

  DBUG_ASSERT(!thd || !thd->in_sub_stmt);

#ifndef NO_EMBEDDED_ACCESS_CHECKS
  if (options & REFRESH_GRANT)
  {
    THD *tmp_thd= 0;
    /*
      If reload_acl_and_cache() is called from SIGHUP handler we have to
      allocate temporary THD for execution of acl_reload()/grant_reload().
    */
    if (!thd && (thd= (tmp_thd= new THD)))
    {
      thd->thread_stack= (char*) &tmp_thd;
      thd->store_globals();
    }
    if (thd)
    {
      (void)acl_reload(thd);
      (void)grant_reload(thd);
    }
    if (tmp_thd)
    {
      delete tmp_thd;
      /* Remember that we don't have a THD */
      my_pthread_setspecific_ptr(THR_THD,  0);
      thd= 0;
    }
    reset_mqh((LEX_USER *)NULL, TRUE);
  }
#endif
  if (options & REFRESH_LOG)
  {
    /*
      Flush the normal query log, the update log, the binary log,
      the slow query log, the relay log (if it exists) and the log
      tables.
    */

    /*
      Writing this command to the binlog may result in infinite loops
      when doing mysqlbinlog|mysql, and anyway it does not really make
      sense to log it automatically (would cause more trouble to users
      than it would help them)
    */
    tmp_write_to_binlog= 0;
    if( mysql_bin_log.is_open() )
    {
      mysql_bin_log.rotate_and_purge(RP_FORCE_ROTATE);
    }
#ifdef HAVE_REPLICATION
    pthread_mutex_lock(&LOCK_active_mi);
    rotate_relay_log(active_mi);
    pthread_mutex_unlock(&LOCK_active_mi);
#endif

    /* flush slow and general logs */
    logger.flush_logs(thd);

    if (ha_flush_logs(NULL))
      result=1;
    if (flush_error_log())
      result=1;
  }
#ifdef HAVE_QUERY_CACHE
  if (options & REFRESH_QUERY_CACHE_FREE)
  {
    query_cache.pack();				// FLUSH QUERY CACHE
    options &= ~REFRESH_QUERY_CACHE;    // Don't flush cache, just free memory
  }
  if (options & (REFRESH_TABLES | REFRESH_QUERY_CACHE))
  {
    query_cache.flush();			// RESET QUERY CACHE
  }
#endif /*HAVE_QUERY_CACHE*/
  /*
    Note that if REFRESH_READ_LOCK bit is set then REFRESH_TABLES is set too
    (see sql_yacc.yy)
  */
  if (options & (REFRESH_TABLES | REFRESH_READ_LOCK)) 
  {
    if ((options & REFRESH_READ_LOCK) && thd)
    {
      /*
        We must not try to aspire a global read lock if we have a write
        locked table. This would lead to a deadlock when trying to
        reopen (and re-lock) the table after the flush.
      */
      if (thd->locked_tables)
      {
        THR_LOCK_DATA **lock_p= thd->locked_tables->locks;
        THR_LOCK_DATA **end_p= lock_p + thd->locked_tables->lock_count;

        for (; lock_p < end_p; lock_p++)
        {
          if ((*lock_p)->type >= TL_WRITE_ALLOW_WRITE)
          {
            my_error(ER_LOCK_OR_ACTIVE_TRANSACTION, MYF(0));
            return 1;
          }
        }
      }
      /*
	Writing to the binlog could cause deadlocks, as we don't log
	UNLOCK TABLES
      */
      tmp_write_to_binlog= 0;
      if (lock_global_read_lock(thd))
	return 1;                               // Killed
      result=close_cached_tables(thd,(options & REFRESH_FAST) ? 0 : 1,
                                 tables);
      if (make_global_read_lock_block_commit(thd)) // Killed
      {
        /* Don't leave things in a half-locked state */
        unlock_global_read_lock(thd);
        return 1;
      }
    }
    else
      result=close_cached_tables(thd,(options & REFRESH_FAST) ? 0 : 1, tables);
    my_dbopt_cleanup();
  }
  if (options & REFRESH_HOSTS)
    hostname_cache_refresh();
  if (thd && (options & REFRESH_STATUS))
    refresh_status(thd);
  if (options & REFRESH_THREADS)
    flush_thread_cache();
#ifdef HAVE_REPLICATION
  if (options & REFRESH_MASTER)
  {
    DBUG_ASSERT(thd);
    tmp_write_to_binlog= 0;
    if (reset_master(thd))
    {
      result=1;
      thd->fatal_error();                       // Ensure client get error
    }
  }
#endif
#ifdef OPENSSL
   if (options & REFRESH_DES_KEY_FILE)
   {
     if (des_key_file)
       result=load_des_key_file(des_key_file);
   }
#endif
#ifdef HAVE_REPLICATION
 if (options & REFRESH_SLAVE)
 {
   tmp_write_to_binlog= 0;
   pthread_mutex_lock(&LOCK_active_mi);
   if (reset_slave(thd, active_mi))
     result=1;
   pthread_mutex_unlock(&LOCK_active_mi);
 }
#endif
 if (options & REFRESH_USER_RESOURCES)
   reset_mqh((LEX_USER *) NULL, 0);             /* purecov: inspected */
 *write_to_binlog= tmp_write_to_binlog;
 return result;
}


/*
  kills a thread

  SYNOPSIS
    kill_one_thread()
    thd			Thread class
    id			Thread id
    only_kill_query     Should it kill the query or the connection

  NOTES
    This is written such that we have a short lock on LOCK_thread_count
*/

uint kill_one_thread(THD *thd, ulong id, bool only_kill_query)
{
  THD *tmp;
  uint error=ER_NO_SUCH_THREAD;
  DBUG_ENTER("kill_one_thread");
  DBUG_PRINT("enter", ("id=%lu only_kill=%d", id, only_kill_query));
  VOID(pthread_mutex_lock(&LOCK_thread_count)); // For unlink from list
  I_List_iterator<THD> it(threads);
  while ((tmp=it++))
  {
    if (tmp->command == COM_DAEMON)
      continue;
    if (tmp->thread_id == id)
    {
      pthread_mutex_lock(&tmp->LOCK_delete);	// Lock from delete
      break;
    }
  }
  VOID(pthread_mutex_unlock(&LOCK_thread_count));
  if (tmp)
  {
    if ((thd->security_ctx->master_access & SUPER_ACL) ||
	!strcmp(thd->security_ctx->user, tmp->security_ctx->user))
    {
      tmp->awake(only_kill_query ? THD::KILL_QUERY : THD::KILL_CONNECTION);
      error=0;
    }
    else
      error=ER_KILL_DENIED_ERROR;
    pthread_mutex_unlock(&tmp->LOCK_delete);
  }
  DBUG_PRINT("exit", ("%d", error));
  DBUG_RETURN(error);
}


/*
  kills a thread and sends response

  SYNOPSIS
    sql_kill()
    thd			Thread class
    id			Thread id
    only_kill_query     Should it kill the query or the connection
*/

void sql_kill(THD *thd, ulong id, bool only_kill_query)
{
  uint error;
  if (!(error= kill_one_thread(thd, id, only_kill_query)))
    send_ok(thd);
  else
    my_error(error, MYF(0), id);
}


	/* If pointer is not a null pointer, append filename to it */

bool append_file_to_dir(THD *thd, const char **filename_ptr,
                        const char *table_name)
{
  char buff[FN_REFLEN],*ptr, *end;
  if (!*filename_ptr)
    return 0;					// nothing to do

  /* Check that the filename is not too long and it's a hard path */
  if (strlen(*filename_ptr)+strlen(table_name) >= FN_REFLEN-1 ||
      !test_if_hard_path(*filename_ptr))
  {
    my_error(ER_WRONG_TABLE_NAME, MYF(0), *filename_ptr);
    return 1;
  }
  /* Fix is using unix filename format on dos */
  strmov(buff,*filename_ptr);
  end=convert_dirname(buff, *filename_ptr, NullS);
  if (!(ptr= (char*) thd->alloc((size_t) (end-buff) + strlen(table_name)+1)))
    return 1;					// End of memory
  *filename_ptr=ptr;
  strxmov(ptr,buff,table_name,NullS);
  return 0;
}


/*
  Check if the select is a simple select (not an union)

  SYNOPSIS
    check_simple_select()

  RETURN VALUES
    0	ok
    1	error	; In this case the error messege is sent to the client
*/

bool check_simple_select()
{
  THD *thd= current_thd;
  LEX *lex= thd->lex;
  if (lex->current_select != &lex->select_lex)
  {
    char command[80];
    Lex_input_stream *lip= thd->m_lip;
    strmake(command, lip->yylval->symbol.str,
	    min(lip->yylval->symbol.length, sizeof(command)-1));
    my_error(ER_CANT_USE_OPTION_HERE, MYF(0), command);
    return 1;
  }
  return 0;
}


Comp_creator *comp_eq_creator(bool invert)
{
  return invert?(Comp_creator *)&ne_creator:(Comp_creator *)&eq_creator;
}


Comp_creator *comp_ge_creator(bool invert)
{
  return invert?(Comp_creator *)&lt_creator:(Comp_creator *)&ge_creator;
}


Comp_creator *comp_gt_creator(bool invert)
{
  return invert?(Comp_creator *)&le_creator:(Comp_creator *)&gt_creator;
}


Comp_creator *comp_le_creator(bool invert)
{
  return invert?(Comp_creator *)&gt_creator:(Comp_creator *)&le_creator;
}


Comp_creator *comp_lt_creator(bool invert)
{
  return invert?(Comp_creator *)&ge_creator:(Comp_creator *)&lt_creator;
}


Comp_creator *comp_ne_creator(bool invert)
{
  return invert?(Comp_creator *)&eq_creator:(Comp_creator *)&ne_creator;
}


/*
  Construct ALL/ANY/SOME subquery Item

  SYNOPSIS
    all_any_subquery_creator()
    left_expr - pointer to left expression
    cmp - compare function creator
    all - true if we create ALL subquery
    select_lex - pointer on parsed subquery structure

  RETURN VALUE
    constructed Item (or 0 if out of memory)
*/
Item * all_any_subquery_creator(Item *left_expr,
				chooser_compare_func_creator cmp,
				bool all,
				SELECT_LEX *select_lex)
{
  if ((cmp == &comp_eq_creator) && !all)       //  = ANY <=> IN
    return new Item_in_subselect(left_expr, select_lex);

  if ((cmp == &comp_ne_creator) && all)        // <> ALL <=> NOT IN
    return new Item_func_not(new Item_in_subselect(left_expr, select_lex));

  Item_allany_subselect *it=
    new Item_allany_subselect(left_expr, cmp, select_lex, all);
  if (all)
    return it->upper_item= new Item_func_not_all(it);	/* ALL */

  return it->upper_item= new Item_func_nop_all(it);      /* ANY/SOME */
}


/*
  Multi update query pre-check

  SYNOPSIS
    multi_update_precheck()
    thd		Thread handler
    tables	Global/local table list (have to be the same)

  RETURN VALUE
    FALSE OK
    TRUE  Error
*/

bool multi_update_precheck(THD *thd, TABLE_LIST *tables)
{
  const char *msg= 0;
  TABLE_LIST *table;
  LEX *lex= thd->lex;
  SELECT_LEX *select_lex= &lex->select_lex;
  DBUG_ENTER("multi_update_precheck");

  if (select_lex->item_list.elements != lex->value_list.elements)
  {
    my_message(ER_WRONG_VALUE_COUNT, ER(ER_WRONG_VALUE_COUNT), MYF(0));
    DBUG_RETURN(TRUE);
  }
  /*
    Ensure that we have UPDATE or SELECT privilege for each table
    The exact privilege is checked in mysql_multi_update()
  */
  for (table= tables; table; table= table->next_local)
  {
    if (table->derived)
      table->grant.privilege= SELECT_ACL;
    else if ((check_access(thd, UPDATE_ACL, table->db,
                           &table->grant.privilege, 0, 1,
                           test(table->schema_table)) ||
              check_grant(thd, UPDATE_ACL, table, 0, 1, 1)) &&
             (check_access(thd, SELECT_ACL, table->db,
                           &table->grant.privilege, 0, 0,
                           test(table->schema_table)) ||
              check_grant(thd, SELECT_ACL, table, 0, 1, 0)))
      DBUG_RETURN(TRUE);

    table->table_in_first_from_clause= 1;
  }
  /*
    Is there tables of subqueries?
  */
  if (&lex->select_lex != lex->all_selects_list)
  {
    DBUG_PRINT("info",("Checking sub query list"));
    for (table= tables; table; table= table->next_global)
    {
      if (!table->table_in_first_from_clause)
      {
	if (check_access(thd, SELECT_ACL, table->db,
			 &table->grant.privilege, 0, 0,
                         test(table->schema_table)) ||
	    check_grant(thd, SELECT_ACL, table, 0, 1, 0))
	  DBUG_RETURN(TRUE);
      }
    }
  }

  if (select_lex->order_list.elements)
    msg= "ORDER BY";
  else if (select_lex->select_limit)
    msg= "LIMIT";
  if (msg)
  {
    my_error(ER_WRONG_USAGE, MYF(0), "UPDATE", msg);
    DBUG_RETURN(TRUE);
  }
  DBUG_RETURN(FALSE);
}

/*
  Multi delete query pre-check

  SYNOPSIS
    multi_delete_precheck()
    thd			Thread handler
    tables		Global/local table list

  RETURN VALUE
    FALSE OK
    TRUE  error
*/

bool multi_delete_precheck(THD *thd, TABLE_LIST *tables)
{
  SELECT_LEX *select_lex= &thd->lex->select_lex;
  TABLE_LIST *aux_tables=
    (TABLE_LIST *)thd->lex->auxiliary_table_list.first;
  TABLE_LIST **save_query_tables_own_last= thd->lex->query_tables_own_last;
  DBUG_ENTER("multi_delete_precheck");

  /* sql_yacc guarantees that tables and aux_tables are not zero */
  DBUG_ASSERT(aux_tables != 0);
  if (check_table_access(thd, SELECT_ACL, tables, 0))
    DBUG_RETURN(TRUE);

  /*
    Since aux_tables list is not part of LEX::query_tables list we
    have to juggle with LEX::query_tables_own_last value to be able
    call check_table_access() safely.
  */
  thd->lex->query_tables_own_last= 0;
  if (check_table_access(thd, DELETE_ACL, aux_tables, 0))
  {
    thd->lex->query_tables_own_last= save_query_tables_own_last;
    DBUG_RETURN(TRUE);
  }
  thd->lex->query_tables_own_last= save_query_tables_own_last;

  if ((thd->options & OPTION_SAFE_UPDATES) && !select_lex->where)
  {
    my_message(ER_UPDATE_WITHOUT_KEY_IN_SAFE_MODE,
               ER(ER_UPDATE_WITHOUT_KEY_IN_SAFE_MODE), MYF(0));
    DBUG_RETURN(TRUE);
  }
  DBUG_RETURN(FALSE);
}


/*
  Link tables in auxilary table list of multi-delete with corresponding
  elements in main table list, and set proper locks for them.

  SYNOPSIS
    multi_delete_set_locks_and_link_aux_tables()
      lex - pointer to LEX representing multi-delete

  RETURN VALUE
    FALSE - success
    TRUE  - error
*/

bool multi_delete_set_locks_and_link_aux_tables(LEX *lex)
{
  TABLE_LIST *tables= (TABLE_LIST*)lex->select_lex.table_list.first;
  TABLE_LIST *target_tbl;
  DBUG_ENTER("multi_delete_set_locks_and_link_aux_tables");

  lex->table_count= 0;

  for (target_tbl= (TABLE_LIST *)lex->auxiliary_table_list.first;
       target_tbl; target_tbl= target_tbl->next_local)
  {
    lex->table_count++;
    /* All tables in aux_tables must be found in FROM PART */
    TABLE_LIST *walk;
    for (walk= tables; walk; walk= walk->next_local)
    {
      if (!my_strcasecmp(table_alias_charset,
			 target_tbl->alias, walk->alias) &&
	  !strcmp(walk->db, target_tbl->db))
	break;
    }
    if (!walk)
    {
      my_error(ER_UNKNOWN_TABLE, MYF(0),
               target_tbl->table_name, "MULTI DELETE");
      DBUG_RETURN(TRUE);
    }
    if (!walk->derived)
    {
      target_tbl->table_name= walk->table_name;
      target_tbl->table_name_length= walk->table_name_length;
    }
    walk->updating= target_tbl->updating;
    walk->lock_type= target_tbl->lock_type;
    target_tbl->correspondent_table= walk;	// Remember corresponding table
  }
  DBUG_RETURN(FALSE);
}


/*
  simple UPDATE query pre-check

  SYNOPSIS
    update_precheck()
    thd		Thread handler
    tables	Global table list

  RETURN VALUE
    FALSE OK
    TRUE  Error
*/

bool update_precheck(THD *thd, TABLE_LIST *tables)
{
  DBUG_ENTER("update_precheck");
  if (thd->lex->select_lex.item_list.elements != thd->lex->value_list.elements)
  {
    my_message(ER_WRONG_VALUE_COUNT, ER(ER_WRONG_VALUE_COUNT), MYF(0));
    DBUG_RETURN(TRUE);
  }
  DBUG_RETURN(check_one_table_access(thd, UPDATE_ACL, tables));
}


/*
  simple DELETE query pre-check

  SYNOPSIS
    delete_precheck()
    thd		Thread handler
    tables	Global table list

  RETURN VALUE
    FALSE  OK
    TRUE   error
*/

bool delete_precheck(THD *thd, TABLE_LIST *tables)
{
  DBUG_ENTER("delete_precheck");
  if (check_one_table_access(thd, DELETE_ACL, tables))
    DBUG_RETURN(TRUE);
  /* Set privilege for the WHERE clause */
  tables->grant.want_privilege=(SELECT_ACL & ~tables->grant.privilege);
  DBUG_RETURN(FALSE);
}


/*
  simple INSERT query pre-check

  SYNOPSIS
    insert_precheck()
    thd		Thread handler
    tables	Global table list

  RETURN VALUE
    FALSE  OK
    TRUE   error
*/

bool insert_precheck(THD *thd, TABLE_LIST *tables)
{
  LEX *lex= thd->lex;
  DBUG_ENTER("insert_precheck");

  /*
    Check that we have modify privileges for the first table and
    select privileges for the rest
  */
  ulong privilege= (INSERT_ACL |
                    (lex->duplicates == DUP_REPLACE ? DELETE_ACL : 0) |
                    (lex->value_list.elements ? UPDATE_ACL : 0));

  if (check_one_table_access(thd, privilege, tables))
    DBUG_RETURN(TRUE);

  if (lex->update_list.elements != lex->value_list.elements)
  {
    my_message(ER_WRONG_VALUE_COUNT, ER(ER_WRONG_VALUE_COUNT), MYF(0));
    DBUG_RETURN(TRUE);
  }
  DBUG_RETURN(FALSE);
}


/**
    @brief  Check privileges for SHOW CREATE TABLE statement.

    @param  thd    Thread context
    @param  table  Target table

    @retval TRUE  Failure
    @retval FALSE Success
*/

static bool check_show_create_table_access(THD *thd, TABLE_LIST *table)
{
  return check_access(thd, SELECT_ACL | EXTRA_ACL, table->db,
                      &table->grant.privilege, 0, 0,
                      test(table->schema_table)) ||
         check_grant(thd, SELECT_ACL, table, 2, UINT_MAX, 0);
}


/*
  CREATE TABLE query pre-check

  SYNOPSIS
    create_table_precheck()
    thd			Thread handler
    tables		Global table list
    create_table	Table which will be created

  RETURN VALUE
    FALSE   OK
    TRUE   Error
*/

bool create_table_precheck(THD *thd, TABLE_LIST *tables,
                           TABLE_LIST *create_table)
{
  LEX *lex= thd->lex;
  SELECT_LEX *select_lex= &lex->select_lex;
  ulong want_priv;
  bool error= TRUE;                                 // Error message is given
  DBUG_ENTER("create_table_precheck");

  want_priv= ((lex->create_info.options & HA_LEX_CREATE_TMP_TABLE) ?
              CREATE_TMP_ACL : CREATE_ACL);
  if (check_access(thd, want_priv, create_table->db,
		   &create_table->grant.privilege, 0, 0,
                   test(create_table->schema_table)) ||
      check_merge_table_access(thd, create_table->db,
			       (TABLE_LIST *)
			       lex->create_info.merge_list.first))
    goto err;
  if (want_priv != CREATE_TMP_ACL &&
      check_grant(thd, want_priv, create_table, 0, 1, 0))
    goto err;

  if (select_lex->item_list.elements)
  {
    /* Check permissions for used tables in CREATE TABLE ... SELECT */

#ifdef NOT_NECESSARY_TO_CHECK_CREATE_TABLE_EXIST_WHEN_PREPARING_STATEMENT
    /* This code throws an ill error for CREATE TABLE t1 SELECT * FROM t1 */
    /*
      Only do the check for PS, because we on execute we have to check that
      against the opened tables to ensure we don't use a table that is part
      of the view (which can only be done after the table has been opened).
    */
    if (thd->stmt_arena->is_stmt_prepare_or_first_sp_execute())
    {
      /*
        For temporary tables we don't have to check if the created table exists
      */
      if (!(lex->create_info.options & HA_LEX_CREATE_TMP_TABLE) &&
          find_table_in_global_list(tables, create_table->db,
                                    create_table->table_name))
      {
	error= FALSE;
        goto err;
      }
    }
#endif
    if (tables && check_table_access(thd, SELECT_ACL, tables,0))
      goto err;
  }
  else if (lex->create_info.options & HA_LEX_CREATE_TABLE_LIKE)
  {
    if (check_show_create_table_access(thd, tables))
      goto err;
  }
  error= FALSE;

err:
  DBUG_RETURN(error);
}


/*
  negate given expression

  SYNOPSIS
    negate_expression()
    thd  thread handler
    expr expression for negation

  RETURN
    negated expression
*/

Item *negate_expression(THD *thd, Item *expr)
{
  Item *negated;
  if (expr->type() == Item::FUNC_ITEM &&
      ((Item_func *) expr)->functype() == Item_func::NOT_FUNC)
  {
    /* it is NOT(NOT( ... )) */
    Item *arg= ((Item_func *) expr)->arguments()[0];
    enum_parsing_place place= thd->lex->current_select->parsing_place;
    if (arg->is_bool_func() || place == IN_WHERE || place == IN_HAVING)
      return arg;
    /*
      if it is not boolean function then we have to emulate value of
      not(not(a)), it will be a != 0
    */
    return new Item_func_ne(arg, new Item_int((char*) "0", 0, 1));
  }

  if ((negated= expr->neg_transformer(thd)) != 0)
    return negated;
  return new Item_func_not(expr);
}

/*
  Set the specified definer to the default value, which is the current user in
  the thread.
 
  SYNOPSIS
    get_default_definer()
    thd       [in] thread handler
    definer   [out] definer
*/
 
void get_default_definer(THD *thd, LEX_USER *definer)
{
  const Security_context *sctx= thd->security_ctx;

  definer->user.str= (char *) sctx->priv_user;
  definer->user.length= strlen(definer->user.str);

  definer->host.str= (char *) sctx->priv_host;
  definer->host.length= strlen(definer->host.str);
}


/*
  Create default definer for the specified THD.

  SYNOPSIS
    create_default_definer()
    thd         [in] thread handler

  RETURN
    On success, return a valid pointer to the created and initialized
    LEX_USER, which contains definer information.
    On error, return 0.
*/

LEX_USER *create_default_definer(THD *thd)
{
  LEX_USER *definer;

  if (! (definer= (LEX_USER*) thd->alloc(sizeof(LEX_USER))))
    return 0;

  get_default_definer(thd, definer);

  return definer;
}


/*
  Create definer with the given user and host names.

  SYNOPSIS
    create_definer()
    thd         [in] thread handler
    user_name   [in] user name
    host_name   [in] host name

  RETURN
    On success, return a valid pointer to the created and initialized
    LEX_USER, which contains definer information.
    On error, return 0.
*/

LEX_USER *create_definer(THD *thd, LEX_STRING *user_name, LEX_STRING *host_name)
{
  LEX_USER *definer;

  /* Create and initialize. */

  if (! (definer= (LEX_USER*) thd->alloc(sizeof(LEX_USER))))
    return 0;

  definer->user= *user_name;
  definer->host= *host_name;

  return definer;
}


/*
  Retuns information about user or current user.

  SYNOPSIS
    get_current_user()
    thd         [in] thread handler
    user        [in] user

  RETURN
    On success, return a valid pointer to initialized
    LEX_USER, which contains user information.
    On error, return 0.
*/

LEX_USER *get_current_user(THD *thd, LEX_USER *user)
{
  if (!user->user.str)  // current_user
    return create_default_definer(thd);

  return user;
}


/*
  Check that byte length of a string does not exceed some limit.

  SYNOPSIS
  check_string_byte_length()
      str              string to be checked
      err_msg          error message to be displayed if the string is too long
      max_byte_length  max length in bytes

  RETURN
    FALSE   the passed string is not longer than max_length
    TRUE    the passed string is longer than max_length

  NOTE
    The function is not used in existing code but can be useful later?
*/

bool check_string_byte_length(LEX_STRING *str, const char *err_msg,
                              uint max_byte_length)
{
  if (str->length <= max_byte_length)
    return FALSE;

  my_error(ER_WRONG_STRING_LENGTH, MYF(0), str->str, err_msg, max_byte_length);

  return TRUE;
}


/*
  Check that char length of a string does not exceed some limit.

  SYNOPSIS
  check_string_char_length()
      str              string to be checked
      err_msg          error message to be displayed if the string is too long
      max_char_length  max length in symbols
      cs               string charset

  RETURN
    FALSE   the passed string is not longer than max_char_length
    TRUE    the passed string is longer than max_char_length
*/


bool check_string_char_length(LEX_STRING *str, const char *err_msg,
                              uint max_char_length, CHARSET_INFO *cs,
                              bool no_error)
{
  int well_formed_error;
  uint res= cs->cset->well_formed_len(cs, str->str, str->str + str->length,
                                      max_char_length, &well_formed_error);

  if (!well_formed_error &&  str->length == res)
    return FALSE;

  if (!no_error)
    my_error(ER_WRONG_STRING_LENGTH, MYF(0), str->str, err_msg, max_char_length);
  return TRUE;
}


extern int MYSQLparse(void *thd); // from sql_yacc.cc


/**
  This is a wrapper of MYSQLparse(). All the code should call parse_sql()
  instead of MYSQLparse().

  @param thd Thread context.
  @param lip Lexer context.
  @param creation_ctx Object creation context.

  @return Error status.
    @retval FALSE on success.
    @retval TRUE on parsing error.
*/

bool parse_sql(THD *thd,
               Lex_input_stream *lip,
               Object_creation_ctx *creation_ctx)
{
  DBUG_ASSERT(thd->m_lip == NULL);

  /* Backup creation context. */

  Object_creation_ctx *backup_ctx= NULL;

  if (creation_ctx)
    backup_ctx= creation_ctx->set_n_backup(thd);

  /* Set Lex_input_stream. */

  thd->m_lip= lip;

  /* Parse the query. */

  bool mysql_parse_status= MYSQLparse(thd) != 0;

  /* Check that if MYSQLparse() failed, thd->is_error() is set. */

  DBUG_ASSERT(!mysql_parse_status ||
              mysql_parse_status && thd->is_error());

  /* Reset Lex_input_stream. */

  thd->m_lip= NULL;

  /* Restore creation context. */

  if (creation_ctx)
    creation_ctx->restore_env(thd, backup_ctx);

  /* That's it. */

  return mysql_parse_status || thd->is_fatal_error;
}

/**
  @} (end of group Runtime_Environment)
*/<|MERGE_RESOLUTION|>--- conflicted
+++ resolved
@@ -758,7 +758,7 @@
   if (user_is_super)
     DBUG_RETURN(FALSE);
 
-  if (!uc_update_queries[lex->sql_command])
+  if (!(sql_command_flags[lex->sql_command] & CF_CHANGES_DATA))
     DBUG_RETURN(FALSE);
 
   /* Multi update is an exception and is dealt with later. */
@@ -1902,18 +1902,7 @@
       When option readonly is set deny operations which change non-temporary
       tables. Except for the replication thread and the 'super' users.
     */
-<<<<<<< HEAD
-    if (opt_readonly &&
-	!(thd->security_ctx->master_access & SUPER_ACL) &&
-	(sql_command_flags[lex->sql_command] & CF_CHANGES_DATA) &&
-        !((lex->sql_command == SQLCOM_CREATE_TABLE) &&
-          (lex->create_info.options & HA_LEX_CREATE_TMP_TABLE)) &&
-        !((lex->sql_command == SQLCOM_DROP_TABLE) && lex->drop_temporary) &&
-        ((lex->sql_command != SQLCOM_UPDATE_MULTI) &&
-          some_non_temp_table_to_be_updated(thd, all_tables)))
-=======
     if (deny_updates_if_read_only_option(thd, all_tables))
->>>>>>> fe20b370
     {
       my_error(ER_OPTION_PREVENTS_STATEMENT, MYF(0), "--read-only");
       DBUG_RETURN(-1);
