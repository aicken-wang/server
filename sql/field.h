/* Copyright (C) 2000 MySQL AB & MySQL Finland AB & TCX DataKonsult AB

   This program is free software; you can redistribute it and/or modify
   it under the terms of the GNU General Public License as published by
   the Free Software Foundation; either version 2 of the License, or
   (at your option) any later version.

   This program is distributed in the hope that it will be useful,
   but WITHOUT ANY WARRANTY; without even the implied warranty of
   MERCHANTABILITY or FITNESS FOR A PARTICULAR PURPOSE.  See the
   GNU General Public License for more details.

   You should have received a copy of the GNU General Public License
   along with this program; if not, write to the Free Software
   Foundation, Inc., 59 Temple Place, Suite 330, Boston, MA  02111-1307  USA */


/*
  Because of the function new_field() all field classes that have static
  variables must declare the size_of() member function.
*/

#ifdef USE_PRAGMA_INTERFACE
#pragma interface			/* gcc class implementation */
#endif

#define NOT_FIXED_DEC			31
#define DATETIME_DEC                     6

class Send_field;
class Protocol;
class create_field;
struct st_cache_field;
void field_conv(Field *to,Field *from);

inline uint get_enum_pack_length(int elements)
{
  return elements < 256 ? 1 : 2;
}

inline uint get_set_pack_length(int elements)
{
  uint len= (elements + 7) / 8;
  return len > 4 ? 8 : len;
}

class Field
{
  Field(const Item &);				/* Prevent use of these */
  void operator=(Field &);
public:
  static void *operator new(size_t size) {return (void*) sql_alloc((uint) size); }
  static void operator delete(void *ptr_arg, size_t size) { TRASH(ptr_arg, size); }

  char		*ptr;			// Position to field in record
  uchar		*null_ptr;		// Byte where null_bit is
  /*
    Note that you can use table->in_use as replacement for current_thd member 
    only inside of val_*() and store() members (e.g. you can't use it in cons)
  */
  struct st_table *table;		// Pointer for table
  struct st_table *orig_table;		// Pointer to original table
  const char	**table_name, *field_name;
  LEX_STRING	comment;
  query_id_t	query_id;		// For quick test of used fields
  bool          add_index;              // For check if field will be indexed
  /* Field is part of the following keys */
  key_map	key_start,part_of_key,part_of_sortkey;
  /* 
    We use three additional unireg types for TIMESTAMP to overcome limitation 
    of current binary format of .frm file. We'd like to be able to support 
    NOW() as default and on update value for such fields but unable to hold 
    this info anywhere except unireg_check field. This issue will be resolved
    in more clean way with transition to new text based .frm format.
    See also comment for Field_timestamp::Field_timestamp().
  */
  enum utype  { NONE,DATE,SHIELD,NOEMPTY,CASEUP,PNR,BGNR,PGNR,YES,NO,REL,
		CHECK,EMPTY,UNKNOWN_FIELD,CASEDN,NEXT_NUMBER,INTERVAL_FIELD,
                BIT_FIELD, TIMESTAMP_OLD_FIELD, CAPITALIZE, BLOB_FIELD,
                TIMESTAMP_DN_FIELD, TIMESTAMP_UN_FIELD, TIMESTAMP_DNUN_FIELD};
  enum geometry_type
  {
    GEOM_GEOMETRY = 0, GEOM_POINT = 1, GEOM_LINESTRING = 2, GEOM_POLYGON = 3,
    GEOM_MULTIPOINT = 4, GEOM_MULTILINESTRING = 5, GEOM_MULTIPOLYGON = 6,
    GEOM_GEOMETRYCOLLECTION = 7
  };
  enum imagetype { itRAW, itMBR};

  utype		unireg_check;
  uint32	field_length;		// Length of field
  uint          field_index;            // field number in fields array
  uint32	flags;
  /* fieldnr is the id of the field (first field = 1) as is also
     used in key_part.
  */
  uint16        fieldnr;
  uchar		null_bit;		// Bit used to test null bit

  Field(char *ptr_arg,uint32 length_arg,uchar *null_ptr_arg,uchar null_bit_arg,
	utype unireg_check_arg, const char *field_name_arg);
  virtual ~Field() {}
  /* Store functions returns 1 on overflow and -1 on fatal error */
  virtual int  store(const char *to,uint length,CHARSET_INFO *cs)=0;
  virtual int  store(double nr)=0;
  virtual int  store(longlong nr, bool unsigned_val)=0;
  virtual int  store_decimal(const my_decimal *d)=0;
  virtual int store_time(TIME *ltime, timestamp_type t_type);
  virtual double val_real(void)=0;
  virtual longlong val_int(void)=0;
  virtual my_decimal *val_decimal(my_decimal *);
  inline String *val_str(String *str) { return val_str(str, str); }
  /*
     val_str(buf1, buf2) gets two buffers and should use them as follows:
     if it needs a temp buffer to convert result to string - use buf1
       example Field_tiny::val_str()
     if the value exists as a string already - use buf2
       example Field_string::val_str()
     consequently, buf2 may be created as 'String buf;' - no memory
     will be allocated for it. buf1 will be allocated to hold a
     value if it's too small. Using allocated buffer for buf2 may result in
     an unnecessary free (and later, may be an alloc).
     This trickery is used to decrease a number of malloc calls.
  */
  virtual String *val_str(String*,String *)=0;
  String *val_int_as_str(String *val_buffer, my_bool unsigned_flag);
  virtual Item_result result_type () const=0;
  virtual Item_result cmp_type () const { return result_type(); }
  virtual Item_result cast_to_int_type () const { return result_type(); }
  static bool type_can_have_key_part(enum_field_types);
  static enum_field_types field_type_merge(enum_field_types, enum_field_types);
  static Item_result result_merge_type(enum_field_types);
  bool eq(Field *field)
  {
    return (ptr == field->ptr && null_ptr == field->null_ptr &&
            null_bit == field->null_bit);
  }
  virtual bool eq_def(Field *field);
  
  /*
    pack_length() returns size (in bytes) used to store field data in memory
    (i.e. it returns the maximum size of the field in a row of the table,
    which is located in RAM).
  */
  virtual uint32 pack_length() const { return (uint32) field_length; }

  /*
    pack_length_in_rec() returns size (in bytes) used to store field data on
    storage (i.e. it returns the maximal size of the field in a row of the
    table, which is located on disk).
  */
  virtual uint32 pack_length_in_rec() const { return pack_length(); }
  virtual uint32 sort_length() const { return pack_length(); }
  virtual void reset(void) { bzero(ptr,pack_length()); }
  virtual void reset_fields() {}
  virtual void set_default()
  {
    my_ptrdiff_t offset = (my_ptrdiff_t) (table->s->default_values -
					  table->record[0]);
    memcpy(ptr, ptr + offset, pack_length());
    if (null_ptr)
      *null_ptr= ((*null_ptr & (uchar) ~null_bit) |
		  null_ptr[offset] & null_bit);
  }
  virtual bool binary() const { return 1; }
  virtual bool zero_pack() const { return 1; }
  virtual enum ha_base_keytype key_type() const { return HA_KEYTYPE_BINARY; }
  virtual uint32 key_length() const { return pack_length(); }
  virtual enum_field_types type() const =0;
  virtual enum_field_types real_type() const { return type(); }
  inline  int cmp(const char *str) { return cmp(ptr,str); }
  virtual int cmp_max(const char *a, const char *b, uint max_len)
    { return cmp(a, b); }
  virtual int cmp(const char *,const char *)=0;
  virtual int cmp_binary(const char *a,const char *b, uint32 max_length=~0L)
  { return memcmp(a,b,pack_length()); }
  virtual int cmp_offset(uint row_offset)
  { return cmp(ptr,ptr+row_offset); }
  virtual int cmp_binary_offset(uint row_offset)
  { return cmp_binary(ptr, ptr+row_offset); };
  virtual int key_cmp(const byte *a,const byte *b)
  { return cmp((char*) a,(char*) b); }
  virtual int key_cmp(const byte *str, uint length)
  { return cmp(ptr,(char*) str); }
  virtual uint decimals() const { return 0; }
  /*
    Caller beware: sql_type can change str.Ptr, so check
    ptr() to see if it changed if you are using your own buffer
    in str and restore it with set() if needed
  */
  virtual void sql_type(String &str) const =0;
  virtual uint size_of() const =0;		// For new field
  inline bool is_null(uint row_offset=0)
  { return null_ptr ? (null_ptr[row_offset] & null_bit ? 1 : 0) : table->null_row; }
  inline bool is_real_null(uint row_offset=0)
    { return null_ptr ? (null_ptr[row_offset] & null_bit ? 1 : 0) : 0; }
  inline bool is_null_in_record(const uchar *record)
  {
    if (!null_ptr)
      return 0;
    return test(record[(uint) (null_ptr - (uchar*) table->record[0])] &
		null_bit);
  }
  inline bool is_null_in_record_with_offset(my_ptrdiff_t offset)
  {
    if (!null_ptr)
      return 0;
    return test(null_ptr[offset] & null_bit);
  }
  inline void set_null(int row_offset=0)
    { if (null_ptr) null_ptr[row_offset]|= null_bit; }
  inline void set_notnull(int row_offset=0)
    { if (null_ptr) null_ptr[row_offset]&= (uchar) ~null_bit; }
  inline bool maybe_null(void) { return null_ptr != 0 || table->maybe_null; }
  inline bool real_maybe_null(void) { return null_ptr != 0; }
  virtual void make_field(Send_field *);
  virtual void sort_string(char *buff,uint length)=0;
  virtual bool optimize_range(uint idx, uint part);
  /*
    This should be true for fields which, when compared with constant
    items, can be casted to longlong. In this case we will at 'fix_fields'
    stage cast the constant items to longlongs and at the execution stage
    use field->val_int() for comparison.  Used to optimize clauses like
    'a_column BETWEEN date_const, date_const'.
  */
  virtual bool can_be_compared_as_longlong() const { return FALSE; }
  virtual void free() {}
  virtual Field *new_field(MEM_ROOT *root, struct st_table *new_table);
  virtual Field *new_key_field(MEM_ROOT *root, struct st_table *new_table,
                               char *new_ptr, uchar *new_null_ptr,
                               uint new_null_bit);
  Field *clone(MEM_ROOT *mem_root, struct st_table *new_table);
  inline void move_field(char *ptr_arg,uchar *null_ptr_arg,uchar null_bit_arg)
  {
    ptr=ptr_arg; null_ptr=null_ptr_arg; null_bit=null_bit_arg;
  }
  inline void move_field(char *ptr_arg) { ptr=ptr_arg; }
  virtual void move_field_offset(my_ptrdiff_t ptr_diff)
  {
    ptr=ADD_TO_PTR(ptr,ptr_diff,char*);
    if (null_ptr)
      null_ptr=ADD_TO_PTR(null_ptr,ptr_diff,uchar*);
  }
  inline void get_image(char *buff,uint length, CHARSET_INFO *cs)
    { memcpy(buff,ptr,length); }
  inline void set_image(char *buff,uint length, CHARSET_INFO *cs)
    { memcpy(ptr,buff,length); }
  virtual void get_key_image(char *buff, uint length, imagetype type)
    { get_image(buff,length, &my_charset_bin); }
  virtual void set_key_image(char *buff,uint length)
    { set_image(buff,length, &my_charset_bin); }
  inline longlong val_int_offset(uint row_offset)
    {
      ptr+=row_offset;
      longlong tmp=val_int();
      ptr-=row_offset;
      return tmp;
    }
  inline longlong val_int(char *new_ptr)
  {
    char *old_ptr= ptr;
    longlong return_value;
    ptr= new_ptr;
    return_value= val_int();
    ptr= old_ptr;
    return return_value;
  }
  inline String *val_str(String *str, char *new_ptr)
  {
    char *old_ptr= ptr;
    ptr= new_ptr;
    val_str(str);
    ptr= old_ptr;
    return str;
  }
  bool quote_data(String *unquoted_string);
  bool needs_quotes(void);
  virtual bool send_binary(Protocol *protocol);
  virtual char *pack(char* to, const char *from, uint max_length=~(uint) 0)
  {
    uint32 length=pack_length();
    memcpy(to,from,length);
    return to+length;
  }
  virtual const char *unpack(char* to, const char *from)
  {
    uint length=pack_length();
    memcpy(to,from,length);
    return from+length;
  }
  virtual char *pack_key(char* to, const char *from, uint max_length)
  {
    return pack(to,from,max_length);
  }
  virtual char *pack_key_from_key_image(char* to, const char *from,
					uint max_length)
  {
    return pack(to,from,max_length);
  }
  virtual const char *unpack_key(char* to, const char *from, uint max_length)
  {
    return unpack(to,from);
  }
  virtual uint packed_col_length(const char *to, uint length)
  { return length;}
  virtual uint max_packed_col_length(uint max_length)
  { return max_length;}

  virtual int pack_cmp(const char *a,const char *b, uint key_length_arg,
                       my_bool insert_or_update)
  { return cmp(a,b); }
  virtual int pack_cmp(const char *b, uint key_length_arg,
                       my_bool insert_or_update)
  { return cmp(ptr,b); }
  uint offset();			// Should be inline ...
  void copy_from_tmp(int offset);
  uint fill_cache_field(struct st_cache_field *copy);
  virtual bool get_date(TIME *ltime,uint fuzzydate);
  virtual bool get_time(TIME *ltime);
  virtual CHARSET_INFO *charset(void) const { return &my_charset_bin; }
  virtual CHARSET_INFO *sort_charset(void) const { return charset(); }
  virtual bool has_charset(void) const { return FALSE; }
  virtual void set_charset(CHARSET_INFO *charset) { }
  bool set_warning(MYSQL_ERROR::enum_warning_level, unsigned int code,
                   int cuted_increment);
  bool check_int(const char *str, int length, const char *int_end,
                 CHARSET_INFO *cs);
  void set_datetime_warning(MYSQL_ERROR::enum_warning_level, uint code, 
                            const char *str, uint str_len,
                            timestamp_type ts_type, int cuted_increment);
  void set_datetime_warning(MYSQL_ERROR::enum_warning_level, uint code, 
                            longlong nr, timestamp_type ts_type,
                            int cuted_increment);
  void set_datetime_warning(MYSQL_ERROR::enum_warning_level, const uint code, 
                            double nr, timestamp_type ts_type);
  inline bool check_overflow(int op_result)
  {
    return (op_result == E_DEC_OVERFLOW);
  }
  int warn_if_overflow(int op_result);
  void init(TABLE *table_arg)
  {
    orig_table= table= table_arg;
    table_name= &table_arg->alias;
  }

  /* maximum possible display length */
  virtual uint32 max_length()= 0;

  virtual uint is_equal(create_field *new_field);
  /* convert decimal to longlong with overflow check */
  longlong convert_decimal2longlong(const my_decimal *val, bool unsigned_flag,
                                    int *err);
  /* The max. number of characters */
  inline uint32 char_length() const
  {
    return field_length / charset()->mbmaxlen;
  }

  friend bool reopen_table(THD *,struct st_table *,bool);
  friend int cre_myisam(my_string name, register TABLE *form, uint options,
			ulonglong auto_increment_value);
  friend class Copy_field;
  friend class Item_avg_field;
  friend class Item_std_field;
  friend class Item_sum_num;
  friend class Item_sum_sum;
  friend class Item_sum_str;
  friend class Item_sum_count;
  friend class Item_sum_avg;
  friend class Item_sum_std;
  friend class Item_sum_min;
  friend class Item_sum_max;
  friend class Item_func_group_concat;
};


class Field_num :public Field {
public:
  const uint8 dec;
  bool zerofill,unsigned_flag;	// Purify cannot handle bit fields
  Field_num(char *ptr_arg,uint32 len_arg, uchar *null_ptr_arg,
	    uchar null_bit_arg, utype unireg_check_arg,
	    const char *field_name_arg,
            uint8 dec_arg, bool zero_arg, bool unsigned_arg);
  Item_result result_type () const { return REAL_RESULT; }
  void prepend_zeros(String *value);
  void add_zerofill_and_unsigned(String &res) const;
  friend class create_field;
  void make_field(Send_field *);
  uint decimals() const { return (uint) dec; }
  uint size_of() const { return sizeof(*this); }
  bool eq_def(Field *field);
  int store_decimal(const my_decimal *);
  my_decimal *val_decimal(my_decimal *);
  uint is_equal(create_field *new_field);
};


class Field_str :public Field {
protected:
  CHARSET_INFO *field_charset;
public:
  Field_str(char *ptr_arg,uint32 len_arg, uchar *null_ptr_arg,
	    uchar null_bit_arg, utype unireg_check_arg,
	    const char *field_name_arg, CHARSET_INFO *charset);
  Item_result result_type () const { return STRING_RESULT; }
  uint decimals() const { return NOT_FIXED_DEC; }
  int  store(double nr);
  int  store(longlong nr, bool unsigned_val)=0;
  int  store_decimal(const my_decimal *);
  int  store(const char *to,uint length,CHARSET_INFO *cs)=0;
  uint size_of() const { return sizeof(*this); }
  CHARSET_INFO *charset(void) const { return field_charset; }
  void set_charset(CHARSET_INFO *charset) { field_charset=charset; }
  bool binary() const { return field_charset == &my_charset_bin; }
  uint32 max_length() { return field_length; }
  friend class create_field;
  my_decimal *val_decimal(my_decimal *);
  uint is_equal(create_field *new_field);
};


/* base class for Field_string, Field_varstring and Field_blob */

class Field_longstr :public Field_str
{
public:
  Field_longstr(char *ptr_arg, uint32 len_arg, uchar *null_ptr_arg,
                uchar null_bit_arg, utype unireg_check_arg,
                const char *field_name_arg, CHARSET_INFO *charset)
    :Field_str(ptr_arg, len_arg, null_ptr_arg, null_bit_arg, unireg_check_arg,
               field_name_arg, charset)
    {}

  int store_decimal(const my_decimal *d);
};

/* base class for float and double and decimal (old one) */
class Field_real :public Field_num {
public:
  Field_real(char *ptr_arg, uint32 len_arg, uchar *null_ptr_arg,
             uchar null_bit_arg, utype unireg_check_arg,
             const char *field_name_arg,
             uint8 dec_arg, bool zero_arg, bool unsigned_arg)
    :Field_num(ptr_arg, len_arg, null_ptr_arg, null_bit_arg, unireg_check_arg,
               field_name_arg, dec_arg, zero_arg, unsigned_arg)
    {}
  int store_decimal(const my_decimal *);
  my_decimal *val_decimal(my_decimal *);
};


class Field_decimal :public Field_real {
public:
  Field_decimal(char *ptr_arg, uint32 len_arg, uchar *null_ptr_arg,
		uchar null_bit_arg,
		enum utype unireg_check_arg, const char *field_name_arg,
		uint8 dec_arg,bool zero_arg,bool unsigned_arg)
    :Field_real(ptr_arg, len_arg, null_ptr_arg, null_bit_arg,
                unireg_check_arg, field_name_arg,
                dec_arg, zero_arg, unsigned_arg)
    {}
  enum_field_types type() const { return FIELD_TYPE_DECIMAL;}
  enum ha_base_keytype key_type() const
  { return zerofill ? HA_KEYTYPE_BINARY : HA_KEYTYPE_NUM; }
  void reset(void);
  int  store(const char *to,uint length,CHARSET_INFO *charset);
  int  store(double nr);
  int  store(longlong nr, bool unsigned_val);
  double val_real(void);
  longlong val_int(void);
  String *val_str(String*,String *);
  int cmp(const char *,const char*);
  void sort_string(char *buff,uint length);
  void overflow(bool negative);
  bool zero_pack() const { return 0; }
  void sql_type(String &str) const;
  uint32 max_length() { return field_length; }
};


/* New decimal/numeric field which use fixed point arithmetic */
class Field_new_decimal :public Field_num {
public:
  /* The maximum number of decimal digits can be stored */
  uint precision;
  uint bin_size;
  /*
    Constructors take max_length of the field as a parameter - not the
    precision as the number of decimal digits allowed.
    So for example we need to count length from precision handling
    CREATE TABLE ( DECIMAL(x,y)) 
  */
  Field_new_decimal(char *ptr_arg, uint32 len_arg, uchar *null_ptr_arg,
                    uchar null_bit_arg,
                    enum utype unireg_check_arg, const char *field_name_arg,
                    uint8 dec_arg, bool zero_arg, bool unsigned_arg);
  Field_new_decimal(uint32 len_arg, bool maybe_null_arg,
                    const char *field_name_arg, uint8 dec_arg,
                    bool unsigned_arg);
  enum_field_types type() const { return FIELD_TYPE_NEWDECIMAL;}
  enum ha_base_keytype key_type() const { return HA_KEYTYPE_BINARY; }
  Item_result result_type () const { return DECIMAL_RESULT; }
  void reset(void);
  bool store_value(const my_decimal *decimal_value);
  void set_value_on_overflow(my_decimal *decimal_value, bool sign);
  int  store(const char *to, uint length, CHARSET_INFO *charset);
  int  store(double nr);
  int  store(longlong nr, bool unsigned_val);
  int  store_decimal(const my_decimal *);
  double val_real(void);
  longlong val_int(void);
  my_decimal *val_decimal(my_decimal *);
  String *val_str(String*, String *);
  int cmp(const char *, const char*);
  void sort_string(char *buff, uint length);
  bool zero_pack() const { return 0; }
  void sql_type(String &str) const;
  uint32 max_length() { return field_length; }
  uint size_of() const { return sizeof(*this); } 
  uint32 pack_length() const { return (uint32) bin_size; }
};


class Field_tiny :public Field_num {
public:
  Field_tiny(char *ptr_arg, uint32 len_arg, uchar *null_ptr_arg,
	     uchar null_bit_arg,
	     enum utype unireg_check_arg, const char *field_name_arg,
	     bool zero_arg, bool unsigned_arg)
    :Field_num(ptr_arg, len_arg, null_ptr_arg, null_bit_arg,
	       unireg_check_arg, field_name_arg,
	       0, zero_arg,unsigned_arg)
    {}
  enum Item_result result_type () const { return INT_RESULT; }
  enum_field_types type() const { return FIELD_TYPE_TINY;}
  enum ha_base_keytype key_type() const
    { return unsigned_flag ? HA_KEYTYPE_BINARY : HA_KEYTYPE_INT8; }
  int  store(const char *to,uint length,CHARSET_INFO *charset);
  int  store(double nr);
  int  store(longlong nr, bool unsigned_val);
  void reset(void) { ptr[0]=0; }
  double val_real(void);
  longlong val_int(void);
  String *val_str(String*,String *);
  bool send_binary(Protocol *protocol);
  int cmp(const char *,const char*);
  void sort_string(char *buff,uint length);
  uint32 pack_length() const { return 1; }
  void sql_type(String &str) const;
  uint32 max_length() { return 4; }
};


class Field_short :public Field_num {
public:
  Field_short(char *ptr_arg, uint32 len_arg, uchar *null_ptr_arg,
	      uchar null_bit_arg,
	      enum utype unireg_check_arg, const char *field_name_arg,
	      bool zero_arg, bool unsigned_arg)
    :Field_num(ptr_arg, len_arg, null_ptr_arg, null_bit_arg,
	       unireg_check_arg, field_name_arg,
	       0, zero_arg,unsigned_arg)
    {}
  Field_short(uint32 len_arg,bool maybe_null_arg, const char *field_name_arg,
	      bool unsigned_arg)
    :Field_num((char*) 0, len_arg, maybe_null_arg ? (uchar*) "": 0,0,
	       NONE, field_name_arg, 0, 0, unsigned_arg)
    {}
  enum Item_result result_type () const { return INT_RESULT; }
  enum_field_types type() const { return FIELD_TYPE_SHORT;}
  enum ha_base_keytype key_type() const
    { return unsigned_flag ? HA_KEYTYPE_USHORT_INT : HA_KEYTYPE_SHORT_INT;}
  int  store(const char *to,uint length,CHARSET_INFO *charset);
  int  store(double nr);
  int  store(longlong nr, bool unsigned_val);
  void reset(void) { ptr[0]=ptr[1]=0; }
  double val_real(void);
  longlong val_int(void);
  String *val_str(String*,String *);
  bool send_binary(Protocol *protocol);
  int cmp(const char *,const char*);
  void sort_string(char *buff,uint length);
  uint32 pack_length() const { return 2; }
  void sql_type(String &str) const;
  uint32 max_length() { return 6; }
};


class Field_medium :public Field_num {
public:
  Field_medium(char *ptr_arg, uint32 len_arg, uchar *null_ptr_arg,
	      uchar null_bit_arg,
	      enum utype unireg_check_arg, const char *field_name_arg,
	      bool zero_arg, bool unsigned_arg)
    :Field_num(ptr_arg, len_arg, null_ptr_arg, null_bit_arg,
	       unireg_check_arg, field_name_arg,
	       0, zero_arg,unsigned_arg)
    {}
  enum Item_result result_type () const { return INT_RESULT; }
  enum_field_types type() const { return FIELD_TYPE_INT24;}
  enum ha_base_keytype key_type() const
    { return unsigned_flag ? HA_KEYTYPE_UINT24 : HA_KEYTYPE_INT24; }
  int  store(const char *to,uint length,CHARSET_INFO *charset);
  int  store(double nr);
  int store(longlong nr, bool unsigned_val);
  void reset(void) { ptr[0]=ptr[1]=ptr[2]=0; }
  double val_real(void);
  longlong val_int(void);
  String *val_str(String*,String *);
  bool send_binary(Protocol *protocol);
  int cmp(const char *,const char*);
  void sort_string(char *buff,uint length);
  uint32 pack_length() const { return 3; }
  void sql_type(String &str) const;
  uint32 max_length() { return 8; }
};


class Field_long :public Field_num {
public:
  Field_long(char *ptr_arg, uint32 len_arg, uchar *null_ptr_arg,
	     uchar null_bit_arg,
	     enum utype unireg_check_arg, const char *field_name_arg,
	     bool zero_arg, bool unsigned_arg)
    :Field_num(ptr_arg, len_arg, null_ptr_arg, null_bit_arg,
	       unireg_check_arg, field_name_arg,
	       0, zero_arg,unsigned_arg)
    {}
  Field_long(uint32 len_arg,bool maybe_null_arg, const char *field_name_arg,
	     bool unsigned_arg)
    :Field_num((char*) 0, len_arg, maybe_null_arg ? (uchar*) "": 0,0,
	       NONE, field_name_arg,0,0,unsigned_arg)
    {}
  enum Item_result result_type () const { return INT_RESULT; }
  enum_field_types type() const { return FIELD_TYPE_LONG;}
  enum ha_base_keytype key_type() const
    { return unsigned_flag ? HA_KEYTYPE_ULONG_INT : HA_KEYTYPE_LONG_INT; }
  int  store(const char *to,uint length,CHARSET_INFO *charset);
  int  store(double nr);
  int  store(longlong nr, bool unsigned_val);
  void reset(void) { ptr[0]=ptr[1]=ptr[2]=ptr[3]=0; }
  double val_real(void);
  longlong val_int(void);
  bool send_binary(Protocol *protocol);
  String *val_str(String*,String *);
  int cmp(const char *,const char*);
  void sort_string(char *buff,uint length);
  uint32 pack_length() const { return 4; }
  void sql_type(String &str) const;
  uint32 max_length() { return 11; }
};


#ifdef HAVE_LONG_LONG
class Field_longlong :public Field_num {
public:
  Field_longlong(char *ptr_arg, uint32 len_arg, uchar *null_ptr_arg,
	      uchar null_bit_arg,
	      enum utype unireg_check_arg, const char *field_name_arg,
	      bool zero_arg, bool unsigned_arg)
    :Field_num(ptr_arg, len_arg, null_ptr_arg, null_bit_arg,
	       unireg_check_arg, field_name_arg,
	       0, zero_arg,unsigned_arg)
    {}
  Field_longlong(uint32 len_arg,bool maybe_null_arg,
		 const char *field_name_arg,
		  bool unsigned_arg)
    :Field_num((char*) 0, len_arg, maybe_null_arg ? (uchar*) "": 0,0,
	       NONE, field_name_arg,0,0,unsigned_arg)
    {}
  enum Item_result result_type () const { return INT_RESULT; }
  enum_field_types type() const { return FIELD_TYPE_LONGLONG;}
  enum ha_base_keytype key_type() const
    { return unsigned_flag ? HA_KEYTYPE_ULONGLONG : HA_KEYTYPE_LONGLONG; }
  int  store(const char *to,uint length,CHARSET_INFO *charset);
  int  store(double nr);
  int  store(longlong nr, bool unsigned_val);
  void reset(void) { ptr[0]=ptr[1]=ptr[2]=ptr[3]=ptr[4]=ptr[5]=ptr[6]=ptr[7]=0; }
  double val_real(void);
  longlong val_int(void);
  String *val_str(String*,String *);
  bool send_binary(Protocol *protocol);
  int cmp(const char *,const char*);
  void sort_string(char *buff,uint length);
  uint32 pack_length() const { return 8; }
  void sql_type(String &str) const;
  bool can_be_compared_as_longlong() const { return TRUE; }
  uint32 max_length() { return 20; }
};
#endif


class Field_float :public Field_real {
public:
  Field_float(char *ptr_arg, uint32 len_arg, uchar *null_ptr_arg,
	      uchar null_bit_arg,
	      enum utype unireg_check_arg, const char *field_name_arg,
              uint8 dec_arg,bool zero_arg,bool unsigned_arg)
    :Field_real(ptr_arg, len_arg, null_ptr_arg, null_bit_arg,
                unireg_check_arg, field_name_arg,
                dec_arg, zero_arg, unsigned_arg)
    {}
  Field_float(uint32 len_arg, bool maybe_null_arg, const char *field_name_arg,
	      uint8 dec_arg)
    :Field_real((char*) 0, len_arg, maybe_null_arg ? (uchar*) "": 0, (uint) 0,
                NONE, field_name_arg, dec_arg, 0, 0)
    {}
  enum_field_types type() const { return FIELD_TYPE_FLOAT;}
  enum ha_base_keytype key_type() const { return HA_KEYTYPE_FLOAT; }
  int  store(const char *to,uint length,CHARSET_INFO *charset);
  int  store(double nr);
  int  store(longlong nr, bool unsigned_val);
  void reset(void) { bzero(ptr,sizeof(float)); }
  double val_real(void);
  longlong val_int(void);
  String *val_str(String*,String *);
  bool send_binary(Protocol *protocol);
  int cmp(const char *,const char*);
  void sort_string(char *buff,uint length);
  uint32 pack_length() const { return sizeof(float); }
  void sql_type(String &str) const;
  uint32 max_length() { return 24; }
};


class Field_double :public Field_real {
public:
  Field_double(char *ptr_arg, uint32 len_arg, uchar *null_ptr_arg,
	       uchar null_bit_arg,
	       enum utype unireg_check_arg, const char *field_name_arg,
	       uint8 dec_arg,bool zero_arg,bool unsigned_arg)
    :Field_real(ptr_arg, len_arg, null_ptr_arg, null_bit_arg,
                unireg_check_arg, field_name_arg,
                dec_arg, zero_arg, unsigned_arg)
    {}
  Field_double(uint32 len_arg, bool maybe_null_arg, const char *field_name_arg,
	       uint8 dec_arg)
    :Field_real((char*) 0, len_arg, maybe_null_arg ? (uchar*) "": 0, (uint) 0,
                NONE, field_name_arg, dec_arg, 0, 0)
    {}
  enum_field_types type() const { return FIELD_TYPE_DOUBLE;}
  enum ha_base_keytype key_type() const { return HA_KEYTYPE_DOUBLE; }
  int  store(const char *to,uint length,CHARSET_INFO *charset);
  int  store(double nr);
  int  store(longlong nr, bool unsigned_val);
  void reset(void) { bzero(ptr,sizeof(double)); }
  double val_real(void);
  longlong val_int(void);
  String *val_str(String*,String *);
  bool send_binary(Protocol *protocol);
  int cmp(const char *,const char*);
  void sort_string(char *buff,uint length);
  uint32 pack_length() const { return sizeof(double); }
  void sql_type(String &str) const;
  uint32 max_length() { return 53; }
};


/* Everything saved in this will disappear. It will always return NULL */

class Field_null :public Field_str {
  static uchar null[1];
public:
  Field_null(char *ptr_arg, uint32 len_arg,
	     enum utype unireg_check_arg, const char *field_name_arg,
	     CHARSET_INFO *cs)
    :Field_str(ptr_arg, len_arg, null, 1,
	       unireg_check_arg, field_name_arg, cs)
    {}
  enum_field_types type() const { return FIELD_TYPE_NULL;}
  int  store(const char *to, uint length, CHARSET_INFO *cs)
  { null[0]=1; return 0; }
  int  store(double nr)   { null[0]=1; return 0; }
  int  store(longlong nr, bool unsigned_val) { null[0]=1; return 0; }
  int  store_decimal(const my_decimal *d)  { null[0]=1; return 0; }
  void reset(void)	  {}
  double val_real(void)		{ return 0.0;}
  longlong val_int(void)	{ return 0;}
  my_decimal *val_decimal(my_decimal *) { return 0; }
  String *val_str(String *value,String *value2)
  { value2->length(0); return value2;}
  int cmp(const char *a, const char *b) { return 0;}
  void sort_string(char *buff, uint length)  {}
  uint32 pack_length() const { return 0; }
  void sql_type(String &str) const;
  uint size_of() const { return sizeof(*this); }
  uint32 max_length() { return 4; }
};


class Field_timestamp :public Field_str {
public:
  Field_timestamp(char *ptr_arg, uint32 len_arg,
                  uchar *null_ptr_arg, uchar null_bit_arg,
		  enum utype unireg_check_arg, const char *field_name_arg,
		  TABLE_SHARE *share, CHARSET_INFO *cs);
  enum_field_types type() const { return FIELD_TYPE_TIMESTAMP;}
  enum ha_base_keytype key_type() const { return HA_KEYTYPE_ULONG_INT; }
  enum Item_result cmp_type () const { return INT_RESULT; }
  int  store(const char *to,uint length,CHARSET_INFO *charset);
  int  store(double nr);
  int  store(longlong nr, bool unsigned_val);
  void reset(void) { ptr[0]=ptr[1]=ptr[2]=ptr[3]=0; }
  double val_real(void);
  longlong val_int(void);
  String *val_str(String*,String *);
  bool send_binary(Protocol *protocol);
  int cmp(const char *,const char*);
  void sort_string(char *buff,uint length);
  uint32 pack_length() const { return 4; }
  void sql_type(String &str) const;
  bool can_be_compared_as_longlong() const { return TRUE; }
  bool zero_pack() const { return 0; }
  void set_time();
  virtual void set_default()
  {
    if (table->timestamp_field == this &&
        unireg_check != TIMESTAMP_UN_FIELD)
      set_time();
    else
      Field::set_default();
  }
  /* Get TIMESTAMP field value as seconds since begging of Unix Epoch */
  inline long get_timestamp(my_bool *null_value)
  {
    if ((*null_value= is_null()))
      return 0;
#ifdef WORDS_BIGENDIAN
    if (table->s->db_low_byte_first)
      return sint4korr(ptr);
#endif
    long tmp;
    longget(tmp,ptr);
    return tmp;
  }
  bool get_date(TIME *ltime,uint fuzzydate);
  bool get_time(TIME *ltime);
  timestamp_auto_set_type get_auto_set_type() const;
};


class Field_year :public Field_tiny {
public:
  Field_year(char *ptr_arg, uint32 len_arg, uchar *null_ptr_arg,
	     uchar null_bit_arg,
	     enum utype unireg_check_arg, const char *field_name_arg)
    :Field_tiny(ptr_arg, len_arg, null_ptr_arg, null_bit_arg,
		unireg_check_arg, field_name_arg, 1, 1)
    {}
  enum_field_types type() const { return FIELD_TYPE_YEAR;}
  int  store(const char *to,uint length,CHARSET_INFO *charset);
  int  store(double nr);
  int  store(longlong nr, bool unsigned_val);
  double val_real(void);
  longlong val_int(void);
  String *val_str(String*,String *);
  bool send_binary(Protocol *protocol);
  void sql_type(String &str) const;
  bool can_be_compared_as_longlong() const { return TRUE; }
};


class Field_date :public Field_str {
public:
  Field_date(char *ptr_arg, uchar *null_ptr_arg, uchar null_bit_arg,
	     enum utype unireg_check_arg, const char *field_name_arg,
	     CHARSET_INFO *cs)
    :Field_str(ptr_arg, 10, null_ptr_arg, null_bit_arg,
	       unireg_check_arg, field_name_arg, cs)
    {}
  Field_date(bool maybe_null_arg, const char *field_name_arg,
             CHARSET_INFO *cs)
    :Field_str((char*) 0,10, maybe_null_arg ? (uchar*) "": 0,0,
	       NONE, field_name_arg, cs) {}
  enum_field_types type() const { return FIELD_TYPE_DATE;}
  enum ha_base_keytype key_type() const { return HA_KEYTYPE_ULONG_INT; }
  enum Item_result cmp_type () const { return INT_RESULT; }
  int  store(const char *to,uint length,CHARSET_INFO *charset);
  int  store(double nr);
  int  store(longlong nr, bool unsigned_val);
  void reset(void) { ptr[0]=ptr[1]=ptr[2]=ptr[3]=0; }
  double val_real(void);
  longlong val_int(void);
  String *val_str(String*,String *);
  bool send_binary(Protocol *protocol);
  int cmp(const char *,const char*);
  void sort_string(char *buff,uint length);
  uint32 pack_length() const { return 4; }
  void sql_type(String &str) const;
  bool can_be_compared_as_longlong() const { return TRUE; }
  bool zero_pack() const { return 1; }
};


class Field_newdate :public Field_str {
public:
  Field_newdate(char *ptr_arg, uchar *null_ptr_arg, uchar null_bit_arg,
		enum utype unireg_check_arg, const char *field_name_arg,
		CHARSET_INFO *cs)
    :Field_str(ptr_arg, 10, null_ptr_arg, null_bit_arg,
	       unireg_check_arg, field_name_arg, cs)
    {}
  enum_field_types type() const { return FIELD_TYPE_DATE;}
  enum_field_types real_type() const { return FIELD_TYPE_NEWDATE; }
  enum ha_base_keytype key_type() const { return HA_KEYTYPE_UINT24; }
  enum Item_result cmp_type () const { return INT_RESULT; }
  int  store(const char *to,uint length,CHARSET_INFO *charset);
  int  store(double nr);
  int  store(longlong nr, bool unsigned_val);
  int store_time(TIME *ltime, timestamp_type type);
  void reset(void) { ptr[0]=ptr[1]=ptr[2]=0; }
  double val_real(void);
  longlong val_int(void);
  String *val_str(String*,String *);
  bool send_binary(Protocol *protocol);
  int cmp(const char *,const char*);
  void sort_string(char *buff,uint length);
  uint32 pack_length() const { return 3; }
  void sql_type(String &str) const;
  bool can_be_compared_as_longlong() const { return TRUE; }
  bool zero_pack() const { return 1; }
  bool get_date(TIME *ltime,uint fuzzydate);
  bool get_time(TIME *ltime);
};


class Field_time :public Field_str {
public:
  Field_time(char *ptr_arg, uchar *null_ptr_arg, uchar null_bit_arg,
	     enum utype unireg_check_arg, const char *field_name_arg,
	     CHARSET_INFO *cs)
    :Field_str(ptr_arg, 8, null_ptr_arg, null_bit_arg,
	       unireg_check_arg, field_name_arg, cs)
    {}
  Field_time(bool maybe_null_arg, const char *field_name_arg,
             CHARSET_INFO *cs)
    :Field_str((char*) 0,8, maybe_null_arg ? (uchar*) "": 0,0,
	       NONE, field_name_arg, cs) {}
  enum_field_types type() const { return FIELD_TYPE_TIME;}
  enum ha_base_keytype key_type() const { return HA_KEYTYPE_INT24; }
  enum Item_result cmp_type () const { return INT_RESULT; }
  int store_time(TIME *ltime, timestamp_type type);
  int  store(const char *to,uint length,CHARSET_INFO *charset);
  int  store(double nr);
  int  store(longlong nr, bool unsigned_val);
  void reset(void) { ptr[0]=ptr[1]=ptr[2]=0; }
  double val_real(void);
  longlong val_int(void);
  String *val_str(String*,String *);
  bool get_date(TIME *ltime, uint fuzzydate);
  bool send_binary(Protocol *protocol);
  bool get_time(TIME *ltime);
  int cmp(const char *,const char*);
  void sort_string(char *buff,uint length);
  uint32 pack_length() const { return 3; }
  void sql_type(String &str) const;
  bool can_be_compared_as_longlong() const { return TRUE; }
  bool zero_pack() const { return 1; }
};


class Field_datetime :public Field_str {
public:
  Field_datetime(char *ptr_arg, uchar *null_ptr_arg, uchar null_bit_arg,
		 enum utype unireg_check_arg, const char *field_name_arg,
		 CHARSET_INFO *cs)
    :Field_str(ptr_arg, 19, null_ptr_arg, null_bit_arg,
	       unireg_check_arg, field_name_arg, cs)
    {}
  Field_datetime(bool maybe_null_arg, const char *field_name_arg,
		 CHARSET_INFO *cs)
    :Field_str((char*) 0,19, maybe_null_arg ? (uchar*) "": 0,0,
	       NONE, field_name_arg, cs) {}
  enum_field_types type() const { return FIELD_TYPE_DATETIME;}
#ifdef HAVE_LONG_LONG
  enum ha_base_keytype key_type() const { return HA_KEYTYPE_ULONGLONG; }
#endif
  enum Item_result cmp_type () const { return INT_RESULT; }
  uint decimals() const { return DATETIME_DEC; }
  int  store(const char *to,uint length,CHARSET_INFO *charset);
  int  store(double nr);
  int  store(longlong nr, bool unsigned_val);
  int store_time(TIME *ltime, timestamp_type type);
  void reset(void) { ptr[0]=ptr[1]=ptr[2]=ptr[3]=ptr[4]=ptr[5]=ptr[6]=ptr[7]=0; }
  double val_real(void);
  longlong val_int(void);
  String *val_str(String*,String *);
  bool send_binary(Protocol *protocol);
  int cmp(const char *,const char*);
  void sort_string(char *buff,uint length);
  uint32 pack_length() const { return 8; }
  void sql_type(String &str) const;
  bool can_be_compared_as_longlong() const { return TRUE; }
  bool zero_pack() const { return 1; }
  bool get_date(TIME *ltime,uint fuzzydate);
  bool get_time(TIME *ltime);
};


class Field_string :public Field_longstr {
public:
  bool can_alter_field_type;
  Field_string(char *ptr_arg, uint32 len_arg,uchar *null_ptr_arg,
	       uchar null_bit_arg,
	       enum utype unireg_check_arg, const char *field_name_arg,
	       CHARSET_INFO *cs)
    :Field_longstr(ptr_arg, len_arg, null_ptr_arg, null_bit_arg,
<<<<<<< HEAD
                   unireg_check_arg, field_name_arg, cs) {};
=======
                   unireg_check_arg, field_name_arg, table_arg, cs),
     can_alter_field_type(1) {};
>>>>>>> d0724059
  Field_string(uint32 len_arg,bool maybe_null_arg, const char *field_name_arg,
               CHARSET_INFO *cs)
    :Field_longstr((char*) 0, len_arg, maybe_null_arg ? (uchar*) "": 0, 0,
<<<<<<< HEAD
                   NONE, field_name_arg, cs) {};
=======
                   NONE, field_name_arg, table_arg, cs),
     can_alter_field_type(1) {};
>>>>>>> d0724059

  enum_field_types type() const
  {
    return ((can_alter_field_type && orig_table &&
             orig_table->s->db_create_options & HA_OPTION_PACK_RECORD &&
	     field_length >= 4) &&
            orig_table->s->frm_version < FRM_VER_TRUE_VARCHAR ?
	    MYSQL_TYPE_VAR_STRING : MYSQL_TYPE_STRING);
  }
  enum ha_base_keytype key_type() const
    { return binary() ? HA_KEYTYPE_BINARY : HA_KEYTYPE_TEXT; }
  bool zero_pack() const { return 0; }
  void reset(void) { charset()->cset->fill(charset(),ptr,field_length,' '); }
  int  store(const char *to,uint length,CHARSET_INFO *charset);
  int  store(longlong nr, bool unsigned_val);
  int store(double nr) { return Field_str::store(nr); } /* QQ: To be deleted */
  double val_real(void);
  longlong val_int(void);
  String *val_str(String*,String *);
  my_decimal *val_decimal(my_decimal *);
  int cmp(const char *,const char*);
  void sort_string(char *buff,uint length);
  void sql_type(String &str) const;
  char *pack(char *to, const char *from, uint max_length=~(uint) 0);
  const char *unpack(char* to, const char *from);
  int pack_cmp(const char *a,const char *b,uint key_length,
               my_bool insert_or_update);
  int pack_cmp(const char *b,uint key_length,my_bool insert_or_update);
  uint packed_col_length(const char *to, uint length);
  uint max_packed_col_length(uint max_length);
  uint size_of() const { return sizeof(*this); }
  enum_field_types real_type() const { return FIELD_TYPE_STRING; }
  bool has_charset(void) const
  { return charset() == &my_charset_bin ? FALSE : TRUE; }
  Field *new_field(MEM_ROOT *root, struct st_table *new_table);
};


class Field_varstring :public Field_longstr {
public:
  /* Store number of bytes used to store length (1 or 2) */
  uint32 length_bytes;
  Field_varstring(char *ptr_arg,
                  uint32 len_arg, uint length_bytes_arg,
                  uchar *null_ptr_arg, uchar null_bit_arg,
		  enum utype unireg_check_arg, const char *field_name_arg,
		  TABLE_SHARE *share, CHARSET_INFO *cs)
    :Field_longstr(ptr_arg, len_arg, null_ptr_arg, null_bit_arg,
                   unireg_check_arg, field_name_arg, cs),
     length_bytes(length_bytes_arg)
  {
    share->varchar_fields++;
  }
  Field_varstring(uint32 len_arg,bool maybe_null_arg,
                  const char *field_name_arg,
                  TABLE_SHARE *share, CHARSET_INFO *cs)
    :Field_longstr((char*) 0,len_arg, maybe_null_arg ? (uchar*) "": 0, 0,
                   NONE, field_name_arg, cs),
     length_bytes(len_arg < 256 ? 1 :2)
  {
    share->varchar_fields++;
  }

  enum_field_types type() const { return MYSQL_TYPE_VARCHAR; }
  enum ha_base_keytype key_type() const;
  bool zero_pack() const { return 0; }
  void reset(void) { bzero(ptr,field_length+length_bytes); }
  uint32 pack_length() const { return (uint32) field_length+length_bytes; }
  uint32 key_length() const { return (uint32) field_length; }
  uint32 sort_length() const
  {
    return (uint32) field_length + (field_charset == &my_charset_bin ?
                                    length_bytes : 0);
  }
  int  store(const char *to,uint length,CHARSET_INFO *charset);
  int  store(longlong nr, bool unsigned_val);
  int  store(double nr) { return Field_str::store(nr); } /* QQ: To be deleted */
  double val_real(void);
  longlong val_int(void);
  String *val_str(String*,String *);
  my_decimal *val_decimal(my_decimal *);
  int cmp_max(const char *, const char *, uint max_length);
  int cmp(const char *a,const char*b)
  {
    return cmp_max(a, b, ~0L);
  }
  void sort_string(char *buff,uint length);
  void get_key_image(char *buff,uint length, imagetype type);
  void set_key_image(char *buff,uint length);
  void sql_type(String &str) const;
  char *pack(char *to, const char *from, uint max_length=~(uint) 0);
  char *pack_key(char *to, const char *from, uint max_length);
  char *pack_key_from_key_image(char* to, const char *from, uint max_length);
  const char *unpack(char* to, const char *from);
  const char *unpack_key(char* to, const char *from, uint max_length);
  int pack_cmp(const char *a, const char *b, uint key_length,
               my_bool insert_or_update);
  int pack_cmp(const char *b, uint key_length,my_bool insert_or_update);
  int cmp_binary(const char *a,const char *b, uint32 max_length=~0L);
  int key_cmp(const byte *,const byte*);
  int key_cmp(const byte *str, uint length);
  uint packed_col_length(const char *to, uint length);
  uint max_packed_col_length(uint max_length);
  uint size_of() const { return sizeof(*this); }
  enum_field_types real_type() const { return MYSQL_TYPE_VARCHAR; }
  bool has_charset(void) const
  { return charset() == &my_charset_bin ? FALSE : TRUE; }
  Field *new_field(MEM_ROOT *root, struct st_table *new_table);
  Field *new_key_field(MEM_ROOT *root, struct st_table *new_table,
                       char *new_ptr, uchar *new_null_ptr,
                       uint new_null_bit);
  uint is_equal(create_field *new_field);
};


class Field_blob :public Field_longstr {
protected:
  uint packlength;
  String value;				// For temporaries
public:
  Field_blob(char *ptr_arg, uchar *null_ptr_arg, uchar null_bit_arg,
	     enum utype unireg_check_arg, const char *field_name_arg,
	     TABLE_SHARE *share, uint blob_pack_length, CHARSET_INFO *cs);
  Field_blob(uint32 len_arg,bool maybe_null_arg, const char *field_name_arg,
             CHARSET_INFO *cs)
    :Field_longstr((char*) 0, len_arg, maybe_null_arg ? (uchar*) "": 0, 0,
                   NONE, field_name_arg, cs),
    packlength(4)
  {
    flags|= BLOB_FLAG;
  }
  enum_field_types type() const { return FIELD_TYPE_BLOB;}
  enum ha_base_keytype key_type() const
    { return binary() ? HA_KEYTYPE_VARBINARY2 : HA_KEYTYPE_VARTEXT2; }
  int  store(const char *to,uint length,CHARSET_INFO *charset);
  int  store(double nr);
  int  store(longlong nr, bool unsigned_val);
  double val_real(void);
  longlong val_int(void);
  String *val_str(String*,String *);
  my_decimal *val_decimal(my_decimal *);
  int cmp_max(const char *, const char *, uint max_length);
  int cmp(const char *a,const char*b)
    { return cmp_max(a, b, ~0L); }
  int cmp(const char *a, uint32 a_length, const char *b, uint32 b_length);
  int cmp_binary(const char *a,const char *b, uint32 max_length=~0L);
  int key_cmp(const byte *,const byte*);
  int key_cmp(const byte *str, uint length);
  uint32 key_length() const { return 0; }
  void sort_string(char *buff,uint length);
  uint32 pack_length() const
  { return (uint32) (packlength+table->s->blob_ptr_size); }
  uint32 sort_length() const;
  inline uint32 max_data_length() const
  {
    return (uint32) (((ulonglong) 1 << (packlength*8)) -1);
  }
  void reset(void) { bzero(ptr, packlength+sizeof(char*)); }
  void reset_fields() { bzero((char*) &value,sizeof(value)); }
  void store_length(uint32 number);
  inline uint32 get_length(uint row_offset=0)
  { return get_length(ptr+row_offset); }
  uint32 get_length(const char *ptr);
  void put_length(char *pos, uint32 length);
  inline void get_ptr(char **str)
    {
      memcpy_fixed(str,ptr+packlength,sizeof(char*));
    }
  inline void get_ptr(char **str, uint row_offset)
    {
      memcpy_fixed(str,ptr+packlength+row_offset,sizeof(char*));
    }
  inline void set_ptr(char *length,char *data)
    {
      memcpy(ptr,length,packlength);
      memcpy_fixed(ptr+packlength,&data,sizeof(char*));
    }
  inline void set_ptr(uint32 length,char *data)
    {
      store_length(length);
      memcpy_fixed(ptr+packlength,&data,sizeof(char*));
    }
  void get_key_image(char *buff,uint length, imagetype type);
  void set_key_image(char *buff,uint length);
  void sql_type(String &str) const;
  inline bool copy()
  { char *tmp;
    get_ptr(&tmp);
    if (value.copy(tmp,get_length(),charset()))
    {
      Field_blob::reset();
      return 1;
    }
    tmp=(char*) value.ptr(); memcpy_fixed(ptr+packlength,&tmp,sizeof(char*));
    return 0;
  }
  char *pack(char *to, const char *from, uint max_length= ~(uint) 0);
  char *pack_key(char *to, const char *from, uint max_length);
  char *pack_key_from_key_image(char* to, const char *from, uint max_length);
  const char *unpack(char *to, const char *from);
  const char *unpack_key(char* to, const char *from, uint max_length);
  int pack_cmp(const char *a, const char *b, uint key_length,
               my_bool insert_or_update);
  int pack_cmp(const char *b, uint key_length,my_bool insert_or_update);
  uint packed_col_length(const char *col_ptr, uint length);
  uint max_packed_col_length(uint max_length);
  void free() { value.free(); }
  inline void clear_temporary() { bzero((char*) &value,sizeof(value)); }
  friend void field_conv(Field *to,Field *from);
  uint size_of() const { return sizeof(*this); }
  bool has_charset(void) const
  { return charset() == &my_charset_bin ? FALSE : TRUE; }
  uint32 max_length();
};


#ifdef HAVE_SPATIAL
class Field_geom :public Field_blob {
public:
  enum geometry_type geom_type;

  Field_geom(char *ptr_arg, uchar *null_ptr_arg, uint null_bit_arg,
	     enum utype unireg_check_arg, const char *field_name_arg,
	     TABLE_SHARE *share, uint blob_pack_length,
	     enum geometry_type geom_type_arg)
     :Field_blob(ptr_arg, null_ptr_arg, null_bit_arg, unireg_check_arg, 
                 field_name_arg, share, blob_pack_length, &my_charset_bin)
  { geom_type= geom_type_arg; }
  Field_geom(uint32 len_arg,bool maybe_null_arg, const char *field_name_arg,
	     TABLE_SHARE *share, enum geometry_type geom_type_arg)
    :Field_blob(len_arg, maybe_null_arg, field_name_arg, &my_charset_bin)
  { geom_type= geom_type_arg; }
  enum ha_base_keytype key_type() const { return HA_KEYTYPE_VARBINARY2; }
  enum_field_types type() const { return FIELD_TYPE_GEOMETRY; }
  void sql_type(String &str) const;
  int  store(const char *to, uint length, CHARSET_INFO *charset);
  int  store(double nr);
  int  store(longlong nr, bool unsigned_val);
  int  store_decimal(const my_decimal *);
  void get_key_image(char *buff,uint length,imagetype type);
  uint size_of() const { return sizeof(*this); }
};
#endif /*HAVE_SPATIAL*/


class Field_enum :public Field_str {
protected:
  uint packlength;
public:
  TYPELIB *typelib;
  Field_enum(char *ptr_arg, uint32 len_arg, uchar *null_ptr_arg,
             uchar null_bit_arg,
             enum utype unireg_check_arg, const char *field_name_arg,
             uint packlength_arg,
             TYPELIB *typelib_arg,
             CHARSET_INFO *charset_arg)
    :Field_str(ptr_arg, len_arg, null_ptr_arg, null_bit_arg,
	       unireg_check_arg, field_name_arg, charset_arg),
    packlength(packlength_arg),typelib(typelib_arg)
  {
      flags|=ENUM_FLAG;
  }
  enum_field_types type() const { return FIELD_TYPE_STRING; }
  enum Item_result cmp_type () const { return INT_RESULT; }
  enum Item_result cast_to_int_type () const { return INT_RESULT; }
  enum ha_base_keytype key_type() const;
  int  store(const char *to,uint length,CHARSET_INFO *charset);
  int  store(double nr);
  int  store(longlong nr, bool unsigned_val);
  void reset() { bzero(ptr,packlength); }
  double val_real(void);
  longlong val_int(void);
  String *val_str(String*,String *);
  int cmp(const char *,const char*);
  void sort_string(char *buff,uint length);
  uint32 pack_length() const { return (uint32) packlength; }
  void store_type(ulonglong value);
  void sql_type(String &str) const;
  uint size_of() const { return sizeof(*this); }
  enum_field_types real_type() const { return FIELD_TYPE_ENUM; }
  virtual bool zero_pack() const { return 0; }
  bool optimize_range(uint idx, uint part) { return 0; }
  bool eq_def(Field *field);
  bool has_charset(void) const { return TRUE; }
  /* enum and set are sorted as integers */
  CHARSET_INFO *sort_charset(void) const { return &my_charset_bin; }
};


class Field_set :public Field_enum {
public:
  Field_set(char *ptr_arg, uint32 len_arg, uchar *null_ptr_arg,
	    uchar null_bit_arg,
	    enum utype unireg_check_arg, const char *field_name_arg,
	    uint32 packlength_arg,
	    TYPELIB *typelib_arg, CHARSET_INFO *charset_arg)
    :Field_enum(ptr_arg, len_arg, null_ptr_arg, null_bit_arg,
		    unireg_check_arg, field_name_arg,
                packlength_arg,
                typelib_arg,charset_arg)
    {
      flags=(flags & ~ENUM_FLAG) | SET_FLAG;
    }
  int  store(const char *to,uint length,CHARSET_INFO *charset);
  int  store(double nr) { return Field_set::store((longlong) nr, FALSE); }
  int  store(longlong nr, bool unsigned_val);
  virtual bool zero_pack() const { return 1; }
  String *val_str(String*,String *);
  void sql_type(String &str) const;
  enum_field_types real_type() const { return FIELD_TYPE_SET; }
  bool has_charset(void) const { return TRUE; }
};


/*
  Note:
    To use Field_bit::cmp_binary() you need to copy the bits stored in
    the beginning of the record (the NULL bytes) to each memory you
    want to compare (where the arguments point).

    This is the reason:
    - Field_bit::cmp_binary() is only implemented in the base class
      (Field::cmp_binary()).
    - Field::cmp_binary() currenly use pack_length() to calculate how
      long the data is.
    - pack_length() includes size of the bits stored in the NULL bytes
      of the record.
*/
class Field_bit :public Field {
public:
  uchar *bit_ptr;     // position in record where 'uneven' bits store
  uchar bit_ofs;      // offset to 'uneven' high bits
  uint bit_len;       // number of 'uneven' high bits
  Field_bit(char *ptr_arg, uint32 len_arg, uchar *null_ptr_arg,
            uchar null_bit_arg, uchar *bit_ptr_arg, uchar bit_ofs_arg,
            enum utype unireg_check_arg, const char *field_name_arg);
  enum_field_types type() const { return FIELD_TYPE_BIT; }
  enum ha_base_keytype key_type() const { return HA_KEYTYPE_BIT; }
  uint32 key_length() const { return (uint32) field_length + (bit_len > 0); }
  uint32 max_length() { return (uint32) field_length * 8 + bit_len; }
  uint size_of() const { return sizeof(*this); }
  Item_result result_type () const { return INT_RESULT; }
  void reset(void) { bzero(ptr, field_length); }
  int store(const char *to, uint length, CHARSET_INFO *charset);
  int store(double nr);
  int store(longlong nr, bool unsigned_val);
  int store_decimal(const my_decimal *);
  double val_real(void);
  longlong val_int(void);
  String *val_str(String*, String *);
  my_decimal *val_decimal(my_decimal *);
  int cmp(const char *a, const char *b)
  { return cmp_binary(a, b); }
  int cmp_binary_offset(uint row_offset)
  { return cmp_offset(row_offset); }
  int cmp_max(const char *a, const char *b, uint max_length);
  int key_cmp(const byte *a, const byte *b)
  { return cmp_binary((char *) a, (char *) b); }
  int key_cmp(const byte *str, uint length);
  int cmp_offset(uint row_offset);
  void get_key_image(char *buff, uint length, imagetype type);
  void set_key_image(char *buff, uint length)
  { Field_bit::store(buff, length, &my_charset_bin); }
  void sort_string(char *buff, uint length)
  { get_key_image(buff, length, itRAW); }
  uint32 pack_length() const 
  { return (uint32) field_length + (bit_len > 0); }
  uint32 pack_length_in_rec() const { return field_length; }
  void sql_type(String &str) const;
  char *pack(char *to, const char *from, uint max_length=~(uint) 0);
  const char *unpack(char* to, const char *from);
  Field *new_key_field(MEM_ROOT *root, struct st_table *new_table,
                       char *new_ptr, uchar *new_null_ptr,
                       uint new_null_bit);
  void set_bit_ptr(uchar *bit_ptr_arg, uchar bit_ofs_arg)
  {
    bit_ptr= bit_ptr_arg;
    bit_ofs= bit_ofs_arg;
  }
  void move_field_offset(my_ptrdiff_t ptr_diff)
  {
    Field::move_field_offset(ptr_diff);
    bit_ptr= ADD_TO_PTR(bit_ptr, ptr_diff, uchar*);
  }
};


class Field_bit_as_char: public Field_bit {
public:
  uchar create_length;
  Field_bit_as_char(char *ptr_arg, uint32 len_arg, uchar *null_ptr_arg,
                    uchar null_bit_arg,
                    enum utype unireg_check_arg, const char *field_name_arg);
  enum ha_base_keytype key_type() const { return HA_KEYTYPE_BINARY; }
  uint32 max_length() { return (uint32) create_length; }
  uint size_of() const { return sizeof(*this); }
  int store(const char *to, uint length, CHARSET_INFO *charset);
  int store(double nr) { return Field_bit::store(nr); }
  int store(longlong nr, bool unsigned_val)
  { return Field_bit::store(nr, unsigned_val); }
  void sql_type(String &str) const;
};


/*
  Create field class for CREATE TABLE
*/

class create_field :public Sql_alloc
{
public:
  const char *field_name;
  const char *change;			// If done with alter table
  const char *after;			// Put column after this one
  LEX_STRING comment;			// Comment for field
  Item	*def;				// Default value
  enum	enum_field_types sql_type;
  /*
    At various stages in execution this can be length of field in bytes or
    max number of characters. 
  */
  ulong length;
  /*
    The value of `length' as set by parser: is the number of characters
    for most of the types, or of bytes for BLOBs or numeric types.
  */
  uint32 char_length;
  uint  decimals, flags, pack_length, key_length;
  Field::utype unireg_check;
  TYPELIB *interval;			// Which interval to use
  List<String> interval_list;
  CHARSET_INFO *charset;
  Field::geometry_type geom_type;
  Field *field;				// For alter table

  uint8 row,col,sc_length,interval_id;	// For rea_create_table
  uint	offset,pack_flag;
  create_field() :after(0) {}
  create_field(Field *field, Field *orig_field);
  void create_length_to_internal_length(void);

  /* Init for a tmp table field. To be extended if need be. */
  void init_for_tmp_table(enum_field_types sql_type_arg,
                          uint32 max_length, uint32 decimals,
                          bool maybe_null, bool is_unsigned);

  bool init(THD *thd, char *field_name, enum_field_types type, char *length,
            char *decimals, uint type_modifier, Item *default_value,
            Item *on_update_value, LEX_STRING *comment, char *change,
            List<String> *interval_list, CHARSET_INFO *cs,
            uint uint_geom_type);
};


/*
  A class for sending info to the client
*/

class Send_field {
 public:
  const char *db_name;
  const char *table_name,*org_table_name;
  const char *col_name,*org_col_name;
  ulong length;
  uint charsetnr, flags, decimals;
  enum_field_types type;
  Send_field() {}
};


/*
  A class for quick copying data to fields
*/

class Copy_field :public Sql_alloc {
  void (*get_copy_func(Field *to,Field *from))(Copy_field *);
public:
  char *from_ptr,*to_ptr;
  uchar *from_null_ptr,*to_null_ptr;
  my_bool *null_row;
  uint	from_bit,to_bit;
  uint from_length,to_length;
  Field *from_field,*to_field;
  String tmp;					// For items

  Copy_field() {}
  ~Copy_field() {}
  void set(Field *to,Field *from,bool save);	// Field to field 
  void set(char *to,Field *from);		// Field to string
  void (*do_copy)(Copy_field *);
  void (*do_copy2)(Copy_field *);		// Used to handle null values
};


Field *make_field(TABLE_SHARE *share, char *ptr, uint32 field_length,
		  uchar *null_pos, uchar null_bit,
		  uint pack_flag, enum_field_types field_type,
		  CHARSET_INFO *cs,
		  Field::geometry_type geom_type,
		  Field::utype unireg_check,
		  TYPELIB *interval, const char *field_name);
uint pack_length_to_packflag(uint type);
enum_field_types get_blob_type_from_length(ulong length);
uint32 calc_pack_length(enum_field_types type,uint32 length);
int set_field_to_null(Field *field);
int set_field_to_null_with_conversions(Field *field, bool no_conversions);

/*
  The following are for the interface with the .frm file
*/

#define FIELDFLAG_DECIMAL		1
#define FIELDFLAG_BINARY		1	// Shares same flag
#define FIELDFLAG_NUMBER		2
#define FIELDFLAG_ZEROFILL		4
#define FIELDFLAG_PACK			120	// Bits used for packing
#define FIELDFLAG_INTERVAL		256     // mangled with decimals!
#define FIELDFLAG_BITFIELD		512	// mangled with decimals!
#define FIELDFLAG_BLOB			1024	// mangled with decimals!
#define FIELDFLAG_GEOM			2048    // mangled with decimals!

#define FIELDFLAG_TREAT_BIT_AS_CHAR     4096    /* use Field_bit_as_char */

#define FIELDFLAG_LEFT_FULLSCREEN	8192
#define FIELDFLAG_RIGHT_FULLSCREEN	16384
#define FIELDFLAG_FORMAT_NUMBER		16384	// predit: ###,,## in output
#define FIELDFLAG_NO_DEFAULT		16384   /* sql */
#define FIELDFLAG_SUM			((uint) 32768)// predit: +#fieldflag
#define FIELDFLAG_MAYBE_NULL		((uint) 32768)// sql
#define FIELDFLAG_PACK_SHIFT		3
#define FIELDFLAG_DEC_SHIFT		8
#define FIELDFLAG_MAX_DEC		31
#define FIELDFLAG_NUM_SCREEN_TYPE	0x7F01
#define FIELDFLAG_ALFA_SCREEN_TYPE	0x7800

#define MTYP_TYPENR(type) (type & 127)	/* Remove bits from type */

#define f_is_dec(x)		((x) & FIELDFLAG_DECIMAL)
#define f_is_num(x)		((x) & FIELDFLAG_NUMBER)
#define f_is_zerofill(x)	((x) & FIELDFLAG_ZEROFILL)
#define f_is_packed(x)		((x) & FIELDFLAG_PACK)
#define f_packtype(x)		(((x) >> FIELDFLAG_PACK_SHIFT) & 15)
#define f_decimals(x)		((uint8) (((x) >> FIELDFLAG_DEC_SHIFT) & FIELDFLAG_MAX_DEC))
#define f_is_alpha(x)		(!f_is_num(x))
#define f_is_binary(x)          ((x) & FIELDFLAG_BINARY) // 4.0- compatibility
#define f_is_enum(x)            (((x) & (FIELDFLAG_INTERVAL | FIELDFLAG_NUMBER)) == FIELDFLAG_INTERVAL)
#define f_is_bitfield(x)        (((x) & (FIELDFLAG_BITFIELD | FIELDFLAG_NUMBER)) == FIELDFLAG_BITFIELD)
#define f_is_blob(x)		(((x) & (FIELDFLAG_BLOB | FIELDFLAG_NUMBER)) == FIELDFLAG_BLOB)
#define f_is_geom(x)		(((x) & (FIELDFLAG_GEOM | FIELDFLAG_NUMBER)) == FIELDFLAG_GEOM)
#define f_is_equ(x)		((x) & (1+2+FIELDFLAG_PACK+31*256))
#define f_settype(x)		(((int) x) << FIELDFLAG_PACK_SHIFT)
#define f_maybe_null(x)		(x & FIELDFLAG_MAYBE_NULL)
#define f_no_default(x)		(x & FIELDFLAG_NO_DEFAULT)
#define f_bit_as_char(x)        ((x) & FIELDFLAG_TREAT_BIT_AS_CHAR)<|MERGE_RESOLUTION|>--- conflicted
+++ resolved
@@ -1006,21 +1006,13 @@
 	       enum utype unireg_check_arg, const char *field_name_arg,
 	       CHARSET_INFO *cs)
     :Field_longstr(ptr_arg, len_arg, null_ptr_arg, null_bit_arg,
-<<<<<<< HEAD
-                   unireg_check_arg, field_name_arg, cs) {};
-=======
-                   unireg_check_arg, field_name_arg, table_arg, cs),
+                   unireg_check_arg, field_name_arg, cs),
      can_alter_field_type(1) {};
->>>>>>> d0724059
   Field_string(uint32 len_arg,bool maybe_null_arg, const char *field_name_arg,
                CHARSET_INFO *cs)
     :Field_longstr((char*) 0, len_arg, maybe_null_arg ? (uchar*) "": 0, 0,
-<<<<<<< HEAD
-                   NONE, field_name_arg, cs) {};
-=======
-                   NONE, field_name_arg, table_arg, cs),
+                   NONE, field_name_arg, cs),
      can_alter_field_type(1) {};
->>>>>>> d0724059
 
   enum_field_types type() const
   {
