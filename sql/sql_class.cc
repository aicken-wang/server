--- conflicted
+++ resolved
@@ -63,13 +63,10 @@
 #include "debug_sync.h"
 #include "sql_parse.h"                          // is_update_query
 #include "sql_callback.h"
-<<<<<<< HEAD
+#include "lock.h"
 #ifdef WITH_WSREP
 #include "wsrep_mysqld.h"
 #endif
-=======
-#include "lock.h"
->>>>>>> c8b87ca1
 #include "sql_connect.h"
 
 /*
@@ -877,11 +874,11 @@
   return &thd->wsrep_trx_handle;
 }
 
-extern "C"void wsrep_thd_LOCK(THD *thd)
+extern "C" void wsrep_thd_LOCK(THD *thd)
 {
   mysql_mutex_lock(&thd->LOCK_wsrep_thd);
 }
-extern "C"void wsrep_thd_UNLOCK(THD *thd)
+extern "C" void wsrep_thd_UNLOCK(THD *thd)
 {
   mysql_mutex_unlock(&thd->LOCK_wsrep_thd);
 }
@@ -934,7 +931,7 @@
   }
 }
 
-extern  int
+extern int
 wsrep_trx_order_before(void *thd1, void *thd2)
 {
 	if (((THD*)thd1)->wsrep_trx_seqno < ((THD*)thd2)->wsrep_trx_seqno) {
@@ -6177,9 +6174,7 @@
 			    || mysql_bin_log.is_open()));
 #else
   DBUG_ASSERT(query_arg && mysql_bin_log.is_open());
-<<<<<<< HEAD
-#endif
-=======
+#endif
 
   if (get_binlog_local_stmt_filter() == BINLOG_FILTER_SET)
   {
@@ -6189,8 +6184,6 @@
     */
     DBUG_RETURN(0);
   }
-
->>>>>>> c8b87ca1
   /*
     If we are not in prelocked mode, mysql_unlock_tables() will be
     called after this binlog_query(), so we have to flush the pending
