--- conflicted
+++ resolved
@@ -860,13 +860,9 @@
 #if defined(ENABLED_DEBUG_SYNC)
    debug_sync_control(0),
 #endif /* defined(ENABLED_DEBUG_SYNC) */
-<<<<<<< HEAD
+   wait_for_commit_ptr(0),
     main_da(0, false, false),
    m_stmt_da(&main_da)
-=======
-   wait_for_commit_ptr(0),
-   main_warning_info(0, false, false)
->>>>>>> cb86ce60
 {
   ulong tmp;
 
