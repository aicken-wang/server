--- conflicted
+++ resolved
@@ -178,11 +178,8 @@
   bool get_date(TIME *ltime,bool fuzzydate);  
   bool get_time(TIME *ltime);  
   bool is_null() { return field->is_null(); }
-<<<<<<< HEAD
+  Item * get_tmp_table_item();
   friend class Item_default_value;
-=======
-  Item * get_tmp_table_item();
->>>>>>> 90502d2b
 };
 
 class Item_null :public Item
